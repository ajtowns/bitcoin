### Global defaults

timeout_in: 120m  # https://cirrus-ci.org/faq/#instance-timed-out
container:
  # https://cirrus-ci.org/faq/#are-there-any-limits
  # Each project has 16 CPU in total, assign 2 to each container, so that 8 tasks run in parallel
  cpu: 2
  memory: 8G  # Set to 8GB to avoid OOM. https://cirrus-ci.org/guide/linux/#linux-containers
  kvm: true  # Use kvm to avoid spurious CI failures in the default virtualization cluster, see https://github.com/bitcoin/bitcoin/issues/20093
env:
  PACKAGE_MANAGER_INSTALL: "apt-get update && apt-get install -y"
  MAKEJOBS: "-j4"
  DANGER_RUN_CI_ON_HOST: "1"  # Containers will be discarded after the run, so there is no risk that the ci scripts modify the system
  TEST_RUNNER_PORT_MIN: "14000"  # Must be larger than 12321, which is used for the http cache. See https://cirrus-ci.org/guide/writing-tasks/#http-cache
  CCACHE_SIZE: "200M"
  CCACHE_DIR: "/tmp/ccache_dir"

### Global task template

# https://cirrus-ci.org/guide/tips-and-tricks/#sharing-configuration-between-tasks
global_task_template: &GLOBAL_TASK_TEMPLATE
  skip: $CIRRUS_REPO_FULL_NAME == "bitcoin-core/gui" && $CIRRUS_PR == ""  # No need to run on the read-only mirror, unless it is a PR. https://cirrus-ci.org/guide/writing-tasks/#conditional-task-execution
  ccache_cache:
    folder: "/tmp/ccache_dir"
  depends_built_cache:
    folder: "/tmp/cirrus-ci-build/depends/built"
  depends_sdk_cache:
    folder: "/tmp/cirrus-ci-build/depends/sdk-sources"
  depends_releases_cache:
    folder: "/tmp/cirrus-ci-build/releases"
  merge_base_script:
    - if [ "$CIRRUS_PR" = "" ]; then exit 0; fi
    - bash -c "$PACKAGE_MANAGER_INSTALL git"
    - git fetch $CIRRUS_REPO_CLONE_URL $CIRRUS_BASE_BRANCH
    - git config --global user.email "ci@ci.ci"
    - git config --global user.name "ci"
    - git merge FETCH_HEAD  # Merge base to detect silent merge conflicts
  ci_script:
    - ./ci/test_run_all.sh

#task:
#  name: "Windows"
#  windows_container:
#    image: cirrusci/windowsservercore:2019
#  env:
#    CIRRUS_SHELL: powershell
#    PATH: 'C:\Python37;C:\Python37\Scripts;%PATH%'
#    PYTHONUTF8: 1
#    QT_DOWNLOAD_URL: 'https://github.com/sipsorcery/qt_win_binary/releases/download/v1.6/Qt5.9.8_x64_static_vs2019.zip'
#    QT_DOWNLOAD_HASH: '9a8c6eb20967873785057fdcd329a657c7f922b0af08c5fde105cc597dd37e21'
#    QT_LOCAL_PATH: 'C:\Qt5.9.8_x64_static_vs2019'
#    VCPKG_INSTALL_PATH: 'C:\tools\vcpkg\installed'
#    VCPKG_COMMIT_ID: 'ed0df8ecc4ed7e755ea03e18aaf285fd9b4b4a74'
#  install_script:
#    - choco install python --version=3.7.7 -y

task:
  name: 'ARM  [GOAL: install]  [buster]  [unit tests, no functional tests]'
  << : *GLOBAL_TASK_TEMPLATE
  container:
    image: debian:buster
  env:
    FILE_ENV: "./ci/test/00_setup_env_arm.sh"

task:
  name: 'Win64  [GOAL: deploy]  [unit tests, no gui, no boost::process, no functional tests]'
  << : *GLOBAL_TASK_TEMPLATE
  container:
    image: ubuntu:bionic
  env:
    FILE_ENV: "./ci/test/00_setup_env_win64.sh"

task:
  name: 'x86_64 Linux  [GOAL: install]  [bionic]  [C++17, previous releases, uses qt5 dev package and some depends packages] [unsigned char]'
  << : *GLOBAL_TASK_TEMPLATE
  container:
    image: ubuntu:bionic
  env:
    FILE_ENV: "./ci/test/00_setup_env_native_qt5.sh"

task:
  name: 'x86_64 Linux  [GOAL: install]  [focal]  [depends, sanitizers: thread (TSan), no gui]'
  << : *GLOBAL_TASK_TEMPLATE
  container:
    image: ubuntu:focal
    cpu: 4  # Double CPU and Memory to avoid timeout
    memory: 16G
  env:
    MAKEJOBS: "-j8"
    FILE_ENV: "./ci/test/00_setup_env_native_tsan.sh"

task:
  name: 'x86_64 Linux  [GOAL: install]  [focal]  [depends, sanitizers: memory (MSan)]'
  << : *GLOBAL_TASK_TEMPLATE
  container:
    image: ubuntu:focal
  env:
    FILE_ENV: "./ci/test/00_setup_env_native_msan.sh"

task:
  name: 'x86_64 Linux  [GOAL: install]  [focal]  [no depends, only system libs, sanitizers: address/leak (ASan + LSan) + undefined (UBSan) + integer]'
  << : *GLOBAL_TASK_TEMPLATE
  container:
    image: ubuntu:focal
  env:
    FILE_ENV: "./ci/test/00_setup_env_native_asan.sh"

task:
  name: 'x86_64 Linux  [GOAL: install]  [focal]  [no depends, only system libs, sanitizers: fuzzer,address,undefined]'
  only_if: $CIRRUS_BRANCH == $CIRRUS_DEFAULT_BRANCH || $CIRRUS_BASE_BRANCH == $CIRRUS_DEFAULT_BRANCH
  << : *GLOBAL_TASK_TEMPLATE
  container:
    image: ubuntu:focal
  env:
    FILE_ENV: "./ci/test/00_setup_env_native_fuzz.sh"

task:
  name: 'x86_64 Linux [GOAL: install]  [focal]  [multiprocess]'
  << : *GLOBAL_TASK_TEMPLATE
  container:
    image: ubuntu:focal
  env:
    FILE_ENV: "./ci/test/00_setup_env_native_multiprocess.sh"

task:
  name: 'macOS 10.12  [GOAL: deploy] [no functional tests]'
  << : *GLOBAL_TASK_TEMPLATE
  container:
    image: ubuntu:bionic
  env:
    FILE_ENV: "./ci/test/00_setup_env_mac.sh"

task:
  name: 'macOS 10.14 native [GOAL: install] [GUI] [no depends]'
<<<<<<< HEAD
  macos_brew_addon_script:
    - brew install boost libevent berkeley-db4 qt miniupnpc ccache zeromq qrencode sqlite libtool automake pkg-config gnu-getopt imagemagick libicns librsvg
=======
  brew_install_script:
    - brew update
    - brew install boost libevent berkeley-db4 qt@5 miniupnpc ccache zeromq qrencode sqlite libtool automake pkg-config gnu-getopt
>>>>>>> af591f20
  << : *GLOBAL_TASK_TEMPLATE
  osx_instance:
    # Use latest image, but hardcode version to avoid silent upgrades (and breaks)
    image: catalina-xcode-12.1  # https://cirrus-ci.org/guide/macOS
  env:
    DANGER_RUN_CI_ON_HOST: "true"
    CI_USE_APT_INSTALL: "no"
    PACKAGE_MANAGER_INSTALL: "echo"  # Nothing to do
    FILE_ENV: "./ci/test/00_setup_env_mac_host.sh"<|MERGE_RESOLUTION|>--- conflicted
+++ resolved
@@ -132,14 +132,9 @@
 
 task:
   name: 'macOS 10.14 native [GOAL: install] [GUI] [no depends]'
-<<<<<<< HEAD
-  macos_brew_addon_script:
-    - brew install boost libevent berkeley-db4 qt miniupnpc ccache zeromq qrencode sqlite libtool automake pkg-config gnu-getopt imagemagick libicns librsvg
-=======
   brew_install_script:
     - brew update
-    - brew install boost libevent berkeley-db4 qt@5 miniupnpc ccache zeromq qrencode sqlite libtool automake pkg-config gnu-getopt
->>>>>>> af591f20
+    - brew install boost libevent berkeley-db4 qt@5 miniupnpc ccache zeromq qrencode sqlite libtool automake pkg-config gnu-getopt imagemagick libicns librsvg
   << : *GLOBAL_TASK_TEMPLATE
   osx_instance:
     # Use latest image, but hardcode version to avoid silent upgrades (and breaks)
