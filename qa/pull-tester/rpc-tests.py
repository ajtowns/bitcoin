--- conflicted
+++ resolved
@@ -145,11 +145,8 @@
     'signmessages.py',
     'p2p-compactblocks.py',
     'nulldummy.py',
-<<<<<<< HEAD
     'importmulti.py',
-=======
     'bumpfee.py',
->>>>>>> 07163035
 ]
 if ENABLE_ZMQ:
     testScripts.append('zmq_test.py')
