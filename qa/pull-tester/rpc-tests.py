#!/usr/bin/env python3
# Copyright (c) 2014-2016 The Bitcoin Core developers
# Distributed under the MIT software license, see the accompanying
# file COPYING or http://www.opensource.org/licenses/mit-license.php.

"""
Run Regression Test Suite

This module calls down into individual test cases via subprocess. It will
forward all unrecognized arguments onto the individual test scripts, other
than:

    - `-extended`: run the "extended" test suite in addition to the basic one.
    - `-win`: signal that this is running in a Windows environment, and we
      should run the tests.
    - `--coverage`: this generates a basic coverage report for the RPC
      interface.

For a description of arguments recognized by test scripts, see
`qa/pull-tester/test_framework/test_framework.py:BitcoinTestFramework.main`.

"""

import os
import time
import shutil
import sys
import subprocess
import tempfile
import re

sys.path.append("qa/pull-tester/")
from tests_config import *

BOLD = ("","")
if os.name == 'posix':
    # primitive formatting on supported
    # terminal via ANSI escape sequences:
    BOLD = ('\033[0m', '\033[1m')

RPC_TESTS_DIR = SRCDIR + '/qa/rpc-tests/'

#If imported values are not defined then set to zero (or disabled)
if 'ENABLE_WALLET' not in vars():
    ENABLE_WALLET=0
if 'ENABLE_BITCOIND' not in vars():
    ENABLE_BITCOIND=0
<<<<<<< HEAD
if 'ENABLE_UTILS' not in vars():
    ENABLE_UTILS=0
=======
if 'ENABLE_CLI' not in vars():
    ENABLE_CLI=0
>>>>>>> b0cb57bd
if 'ENABLE_ZMQ' not in vars():
    ENABLE_ZMQ=0

ENABLE_COVERAGE=0

#Create a set to store arguments and create the passon string
opts = set()
passon_args = []
PASSON_REGEX = re.compile("^--")
PARALLEL_REGEX = re.compile('^-parallel=')

print_help = False
run_parallel = 4

for arg in sys.argv[1:]:
    if arg == "--help" or arg == "-h" or arg == "-?":
        print_help = True
        break
    if arg == '--coverage':
        ENABLE_COVERAGE = 1
    elif PASSON_REGEX.match(arg):
        passon_args.append(arg)
    elif PARALLEL_REGEX.match(arg):
        run_parallel = int(arg.split(sep='=', maxsplit=1)[1])
    else:
        opts.add(arg)

#Set env vars
if "BITCOIND" not in os.environ:
    os.environ["BITCOIND"] = BUILDDIR + '/src/bitcoind' + EXEEXT
if "BITCOINCLI" not in os.environ:
    os.environ["BITCOINCLI"] = BUILDDIR + '/src/bitcoin-cli' + EXEEXT

if EXEEXT == ".exe" and "-win" not in opts:
    # https://github.com/bitcoin/bitcoin/commit/d52802551752140cf41f0d9a225a43e84404d3e9
    # https://github.com/bitcoin/bitcoin/pull/5677#issuecomment-136646964
    print("Win tests currently disabled by default.  Use -win option to enable")
    sys.exit(0)

<<<<<<< HEAD
if not (ENABLE_WALLET == 1 and ENABLE_UTILS == 1 and ENABLE_BITCOIND == 1):
    print("No rpc tests to run. Wallet, utils, and bitcoind must all be enabled")
=======
if not (ENABLE_WALLET == 1 and ENABLE_CLI == 1 and ENABLE_BITCOIND == 1):
    print("No rpc tests to run. Wallet, cli, and bitcoind must all be enabled")
>>>>>>> b0cb57bd
    sys.exit(0)

# python3-zmq may not be installed. Handle this gracefully and with some helpful info
if ENABLE_ZMQ:
    try:
        import zmq
    except ImportError as e:
        print("WARNING: \"import zmq\" failed. Set ENABLE_ZMQ=0 or " \
            "to run zmq tests, see dependency info in /qa/README.md.")
        ENABLE_ZMQ=0

#Tests
testScripts = [
    # longest test should go first, to favor running tests in parallel
    'p2p-fullblocktest.py',
    'walletbackup.py',
    'bip68-112-113-p2p.py',
    'wallet.py',
    'wallet-hd.py',
    'listtransactions.py',
    'receivedby.py',
    'mempool_resurrect_test.py',
    'txn_doublespend.py --mineblock',
    'txn_clone.py',
    'getchaintips.py',
    'rawtransactions.py',
    'rest.py',
    'mempool_spendcoinbase.py',
    'mempool_reorg.py',
    'mempool_limit.py',
    'httpbasics.py',
    'multi_rpc.py',
    'zapwallettxes.py',
    'proxy_test.py',
    'merkle_blocks.py',
    'fundrawtransaction.py',
    'signrawtransactions.py',
    'nodehandling.py',
    'reindex.py',
    'decodescript.py',
    'blockchain.py',
    'disablewallet.py',
    'sendheaders.py',
    'keypool.py',
    'prioritise_transaction.py',
    'invalidblockrequest.py',
    'invalidtxrequest.py',
    'abandonconflict.py',
    'p2p-versionbits-warning.py',
    'p2p-segwit.py',
    'segwit.py',
    'importprunedfunds.py',
    'signmessages.py',
]
if ENABLE_ZMQ:
    testScripts.append('zmq_test.py')

testScriptsExt = [
    'bip9-softforks.py',
    'bip65-cltv.py',
    'bip65-cltv-p2p.py',
    'bip68-sequence.py',
    'bipdersig-p2p.py',
    'bipdersig.py',
    'getblocktemplate_longpoll.py',
    'getblocktemplate_proposals.py',
    'txn_doublespend.py',
    'txn_clone.py --mineblock',
    'forknotify.py',
    'invalidateblock.py',
#    'rpcbind_test.py', #temporary, bug in libevent, see #6655
    'smartfees.py',
    'maxblocksinflight.py',
    'p2p-acceptblock.py',
    'mempool_packages.py',
    'maxuploadtarget.py',
    'replace-by-fee.py',
    'p2p-feefilter.py',
    'pruning.py', # leave pruning last as it takes a REALLY long time
]


def runtests():
    test_list = []
    if '-extended' in opts:
        test_list = testScripts + testScriptsExt
    elif len(opts) == 0 or (len(opts) == 1 and "-win" in opts):
        test_list = testScripts
    else:
        for t in testScripts + testScriptsExt:
            if t in opts or re.sub(".py$", "", t) in opts:
                test_list.append(t)

    if print_help:
        # Only print help of the first script and exit
        subprocess.check_call((RPC_TESTS_DIR + test_list[0]).split() + ['-h'])
        sys.exit(0)

    coverage = None

    if ENABLE_COVERAGE:
        coverage = RPCCoverage()
        print("Initializing coverage directory at %s\n" % coverage.dir)
    flags = ["--srcdir=%s/src" % BUILDDIR] + passon_args
    if coverage:
        flags.append(coverage.flag)

    if len(test_list) > 1 and run_parallel > 1:
        # Populate cache
        subprocess.check_output([RPC_TESTS_DIR + 'create_cache.py'] + flags)

    #Run Tests
    max_len_name = len(max(test_list, key=len))
    time_sum = 0
    time0 = time.time()
    job_queue = RPCTestHandler(run_parallel, test_list, flags)
    results = BOLD[1] + "%s | %s | %s\n\n" % ("TEST".ljust(max_len_name), "PASSED", "DURATION") + BOLD[0]
    all_passed = True
    for _ in range(len(test_list)):
        (name, stdout, stderr, passed, duration) = job_queue.get_next()
        all_passed = all_passed and passed
        time_sum += duration

        print('\n' + BOLD[1] + name + BOLD[0] + ":")
        print(stdout)
        print('stderr:\n' if not stderr == '' else '', stderr)
        results += "%s | %s | %s s\n" % (name.ljust(max_len_name), str(passed).ljust(6), duration)
        print("Pass: %s%s%s, Duration: %s s\n" % (BOLD[1], passed, BOLD[0], duration))
    results += BOLD[1] + "\n%s | %s | %s s (accumulated)" % ("ALL".ljust(max_len_name), str(all_passed).ljust(6), time_sum) + BOLD[0]
    print(results)
    print("\nRuntime: %s s" % (int(time.time() - time0)))

    if coverage:
        coverage.report_rpc_coverage()

        print("Cleaning up coverage data")
        coverage.cleanup()

    sys.exit(not all_passed)


class RPCTestHandler:
    """
    Trigger the testscrips passed in via the list.
    """

    def __init__(self, num_tests_parallel, test_list=None, flags=None):
        assert(num_tests_parallel >= 1)
        self.num_jobs = num_tests_parallel
        self.test_list = test_list
        self.flags = flags
        self.num_running = 0
        self.jobs = []

    def get_next(self):
        while self.num_running < self.num_jobs and self.test_list:
            # Add tests
            self.num_running += 1
            t = self.test_list.pop(0)
            port_seed = ["--portseed=%s" % len(self.test_list)]
            self.jobs.append((t,
                              time.time(),
                              subprocess.Popen((RPC_TESTS_DIR + t).split() + self.flags + port_seed,
                                               universal_newlines=True,
                                               stdout=subprocess.PIPE,
                                               stderr=subprocess.PIPE)))
        if not self.jobs:
            raise IndexError('pop from empty list')
        while True:
            # Return first proc that finishes
            time.sleep(.5)
            for j in self.jobs:
                (name, time0, proc) = j
                if proc.poll() is not None:
                    (stdout, stderr) = proc.communicate(timeout=3)
                    passed = stderr == "" and proc.returncode == 0
                    self.num_running -= 1
                    self.jobs.remove(j)
                    return name, stdout, stderr, passed, int(time.time() - time0)
            print('.', end='', flush=True)


class RPCCoverage(object):
    """
    Coverage reporting utilities for pull-tester.

    Coverage calculation works by having each test script subprocess write
    coverage files into a particular directory. These files contain the RPC
    commands invoked during testing, as well as a complete listing of RPC
    commands per `bitcoin-cli help` (`rpc_interface.txt`).

    After all tests complete, the commands run are combined and diff'd against
    the complete list to calculate uncovered RPC commands.

    See also: qa/rpc-tests/test_framework/coverage.py

    """
    def __init__(self):
        self.dir = tempfile.mkdtemp(prefix="coverage")
        self.flag = '--coveragedir=%s' % self.dir

    def report_rpc_coverage(self):
        """
        Print out RPC commands that were unexercised by tests.

        """
        uncovered = self._get_uncovered_rpc_commands()

        if uncovered:
            print("Uncovered RPC commands:")
            print("".join(("  - %s\n" % i) for i in sorted(uncovered)))
        else:
            print("All RPC commands covered.")

    def cleanup(self):
        return shutil.rmtree(self.dir)

    def _get_uncovered_rpc_commands(self):
        """
        Return a set of currently untested RPC commands.

        """
        # This is shared from `qa/rpc-tests/test-framework/coverage.py`
        REFERENCE_FILENAME = 'rpc_interface.txt'
        COVERAGE_FILE_PREFIX = 'coverage.'

        coverage_ref_filename = os.path.join(self.dir, REFERENCE_FILENAME)
        coverage_filenames = set()
        all_cmds = set()
        covered_cmds = set()

        if not os.path.isfile(coverage_ref_filename):
            raise RuntimeError("No coverage reference found")

        with open(coverage_ref_filename, 'r') as f:
            all_cmds.update([i.strip() for i in f.readlines()])

        for root, dirs, files in os.walk(self.dir):
            for filename in files:
                if filename.startswith(COVERAGE_FILE_PREFIX):
                    coverage_filenames.add(os.path.join(root, filename))

        for filename in coverage_filenames:
            with open(filename, 'r') as f:
                covered_cmds.update([i.strip() for i in f.readlines()])

        return all_cmds - covered_cmds


if __name__ == '__main__':
    runtests()<|MERGE_RESOLUTION|>--- conflicted
+++ resolved
@@ -45,13 +45,8 @@
     ENABLE_WALLET=0
 if 'ENABLE_BITCOIND' not in vars():
     ENABLE_BITCOIND=0
-<<<<<<< HEAD
-if 'ENABLE_UTILS' not in vars():
-    ENABLE_UTILS=0
-=======
 if 'ENABLE_CLI' not in vars():
     ENABLE_CLI=0
->>>>>>> b0cb57bd
 if 'ENABLE_ZMQ' not in vars():
     ENABLE_ZMQ=0
 
@@ -91,13 +86,8 @@
     print("Win tests currently disabled by default.  Use -win option to enable")
     sys.exit(0)
 
-<<<<<<< HEAD
-if not (ENABLE_WALLET == 1 and ENABLE_UTILS == 1 and ENABLE_BITCOIND == 1):
-    print("No rpc tests to run. Wallet, utils, and bitcoind must all be enabled")
-=======
 if not (ENABLE_WALLET == 1 and ENABLE_CLI == 1 and ENABLE_BITCOIND == 1):
     print("No rpc tests to run. Wallet, cli, and bitcoind must all be enabled")
->>>>>>> b0cb57bd
     sys.exit(0)
 
 # python3-zmq may not be installed. Handle this gracefully and with some helpful info
