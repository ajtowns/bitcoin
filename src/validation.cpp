// Copyright (c) 2009-2010 Satoshi Nakamoto
// Copyright (c) 2009-2017 The Bitcoin Core developers
// Distributed under the MIT software license, see the accompanying
// file COPYING or http://www.opensource.org/licenses/mit-license.php.

#include <validation.h>

#include <arith_uint256.h>
#include <chain.h>
#include <chainparams.h>
#include <checkpoints.h>
#include <checkqueue.h>
#include <consensus/consensus.h>
#include <consensus/merkle.h>
#include <consensus/tx_verify.h>
#include <consensus/validation.h>
#include <cuckoocache.h>
#include <hash.h>
#include <init.h>
#include <policy/coin_age_priority.h>
#include <policy/fees.h>
#include <policy/policy.h>
#include <policy/rbf.h>
#include <pow.h>
#include <primitives/block.h>
#include <primitives/transaction.h>
#include <random.h>
#include <reverse_iterator.h>
#include <script/script.h>
#include <script/sigcache.h>
#include <script/standard.h>
#include <stats/stats.h>
#include <timedata.h>
#include <tinyformat.h>
#include <txdb.h>
#include <txmempool.h>
#include <ui_interface.h>
#include <undo.h>
#include <util.h>
#include <utilioprio.h>
#include <utilmoneystr.h>
#include <utilstrencodings.h>
#include <validationinterface.h>
#include <warnings.h>

#include <future>
#include <sstream>

#include <boost/algorithm/string/replace.hpp>
#include <boost/algorithm/string/join.hpp>
#include <boost/thread.hpp>

#if defined(NDEBUG)
# error "Bitcoin cannot be compiled without assertions."
#endif

#define MICRO 0.000001
#define MILLI 0.001

/**
 * Global state
 */
namespace {
    struct CBlockIndexWorkComparator
    {
        bool operator()(const CBlockIndex *pa, const CBlockIndex *pb) const {
            // First sort by most total work, ...
            if (pa->nChainWork > pb->nChainWork) return false;
            if (pa->nChainWork < pb->nChainWork) return true;

            // ... then by earliest time received, ...
            if (pa->nSequenceId < pb->nSequenceId) return false;
            if (pa->nSequenceId > pb->nSequenceId) return true;

            // Use pointer address as tie breaker (should only happen with blocks
            // loaded from disk, as those all have id 0).
            if (pa < pb) return false;
            if (pa > pb) return true;

            // Identical blocks.
            return false;
        }
    };
} // anon namespace

enum DisconnectResult
{
    DISCONNECT_OK,      // All good.
    DISCONNECT_UNCLEAN, // Rolled back, but UTXO set was inconsistent with block.
    DISCONNECT_FAILED   // Something else went wrong.
};

class ConnectTrace;

/**
 * CChainState stores and provides an API to update our local knowledge of the
 * current best chain and header tree.
 *
 * It generally provides access to the current block tree, as well as functions
 * to provide new data, which it will appropriately validate and incorporate in
 * its state as necessary.
 *
 * Eventually, the API here is targeted at being exposed externally as a
 * consumable libconsensus library, so any functions added must only call
 * other class member functions, pure functions in other parts of the consensus
 * library, callbacks via the validation interface, or read/write-to-disk
 * functions (eventually this will also be via callbacks).
 */
class CChainState {
private:
    /**
     * The set of all CBlockIndex entries with BLOCK_VALID_TRANSACTIONS (for itself and all ancestors) and
     * as good as our current tip or better. Entries may be failed, though, and pruning nodes may be
     * missing the data for the block.
     */
    std::set<CBlockIndex*, CBlockIndexWorkComparator> setBlockIndexCandidates;

    /**
     * Every received block is assigned a unique and increasing identifier, so we
     * know which one to give priority in case of a fork.
     */
    CCriticalSection cs_nBlockSequenceId;
    /** Blocks loaded from disk are assigned id 0, so start the counter at 1. */
    int32_t nBlockSequenceId = 1;
    /** Decreasing counter (used by subsequent preciousblock calls). */
    int32_t nBlockReverseSequenceId = -1;
    /** chainwork for the last block that preciousblock has been applied to. */
    arith_uint256 nLastPreciousChainwork = 0;

    /** In order to efficiently track invalidity of headers, we keep the set of
      * blocks which we tried to connect and found to be invalid here (ie which
      * were set to BLOCK_FAILED_VALID since the last restart). We can then
      * walk this set and check if a new header is a descendant of something in
      * this set, preventing us from having to walk mapBlockIndex when we try
      * to connect a bad block and fail.
      *
      * While this is more complicated than marking everything which descends
      * from an invalid block as invalid at the time we discover it to be
      * invalid, doing so would require walking all of mapBlockIndex to find all
      * descendants. Since this case should be very rare, keeping track of all
      * BLOCK_FAILED_VALID blocks in a set should be just fine and work just as
      * well.
      *
      * Because we already walk mapBlockIndex in height-order at startup, we go
      * ahead and mark descendants of invalid blocks as FAILED_CHILD at that time,
      * instead of putting things in this set.
      */
    std::set<CBlockIndex*> g_failed_blocks;

    /**
     * the ChainState CriticalSection
     * A lock that must be held when modifying this ChainState - held in ActivateBestChain()
     */
    CCriticalSection m_cs_chainstate;

public:
    CChain chainActive;
    BlockMap mapBlockIndex;
    std::multimap<CBlockIndex*, CBlockIndex*> mapBlocksUnlinked;
    CBlockIndex *pindexBestInvalid = nullptr;

    bool LoadBlockIndex(const Consensus::Params& consensus_params, CBlockTreeDB& blocktree);

    bool ActivateBestChain(CValidationState &state, const CChainParams& chainparams, std::shared_ptr<const CBlock> pblock);

    bool AcceptBlockHeader(const CBlockHeader& block, CValidationState& state, const CChainParams& chainparams, CBlockIndex** ppindex);
    bool AcceptBlock(const std::shared_ptr<const CBlock>& pblock, CValidationState& state, const CChainParams& chainparams, CBlockIndex** ppindex, bool fRequested, const CDiskBlockPos* dbp, bool* fNewBlock);

    // Block (dis)connection on a given view:
    DisconnectResult DisconnectBlock(const CBlock& block, const CBlockIndex* pindex, CCoinsViewCache& view);
    bool ConnectBlock(const CBlock& block, CValidationState& state, CBlockIndex* pindex,
                    CCoinsViewCache& view, const CChainParams& chainparams, bool fJustCheck = false);

    // Block disconnection on our pcoinsTip:
    bool DisconnectTip(CValidationState& state, const CChainParams& chainparams, DisconnectedBlockTransactions *disconnectpool);

    // Manual block validity manipulation:
    bool PreciousBlock(CValidationState& state, const CChainParams& params, CBlockIndex *pindex);
    bool InvalidateBlock(CValidationState& state, const CChainParams& chainparams, CBlockIndex *pindex);
    bool ResetBlockFailureFlags(CBlockIndex *pindex);

    bool ReplayBlocks(const CChainParams& params, CCoinsView* view);
    bool RewindBlockIndex(const CChainParams& params);
    bool LoadGenesisBlock(const CChainParams& chainparams);

    void PruneBlockIndexCandidates();

    void UnloadBlockIndex();

private:
    bool ActivateBestChainStep(CValidationState& state, const CChainParams& chainparams, CBlockIndex* pindexMostWork, const std::shared_ptr<const CBlock>& pblock, bool& fInvalidFound, ConnectTrace& connectTrace);
    bool ConnectTip(CValidationState& state, const CChainParams& chainparams, CBlockIndex* pindexNew, const std::shared_ptr<const CBlock>& pblock, ConnectTrace& connectTrace, DisconnectedBlockTransactions &disconnectpool);

    CBlockIndex* AddToBlockIndex(const CBlockHeader& block);
    /** Create a new block index entry for a given block hash */
    CBlockIndex * InsertBlockIndex(const uint256& hash);
    void CheckBlockIndex(const Consensus::Params& consensusParams);

    void InvalidBlockFound(CBlockIndex *pindex, const CValidationState &state);
    CBlockIndex* FindMostWorkChain();
    bool ReceivedBlockTransactions(const CBlock &block, CValidationState& state, CBlockIndex *pindexNew, const CDiskBlockPos& pos, const Consensus::Params& consensusParams);


    bool RollforwardBlock(const CBlockIndex* pindex, CCoinsViewCache& inputs, const CChainParams& params);
} g_chainstate;



CCriticalSection cs_main;

BlockMap& mapBlockIndex = g_chainstate.mapBlockIndex;
CChain& chainActive = g_chainstate.chainActive;
CBlockIndex *pindexBestHeader = nullptr;
CWaitableCriticalSection csBestBlock;
CConditionVariable cvBlockChange;
uint256 hashBestBlock;
std::atomic_bool g_script_threads_enabled(true);
int nScriptCheckThreads = 0;
std::atomic_bool fImporting(false);
std::atomic_bool fReindex(false);
bool fTxIndex = false;
bool fHavePruned = false;
bool fPruneMode = false;
bool fIsBareMultisigStd = DEFAULT_PERMIT_BAREMULTISIG;
bool fRequireStandard = true;
bool fCheckBlockIndex = false;
bool fCheckpointsEnabled = DEFAULT_CHECKPOINTS_ENABLED;
size_t nCoinCacheUsage = 5000 * 300;
uint64_t nPruneTarget = 0;
int64_t nMaxTipAge = DEFAULT_MAX_TIP_AGE;
bool fEnableReplacement = DEFAULT_ENABLE_REPLACEMENT;

uint256 hashAssumeValid;
arith_uint256 nMinimumChainWork;

CFeeRate minRelayTxFee = CFeeRate(DEFAULT_MIN_RELAY_TX_FEE);
CAmount maxTxFee = DEFAULT_TRANSACTION_MAXFEE;

CBlockPolicyEstimator feeEstimator;
CTxMemPool mempool(&feeEstimator);

/** Constant stuff for coinbase transactions we create: */
CScript COINBASE_FLAGS;

const std::string strMessageMagic = "Bitcoin Signed Message:\n";

// Internal stuff
namespace {
    CBlockIndex *&pindexBestInvalid = g_chainstate.pindexBestInvalid;

    /** All pairs A->B, where A (or one of its ancestors) misses transactions, but B has transactions.
     * Pruned nodes may have entries where B is missing data.
     */
    std::multimap<CBlockIndex*, CBlockIndex*>& mapBlocksUnlinked = g_chainstate.mapBlocksUnlinked;

    CCriticalSection cs_LastBlockFile;
    std::vector<CBlockFileInfo> vinfoBlockFile;
    int nLastBlockFile = 0;
    /** Global flag to indicate we should check to see if there are
     *  block/undo files that should be deleted.  Set on startup
     *  or if we allocate more file space when we're in prune mode
     */
    bool fCheckForPruning = false;

    /** Dirty block index entries. */
    std::set<CBlockIndex*> setDirtyBlockIndex;

    /** Dirty block file entries. */
    std::set<int> setDirtyFileInfo;
} // anon namespace

CBlockIndex* FindForkInGlobalIndex(const CChain& chain, const CBlockLocator& locator)
{
    // Find the first block the caller has in the main chain
    for (const uint256& hash : locator.vHave) {
        BlockMap::iterator mi = mapBlockIndex.find(hash);
        if (mi != mapBlockIndex.end())
        {
            CBlockIndex* pindex = (*mi).second;
            if (chain.Contains(pindex))
                return pindex;
            if (pindex->GetAncestor(chain.Height()) == chain.Tip()) {
                return chain.Tip();
            }
        }
    }
    return chain.Genesis();
}

std::unique_ptr<CCoinsViewDB> pcoinsdbview;
std::unique_ptr<CCoinsViewCache> pcoinsTip;
std::unique_ptr<CBlockTreeDB> pblocktree;

enum FlushStateMode {
    FLUSH_STATE_NONE,
    FLUSH_STATE_IF_NEEDED,
    FLUSH_STATE_PERIODIC,
    FLUSH_STATE_ALWAYS
};

// See definition for documentation
static bool FlushStateToDisk(const CChainParams& chainParams, CValidationState &state, FlushStateMode mode, int nManualPruneHeight=0);
static void FindFilesToPruneManual(std::set<int>& setFilesToPrune, int nManualPruneHeight);
static void FindFilesToPrune(std::set<int>& setFilesToPrune, uint64_t nPruneAfterHeight);
bool CheckInputs(const CTransaction& tx, CValidationState &state, const CCoinsViewCache &inputs, bool fScriptChecks, unsigned int flags, bool cacheSigStore, bool cacheFullScriptStore, PrecomputedTransactionData& txdata, std::vector<CScriptCheck> *pvChecks = nullptr);
static FILE* OpenUndoFile(const CDiskBlockPos &pos, bool fReadOnly = false);

bool CheckFinalTx(const CTransaction &tx, int flags)
{
    AssertLockHeld(cs_main);

    // By convention a negative value for flags indicates that the
    // current network-enforced consensus rules should be used. In
    // a future soft-fork scenario that would mean checking which
    // rules would be enforced for the next block and setting the
    // appropriate flags. At the present time no soft-forks are
    // scheduled, so no flags are set.
    flags = std::max(flags, 0);

    // CheckFinalTx() uses chainActive.Height()+1 to evaluate
    // nLockTime because when IsFinalTx() is called within
    // CBlock::AcceptBlock(), the height of the block *being*
    // evaluated is what is used. Thus if we want to know if a
    // transaction can be part of the *next* block, we need to call
    // IsFinalTx() with one more than chainActive.Height().
    const int nBlockHeight = chainActive.Height() + 1;

    // BIP113 requires that time-locked transactions have nLockTime set to
    // less than the median time of the previous block they're contained in.
    // When the next block is created its previous block will be the current
    // chain tip, so we use that to calculate the median time passed to
    // IsFinalTx() if LOCKTIME_MEDIAN_TIME_PAST is set.
    const int64_t nBlockTime = (flags & LOCKTIME_MEDIAN_TIME_PAST)
                             ? chainActive.Tip()->GetMedianTimePast()
                             : GetAdjustedTime();

    return IsFinalTx(tx, nBlockHeight, nBlockTime);
}

bool TestLockPointValidity(const LockPoints* lp)
{
    AssertLockHeld(cs_main);
    assert(lp);
    // If there are relative lock times then the maxInputBlock will be set
    // If there are no relative lock times, the LockPoints don't depend on the chain
    if (lp->maxInputBlock) {
        // Check whether chainActive is an extension of the block at which the LockPoints
        // calculation was valid.  If not LockPoints are no longer valid
        if (!chainActive.Contains(lp->maxInputBlock)) {
            return false;
        }
    }

    // LockPoints still valid
    return true;
}

bool CheckSequenceLocks(const CTransaction &tx, int flags, LockPoints* lp, bool useExistingLockPoints)
{
    AssertLockHeld(cs_main);
    AssertLockHeld(mempool.cs);

    CBlockIndex* tip = chainActive.Tip();
    assert(tip != nullptr);

    CBlockIndex index;
    index.pprev = tip;
    // CheckSequenceLocks() uses chainActive.Height()+1 to evaluate
    // height based locks because when SequenceLocks() is called within
    // ConnectBlock(), the height of the block *being*
    // evaluated is what is used.
    // Thus if we want to know if a transaction can be part of the
    // *next* block, we need to use one more than chainActive.Height()
    index.nHeight = tip->nHeight + 1;

    std::pair<int, int64_t> lockPair;
    if (useExistingLockPoints) {
        assert(lp);
        lockPair.first = lp->height;
        lockPair.second = lp->time;
    }
    else {
        // pcoinsTip contains the UTXO set for chainActive.Tip()
        CCoinsViewMemPool viewMemPool(pcoinsTip.get(), mempool);
        std::vector<int> prevheights;
        prevheights.resize(tx.vin.size());
        for (size_t txinIndex = 0; txinIndex < tx.vin.size(); txinIndex++) {
            const CTxIn& txin = tx.vin[txinIndex];
            Coin coin;
            if (!viewMemPool.GetCoin(txin.prevout, coin)) {
                return error("%s: Missing input", __func__);
            }
            if (coin.nHeight == MEMPOOL_HEIGHT) {
                // Assume all mempool transaction confirm in the next block
                prevheights[txinIndex] = tip->nHeight + 1;
            } else {
                prevheights[txinIndex] = coin.nHeight;
            }
        }
        lockPair = CalculateSequenceLocks(tx, flags, &prevheights, index);
        if (lp) {
            lp->height = lockPair.first;
            lp->time = lockPair.second;
            // Also store the hash of the block with the highest height of
            // all the blocks which have sequence locked prevouts.
            // This hash needs to still be on the chain
            // for these LockPoint calculations to be valid
            // Note: It is impossible to correctly calculate a maxInputBlock
            // if any of the sequence locked inputs depend on unconfirmed txs,
            // except in the special case where the relative lock time/height
            // is 0, which is equivalent to no sequence lock. Since we assume
            // input height of tip+1 for mempool txs and test the resulting
            // lockPair from CalculateSequenceLocks against tip+1.  We know
            // EvaluateSequenceLocks will fail if there was a non-zero sequence
            // lock on a mempool input, so we can use the return value of
            // CheckSequenceLocks to indicate the LockPoints validity
            int maxInputHeight = 0;
            for (int height : prevheights) {
                // Can ignore mempool inputs since we'll fail if they had non-zero locks
                if (height != tip->nHeight+1) {
                    maxInputHeight = std::max(maxInputHeight, height);
                }
            }
            lp->maxInputBlock = tip->GetAncestor(maxInputHeight);
        }
    }
    return EvaluateSequenceLocks(index, lockPair);
}

// Returns the script flags which should be checked for a given block
static unsigned int GetBlockScriptFlags(const CBlockIndex* pindex, const Consensus::Params& chainparams);

static void LimitMempoolSize(CTxMemPool& pool, size_t limit, unsigned long age) {
    int expired = pool.Expire(GetTime() - age);
    if (expired != 0) {
        LogPrint(BCLog::MEMPOOL, "Expired %i transactions from the memory pool\n", expired);
    }

    std::vector<COutPoint> vNoSpendsRemaining;
    pool.TrimToSize(limit, &vNoSpendsRemaining);
    for (const COutPoint& removed : vNoSpendsRemaining)
        pcoinsTip->Uncache(removed);
}

/** Convert CValidationState to a human-readable message for logging */
std::string FormatStateMessage(const CValidationState &state)
{
    return strprintf("%s%s (code %i)",
        state.GetRejectReason(),
        state.GetDebugMessage().empty() ? "" : ", "+state.GetDebugMessage(),
        state.GetRejectCode());
}

static bool IsCurrentForFeeEstimation()
{
    AssertLockHeld(cs_main);
    if (IsInitialBlockDownload())
        return false;
    if (chainActive.Tip()->GetBlockTime() < (GetTime() - MAX_FEE_ESTIMATION_TIP_AGE))
        return false;
    if (chainActive.Height() < pindexBestHeader->nHeight - 1)
        return false;
    return true;
}

/* Make mempool consistent after a reorg, by re-adding or recursively erasing
 * disconnected block transactions from the mempool, and also removing any
 * other transactions from the mempool that are no longer valid given the new
 * tip/height.
 *
 * Note: we assume that disconnectpool only contains transactions that are NOT
 * confirmed in the current chain nor already in the mempool (otherwise,
 * in-mempool descendants of such transactions would be removed).
 *
 * Passing fAddToMempool=false will skip trying to add the transactions back,
 * and instead just erase from the mempool as needed.
 */

void UpdateMempoolForReorg(DisconnectedBlockTransactions &disconnectpool, bool fAddToMempool)
{
    AssertLockHeld(cs_main);
    std::vector<uint256> vHashUpdate;
    // disconnectpool's insertion_order index sorts the entries from
    // oldest to newest, but the oldest entry will be the last tx from the
    // latest mined block that was disconnected.
    // Iterate disconnectpool in reverse, so that we add transactions
    // back to the mempool starting with the earliest transaction that had
    // been previously seen in a block.
    auto it = disconnectpool.queuedTx.get<insertion_order>().rbegin();
    while (it != disconnectpool.queuedTx.get<insertion_order>().rend()) {
        // ignore validation errors in resurrected transactions
        CValidationState stateDummy;
        if (!fAddToMempool || (*it)->IsCoinBase() ||
            !AcceptToMemoryPool(mempool, stateDummy, *it, nullptr /* pfMissingInputs */,
                                nullptr /* plTxnReplaced */, true /* bypass_limits */, 0 /* nAbsurdFee */)) {
            // If the transaction doesn't make it in to the mempool, remove any
            // transactions that depend on it (which would now be orphans).
            mempool.removeRecursive(**it, MemPoolRemovalReason::REORG);
        } else if (mempool.exists((*it)->GetHash())) {
            vHashUpdate.push_back((*it)->GetHash());
        }
        ++it;
    }
    disconnectpool.queuedTx.clear();
    // AcceptToMemoryPool/addUnchecked all assume that new mempool entries have
    // no in-mempool children, which is generally not true when adding
    // previously-confirmed transactions back to the mempool.
    // UpdateTransactionsFromBlock finds descendants of any transactions in
    // the disconnectpool that were added back and cleans up the mempool state.
    mempool.UpdateTransactionsFromBlock(vHashUpdate);

    // We also need to remove any now-immature transactions
    mempool.removeForReorg(pcoinsTip.get(), chainActive.Tip()->nHeight + 1, STANDARD_LOCKTIME_VERIFY_FLAGS);
    // Re-limit mempool size, in case we added any transactions
    LimitMempoolSize(mempool, gArgs.GetArg("-maxmempool", DEFAULT_MAX_MEMPOOL_SIZE) * 1000000, gArgs.GetArg("-mempoolexpiry", DEFAULT_MEMPOOL_EXPIRY) * 60 * 60);
}

// Used to avoid mempool polluting consensus critical paths if CCoinsViewMempool
// were somehow broken and returning the wrong scriptPubKeys
static bool CheckInputsFromMempoolAndCache(const CTransaction& tx, CValidationState &state, const CCoinsViewCache &view, CTxMemPool& pool,
                 unsigned int flags, bool cacheSigStore, PrecomputedTransactionData& txdata) {
    AssertLockHeld(cs_main);

    // pool.cs should be locked already, but go ahead and re-take the lock here
    // to enforce that mempool doesn't change between when we check the view
    // and when we actually call through to CheckInputs
    LOCK(pool.cs);

    assert(!tx.IsCoinBase());
    for (const CTxIn& txin : tx.vin) {
        const Coin& coin = view.AccessCoin(txin.prevout);

        // At this point we haven't actually checked if the coins are all
        // available (or shouldn't assume we have, since CheckInputs does).
        // So we just return failure if the inputs are not available here,
        // and then only have to check equivalence for available inputs.
        if (coin.IsSpent()) return false;

        const CTransactionRef& txFrom = pool.get(txin.prevout.hash);
        if (txFrom) {
            assert(txFrom->GetHash() == txin.prevout.hash);
            assert(txFrom->vout.size() > txin.prevout.n);
            assert(txFrom->vout[txin.prevout.n] == coin.out);
        } else {
            const Coin& coinFromDisk = pcoinsTip->AccessCoin(txin.prevout);
            assert(!coinFromDisk.IsSpent());
            assert(coinFromDisk.out == coin.out);
        }
    }

    return CheckInputs(tx, state, view, true, flags, cacheSigStore, true, txdata);
}

namespace {
    inline bool MaybeReject_(unsigned int reject_code, const std::string& reason, bool corruption_possible, const std::string& debug_msg, const ignore_rejects_type& ignore_rejects, CValidationState& state) {
        if (ignore_rejects.count(reason)) {
            return false;
        }

        return state.DoS(0, true, reject_code, reason, corruption_possible, debug_msg);
    }
}

#define MaybeRejectDbg(reject_code, reason, corruption_possible, debug_msg)  do {  \
    if (MaybeReject_(reject_code, reason, corruption_possible, debug_msg, ignore_rejects, state)) {  \
        return false;  \
    }  \
} while(0)

#define MaybeReject(reject_code, reason)  MaybeRejectDbg(reject_code, reason, false, "")

static bool AcceptToMemoryPoolWorker(const CChainParams& chainparams, CTxMemPool& pool, CValidationState& state, const CTransactionRef& ptx,
                              bool* pfMissingInputs, int64_t nAcceptTime, std::list<CTransactionRef>* plTxnReplaced,
                              const ignore_rejects_type& ignore_rejects, const CAmount& nAbsurdFee, std::vector<COutPoint>& coins_to_uncache)
{
    const CTransaction& tx = *ptx;
    const uint256 hash = tx.GetHash();
    AssertLockHeld(cs_main);
    LOCK(pool.cs); // mempool "read lock" (held through GetMainSignals().TransactionAddedToMempool())
    if (pfMissingInputs) {
        *pfMissingInputs = false;
    }

    if (!CheckTransaction(tx, state))
        return false; // state filled in by CheckTransaction

    // Coinbase is only valid in a block, not as a loose transaction
    if (tx.IsCoinBase())
        return state.DoS(100, false, REJECT_INVALID, "coinbase");

    // Reject transactions with witness before segregated witness activates (override with -prematurewitness)
    bool witnessEnabled = IsWitnessEnabled(chainActive.Tip(), chainparams.GetConsensus());
    if (!gArgs.GetBoolArg("-prematurewitness", false) && tx.HasWitness() && !witnessEnabled) {
        MaybeRejectDbg(REJECT_NONSTANDARD, "no-witness-yet", true, "");
    }

    // Rather not work on nonstandard transactions (unless -testnet/-regtest)
    std::string reason;
    if (fRequireStandard && !IsStandardTx(tx, reason, witnessEnabled, ignore_rejects))
        return state.DoS(0, false, REJECT_NONSTANDARD, reason);

    // Do not work on transactions that are too small.
    // A transaction with 1 segwit input and 1 P2WPHK output has non-witness size of 82 bytes.
    // Transactions smaller than this are not relayed to reduce unnecessary malloc overhead.
    if (::GetSerializeSize(tx, SER_NETWORK, PROTOCOL_VERSION | SERIALIZE_TRANSACTION_NO_WITNESS) < MIN_STANDARD_TX_NONWITNESS_SIZE)
        return state.DoS(0, false, REJECT_NONSTANDARD, "tx-size-small");

    // Only accept nLockTime-using transactions that can be mined in the next
    // block; we don't want our mempool filled up with transactions that can't
    // be mined yet.
    if (!CheckFinalTx(tx, STANDARD_LOCKTIME_VERIFY_FLAGS))
        MaybeReject(REJECT_NONSTANDARD, "non-final");

    // is it already in the memory pool?
    if (pool.exists(hash)) {
        return state.Invalid(false, REJECT_DUPLICATE, "txn-already-in-mempool");
    }

    // Check for conflicts with in-memory transactions
    std::set<uint256> setConflicts;
    for (const CTxIn &txin : tx.vin)
    {
        auto itConflicting = pool.mapNextTx.find(txin.prevout);
        if (itConflicting != pool.mapNextTx.end())
        {
            const CTransaction *ptxConflicting = itConflicting->second;
            if (!setConflicts.count(ptxConflicting->GetHash()))
            {
                if (!ignore_rejects.count("txn-mempool-conflict")) {

                // Allow opt-out of transaction replacement by setting
                // nSequence > MAX_BIP125_RBF_SEQUENCE (SEQUENCE_FINAL-2) on all inputs.
                //
                // SEQUENCE_FINAL-1 is picked to still allow use of nLockTime by
                // non-replaceable transactions. All inputs rather than just one
                // is for the sake of multi-party protocols, where we don't
                // want a single party to be able to disable replacement.
                //
                // The opt-out ignores descendants as anyone relying on
                // first-seen mempool behavior should be checking all
                // unconfirmed ancestors anyway; doing otherwise is hopelessly
                // insecure.
                bool fReplacementOptOut = true;
                if (fEnableReplacement)
                {
                    for (const CTxIn &_txin : ptxConflicting->vin)
                    {
                        if (_txin.nSequence <= MAX_BIP125_RBF_SEQUENCE)
                        {
                            fReplacementOptOut = false;
                            break;
                        }
                    }
                }
                if (fReplacementOptOut) {
                    return state.Invalid(false, REJECT_DUPLICATE, "txn-mempool-conflict");
                }

                }  // ignore_rejects

                setConflicts.insert(ptxConflicting->GetHash());
            }
        }
    }

    CFeeRate poolMinFeeRate;
    {
        CCoinsView dummy;
        CCoinsViewCache view(&dummy);

        LockPoints lp;
        CCoinsViewMemPool viewMemPool(pcoinsTip.get(), pool);
        view.SetBackend(viewMemPool);

        // do all inputs exist?
        for (const CTxIn txin : tx.vin) {
            if (!pcoinsTip->HaveCoinInCache(txin.prevout)) {
                coins_to_uncache.push_back(txin.prevout);
            }
            if (!view.HaveCoin(txin.prevout)) {
                // Are inputs missing because we already have the tx?
                for (size_t out = 0; out < tx.vout.size(); out++) {
                    // Optimistically just do efficient check of cache for outputs
                    if (pcoinsTip->HaveCoinInCache(COutPoint(hash, out))) {
                        return state.Invalid(false, REJECT_DUPLICATE, "txn-already-known");
                    }
                }
                // Otherwise assume this might be an orphan tx for which we just haven't seen parents yet
                if (pfMissingInputs) {
                    *pfMissingInputs = true;
                }
                return false; // fMissingInputs and !state.IsInvalid() is used to detect this condition, don't set state.Invalid()
            }
        }

        // Bring the best block into scope
        view.GetBestBlock();

        // we have all inputs cached now, so switch back to dummy, so we don't need to keep lock on mempool
        view.SetBackend(dummy);

        // Only accept BIP68 sequence locked transactions that can be mined in the next
        // block; we don't want our mempool filled up with transactions that can't
        // be mined yet.
        // Must keep pool.cs for this unless we change CheckSequenceLocks to take a
        // CoinsViewCache instead of create its own
        // NOTE: The miner doesn't check this again, so for now it may not be overridden.
        if (!CheckSequenceLocks(tx, STANDARD_LOCKTIME_VERIFY_FLAGS, &lp))
            return state.DoS(0, false, REJECT_NONSTANDARD, "non-BIP68-final");

        CAmount nFees = 0;
        if (!Consensus::CheckTxInputs(tx, state, view, GetSpendHeight(view), nFees)) {
            return error("%s: Consensus::CheckTxInputs: %s, %s", __func__, tx.GetHash().ToString(), FormatStateMessage(state));
        }

        // Check for non-standard pay-to-script-hash in inputs
        if (fRequireStandard && !AreInputsStandard(tx, view, "bad-txns-input-", reason, ignore_rejects)) {
            return state.Invalid(false, REJECT_NONSTANDARD, reason);
        }

        // Check for non-standard witness in P2WSH
        if (tx.HasWitness() && fRequireStandard && !IsWitnessStandard(tx, view, "bad-witness-", reason, ignore_rejects)) {
            return state.DoS(0, false, REJECT_NONSTANDARD, reason, true);
        }

        int64_t nSigOpsCost = GetTransactionSigOpCost(tx, view, STANDARD_SCRIPT_VERIFY_FLAGS);

        // nModifiedFees includes any fee deltas from PrioritiseTransaction
        CAmount nModifiedFees = nFees;
        double nPriorityDummy = 0;
        pool.ApplyDeltas(hash, nPriorityDummy, nModifiedFees);

        CAmount inChainInputValue;
        // Since entries arrive *after* the tip's height, their priority is for the height+1
        double dPriority = GetPriority(tx, view, chainActive.Height() + 1, inChainInputValue);

        // Keep track of transactions that spend a coinbase, which we re-scan
        // during reorgs to ensure COINBASE_MATURITY is still met.
        bool fSpendsCoinbase = false;
        for (const CTxIn &txin : tx.vin) {
            const Coin &coin = view.AccessCoin(txin.prevout);
            if (coin.IsCoinBase()) {
                fSpendsCoinbase = true;
                break;
            }
        }

        CTxMemPoolEntry entry(ptx, nFees, nAcceptTime, dPriority, chainActive.Height(),
                              inChainInputValue, fSpendsCoinbase, nSigOpsCost, lp);
        unsigned int nSize = entry.GetTxSize();

        // Check that the transaction doesn't have an excessive number of
        // sigops, making it impossible to mine. Since the coinbase transaction
        // itself can contain sigops MAX_STANDARD_TX_SIGOPS is less than
        // MAX_BLOCK_SIGOPS; we still consider this an invalid rather than
        // merely non-standard transaction.
        if (nSigOpsCost > MAX_STANDARD_TX_SIGOPS_COST)
            MaybeRejectDbg(REJECT_NONSTANDARD, "bad-txns-too-many-sigops", false,
                strprintf("%d", nSigOpsCost));

        poolMinFeeRate = pool.GetMinFee(gArgs.GetArg("-maxmempool", DEFAULT_MAX_MEMPOOL_SIZE) * 1000000);
        CAmount mempoolRejectFee = poolMinFeeRate.GetFee(nSize);
        if (!ignore_rejects.count(rejectmsg_lowfee_mempool) && mempoolRejectFee > 0 && nModifiedFees < mempoolRejectFee) {
            MaybeRejectDbg(REJECT_INSUFFICIENTFEE, rejectmsg_lowfee_mempool, false, strprintf("%d < %d", nFees, mempoolRejectFee));
        }

        // No transactions are allowed below minRelayTxFee except from disconnected blocks
        if (nModifiedFees < ::minRelayTxFee.GetFee(nSize)) {
            MaybeReject(REJECT_INSUFFICIENTFEE, rejectmsg_lowfee_relay);
        }

        if (nAbsurdFee && nFees > nAbsurdFee)
            MaybeRejectDbg(REJECT_HIGHFEE, rejectmsg_absurdfee, false, strprintf("%d > %d", nFees, nAbsurdFee));

        // Calculate in-mempool ancestors, up to a limit.
        CTxMemPool::setEntries setAncestors;
        size_t nLimitAncestors = gArgs.GetArg("-limitancestorcount", DEFAULT_ANCESTOR_LIMIT);
        size_t nLimitAncestorSize = gArgs.GetArg("-limitancestorsize", DEFAULT_ANCESTOR_SIZE_LIMIT)*1000;
        size_t nLimitDescendants = gArgs.GetArg("-limitdescendantcount", DEFAULT_DESCENDANT_LIMIT);
        size_t nLimitDescendantSize = gArgs.GetArg("-limitdescendantsize", DEFAULT_DESCENDANT_SIZE_LIMIT)*1000;
        if (ignore_rejects.count("too-long-mempool-chain")) {
            nLimitAncestors = nLimitAncestorSize = nLimitDescendants = nLimitDescendantSize = std::numeric_limits<size_t>::max();
        }
        std::string errString;
        if (!pool.CalculateMemPoolAncestors(entry, setAncestors, nLimitAncestors, nLimitAncestorSize, nLimitDescendants, nLimitDescendantSize, errString)) {
            return state.DoS(0, false, REJECT_NONSTANDARD, "too-long-mempool-chain", false, errString);
        }

        // A transaction that spends outputs that would be replaced by it is invalid. Now
        // that we have the set of all ancestors we can detect this
        // pathological case by making sure setConflicts and setAncestors don't
        // intersect.
        for (CTxMemPool::txiter ancestorIt : setAncestors)
        {
            const uint256 &hashAncestor = ancestorIt->GetTx().GetHash();
            if (setConflicts.count(hashAncestor))
            {
                return state.DoS(10, false,
                                 REJECT_INVALID, "bad-txns-spends-conflicting-tx", false,
                                 strprintf("%s spends conflicting transaction %s",
                                           hash.ToString(),
                                           hashAncestor.ToString()));
            }
        }

        // Check if it's economically rational to mine this transaction rather
        // than the ones it replaces.
        CAmount nConflictingFees = 0;
        size_t nConflictingSize = 0;
        uint64_t nConflictingCount = 0;
        CTxMemPool::setEntries allConflicting;

        // If we don't hold the lock allConflicting might be incomplete; the
        // subsequent RemoveStaged() and addUnchecked() calls don't guarantee
        // mempool consistency for us.
        const bool fReplacementTransaction = setConflicts.size();
        if (fReplacementTransaction)
        {
            CFeeRate newFeeRate(nModifiedFees, nSize);
            std::set<uint256> setConflictsParents;
            const int maxDescendantsToVisit = 100;
            CTxMemPool::setEntries setIterConflicting;
            for (const uint256 &hashConflicting : setConflicts)
            {
                CTxMemPool::txiter mi = pool.mapTx.find(hashConflicting);
                if (mi == pool.mapTx.end())
                    continue;

                // Save these to avoid repeated lookups
                setIterConflicting.insert(mi);

                // Don't allow the replacement to reduce the feerate of the
                // mempool.
                //
                // We usually don't want to accept replacements with lower
                // feerates than what they replaced as that would lower the
                // feerate of the next block. Requiring that the feerate always
                // be increased is also an easy-to-reason about way to prevent
                // DoS attacks via replacements.
                //
                // The mining code doesn't (currently) take children into
                // account (CPFP) so we only consider the feerates of
                // transactions being directly replaced, not their indirect
                // descendants. While that does mean high feerate children are
                // ignored when deciding whether or not to replace, we do
                // require the replacement to pay more overall fees too,
                // mitigating most cases.
                CFeeRate oldFeeRate(mi->GetModifiedFee(), mi->GetTxSize());
                if (newFeeRate <= oldFeeRate)
                {
                    MaybeRejectDbg(
                            REJECT_INSUFFICIENTFEE, "insufficient fee", false,
                            strprintf("rejecting replacement %s; new feerate %s <= old feerate %s",
                                  hash.ToString(),
                                  newFeeRate.ToString(),
                                  oldFeeRate.ToString()));
                }

                for (const CTxIn &txin : mi->GetTx().vin)
                {
                    setConflictsParents.insert(txin.prevout.hash);
                }

                nConflictingCount += mi->GetCountWithDescendants();
            }
            // This potentially overestimates the number of actual descendants
            // but we just want to be conservative to avoid doing too much
            // work.
            if (nConflictingCount <= maxDescendantsToVisit || ignore_rejects.count("too-many-replacements")) {
                // If not too many to replace, then calculate the set of
                // transactions that would have to be evicted
                for (CTxMemPool::txiter it : setIterConflicting) {
                    pool.CalculateDescendants(it, allConflicting);
                }
                for (CTxMemPool::txiter it : allConflicting) {
                    nConflictingFees += it->GetModifiedFee();
                    nConflictingSize += it->GetTxSize();
                }
            } else {
                return state.DoS(0, false,
                        REJECT_NONSTANDARD, "too many potential replacements", false,
                        strprintf("rejecting replacement %s; too many potential replacements (%d > %d)\n",
                            hash.ToString(),
                            nConflictingCount,
                            maxDescendantsToVisit));
            }

            if (!ignore_rejects.count("replacement-adds-unconfirmed")) {

            for (unsigned int j = 0; j < tx.vin.size(); j++)
            {
                // We don't want to accept replacements that require low
                // feerate junk to be mined first. Ideally we'd keep track of
                // the ancestor feerates and make the decision based on that,
                // but for now requiring all new inputs to be confirmed works.
                if (!setConflictsParents.count(tx.vin[j].prevout.hash))
                {
                    // Rather than check the UTXO set - potentially expensive -
                    // it's cheaper to just check if the new input refers to a
                    // tx that's in the mempool.
                    if (pool.mapTx.find(tx.vin[j].prevout.hash) != pool.mapTx.end())
                        return state.DoS(0, false,
                                         REJECT_NONSTANDARD, "replacement-adds-unconfirmed", false,
                                         strprintf("replacement %s adds unconfirmed input, idx %d",
                                                  hash.ToString(), j));
                }
            }

            }  // ignore_rejects

            // The replacement must pay greater fees than the transactions it
            // replaces - if we did the bandwidth used by those conflicting
            // transactions would not be paid for.
            if (nModifiedFees < nConflictingFees)
            {
                MaybeRejectDbg(
                                 REJECT_INSUFFICIENTFEE, "insufficient fee", false,
                                 strprintf("rejecting replacement %s, less fees than conflicting txs; %s < %s",
                                          hash.ToString(), FormatMoney(nModifiedFees), FormatMoney(nConflictingFees)));
            }

            // Finally in addition to paying more fees than the conflicts the
            // new transaction must pay for its own bandwidth.
            CAmount nDeltaFees = nModifiedFees - nConflictingFees;
            if (nDeltaFees < ::incrementalRelayFee.GetFee(nSize))
            {
                MaybeRejectDbg(
                        REJECT_INSUFFICIENTFEE, "insufficient fee", false,
                        strprintf("rejecting replacement %s, not enough additional fees to relay; %s < %s",
                              hash.ToString(),
                              FormatMoney(nDeltaFees),
                              FormatMoney(::incrementalRelayFee.GetFee(nSize))));
            }
        }

        unsigned int scriptVerifyFlags = STANDARD_SCRIPT_VERIFY_FLAGS;
        if (!chainparams.RequireStandardDefault()) {
            scriptVerifyFlags = gArgs.GetArg("-promiscuousmempoolflags", scriptVerifyFlags);
        }

        // Check against previous transactions
        // This is done last to help prevent CPU exhaustion denial-of-service attacks.
        PrecomputedTransactionData txdata(tx);
        if (!CheckInputs(tx, state, view, true, scriptVerifyFlags, true, false, txdata)) {
            // SCRIPT_VERIFY_CLEANSTACK requires SCRIPT_VERIFY_WITNESS, so we
            // need to turn both off, and compare against just turning off CLEANSTACK
            // to see if the failure is specifically due to witness validation.
            CValidationState stateDummy; // Want reported failures to be from first CheckInputs
            if (!tx.HasWitness() && CheckInputs(tx, stateDummy, view, true, scriptVerifyFlags & ~(SCRIPT_VERIFY_WITNESS | SCRIPT_VERIFY_CLEANSTACK), true, false, txdata) &&
                !CheckInputs(tx, stateDummy, view, true, scriptVerifyFlags & ~SCRIPT_VERIFY_CLEANSTACK, true, false, txdata)) {
                // Only the witness is missing, so the transaction itself may be fine.
                state.SetCorruptionPossible();
            }
            return false; // state filled in by CheckInputs
        }

        // Check again against the current block tip's script verification
        // flags to cache our script execution flags. This is, of course,
        // useless if the next block has different script flags from the
        // previous one, but because the cache tracks script flags for us it
        // will auto-invalidate and we'll just have a few blocks of extra
        // misses on soft-fork activation.
        //
        // This is also useful in case of bugs in the standard flags that cause
        // transactions to pass as valid when they're actually invalid. For
        // instance the STRICTENC flag was incorrectly allowing certain
        // CHECKSIG NOT scripts to pass, even though they were invalid.
        //
        // There is a similar check in CreateNewBlock() to prevent creating
        // invalid blocks (using TestBlockValidity), however allowing such
        // transactions into the mempool can be exploited as a DoS attack.
        unsigned int currentBlockScriptVerifyFlags = GetBlockScriptFlags(chainActive.Tip(), Params().GetConsensus());
        if (!CheckInputsFromMempoolAndCache(tx, state, view, pool, currentBlockScriptVerifyFlags, true, txdata))
        {
            // If we're using promiscuousmempoolflags, we may hit this normally
            // Check if current block has some flags that scriptVerifyFlags
            // does not before printing an ominous warning
            if (!(~scriptVerifyFlags & currentBlockScriptVerifyFlags)) {
                return error("%s: BUG! PLEASE REPORT THIS! ConnectInputs failed against latest-block but not STANDARD flags %s, %s",
                    __func__, hash.ToString(), FormatStateMessage(state));
            } else {
                if (!CheckInputs(tx, state, view, true, MANDATORY_SCRIPT_VERIFY_FLAGS, true, false, txdata)) {
                    return error("%s: ConnectInputs failed against MANDATORY but not STANDARD flags due to promiscuous mempool %s, %s",
                        __func__, hash.ToString(), FormatStateMessage(state));
                } else {
                    LogPrintf("Warning: -promiscuousmempool flags set to not include currently enforced soft forks, this may break mining or otherwise cause instability!\n");
                }
            }
        }

        // Remove conflicting transactions from the mempool
        for (const CTxMemPool::txiter it : allConflicting)
        {
            LogPrint(BCLog::MEMPOOL, "replacing tx %s with %s for %s BTC additional fees, %d delta bytes\n",
                    it->GetTx().GetHash().ToString(),
                    hash.ToString(),
                    FormatMoney(nModifiedFees - nConflictingFees),
                    (int)nSize - (int)nConflictingSize);
            if (plTxnReplaced)
                plTxnReplaced->push_back(it->GetSharedTx());
        }
        pool.RemoveStaged(allConflicting, false, MemPoolRemovalReason::REPLACED);

        // This transaction should only count for fee estimation if:
        // - it isn't a BIP 125 replacement transaction (may not be widely supported)
        // - it's not being readded during a reorg which bypasses typical mempool fee limits
        // - the node is not behind
        // - the transaction is not dependent on any other transactions in the mempool
        bool validForFeeEstimation = !fReplacementTransaction && ignore_rejects.empty() && IsCurrentForFeeEstimation() && pool.HasNoInputsOf(tx);

        // Store transaction in memory
        pool.addUnchecked(hash, entry, setAncestors, validForFeeEstimation);

        // trim mempool and check if tx was trimmed
        if (!ignore_rejects.count(rejectmsg_mempoolfull)) {
            LimitMempoolSize(pool, gArgs.GetArg("-maxmempool", DEFAULT_MAX_MEMPOOL_SIZE) * 1000000, gArgs.GetArg("-mempoolexpiry", DEFAULT_MEMPOOL_EXPIRY) * 60 * 60);
            if (!pool.exists(hash))
                return state.DoS(0, false, REJECT_INSUFFICIENTFEE, rejectmsg_mempoolfull);
        }
    }

    GetMainSignals().TransactionAddedToMempool(ptx);

    // update mempool stats cache
    CStats::DefaultStats()->addMempoolSample(pool.size(), pool.DynamicMemoryUsage(), poolMinFeeRate.GetFeePerK());

    return true;
}

/** (try to) add transaction to memory pool with a specified acceptance time **/
static bool AcceptToMemoryPoolWithTime(const CChainParams& chainparams, CTxMemPool& pool, CValidationState &state, const CTransactionRef &tx,
                        bool* pfMissingInputs, int64_t nAcceptTime, std::list<CTransactionRef>* plTxnReplaced,
                        const ignore_rejects_type& ignore_rejects, const CAmount nAbsurdFee)
{
    std::vector<COutPoint> coins_to_uncache;
    bool res = AcceptToMemoryPoolWorker(chainparams, pool, state, tx, pfMissingInputs, nAcceptTime, plTxnReplaced, ignore_rejects, nAbsurdFee, coins_to_uncache);
    if (!res) {
        for (const COutPoint& hashTx : coins_to_uncache)
            pcoinsTip->Uncache(hashTx);
    }
    // After we've (potentially) uncached entries, ensure our coins cache is still within its size limits
    CValidationState stateDummy;
    FlushStateToDisk(chainparams, stateDummy, FLUSH_STATE_PERIODIC);
    return res;
}

bool AcceptToMemoryPool(CTxMemPool& pool, CValidationState &state, const CTransactionRef &tx,
                        bool* pfMissingInputs, std::list<CTransactionRef>* plTxnReplaced,
                        const ignore_rejects_type& ignore_rejects, const CAmount nAbsurdFee)
{
    const CChainParams& chainparams = Params();
    return AcceptToMemoryPoolWithTime(chainparams, pool, state, tx, pfMissingInputs, GetTime(), plTxnReplaced, ignore_rejects, nAbsurdFee);
}

/**
 * Return transaction in txOut, and if it was found inside a block, its hash is placed in hashBlock.
 * If blockIndex is provided, the transaction is fetched from the corresponding block.
 */
bool GetTransaction(const uint256& hash, CTransactionRef& txOut, const Consensus::Params& consensusParams, uint256& hashBlock, bool fAllowSlow, CBlockIndex* blockIndex)
{
    CBlockIndex* pindexSlow = blockIndex;

    LOCK(cs_main);

    if (!blockIndex) {
        CTransactionRef ptx = mempool.get(hash);
        if (ptx) {
            txOut = ptx;
            return true;
        }

        if (fTxIndex) {
            CDiskTxPos postx;
            if (pblocktree->ReadTxIndex(hash, postx)) {
                CAutoFile file(OpenBlockFile(postx, true), SER_DISK, CLIENT_VERSION);
                if (file.IsNull())
                    return error("%s: OpenBlockFile failed", __func__);
                CBlockHeader header;
                try {
                    file >> header;
                    if (fseek(file.Get(), postx.nTxOffset, SEEK_CUR)) {
                        return error("%s: fseek(...) failed", __func__);
                    }
                    file >> txOut;
                } catch (const std::exception& e) {
                    return error("%s: Deserialize or I/O error - %s", __func__, e.what());
                }
                hashBlock = header.GetHash();
                if (txOut->GetHash() != hash)
                    return error("%s: txid mismatch", __func__);
                return true;
            }

            // transaction not found in index, nothing more can be done
            return false;
        }

        if (fAllowSlow) { // use coin database to locate block that contains transaction, and scan it
            const Coin& coin = AccessByTxid(*pcoinsTip, hash);
            if (!coin.IsSpent()) pindexSlow = chainActive[coin.nHeight];
        }
    }

    if (pindexSlow) {
        CBlock block;
        if (ReadBlockFromDisk(block, pindexSlow, consensusParams)) {
            for (const auto& tx : block.vtx) {
                if (tx->GetHash() == hash) {
                    txOut = tx;
                    hashBlock = pindexSlow->GetBlockHash();
                    return true;
                }
            }
        }
    }

    return false;
}






//////////////////////////////////////////////////////////////////////////////
//
// CBlock and CBlockIndex
//

static bool WriteBlockToDisk(const CBlock& block, CDiskBlockPos& pos, const CMessageHeader::MessageStartChars& messageStart)
{
    // Open history file to append
    CAutoFile fileout(OpenBlockFile(pos), SER_DISK, CLIENT_VERSION);
    if (fileout.IsNull())
        return error("WriteBlockToDisk: OpenBlockFile failed");

    // Write index header
    unsigned int nSize = GetSerializeSize(fileout, block);
    fileout << FLATDATA(messageStart) << nSize;

    // Write block
    long fileOutPos = ftell(fileout.Get());
    if (fileOutPos < 0)
        return error("WriteBlockToDisk: ftell failed");
    pos.nPos = (unsigned int)fileOutPos;
    fileout << block;

    return true;
}

bool ReadBlockFromDisk(CBlock& block, const CDiskBlockPos& pos, const Consensus::Params& consensusParams, const bool lowprio)
{
    block.SetNull();

    {
    IOPRIO_IDLER(lowprio);

    // Open history file to read
    CAutoFile filein(OpenBlockFile(pos, true), SER_DISK, CLIENT_VERSION);
    if (filein.IsNull())
        return error("ReadBlockFromDisk: OpenBlockFile failed for %s", pos.ToString());

    ioprio_set_file_idle(filein.Get());

    // Read block
    try {
        filein >> block;
    }
    catch (const std::exception& e) {
        return error("%s: Deserialize or I/O error - %s at %s", __func__, e.what(), pos.ToString());
    }

    }  // end IOPRIO_IDLER scope

    // Check the header
    if (!CheckProofOfWork(block.GetHash(), block.nBits, consensusParams))
        return error("ReadBlockFromDisk: Errors in block header at %s", pos.ToString());

    return true;
}

bool ReadBlockFromDisk(CBlock& block, const CBlockIndex* pindex, const Consensus::Params& consensusParams, const bool lowprio)
{
    CDiskBlockPos blockPos;
    {
        LOCK(cs_main);
        blockPos = pindex->GetBlockPos();
    }

    if (!ReadBlockFromDisk(block, blockPos, consensusParams, lowprio))
        return false;
    if (block.GetHash() != pindex->GetBlockHash())
        return error("ReadBlockFromDisk(CBlock&, CBlockIndex*): GetHash() doesn't match index for %s at %s",
                pindex->ToString(), pindex->GetBlockPos().ToString());
    return true;
}

bool ReadRawBlockFromDisk(std::vector<uint8_t>& block, const CDiskBlockPos& pos, const CMessageHeader::MessageStartChars& message_start, const bool lowprio)
{
    CDiskBlockPos hpos = pos;
    hpos.nPos -= 8; // Seek back 8 bytes for meta header

    {
    IOPRIO_IDLER(lowprio);

    CAutoFile filein(OpenBlockFile(hpos, true), SER_DISK, CLIENT_VERSION);
    if (filein.IsNull()) {
        return error("%s: OpenBlockFile failed for %s", __func__, pos.ToString());
    }

    ioprio_set_file_idle(filein.Get());

    try {
        CMessageHeader::MessageStartChars blk_start;
        unsigned int blk_size;

        filein >> FLATDATA(blk_start) >> blk_size;

        if (memcmp(blk_start, message_start, CMessageHeader::MESSAGE_START_SIZE)) {
            return error("%s: Block magic mismatch for %s: %s versus expected %s", __func__, pos.ToString(),
                    HexStr(blk_start, blk_start + CMessageHeader::MESSAGE_START_SIZE),
                    HexStr(message_start, message_start + CMessageHeader::MESSAGE_START_SIZE));
        }

        if (blk_size > MAX_SIZE) {
            return error("%s: Block data is larger than maximum deserialization size for %s: %s versus %s", __func__, pos.ToString(),
                    blk_size, MAX_SIZE);
        }

        block.resize(blk_size); // Zeroing of memory is intentional here
        filein.read((char*)block.data(), blk_size);
    } catch(const std::exception& e) {
        return error("%s: Read from block file failed: %s for %s", __func__, e.what(), pos.ToString());
    }

    }  // end IOPRIO_IDLER scope

    return true;
}

bool ReadRawBlockFromDisk(std::vector<uint8_t>& block, const CBlockIndex* pindex, const CMessageHeader::MessageStartChars& message_start, const bool lowprio)
{
    CDiskBlockPos block_pos;
    {
        LOCK(cs_main);
        block_pos = pindex->GetBlockPos();
    }

    return ReadRawBlockFromDisk(block, block_pos, message_start, lowprio);
}

CAmount GetBlockSubsidy(int nHeight, const Consensus::Params& consensusParams)
{
    int halvings = nHeight / consensusParams.nSubsidyHalvingInterval;
    // Force block reward to zero when right shift is undefined.
    if (halvings >= 64)
        return 0;

    CAmount nSubsidy = 50 * COIN;
    // Subsidy is cut in half every 210,000 blocks which will occur approximately every 4 years.
    nSubsidy >>= halvings;
    return nSubsidy;
}

bool IsInitialBlockDownload()
{
    // Once this function has returned false, it must remain false.
    static std::atomic<bool> latchToFalse{false};
    // Optimization: pre-test latch before taking the lock.
    if (latchToFalse.load(std::memory_order_relaxed))
        return false;

    LOCK(cs_main);
    if (latchToFalse.load(std::memory_order_relaxed))
        return false;
    if (fImporting || fReindex)
        return true;
    if (chainActive.Tip() == nullptr)
        return true;
    if (chainActive.Tip()->nChainWork < nMinimumChainWork)
        return true;
    if (chainActive.Tip()->GetBlockTime() < (GetTime() - nMaxTipAge))
        return true;
    LogPrintf("Leaving InitialBlockDownload (latching to false)\n");
    latchToFalse.store(true, std::memory_order_relaxed);
    return false;
}

CBlockIndex *pindexBestForkTip = nullptr, *pindexBestForkBase = nullptr;

static void AlertNotify(const std::string& strMessage)
{
    uiInterface.NotifyAlertChanged();
    std::string strCmd = gArgs.GetArg("-alertnotify", "");
    if (strCmd.empty()) return;

    // Alert text should be plain ascii coming from a trusted source, but to
    // be safe we first strip anything not in safeChars, then add single quotes around
    // the whole string before passing it to the shell:
    std::string singleQuote("'");
    std::string safeStatus = SanitizeString(strMessage);
    safeStatus = singleQuote+safeStatus+singleQuote;
    boost::replace_all(strCmd, "%s", safeStatus);

    boost::thread t(runCommand, strCmd); // thread runs free
}

static void CheckForkWarningConditions()
{
    AssertLockHeld(cs_main);
    // Before we get past initial download, we cannot reliably alert about forks
    // (we assume we don't get stuck on a fork before finishing our initial sync)
    if (IsInitialBlockDownload())
        return;

    // If our best fork is no longer within 72 blocks (+/- 12 hours if no one mines it)
    // of our head, drop it
    if (pindexBestForkTip && chainActive.Height() - pindexBestForkTip->nHeight >= 72)
        pindexBestForkTip = nullptr;

    if (pindexBestForkTip || (pindexBestInvalid && pindexBestInvalid->nChainWork > chainActive.Tip()->nChainWork + (GetBlockProof(*chainActive.Tip()) * 6)))
    {
        if (!GetfLargeWorkForkFound() && pindexBestForkBase)
        {
            std::string warning = std::string("'Warning: Large-work fork detected, forking after block ") +
                pindexBestForkBase->phashBlock->ToString() + std::string("'");
            AlertNotify(warning);
        }
        if (pindexBestForkTip && pindexBestForkBase)
        {
            LogPrintf("%s: Warning: Large valid fork found\n  forking the chain at height %d (%s)\n  lasting to height %d (%s).\nChain state database corruption likely.\n", __func__,
                   pindexBestForkBase->nHeight, pindexBestForkBase->phashBlock->ToString(),
                   pindexBestForkTip->nHeight, pindexBestForkTip->phashBlock->ToString());
            SetfLargeWorkForkFound(true);
        }
        else
        {
            LogPrintf("%s: Warning: Found invalid chain at least ~6 blocks longer than our best chain.\nChain state database corruption likely.\n", __func__);
            SetfLargeWorkInvalidChainFound(true);
        }
    }
    else
    {
        SetfLargeWorkForkFound(false);
        SetfLargeWorkInvalidChainFound(false);
    }
}

static void CheckForkWarningConditionsOnNewFork(CBlockIndex* pindexNewForkTip)
{
    AssertLockHeld(cs_main);
    // If we are on a fork that is sufficiently large, set a warning flag
    CBlockIndex* pfork = pindexNewForkTip;
    CBlockIndex* plonger = chainActive.Tip();
    while (pfork && pfork != plonger)
    {
        while (plonger && plonger->nHeight > pfork->nHeight)
            plonger = plonger->pprev;
        if (pfork == plonger)
            break;
        pfork = pfork->pprev;
    }

    // We define a condition where we should warn the user about as a fork of at least 7 blocks
    // with a tip within 72 blocks (+/- 12 hours if no one mines it) of ours
    // We use 7 blocks rather arbitrarily as it represents just under 10% of sustained network
    // hash rate operating on the fork.
    // or a chain that is entirely longer than ours and invalid (note that this should be detected by both)
    // We define it this way because it allows us to only store the highest fork tip (+ base) which meets
    // the 7-block condition and from this always have the most-likely-to-cause-warning fork
    if (pfork && (!pindexBestForkTip || pindexNewForkTip->nHeight > pindexBestForkTip->nHeight) &&
            pindexNewForkTip->nChainWork - pfork->nChainWork > (GetBlockProof(*pfork) * 7) &&
            chainActive.Height() - pindexNewForkTip->nHeight < 72)
    {
        pindexBestForkTip = pindexNewForkTip;
        pindexBestForkBase = pfork;
    }

    CheckForkWarningConditions();
}

void static InvalidChainFound(CBlockIndex* pindexNew)
{
    if (!pindexBestInvalid || pindexNew->nChainWork > pindexBestInvalid->nChainWork)
        pindexBestInvalid = pindexNew;

    LogPrintf("%s: invalid block=%s  height=%d  log2_work=%.8g  date=%s\n", __func__,
      pindexNew->GetBlockHash().ToString(), pindexNew->nHeight,
      log(pindexNew->nChainWork.getdouble())/log(2.0), DateTimeStrFormat("%Y-%m-%d %H:%M:%S",
      pindexNew->GetBlockTime()));
    CBlockIndex *tip = chainActive.Tip();
    assert (tip);
    LogPrintf("%s:  current best=%s  height=%d  log2_work=%.8g  date=%s\n", __func__,
      tip->GetBlockHash().ToString(), chainActive.Height(), log(tip->nChainWork.getdouble())/log(2.0),
      DateTimeStrFormat("%Y-%m-%d %H:%M:%S", tip->GetBlockTime()));
    CheckForkWarningConditions();
}

void CChainState::InvalidBlockFound(CBlockIndex *pindex, const CValidationState &state) {
    if (!state.CorruptionPossible()) {
        pindex->nStatus |= BLOCK_FAILED_VALID;
        g_failed_blocks.insert(pindex);
        setDirtyBlockIndex.insert(pindex);
        setBlockIndexCandidates.erase(pindex);
        InvalidChainFound(pindex);
    }
}

void UpdateCoins(const CTransaction& tx, CCoinsViewCache& inputs, CTxUndo &txundo, int nHeight)
{
    // mark inputs spent
    if (!tx.IsCoinBase()) {
        txundo.vprevout.reserve(tx.vin.size());
        for (const CTxIn &txin : tx.vin) {
            txundo.vprevout.emplace_back();
            bool is_spent = inputs.SpendCoin(txin.prevout, &txundo.vprevout.back());
            assert(is_spent);
        }
    }
    // add outputs
    AddCoins(inputs, tx, nHeight);
}

void UpdateCoins(const CTransaction& tx, CCoinsViewCache& inputs, int nHeight)
{
    CTxUndo txundo;
    UpdateCoins(tx, inputs, txundo, nHeight);
}

bool CScriptCheck::operator()() {
    const CScript &scriptSig = ptxTo->vin[nIn].scriptSig;
    const CScriptWitness *witness = &ptxTo->vin[nIn].scriptWitness;
    return VerifyScript(scriptSig, m_tx_out.scriptPubKey, witness, nFlags, CachingTransactionSignatureChecker(ptxTo, nIn, m_tx_out.nValue, cacheStore, *txdata), &error);
}

int GetSpendHeight(const CCoinsViewCache& inputs)
{
    LOCK(cs_main);
    CBlockIndex* pindexPrev = mapBlockIndex.find(inputs.GetBestBlock())->second;
    return pindexPrev->nHeight + 1;
}


static CuckooCache::cache<uint256, SignatureCacheHasher> scriptExecutionCache;
static uint256 scriptExecutionCacheNonce(GetRandHash());

void InitScriptExecutionCache() {
    // nMaxCacheSize is unsigned. If -maxsigcachesize is set to zero,
    // setup_bytes creates the minimum possible cache (2 elements).
    size_t nMaxCacheSize = std::min(std::max((int64_t)0, gArgs.GetArg("-maxsigcachesize", DEFAULT_MAX_SIG_CACHE_SIZE) / 2), MAX_MAX_SIG_CACHE_SIZE) * ((size_t) 1 << 20);
    size_t nElems = scriptExecutionCache.setup_bytes(nMaxCacheSize);
    LogPrintf("Using %zu MiB out of %zu/2 requested for script execution cache, able to store %zu elements\n",
            (nElems*sizeof(uint256)) >>20, (nMaxCacheSize*2)>>20, nElems);
}

/**
 * Check whether all inputs of this transaction are valid (no double spends, scripts & sigs, amounts)
 * This does not modify the UTXO set.
 *
 * If pvChecks is not nullptr, script checks are pushed onto it instead of being performed inline. Any
 * script checks which are not necessary (eg due to script execution cache hits) are, obviously,
 * not pushed onto pvChecks/run.
 *
 * Setting cacheSigStore/cacheFullScriptStore to false will remove elements from the corresponding cache
 * which are matched. This is useful for checking blocks where we will likely never need the cache
 * entry again.
 *
 * Non-static (and re-declared) in src/test/txvalidationcache_tests.cpp
 */
bool CheckInputs(const CTransaction& tx, CValidationState &state, const CCoinsViewCache &inputs, bool fScriptChecks, unsigned int flags, bool cacheSigStore, bool cacheFullScriptStore, PrecomputedTransactionData& txdata, std::vector<CScriptCheck> *pvChecks)
{
    if (!tx.IsCoinBase())
    {
        if (pvChecks)
            pvChecks->reserve(tx.vin.size());

        // The first loop above does all the inexpensive checks.
        // Only if ALL inputs pass do we perform expensive ECDSA signature checks.
        // Helps prevent CPU exhaustion attacks.

        // Skip script verification when connecting blocks under the
        // assumevalid block. Assuming the assumevalid block is valid this
        // is safe because block merkle hashes are still computed and checked,
        // Of course, if an assumed valid block is invalid due to false scriptSigs
        // this optimization would allow an invalid chain to be accepted.
        if (fScriptChecks) {
            // First check if script executions have been cached with the same
            // flags. Note that this assumes that the inputs provided are
            // correct (ie that the transaction hash which is in tx's prevouts
            // properly commits to the scriptPubKey in the inputs view of that
            // transaction).
            uint256 hashCacheEntry;
            // We only use the first 19 bytes of nonce to avoid a second SHA
            // round - giving us 19 + 32 + 4 = 55 bytes (+ 8 + 1 = 64)
            static_assert(55 - sizeof(flags) - 32 >= 128/8, "Want at least 128 bits of nonce for script execution cache");
            CSHA256().Write(scriptExecutionCacheNonce.begin(), 55 - sizeof(flags) - 32).Write(tx.GetWitnessHash().begin(), 32).Write((unsigned char*)&flags, sizeof(flags)).Finalize(hashCacheEntry.begin());
            AssertLockHeld(cs_main); //TODO: Remove this requirement by making CuckooCache not require external locks
            if (scriptExecutionCache.contains(hashCacheEntry, !cacheFullScriptStore)) {
                return true;
            }

            for (unsigned int i = 0; i < tx.vin.size(); i++) {
                const COutPoint &prevout = tx.vin[i].prevout;
                const Coin& coin = inputs.AccessCoin(prevout);
                assert(!coin.IsSpent());

                // We very carefully only pass in things to CScriptCheck which
                // are clearly committed to by tx' witness hash. This provides
                // a sanity check that our caching is not introducing consensus
                // failures through additional data in, eg, the coins being
                // spent being checked as a part of CScriptCheck.

                // Verify signature
                CScriptCheck check(coin.out, tx, i, flags, cacheSigStore, &txdata);
                if (pvChecks) {
                    pvChecks->push_back(CScriptCheck());
                    check.swap(pvChecks->back());
                } else if (!check()) {
                    if (flags & STANDARD_NOT_MANDATORY_VERIFY_FLAGS) {
                        // Check whether the failure was caused by a
                        // non-mandatory script verification check, such as
                        // non-standard DER encodings or non-null dummy
                        // arguments; if so, don't trigger DoS protection to
                        // avoid splitting the network between upgraded and
                        // non-upgraded nodes.
                        CScriptCheck check2(coin.out, tx, i,
                                flags & ~STANDARD_NOT_MANDATORY_VERIFY_FLAGS, cacheSigStore, &txdata);
                        if (check2())
                            return state.Invalid(false, REJECT_NONSTANDARD, strprintf("non-mandatory-script-verify-flag (%s)", ScriptErrorString(check.GetScriptError())));
                    }
                    // Failures of other flags indicate a transaction that is
                    // invalid in new blocks, e.g. an invalid P2SH. We DoS ban
                    // such nodes as they are not following the protocol. That
                    // said during an upgrade careful thought should be taken
                    // as to the correct behavior - we may want to continue
                    // peering with non-upgraded nodes even after soft-fork
                    // super-majority signaling has occurred.
                    return state.DoS(100,false, REJECT_INVALID, strprintf("mandatory-script-verify-flag-failed (%s)", ScriptErrorString(check.GetScriptError())));
                }
            }

            if (cacheFullScriptStore && !pvChecks) {
                // We executed all of the provided scripts, and were told to
                // cache the result. Do so now.
                scriptExecutionCache.insert(hashCacheEntry);
            }
        }
    }

    return true;
}

namespace {

bool UndoWriteToDisk(const CBlockUndo& blockundo, CDiskBlockPos& pos, const uint256& hashBlock, const CMessageHeader::MessageStartChars& messageStart)
{
    // Open history file to append
    CAutoFile fileout(OpenUndoFile(pos), SER_DISK, CLIENT_VERSION);
    if (fileout.IsNull())
        return error("%s: OpenUndoFile failed", __func__);

    // Write index header
    unsigned int nSize = GetSerializeSize(fileout, blockundo);
    fileout << FLATDATA(messageStart) << nSize;

    // Write undo data
    long fileOutPos = ftell(fileout.Get());
    if (fileOutPos < 0)
        return error("%s: ftell failed", __func__);
    pos.nPos = (unsigned int)fileOutPos;
    fileout << blockundo;

    // calculate & write checksum
    CHashWriter hasher(SER_GETHASH, PROTOCOL_VERSION);
    hasher << hashBlock;
    hasher << blockundo;
    fileout << hasher.GetHash();

    return true;
}

static bool UndoReadFromDisk(CBlockUndo& blockundo, const CBlockIndex *pindex)
{
    CDiskBlockPos pos = pindex->GetUndoPos();
    if (pos.IsNull()) {
        return error("%s: no undo data available", __func__);
    }

    // Open history file to read
    CAutoFile filein(OpenUndoFile(pos, true), SER_DISK, CLIENT_VERSION);
    if (filein.IsNull())
        return error("%s: OpenUndoFile failed", __func__);

    // Read block
    uint256 hashChecksum;
    CHashVerifier<CAutoFile> verifier(&filein); // We need a CHashVerifier as reserializing may lose data
    try {
        verifier << pindex->pprev->GetBlockHash();
        verifier >> blockundo;
        filein >> hashChecksum;
    }
    catch (const std::exception& e) {
        return error("%s: Deserialize or I/O error - %s", __func__, e.what());
    }

    // Verify checksum
    if (hashChecksum != verifier.GetHash())
        return error("%s: Checksum mismatch", __func__);

    return true;
}

/** Abort with a message */
bool AbortNode(const std::string& strMessage, const std::string& userMessage="")
{
    SetMiscWarning(strMessage);
    LogPrintf("*** %s\n", strMessage);
    uiInterface.ThreadSafeMessageBox(
        userMessage.empty() ? _("Error: A fatal internal error occurred, see debug.log for details") : userMessage,
        "", CClientUIInterface::MSG_ERROR);
    StartShutdown();
    return false;
}

bool AbortNode(CValidationState& state, const std::string& strMessage, const std::string& userMessage="")
{
    AbortNode(strMessage, userMessage);
    return state.Error(strMessage);
}

} // namespace

/**
 * Restore the UTXO in a Coin at a given COutPoint
 * @param undo The Coin to be restored.
 * @param view The coins view to which to apply the changes.
 * @param out The out point that corresponds to the tx input.
 * @return A DisconnectResult as an int
 */
int ApplyTxInUndo(Coin&& undo, CCoinsViewCache& view, const COutPoint& out)
{
    bool fClean = true;

    if (view.HaveCoin(out)) fClean = false; // overwriting transaction output

    if (undo.nHeight == 0) {
        // Missing undo metadata (height and coinbase). Older versions included this
        // information only in undo records for the last spend of a transactions'
        // outputs. This implies that it must be present for some other output of the same tx.
        const Coin& alternate = AccessByTxid(view, out.hash);
        if (!alternate.IsSpent()) {
            undo.nHeight = alternate.nHeight;
            undo.fCoinBase = alternate.fCoinBase;
        } else {
            return DISCONNECT_FAILED; // adding output for transaction without known metadata
        }
    }
    // The potential_overwrite parameter to AddCoin is only allowed to be false if we know for
    // sure that the coin did not already exist in the cache. As we have queried for that above
    // using HaveCoin, we don't need to guess. When fClean is false, a coin already existed and
    // it is an overwrite.
    view.AddCoin(out, std::move(undo), !fClean);

    return fClean ? DISCONNECT_OK : DISCONNECT_UNCLEAN;
}

/** Undo the effects of this block (with given index) on the UTXO set represented by coins.
 *  When FAILED is returned, view is left in an indeterminate state. */
DisconnectResult CChainState::DisconnectBlock(const CBlock& block, const CBlockIndex* pindex, CCoinsViewCache& view)
{
    bool fClean = true;

    CBlockUndo blockUndo;
    if (!UndoReadFromDisk(blockUndo, pindex)) {
        error("DisconnectBlock(): failure reading undo data");
        return DISCONNECT_FAILED;
    }

    if (blockUndo.vtxundo.size() + 1 != block.vtx.size()) {
        error("DisconnectBlock(): block and undo data inconsistent");
        return DISCONNECT_FAILED;
    }

    // undo transactions in reverse order
    for (int i = block.vtx.size() - 1; i >= 0; i--) {
        const CTransaction &tx = *(block.vtx[i]);
        uint256 hash = tx.GetHash();
        bool is_coinbase = tx.IsCoinBase();

        // Check that all outputs are available and match the outputs in the block itself
        // exactly.
        for (size_t o = 0; o < tx.vout.size(); o++) {
            if (!tx.vout[o].scriptPubKey.IsUnspendable()) {
                COutPoint out(hash, o);
                Coin coin;
                bool is_spent = view.SpendCoin(out, &coin);
                if (!is_spent || tx.vout[o] != coin.out || pindex->nHeight != coin.nHeight || is_coinbase != coin.fCoinBase) {
                    fClean = false; // transaction output mismatch
                }
            }
        }

        // restore inputs
        if (i > 0) { // not coinbases
            CTxUndo &txundo = blockUndo.vtxundo[i-1];
            if (txundo.vprevout.size() != tx.vin.size()) {
                error("DisconnectBlock(): transaction and undo data inconsistent");
                return DISCONNECT_FAILED;
            }
            for (unsigned int j = tx.vin.size(); j-- > 0;) {
                const COutPoint &out = tx.vin[j].prevout;
                int res = ApplyTxInUndo(std::move(txundo.vprevout[j]), view, out);
                if (res == DISCONNECT_FAILED) return DISCONNECT_FAILED;
                fClean = fClean && res != DISCONNECT_UNCLEAN;
            }
            // At this point, all of txundo.vprevout should have been moved out.
        }
    }

    // move best block pointer to prevout block
    view.SetBestBlock(pindex->pprev->GetBlockHash());

    return fClean ? DISCONNECT_OK : DISCONNECT_UNCLEAN;
}

void static FlushBlockFile(bool fFinalize = false)
{
    LOCK(cs_LastBlockFile);

    CDiskBlockPos posOld(nLastBlockFile, 0);

    FILE *fileOld = OpenBlockFile(posOld);
    if (fileOld) {
        if (fFinalize)
            TruncateFile(fileOld, vinfoBlockFile[nLastBlockFile].nSize);
        FileCommit(fileOld);
        DirectoryCommit(GetDataDir() / "blocks");
        fclose(fileOld);
    }

    fileOld = OpenUndoFile(posOld);
    if (fileOld) {
        if (fFinalize)
            TruncateFile(fileOld, vinfoBlockFile[nLastBlockFile].nUndoSize);
        FileCommit(fileOld);
        fclose(fileOld);
    }
}

static bool FindUndoPos(CValidationState &state, int nFile, CDiskBlockPos &pos, unsigned int nAddSize);

static bool WriteUndoDataForBlock(const CBlockUndo& blockundo, CValidationState& state, CBlockIndex* pindex, const CChainParams& chainparams)
{
    // Write undo information to disk
    if (pindex->GetUndoPos().IsNull()) {
        CDiskBlockPos _pos;
        if (!FindUndoPos(state, pindex->nFile, _pos, ::GetSerializeSize(blockundo, SER_DISK, CLIENT_VERSION) + 40))
            return error("ConnectBlock(): FindUndoPos failed");
        if (!UndoWriteToDisk(blockundo, _pos, pindex->pprev->GetBlockHash(), chainparams.MessageStart()))
            return AbortNode(state, "Failed to write undo data");

        // update nUndoPos in block index
        pindex->nUndoPos = _pos.nPos;
        pindex->nStatus |= BLOCK_HAVE_UNDO;
        setDirtyBlockIndex.insert(pindex);
    }

    return true;
}

static bool WriteTxIndexDataForBlock(const CBlock& block, CValidationState& state, CBlockIndex* pindex)
{
    if (!fTxIndex) return true;

    CDiskTxPos pos(pindex->GetBlockPos(), GetSizeOfCompactSize(block.vtx.size()));
    std::vector<std::pair<uint256, CDiskTxPos> > vPos;
    vPos.reserve(block.vtx.size());
    for (const CTransactionRef& tx : block.vtx)
    {
        vPos.push_back(std::make_pair(tx->GetHash(), pos));
        pos.nTxOffset += ::GetSerializeSize(*tx, SER_DISK, CLIENT_VERSION);
    }

    if (!pblocktree->WriteTxIndex(vPos)) {
        return AbortNode(state, "Failed to write transaction index");
    }

    return true;
}

static CCheckQueue<CScriptCheck> scriptcheckqueue(128);

void ThreadScriptCheck() {
    RenameThread("bitcoin-scriptch");
    scriptcheckqueue.Thread();
}

// Protected by cs_main
VersionBitsCache versionbitscache;

int32_t ComputeBlockVersion(const CBlockIndex* pindexPrev, const Consensus::Params& params)
{
    LOCK(cs_main);
    int32_t nVersion = VERSIONBITS_TOP_BITS;

    for (int i = 0; i < (int)Consensus::MAX_VERSION_BITS_DEPLOYMENTS; i++) {
        ThresholdState state = VersionBitsState(pindexPrev, params, (Consensus::DeploymentPos)i, versionbitscache);
        if (state == THRESHOLD_LOCKED_IN || state == THRESHOLD_STARTED) {
            nVersion |= VersionBitsMask(params, (Consensus::DeploymentPos)i);
        }
    }

    return nVersion;
}

/**
 * Threshold condition checker that triggers when unknown versionbits are seen on the network.
 */
class WarningBitsConditionChecker : public AbstractThresholdConditionChecker
{
private:
    int bit;

public:
    explicit WarningBitsConditionChecker(int bitIn) : bit(bitIn) {}

    int64_t BeginTime(const Consensus::Params& params) const override { return 0; }
    int64_t EndTime(const Consensus::Params& params) const override { return std::numeric_limits<int64_t>::max(); }
    int Period(const Consensus::Params& params) const override { return params.nMinerConfirmationWindow; }
    int Threshold(const Consensus::Params& params) const override { return params.nRuleChangeActivationThreshold; }

    bool Condition(const CBlockIndex* pindex, const Consensus::Params& params) const override
    {
        return ((pindex->nVersion & VERSIONBITS_TOP_MASK) == VERSIONBITS_TOP_BITS) &&
               ((pindex->nVersion >> bit) & 1) != 0 &&
               ((ComputeBlockVersion(pindex->pprev, params) >> bit) & 1) == 0;
    }
};

// Protected by cs_main
static ThresholdConditionCache warningcache[VERSIONBITS_NUM_BITS];

static unsigned int GetBlockScriptFlags(const CBlockIndex* pindex, const Consensus::Params& consensusparams) {
    AssertLockHeld(cs_main);

    unsigned int flags = SCRIPT_VERIFY_NONE;

    // Start enforcing P2SH (BIP16)
    if (pindex->nHeight >= consensusparams.BIP16Height) {
        flags |= SCRIPT_VERIFY_P2SH;
    }

    // Start enforcing the DERSIG (BIP66) rule
    if (pindex->nHeight >= consensusparams.BIP66Height) {
        flags |= SCRIPT_VERIFY_DERSIG;
    }

    // Start enforcing CHECKLOCKTIMEVERIFY (BIP65) rule
    if (pindex->nHeight >= consensusparams.BIP65Height) {
        flags |= SCRIPT_VERIFY_CHECKLOCKTIMEVERIFY;
    }

    // Start enforcing BIP68 (sequence locks) and BIP112 (CHECKSEQUENCEVERIFY) using versionbits logic.
    if (VersionBitsState(pindex->pprev, consensusparams, Consensus::DEPLOYMENT_CSV, versionbitscache) == THRESHOLD_ACTIVE) {
        flags |= SCRIPT_VERIFY_CHECKSEQUENCEVERIFY;
    }

    // Start enforcing WITNESS rules using versionbits logic.
    if (IsWitnessEnabled(pindex->pprev, consensusparams)) {
        flags |= SCRIPT_VERIFY_WITNESS;
        flags |= SCRIPT_VERIFY_NULLDUMMY;
    }

    return flags;
}



static int64_t nTimeCheck = 0;
static int64_t nTimeForks = 0;
static int64_t nTimeVerify = 0;
static int64_t nTimeConnect = 0;
static int64_t nTimeIndex = 0;
static int64_t nTimeCallbacks = 0;
static int64_t nTimeTotal = 0;
static int64_t nBlocksTotal = 0;

/** Apply the effects of this block (with given index) on the UTXO set represented by coins.
 *  Validity checks that depend on the UTXO set are also done; ConnectBlock()
 *  can fail if those validity checks fail (among other reasons). */
bool CChainState::ConnectBlock(const CBlock& block, CValidationState& state, CBlockIndex* pindex,
                  CCoinsViewCache& view, const CChainParams& chainparams, bool fJustCheck)
{
    AssertLockHeld(cs_main);
    assert(pindex);
    // pindex->phashBlock can be null if called by CreateNewBlock/TestBlockValidity
    assert((pindex->phashBlock == nullptr) ||
           (*pindex->phashBlock == block.GetHash()));
    int64_t nTimeStart = GetTimeMicros();

    // Check it again in case a previous version let a bad block in
    // NOTE: We don't currently (re-)invoke ContextualCheckBlock() or
    // ContextualCheckBlockHeader() here. This means that if we add a new
    // consensus rule that is enforced in one of those two functions, then we
    // may have let in a block that violates the rule prior to updating the
    // software, and we would NOT be enforcing the rule here. Fully solving
    // upgrade from one software version to the next after a consensus rule
    // change is potentially tricky and issue-specific (see RewindBlockIndex()
    // for one general approach that was used for BIP 141 deployment).
    // Also, currently the rule against blocks more than 2 hours in the future
    // is enforced in ContextualCheckBlockHeader(); we wouldn't want to
    // re-enforce that rule here (at least until we make it impossible for
    // GetAdjustedTime() to go backward).
    if (!CheckBlock(block, state, chainparams.GetConsensus(), !fJustCheck, !fJustCheck))
        return error("%s: Consensus::CheckBlock: %s", __func__, FormatStateMessage(state));

    // verify that the view's current state corresponds to the previous block
    uint256 hashPrevBlock = pindex->pprev == nullptr ? uint256() : pindex->pprev->GetBlockHash();
    assert(hashPrevBlock == view.GetBestBlock());

    // Special case for the genesis block, skipping connection of its transactions
    // (its coinbase is unspendable)
    if (block.GetHash() == chainparams.GetConsensus().hashGenesisBlock) {
        if (!fJustCheck)
            view.SetBestBlock(pindex->GetBlockHash());
        return true;
    }

    nBlocksTotal++;

    bool fScriptChecks = true;
    if (!hashAssumeValid.IsNull()) {
        // We've been configured with the hash of a block which has been externally verified to have a valid history.
        // A suitable default value is included with the software and updated from time to time.  Because validity
        //  relative to a piece of software is an objective fact these defaults can be easily reviewed.
        // This setting doesn't force the selection of any particular chain but makes validating some faster by
        //  effectively caching the result of part of the verification.
        BlockMap::const_iterator  it = mapBlockIndex.find(hashAssumeValid);
        if (it != mapBlockIndex.end()) {
            if (it->second->GetAncestor(pindex->nHeight) == pindex &&
                pindexBestHeader->GetAncestor(pindex->nHeight) == pindex &&
                pindexBestHeader->nChainWork >= nMinimumChainWork) {
                // This block is a member of the assumed verified chain and an ancestor of the best header.
                // The equivalent time check discourages hash power from extorting the network via DOS attack
                //  into accepting an invalid block through telling users they must manually set assumevalid.
                //  Requiring a software change or burying the invalid block, regardless of the setting, makes
                //  it hard to hide the implication of the demand.  This also avoids having release candidates
                //  that are hardly doing any signature verification at all in testing without having to
                //  artificially set the default assumed verified block further back.
                // The test against nMinimumChainWork prevents the skipping when denied access to any chain at
                //  least as good as the expected chain.
                fScriptChecks = (GetBlockProofEquivalentTime(*pindexBestHeader, *pindex, *pindexBestHeader, chainparams.GetConsensus()) <= 60 * 60 * 24 * 7 * 2);
            }
        }
    }

    int64_t nTime1 = GetTimeMicros(); nTimeCheck += nTime1 - nTimeStart;
    LogPrint(BCLog::BENCH, "    - Sanity checks: %.2fms [%.2fs (%.2fms/blk)]\n", MILLI * (nTime1 - nTimeStart), nTimeCheck * MICRO, nTimeCheck * MILLI / nBlocksTotal);

    // Do not allow blocks that contain transactions which 'overwrite' older transactions,
    // unless those are already completely spent.
    // If such overwrites are allowed, coinbases and transactions depending upon those
    // can be duplicated to remove the ability to spend the first instance -- even after
    // being sent to another address.
    // See BIP30 and http://r6.ca/blog/20120206T005236Z.html for more information.
    // This logic is not necessary for memory pool transactions, as AcceptToMemoryPool
    // already refuses previously-known transaction ids entirely.
    // This rule was originally applied to all blocks with a timestamp after March 15, 2012, 0:00 UTC.
    // Now that the whole chain is irreversibly beyond that time it is applied to all blocks except the
    // two in the chain that violate it. This prevents exploiting the issue against nodes during their
    // initial block download.
    bool fEnforceBIP30 = (!pindex->phashBlock) || // Enforce on CreateNewBlock invocations which don't have a hash.
                          !((pindex->nHeight==91842 && pindex->GetBlockHash() == uint256S("0x00000000000a4d0a398161ffc163c503763b1f4360639393e0e4c8e300e0caec")) ||
                           (pindex->nHeight==91880 && pindex->GetBlockHash() == uint256S("0x00000000000743f190a18c5577a3c2d2a1f610ae9601ac046a38084ccb7cd721")));

    // Once BIP34 activated it was not possible to create new duplicate coinbases and thus other than starting
    // with the 2 existing duplicate coinbase pairs, not possible to create overwriting txs.  But by the
    // time BIP34 activated, in each of the existing pairs the duplicate coinbase had overwritten the first
    // before the first had been spent.  Since those coinbases are sufficiently buried its no longer possible to create further
    // duplicate transactions descending from the known pairs either.
    // If we're on the known chain at height greater than where BIP34 activated, we can save the db accesses needed for the BIP30 check.
    assert(pindex->pprev);
    CBlockIndex *pindexBIP34height = pindex->pprev->GetAncestor(chainparams.GetConsensus().BIP34Height);
    //Only continue to enforce if we're below BIP34 activation height or the block hash at that height doesn't correspond.
    fEnforceBIP30 = fEnforceBIP30 && (!pindexBIP34height || !(pindexBIP34height->GetBlockHash() == chainparams.GetConsensus().BIP34Hash));

    if (fEnforceBIP30) {
        for (const auto& tx : block.vtx) {
            for (size_t o = 0; o < tx->vout.size(); o++) {
                if (view.HaveCoin(COutPoint(tx->GetHash(), o))) {
                    return state.DoS(100, error("ConnectBlock(): tried to overwrite transaction"),
                                     REJECT_INVALID, "bad-txns-BIP30");
                }
            }
        }
    }

    // Start enforcing BIP68 (sequence locks) and BIP112 (CHECKSEQUENCEVERIFY) using versionbits logic.
    int nLockTimeFlags = 0;
    if (VersionBitsState(pindex->pprev, chainparams.GetConsensus(), Consensus::DEPLOYMENT_CSV, versionbitscache) == THRESHOLD_ACTIVE) {
        nLockTimeFlags |= LOCKTIME_VERIFY_SEQUENCE;
    }

    // Get the script flags for this block
    unsigned int flags = GetBlockScriptFlags(pindex, chainparams.GetConsensus());

    int64_t nTime2 = GetTimeMicros(); nTimeForks += nTime2 - nTime1;
    LogPrint(BCLog::BENCH, "    - Fork checks: %.2fms [%.2fs (%.2fms/blk)]\n", MILLI * (nTime2 - nTime1), nTimeForks * MICRO, nTimeForks * MILLI / nBlocksTotal);

    CBlockUndo blockundo;

    CCheckQueueControl<CScriptCheck> control(fScriptChecks && nScriptCheckThreads && g_script_threads_enabled ? &scriptcheckqueue : nullptr);

    std::vector<int> prevheights;
    CAmount nFees = 0;
    int nInputs = 0;
    int64_t nSigOpsCost = 0;
    blockundo.vtxundo.reserve(block.vtx.size() - 1);
    std::vector<PrecomputedTransactionData> txdata;
    txdata.reserve(block.vtx.size()); // Required so that pointers to individual PrecomputedTransactionData don't get invalidated
    for (unsigned int i = 0; i < block.vtx.size(); i++)
    {
        const CTransaction &tx = *(block.vtx[i]);

        nInputs += tx.vin.size();

        if (!tx.IsCoinBase())
        {
            CAmount txfee = 0;
            if (!Consensus::CheckTxInputs(tx, state, view, pindex->nHeight, txfee)) {
                return error("%s: Consensus::CheckTxInputs: %s, %s", __func__, tx.GetHash().ToString(), FormatStateMessage(state));
            }
            nFees += txfee;
            if (!MoneyRange(nFees)) {
                return state.DoS(100, error("%s: accumulated fee in the block out of range.", __func__),
                                 REJECT_INVALID, "bad-txns-accumulated-fee-outofrange");
            }

            // Check that transaction is BIP68 final
            // BIP68 lock checks (as opposed to nLockTime checks) must
            // be in ConnectBlock because they require the UTXO set
            prevheights.resize(tx.vin.size());
            for (size_t j = 0; j < tx.vin.size(); j++) {
                prevheights[j] = view.AccessCoin(tx.vin[j].prevout).nHeight;
            }

            if (!SequenceLocks(tx, nLockTimeFlags, &prevheights, *pindex)) {
                return state.DoS(100, error("%s: contains a non-BIP68-final transaction", __func__),
                                 REJECT_INVALID, "bad-txns-nonfinal");
            }
        }

        // GetTransactionSigOpCost counts 3 types of sigops:
        // * legacy (always)
        // * p2sh (when P2SH enabled in flags and excludes coinbase)
        // * witness (when witness enabled in flags and excludes coinbase)
        nSigOpsCost += GetTransactionSigOpCost(tx, view, flags);
        if (nSigOpsCost > MAX_BLOCK_SIGOPS_COST)
            return state.DoS(100, error("ConnectBlock(): too many sigops"),
                             REJECT_INVALID, "bad-blk-sigops");

        txdata.emplace_back(tx);
        if (!tx.IsCoinBase())
        {
            std::vector<CScriptCheck> vChecks;
            bool fCacheResults = fJustCheck; /* Don't cache results if we're actually connecting blocks (still consult the cache, though) */
            if (!CheckInputs(tx, state, view, fScriptChecks, flags, fCacheResults, fCacheResults, txdata[i], nScriptCheckThreads ? &vChecks : nullptr))
                return error("ConnectBlock(): CheckInputs on %s failed with %s",
                    tx.GetHash().ToString(), FormatStateMessage(state));
            control.Add(vChecks);
        }

        CTxUndo undoDummy;
        if (i > 0) {
            blockundo.vtxundo.push_back(CTxUndo());
        }
        UpdateCoins(tx, view, i == 0 ? undoDummy : blockundo.vtxundo.back(), pindex->nHeight);
    }
    int64_t nTime3 = GetTimeMicros(); nTimeConnect += nTime3 - nTime2;
    LogPrint(BCLog::BENCH, "      - Connect %u transactions: %.2fms (%.3fms/tx, %.3fms/txin) [%.2fs (%.2fms/blk)]\n", (unsigned)block.vtx.size(), MILLI * (nTime3 - nTime2), MILLI * (nTime3 - nTime2) / block.vtx.size(), nInputs <= 1 ? 0 : MILLI * (nTime3 - nTime2) / (nInputs-1), nTimeConnect * MICRO, nTimeConnect * MILLI / nBlocksTotal);

    CAmount blockReward = nFees + GetBlockSubsidy(pindex->nHeight, chainparams.GetConsensus());
    if (block.vtx[0]->GetValueOut() > blockReward)
        return state.DoS(100,
                         error("ConnectBlock(): coinbase pays too much (actual=%d vs limit=%d)",
                               block.vtx[0]->GetValueOut(), blockReward),
                               REJECT_INVALID, "bad-cb-amount");

    if (!control.Wait())
        return state.DoS(100, error("%s: CheckQueue failed", __func__), REJECT_INVALID, "block-validation-failed");
    int64_t nTime4 = GetTimeMicros(); nTimeVerify += nTime4 - nTime2;
    LogPrint(BCLog::BENCH, "    - Verify %u txins: %.2fms (%.3fms/txin) [%.2fs (%.2fms/blk)]\n", nInputs - 1, MILLI * (nTime4 - nTime2), nInputs <= 1 ? 0 : MILLI * (nTime4 - nTime2) / (nInputs-1), nTimeVerify * MICRO, nTimeVerify * MILLI / nBlocksTotal);

    if (fJustCheck)
        return true;

    if (!WriteUndoDataForBlock(blockundo, state, pindex, chainparams))
        return false;

    if (!pindex->IsValid(BLOCK_VALID_SCRIPTS)) {
        pindex->RaiseValidity(BLOCK_VALID_SCRIPTS);
        setDirtyBlockIndex.insert(pindex);
    }

    if (!WriteTxIndexDataForBlock(block, state, pindex))
        return false;

    assert(pindex->phashBlock);
    // add this block to the view's block chain
    view.SetBestBlock(pindex->GetBlockHash());

    int64_t nTime5 = GetTimeMicros(); nTimeIndex += nTime5 - nTime4;
    LogPrint(BCLog::BENCH, "    - Index writing: %.2fms [%.2fs (%.2fms/blk)]\n", MILLI * (nTime5 - nTime4), nTimeIndex * MICRO, nTimeIndex * MILLI / nBlocksTotal);

    int64_t nTime6 = GetTimeMicros(); nTimeCallbacks += nTime6 - nTime5;
    LogPrint(BCLog::BENCH, "    - Callbacks: %.2fms [%.2fs (%.2fms/blk)]\n", MILLI * (nTime6 - nTime5), nTimeCallbacks * MICRO, nTimeCallbacks * MILLI / nBlocksTotal);

    return true;
}

/**
 * Update the on-disk chain state.
 * The caches and indexes are flushed depending on the mode we're called with
 * if they're too large, if it's been a while since the last write,
 * or always and in all cases if we're in prune mode and are deleting files.
 */
bool static FlushStateToDisk(const CChainParams& chainparams, CValidationState &state, FlushStateMode mode, int nManualPruneHeight) {
    int64_t nMempoolUsage = mempool.DynamicMemoryUsage();
    LOCK(cs_main);
    static int64_t nLastWrite = 0;
    static int64_t nLastFlush = 0;
    static int64_t nLastSetChain = 0;
    std::set<int> setFilesToPrune;
    bool fFlushForPrune = false;
    bool fDoFullFlush = false;
    int64_t nNow = 0;
    try {
    {
        LOCK(cs_LastBlockFile);
        if (fPruneMode && (fCheckForPruning || nManualPruneHeight > 0) && !fReindex) {
            if (nManualPruneHeight > 0) {
                FindFilesToPruneManual(setFilesToPrune, nManualPruneHeight);
            } else {
                FindFilesToPrune(setFilesToPrune, chainparams.PruneAfterHeight());
                fCheckForPruning = false;
            }
            if (!setFilesToPrune.empty()) {
                fFlushForPrune = true;
                if (!fHavePruned) {
                    pblocktree->WriteFlag("prunedblockfiles", true);
                    fHavePruned = true;
                }
            }
        }
        nNow = GetTimeMicros();
        // Avoid writing/flushing immediately after startup.
        if (nLastWrite == 0) {
            nLastWrite = nNow;
        }
        if (nLastFlush == 0) {
            nLastFlush = nNow;
        }
        if (nLastSetChain == 0) {
            nLastSetChain = nNow;
        }
        int64_t nMempoolSizeMax = gArgs.GetArg("-maxmempool", DEFAULT_MAX_MEMPOOL_SIZE) * 1000000;
        int64_t cacheSize = pcoinsTip->DynamicMemoryUsage();
        int64_t nTotalSpace = nCoinCacheUsage + std::max<int64_t>(nMempoolSizeMax - nMempoolUsage, 0);
        // The cache is large and we're within 10% and 10 MiB of the limit, but we have time now (not in the middle of a block processing).
        bool fCacheLarge = mode == FLUSH_STATE_PERIODIC && cacheSize > std::max((9 * nTotalSpace) / 10, nTotalSpace - MAX_BLOCK_COINSDB_USAGE * 1024 * 1024);
        // The cache is over the limit, we have to write now.
        bool fCacheCritical = mode == FLUSH_STATE_IF_NEEDED && cacheSize > nTotalSpace;
        // It's been a while since we wrote the block index to disk. Do this frequently, so we don't need to redownload after a crash.
        bool fPeriodicWrite = mode == FLUSH_STATE_PERIODIC && nNow > nLastWrite + (int64_t)DATABASE_WRITE_INTERVAL * 1000000;
        // It's been very long since we flushed the cache. Do this infrequently, to optimize cache usage.
        bool fPeriodicFlush = mode == FLUSH_STATE_PERIODIC && nNow > nLastFlush + (int64_t)DATABASE_FLUSH_INTERVAL * 1000000;
        // Combine all conditions that result in a full cache flush.
        fDoFullFlush = (mode == FLUSH_STATE_ALWAYS) || fCacheLarge || fCacheCritical || fPeriodicFlush || fFlushForPrune;
        // Write blocks and block index to disk.
        if (fDoFullFlush || fPeriodicWrite) {
            // Depend on nMinDiskSpace to ensure we can write block index
            if (!CheckDiskSpace(0, true))
                return state.Error("out of disk space");
            // First make sure all block and undo data is flushed to disk.
            FlushBlockFile();
            // Then update all block file information (which may refer to block and undo files).
            {
                std::vector<std::pair<int, const CBlockFileInfo*> > vFiles;
                vFiles.reserve(setDirtyFileInfo.size());
                for (std::set<int>::iterator it = setDirtyFileInfo.begin(); it != setDirtyFileInfo.end(); ) {
                    vFiles.push_back(std::make_pair(*it, &vinfoBlockFile[*it]));
                    setDirtyFileInfo.erase(it++);
                }
                std::vector<const CBlockIndex*> vBlocks;
                vBlocks.reserve(setDirtyBlockIndex.size());
                for (std::set<CBlockIndex*>::iterator it = setDirtyBlockIndex.begin(); it != setDirtyBlockIndex.end(); ) {
                    vBlocks.push_back(*it);
                    setDirtyBlockIndex.erase(it++);
                }
                if (!pblocktree->WriteBatchSync(vFiles, nLastBlockFile, vBlocks)) {
                    return AbortNode(state, "Failed to write to block index database");
                }
            }
            // Finally remove any pruned files
            if (fFlushForPrune)
                UnlinkPrunedFiles(setFilesToPrune);
            nLastWrite = nNow;
        }
        // Flush best chain related state. This can only be done if the blocks / block index write was also done.
        if (fDoFullFlush && !pcoinsTip->GetBestBlock().IsNull()) {
            // Typical Coin structures on disk are around 48 bytes in size.
            // Pushing a new one to the database can cause it to be written
            // twice (once in the log, and once in the tables). This is already
            // an overestimation, as most will delete an existing entry or
            // overwrite one. Still, use a conservative safety factor of 2.
            if (!CheckDiskSpace(48 * 2 * 2 * pcoinsTip->GetCacheSize()))
                return state.Error("out of disk space");
            // Flush the chainstate (which may refer to block index entries).
            if (!pcoinsTip->Flush())
                return AbortNode(state, "Failed to write to coin database");
            nLastFlush = nNow;
        }
    }
    if (fDoFullFlush || ((mode == FLUSH_STATE_ALWAYS || mode == FLUSH_STATE_PERIODIC) && nNow > nLastSetChain + (int64_t)DATABASE_WRITE_INTERVAL * 1000000)) {
        // Update best block in wallet (so we can detect restored wallets).
        GetMainSignals().SetBestChain(chainActive.GetLocator());
        nLastSetChain = nNow;
    }
    } catch (const std::runtime_error& e) {
        return AbortNode(state, std::string("System error while flushing: ") + e.what());
    }
    return true;
}

void FlushStateToDisk() {
    CValidationState state;
    const CChainParams& chainparams = Params();
    FlushStateToDisk(chainparams, state, FLUSH_STATE_ALWAYS);
}

void PruneAndFlush() {
    CValidationState state;
    fCheckForPruning = true;
    const CChainParams& chainparams = Params();
    FlushStateToDisk(chainparams, state, FLUSH_STATE_NONE);
}

static void DoWarning(const std::string& strWarning)
{
    static bool fWarned = false;
    SetMiscWarning(strWarning);
    if (!fWarned) {
        AlertNotify(strWarning);
        fWarned = true;
    }
}

/** Check warning conditions and do some notifications on new chain tip set. */
void static UpdateTip(const CBlockIndex *pindexNew, const CChainParams& chainParams) {
    // New best block
    mempool.AddTransactionsUpdated(1);

    {
        WaitableLock lock(csBestBlock);
        hashBestBlock = pindexNew->GetBlockHash();
        cvBlockChange.notify_all();
    }

    std::vector<std::string> warningMessages;
    if (!IsInitialBlockDownload())
    {
        int nUpgraded = 0;
        const CBlockIndex* pindex = pindexNew;
        for (int bit = 0; bit < VERSIONBITS_NUM_BITS; bit++) {
            WarningBitsConditionChecker checker(bit);
            ThresholdState state = checker.GetStateFor(pindex, chainParams.GetConsensus(), warningcache[bit]);
            if (state == THRESHOLD_ACTIVE || state == THRESHOLD_LOCKED_IN) {
                const std::string strWarning = strprintf(_("Warning: unknown new rules activated (versionbit %i)"), bit);
                if (state == THRESHOLD_ACTIVE) {
                    DoWarning(strWarning);
                } else {
                    warningMessages.push_back(strWarning);
                }
            }
        }
        // Check the version of the last 100 blocks to see if we need to upgrade:
        for (int i = 0; i < 100 && pindex != nullptr; i++)
        {
            int32_t nExpectedVersion = ComputeBlockVersion(pindex->pprev, chainParams.GetConsensus());
            if (pindex->nVersion > VERSIONBITS_LAST_OLD_BLOCK_VERSION && (pindex->nVersion & ~nExpectedVersion) != 0)
                ++nUpgraded;
            pindex = pindex->pprev;
        }
        if (nUpgraded > 0)
            warningMessages.push_back(strprintf(_("%d of last 100 blocks have unexpected version"), nUpgraded));
        if (nUpgraded > 100/2)
        {
            std::string strWarning = _("Warning: Unknown block versions being mined! It's possible unknown rules are in effect");
            // notify GetWarnings(), called by Qt and the JSON-RPC code to warn the user:
            DoWarning(strWarning);
        }
    }
    LogPrintf("%s: new best=%s height=%d version=0x%08x log2_work=%.8g tx=%lu date='%s' progress=%f cache=%.1fMiB(%utxo)", __func__,
      pindexNew->GetBlockHash().ToString(), pindexNew->nHeight, pindexNew->nVersion,
      log(pindexNew->nChainWork.getdouble())/log(2.0), (unsigned long)pindexNew->nChainTx,
      DateTimeStrFormat("%Y-%m-%d %H:%M:%S", pindexNew->GetBlockTime()),
      GuessVerificationProgress(chainParams.TxData(), pindexNew), pcoinsTip->DynamicMemoryUsage() * (1.0 / (1<<20)), pcoinsTip->GetCacheSize());
    if (!warningMessages.empty())
        LogPrintf(" warning='%s'", boost::algorithm::join(warningMessages, ", "));
    LogPrintf("\n");

}

/** Disconnect chainActive's tip.
  * After calling, the mempool will be in an inconsistent state, with
  * transactions from disconnected blocks being added to disconnectpool.  You
  * should make the mempool consistent again by calling UpdateMempoolForReorg.
  * with cs_main held.
  *
  * If disconnectpool is nullptr, then no disconnected transactions are added to
  * disconnectpool (note that the caller is responsible for mempool consistency
  * in any case).
  */
bool CChainState::DisconnectTip(CValidationState& state, const CChainParams& chainparams, DisconnectedBlockTransactions *disconnectpool)
{
    CBlockIndex *pindexDelete = chainActive.Tip();
    assert(pindexDelete);
    // Read block from disk.
    std::shared_ptr<CBlock> pblock = std::make_shared<CBlock>();
    CBlock& block = *pblock;
    if (!ReadBlockFromDisk(block, pindexDelete, chainparams.GetConsensus()))
        return AbortNode(state, "Failed to read block");
    // Apply the block atomically to the chain state.
    int64_t nStart = GetTimeMicros();
    {
        CCoinsViewCache view(pcoinsTip.get());
        assert(view.GetBestBlock() == pindexDelete->GetBlockHash());
        if (DisconnectBlock(block, pindexDelete, view) != DISCONNECT_OK)
            return error("DisconnectTip(): DisconnectBlock %s failed", pindexDelete->GetBlockHash().ToString());
        bool flushed = view.Flush();
        assert(flushed);
    }
    LogPrint(BCLog::BENCH, "- Disconnect block: %.2fms\n", (GetTimeMicros() - nStart) * MILLI);
    // Write the chain state to disk, if necessary.
    if (!FlushStateToDisk(chainparams, state, FLUSH_STATE_IF_NEEDED))
        return false;

    if (disconnectpool) {
        // Save transactions to re-add to mempool at end of reorg
        for (auto it = block.vtx.rbegin(); it != block.vtx.rend(); ++it) {
            mempool.UpdateDependentPriorities(*(*it), pindexDelete->nHeight, false);
            disconnectpool->addTransaction(*it);
        }
        while (disconnectpool->DynamicMemoryUsage() > MAX_DISCONNECTED_TX_POOL_SIZE * 1000) {
            // Drop the earliest entry, and remove its children from the mempool.
            auto it = disconnectpool->queuedTx.get<insertion_order>().begin();
            mempool.removeRecursive(**it, MemPoolRemovalReason::REORG);
            disconnectpool->removeEntry(it);
        }
    }

    chainActive.SetTip(pindexDelete->pprev);

    UpdateTip(pindexDelete->pprev, chainparams);
    // Let wallets know transactions went from 1-confirmed to
    // 0-confirmed or conflicted:
    GetMainSignals().BlockDisconnected(pblock);
    // add mempool stats sample
    CStats::DefaultStats()->addMempoolSample(mempool.size(), mempool.DynamicMemoryUsage(), mempool.GetMinFee(gArgs.GetArg("-maxmempool", DEFAULT_MAX_MEMPOOL_SIZE) * 1000000).GetFeePerK());
    return true;
}

static int64_t nTimeReadFromDisk = 0;
static int64_t nTimeConnectTotal = 0;
static int64_t nTimeFlush = 0;
static int64_t nTimeChainState = 0;
static int64_t nTimePostConnect = 0;

struct PerBlockConnectTrace {
    CBlockIndex* pindex = nullptr;
    std::shared_ptr<const CBlock> pblock;
    std::shared_ptr<std::vector<CTransactionRef>> conflictedTxs;
    PerBlockConnectTrace() : conflictedTxs(std::make_shared<std::vector<CTransactionRef>>()) {}
};
/**
 * Used to track blocks whose transactions were applied to the UTXO state as a
 * part of a single ActivateBestChainStep call.
 *
 * This class also tracks transactions that are removed from the mempool as
 * conflicts (per block) and can be used to pass all those transactions
 * through SyncTransaction.
 *
 * This class assumes (and asserts) that the conflicted transactions for a given
 * block are added via mempool callbacks prior to the BlockConnected() associated
 * with those transactions. If any transactions are marked conflicted, it is
 * assumed that an associated block will always be added.
 *
 * This class is single-use, once you call GetBlocksConnected() you have to throw
 * it away and make a new one.
 */
class ConnectTrace {
private:
    std::vector<PerBlockConnectTrace> blocksConnected;
    CTxMemPool &pool;

public:
    explicit ConnectTrace(CTxMemPool &_pool) : blocksConnected(1), pool(_pool) {
        pool.NotifyEntryRemoved.connect(boost::bind(&ConnectTrace::NotifyEntryRemoved, this, _1, _2));
    }

    ~ConnectTrace() {
        pool.NotifyEntryRemoved.disconnect(boost::bind(&ConnectTrace::NotifyEntryRemoved, this, _1, _2));
    }

    void BlockConnected(CBlockIndex* pindex, std::shared_ptr<const CBlock> pblock) {
        assert(!blocksConnected.back().pindex);
        assert(pindex);
        assert(pblock);
        blocksConnected.back().pindex = pindex;
        blocksConnected.back().pblock = std::move(pblock);
        blocksConnected.emplace_back();
    }

    std::vector<PerBlockConnectTrace>& GetBlocksConnected() {
        // We always keep one extra block at the end of our list because
        // blocks are added after all the conflicted transactions have
        // been filled in. Thus, the last entry should always be an empty
        // one waiting for the transactions from the next block. We pop
        // the last entry here to make sure the list we return is sane.
        assert(!blocksConnected.back().pindex);
        assert(blocksConnected.back().conflictedTxs->empty());
        blocksConnected.pop_back();
        return blocksConnected;
    }

    void NotifyEntryRemoved(CTransactionRef txRemoved, MemPoolRemovalReason reason) {
        assert(!blocksConnected.back().pindex);
        if (reason == MemPoolRemovalReason::CONFLICT) {
            blocksConnected.back().conflictedTxs->emplace_back(std::move(txRemoved));
        }
    }
};

/**
 * Connect a new block to chainActive. pblock is either nullptr or a pointer to a CBlock
 * corresponding to pindexNew, to bypass loading it again from disk.
 *
 * The block is added to connectTrace if connection succeeds.
 */
bool CChainState::ConnectTip(CValidationState& state, const CChainParams& chainparams, CBlockIndex* pindexNew, const std::shared_ptr<const CBlock>& pblock, ConnectTrace& connectTrace, DisconnectedBlockTransactions &disconnectpool)
{
    assert(pindexNew->pprev == chainActive.Tip());
    // Read block from disk.
    int64_t nTime1 = GetTimeMicros();
    std::shared_ptr<const CBlock> pthisBlock;
    if (!pblock) {
        std::shared_ptr<CBlock> pblockNew = std::make_shared<CBlock>();
        if (!ReadBlockFromDisk(*pblockNew, pindexNew, chainparams.GetConsensus()))
            return AbortNode(state, "Failed to read block");
        pthisBlock = pblockNew;
    } else {
        pthisBlock = pblock;
    }
    const CBlock& blockConnecting = *pthisBlock;
    // Apply the block atomically to the chain state.
    int64_t nTime2 = GetTimeMicros(); nTimeReadFromDisk += nTime2 - nTime1;
    int64_t nTime3;
    LogPrint(BCLog::BENCH, "  - Load block from disk: %.2fms [%.2fs]\n", (nTime2 - nTime1) * MILLI, nTimeReadFromDisk * MICRO);
    {
        CCoinsViewCache view(pcoinsTip.get());
        bool rv = ConnectBlock(blockConnecting, state, pindexNew, view, chainparams);
        GetMainSignals().BlockChecked(blockConnecting, state);
        if (!rv) {
            if (state.IsInvalid())
                InvalidBlockFound(pindexNew, state);
            return error("ConnectTip(): ConnectBlock %s failed", pindexNew->GetBlockHash().ToString());
        }
        nTime3 = GetTimeMicros(); nTimeConnectTotal += nTime3 - nTime2;
        LogPrint(BCLog::BENCH, "  - Connect total: %.2fms [%.2fs (%.2fms/blk)]\n", (nTime3 - nTime2) * MILLI, nTimeConnectTotal * MICRO, nTimeConnectTotal * MILLI / nBlocksTotal);
        bool flushed = view.Flush();
        assert(flushed);
    }
    int64_t nTime4 = GetTimeMicros(); nTimeFlush += nTime4 - nTime3;
    LogPrint(BCLog::BENCH, "  - Flush: %.2fms [%.2fs (%.2fms/blk)]\n", (nTime4 - nTime3) * MILLI, nTimeFlush * MICRO, nTimeFlush * MILLI / nBlocksTotal);
    // Write the chain state to disk, if necessary.
    if (!FlushStateToDisk(chainparams, state, FLUSH_STATE_IF_NEEDED))
        return false;
    int64_t nTime5 = GetTimeMicros(); nTimeChainState += nTime5 - nTime4;
    LogPrint(BCLog::BENCH, "  - Writing chainstate: %.2fms [%.2fs (%.2fms/blk)]\n", (nTime5 - nTime4) * MILLI, nTimeChainState * MICRO, nTimeChainState * MILLI / nBlocksTotal);
    // Remove conflicting transactions from the mempool.;
    mempool.removeForBlock(blockConnecting.vtx, pindexNew->nHeight);
    disconnectpool.removeForBlock(blockConnecting.vtx);
    // Update chainActive & related variables.
    chainActive.SetTip(pindexNew);
    UpdateTip(pindexNew, chainparams);

    // add mempool stats sample
    CStats::DefaultStats()->addMempoolSample(mempool.size(), mempool.DynamicMemoryUsage(), mempool.GetMinFee(gArgs.GetArg("-maxmempool", DEFAULT_MAX_MEMPOOL_SIZE) * 1000000).GetFeePerK());

    int64_t nTime6 = GetTimeMicros(); nTimePostConnect += nTime6 - nTime5; nTimeTotal += nTime6 - nTime1;
    LogPrint(BCLog::BENCH, "  - Connect postprocess: %.2fms [%.2fs (%.2fms/blk)]\n", (nTime6 - nTime5) * MILLI, nTimePostConnect * MICRO, nTimePostConnect * MILLI / nBlocksTotal);
    LogPrint(BCLog::BENCH, "- Connect block: %.2fms [%.2fs (%.2fms/blk)]\n", (nTime6 - nTime1) * MILLI, nTimeTotal * MICRO, nTimeTotal * MILLI / nBlocksTotal);

    connectTrace.BlockConnected(pindexNew, std::move(pthisBlock));
    return true;
}

/**
 * Return the tip of the chain with the most work in it, that isn't
 * known to be invalid (it's however far from certain to be valid).
 */
CBlockIndex* CChainState::FindMostWorkChain() {
    do {
        CBlockIndex *pindexNew = nullptr;

        // Find the best candidate header.
        {
            std::set<CBlockIndex*, CBlockIndexWorkComparator>::reverse_iterator it = setBlockIndexCandidates.rbegin();
            if (it == setBlockIndexCandidates.rend())
                return nullptr;
            pindexNew = *it;
        }

        // Check whether all blocks on the path between the currently active chain and the candidate are valid.
        // Just going until the active chain is an optimization, as we know all blocks in it are valid already.
        CBlockIndex *pindexTest = pindexNew;
        bool fInvalidAncestor = false;
        while (pindexTest && !chainActive.Contains(pindexTest)) {
            assert(pindexTest->nChainTx || pindexTest->nHeight == 0);

            // Pruned nodes may have entries in setBlockIndexCandidates for
            // which block files have been deleted.  Remove those as candidates
            // for the most work chain if we come across them; we can't switch
            // to a chain unless we have all the non-active-chain parent blocks.
            bool fFailedChain = pindexTest->nStatus & BLOCK_FAILED_MASK;
            bool fMissingData = !(pindexTest->nStatus & BLOCK_HAVE_DATA);
            if (fFailedChain || fMissingData) {
                // Candidate chain is not usable (either invalid or missing data)
                if (fFailedChain && (pindexBestInvalid == nullptr || pindexNew->nChainWork > pindexBestInvalid->nChainWork))
                    pindexBestInvalid = pindexNew;
                CBlockIndex *pindexFailed = pindexNew;
                // Remove the entire chain from the set.
                while (pindexTest != pindexFailed) {
                    if (fFailedChain) {
                        pindexFailed->nStatus |= BLOCK_FAILED_CHILD;
                    } else if (fMissingData) {
                        // If we're missing data, then add back to mapBlocksUnlinked,
                        // so that if the block arrives in the future we can try adding
                        // to setBlockIndexCandidates again.
                        mapBlocksUnlinked.insert(std::make_pair(pindexFailed->pprev, pindexFailed));
                    }
                    setBlockIndexCandidates.erase(pindexFailed);
                    pindexFailed = pindexFailed->pprev;
                }
                setBlockIndexCandidates.erase(pindexTest);
                fInvalidAncestor = true;
                break;
            }
            pindexTest = pindexTest->pprev;
        }
        if (!fInvalidAncestor)
            return pindexNew;
    } while(true);
}

/** Delete all entries in setBlockIndexCandidates that are worse than the current tip. */
void CChainState::PruneBlockIndexCandidates() {
    // Note that we can't delete the current block itself, as we may need to return to it later in case a
    // reorganization to a better block fails.
    std::set<CBlockIndex*, CBlockIndexWorkComparator>::iterator it = setBlockIndexCandidates.begin();
    while (it != setBlockIndexCandidates.end() && setBlockIndexCandidates.value_comp()(*it, chainActive.Tip())) {
        setBlockIndexCandidates.erase(it++);
    }
    // Either the current tip or a successor of it we're working towards is left in setBlockIndexCandidates.
    assert(!setBlockIndexCandidates.empty());
}

/**
 * Try to make some progress towards making pindexMostWork the active block.
 * pblock is either nullptr or a pointer to a CBlock corresponding to pindexMostWork.
 */
bool CChainState::ActivateBestChainStep(CValidationState& state, const CChainParams& chainparams, CBlockIndex* pindexMostWork, const std::shared_ptr<const CBlock>& pblock, bool& fInvalidFound, ConnectTrace& connectTrace)
{
    AssertLockHeld(cs_main);

    const CBlockIndex *pindexOldTip = chainActive.Tip();
    const CBlockIndex *pindexFork = chainActive.FindFork(pindexMostWork);

    // Disconnect active blocks which are no longer in the best chain.
    bool fBlocksDisconnected = false;
    DisconnectedBlockTransactions disconnectpool;
    while (chainActive.Tip() && chainActive.Tip() != pindexFork) {
        if (!DisconnectTip(state, chainparams, &disconnectpool)) {
            // This is likely a fatal error, but keep the mempool consistent,
            // just in case. Only remove from the mempool in this case.
            UpdateMempoolForReorg(disconnectpool, false);
            return false;
        }
        fBlocksDisconnected = true;
    }

    // Build list of new blocks to connect.
    std::vector<CBlockIndex*> vpindexToConnect;
    bool fContinue = true;
    int nHeight = pindexFork ? pindexFork->nHeight : -1;
    while (fContinue && nHeight != pindexMostWork->nHeight) {
        // Don't iterate the entire list of potential improvements toward the best tip, as we likely only need
        // a few blocks along the way.
        int nTargetHeight = std::min(nHeight + 32, pindexMostWork->nHeight);
        vpindexToConnect.clear();
        vpindexToConnect.reserve(nTargetHeight - nHeight);
        CBlockIndex *pindexIter = pindexMostWork->GetAncestor(nTargetHeight);
        while (pindexIter && pindexIter->nHeight != nHeight) {
            vpindexToConnect.push_back(pindexIter);
            pindexIter = pindexIter->pprev;
        }
        nHeight = nTargetHeight;

        // Connect new blocks.
        for (CBlockIndex *pindexConnect : reverse_iterate(vpindexToConnect)) {
            if (!ConnectTip(state, chainparams, pindexConnect, pindexConnect == pindexMostWork ? pblock : std::shared_ptr<const CBlock>(), connectTrace, disconnectpool)) {
                if (state.IsInvalid()) {
                    // The block violates a consensus rule.
                    if (!state.CorruptionPossible())
                        InvalidChainFound(vpindexToConnect.back());
                    state = CValidationState();
                    fInvalidFound = true;
                    fContinue = false;
                    break;
                } else {
                    // A system error occurred (disk space, database error, ...).
                    // Make the mempool consistent with the current tip, just in case
                    // any observers try to use it before shutdown.
                    UpdateMempoolForReorg(disconnectpool, false);
                    return false;
                }
            } else {
                PruneBlockIndexCandidates();
                if (!pindexOldTip || chainActive.Tip()->nChainWork > pindexOldTip->nChainWork) {
                    // We're in a better position than we were. Return temporarily to release the lock.
                    fContinue = false;
                    break;
                }
            }
        }
    }

    if (fBlocksDisconnected) {
        // If any blocks were disconnected, disconnectpool may be non empty.  Add
        // any disconnected transactions back to the mempool.
        UpdateMempoolForReorg(disconnectpool, true);
    }
    mempool.check(pcoinsTip.get());

    // Callbacks/notifications for a new best chain.
    if (fInvalidFound)
        CheckForkWarningConditionsOnNewFork(vpindexToConnect.back());
    else
        CheckForkWarningConditions();

    return true;
}

static void NotifyHeaderTip() {
    bool fNotify = false;
    bool fInitialBlockDownload = false;
    static CBlockIndex* pindexHeaderOld = nullptr;
    CBlockIndex* pindexHeader = nullptr;
    {
        LOCK(cs_main);
        pindexHeader = pindexBestHeader;

        if (pindexHeader != pindexHeaderOld) {
            fNotify = true;
            fInitialBlockDownload = IsInitialBlockDownload();
            pindexHeaderOld = pindexHeader;
        }
    }
    // Send block tip changed notifications without cs_main
    if (fNotify) {
        uiInterface.NotifyHeaderTip(fInitialBlockDownload, pindexHeader);
    }
}

/**
 * Make the best chain active, in multiple steps. The result is either failure
 * or an activated best chain. pblock is either nullptr or a pointer to a block
 * that is already loaded (to avoid loading it again from disk).
 */
bool CChainState::ActivateBestChain(CValidationState &state, const CChainParams& chainparams, std::shared_ptr<const CBlock> pblock) {
    // Note that while we're often called here from ProcessNewBlock, this is
    // far from a guarantee. Things in the P2P/RPC will often end up calling
    // us in the middle of ProcessNewBlock - do not assume pblock is set
    // sanely for performance or correctness!
    AssertLockNotHeld(cs_main);

    // ABC maintains a fair degree of expensive-to-calculate internal state
    // because this function periodically releases cs_main so that it does not lock up other threads for too long
    // during large connects - and to allow for e.g. the callback queue to drain
    // we use m_cs_chainstate to enforce mutual exclusion so that only one caller may execute this function at a time
    LOCK(m_cs_chainstate);

    CBlockIndex *pindexMostWork = nullptr;
    CBlockIndex *pindexNewTip = nullptr;
    int nStopAtHeight = gArgs.GetArg("-stopatheight", DEFAULT_STOPATHEIGHT);
    do {
        boost::this_thread::interruption_point();

        if (GetMainSignals().CallbacksPending() > 10) {
            // Block until the validation queue drains. This should largely
            // never happen in normal operation, however may happen during
            // reindex, causing memory blowup  if we run too far ahead.
            SyncWithValidationInterfaceQueue();
        }

        {
            LOCK(cs_main);
            CBlockIndex* starting_tip = chainActive.Tip();
            bool blocks_connected = false;
            do {
                // We absolutely may not unlock cs_main until we've made forward progress
                // (with the exception of shutdown due to hardware issues, low disk space, etc).
                ConnectTrace connectTrace(mempool); // Destructed before cs_main is unlocked

                if (pindexMostWork == nullptr) {
                    pindexMostWork = FindMostWorkChain();
                }

                // Whether we have anything to do at all.
                if (pindexMostWork == nullptr || pindexMostWork == chainActive.Tip()) {
                    break;
                }

                bool fInvalidFound = false;
                std::shared_ptr<const CBlock> nullBlockPtr;
                if (!ActivateBestChainStep(state, chainparams, pindexMostWork, pblock && pblock->GetHash() == pindexMostWork->GetBlockHash() ? pblock : nullBlockPtr, fInvalidFound, connectTrace))
                    return false;
                blocks_connected = true;

                if (fInvalidFound) {
                    // Wipe cache, we may need another branch now.
                    pindexMostWork = nullptr;
                }
                pindexNewTip = chainActive.Tip();

                for (const PerBlockConnectTrace& trace : connectTrace.GetBlocksConnected()) {
                    assert(trace.pblock && trace.pindex);
                    GetMainSignals().BlockConnected(trace.pblock, trace.pindex, trace.conflictedTxs);
                }
            } while (!chainActive.Tip() || (starting_tip && CBlockIndexWorkComparator()(chainActive.Tip(), starting_tip)));
            if (!blocks_connected) return true;

            const CBlockIndex* pindexFork = chainActive.FindFork(starting_tip);
            bool fInitialDownload = IsInitialBlockDownload();

            // Notify external listeners about the new tip.
            // Enqueue while holding cs_main to ensure that UpdatedBlockTip is called in the order in which blocks are connected
            if (pindexFork != pindexNewTip) {
                // Notify ValidationInterface subscribers
                GetMainSignals().UpdatedBlockTip(pindexNewTip, pindexFork, fInitialDownload);

                // Always notify the UI if a new block tip was connected
                uiInterface.NotifyBlockTip(fInitialDownload, pindexNewTip);
            }
        }
        // When we reach this point, we switched to a new tip (stored in pindexNewTip).

        if (nStopAtHeight && pindexNewTip && pindexNewTip->nHeight >= nStopAtHeight) StartShutdown();

        // We check shutdown only after giving ActivateBestChainStep a chance to run once so that we
        // never shutdown before connecting the genesis block during LoadChainTip(). Previously this
        // caused an assert() failure during shutdown in such cases as the UTXO DB flushing checks
        // that the best block hash is non-null.
        if (ShutdownRequested())
            break;
    } while (pindexNewTip != pindexMostWork);
    CheckBlockIndex(chainparams.GetConsensus());

    // Write changes periodically to disk, after relay.
    if (!FlushStateToDisk(chainparams, state, FLUSH_STATE_PERIODIC)) {
        return false;
    }

    return true;
}

bool ActivateBestChain(CValidationState &state, const CChainParams& chainparams, std::shared_ptr<const CBlock> pblock) {
    return g_chainstate.ActivateBestChain(state, chainparams, std::move(pblock));
}

bool CChainState::PreciousBlock(CValidationState& state, const CChainParams& params, CBlockIndex *pindex)
{
    {
        LOCK(cs_main);
        if (pindex->nChainWork < chainActive.Tip()->nChainWork) {
            // Nothing to do, this block is not at the tip.
            return true;
        }
        if (chainActive.Tip()->nChainWork > nLastPreciousChainwork) {
            // The chain has been extended since the last call, reset the counter.
            nBlockReverseSequenceId = -1;
        }
        nLastPreciousChainwork = chainActive.Tip()->nChainWork;
        setBlockIndexCandidates.erase(pindex);
        pindex->nSequenceId = nBlockReverseSequenceId;
        if (nBlockReverseSequenceId > std::numeric_limits<int32_t>::min()) {
            // We can't keep reducing the counter if somebody really wants to
            // call preciousblock 2**31-1 times on the same set of tips...
            nBlockReverseSequenceId--;
        }
        if (pindex->IsValid(BLOCK_VALID_TRANSACTIONS) && pindex->nChainTx) {
            setBlockIndexCandidates.insert(pindex);
            PruneBlockIndexCandidates();
        }
    }

    return ActivateBestChain(state, params, std::shared_ptr<const CBlock>());
}
bool PreciousBlock(CValidationState& state, const CChainParams& params, CBlockIndex *pindex) {
    return g_chainstate.PreciousBlock(state, params, pindex);
}

bool CChainState::InvalidateBlock(CValidationState& state, const CChainParams& chainparams, CBlockIndex *pindex)
{
    AssertLockHeld(cs_main);

    // We first disconnect backwards and then mark the blocks as invalid.
    // This prevents a case where pruned nodes may fail to invalidateblock
    // and be left unable to start as they have no tip candidates (as there
    // are no blocks that meet the "have data and are not invalid per
    // nStatus" criteria for inclusion in setBlockIndexCandidates).

    bool pindex_was_in_chain = false;
    CBlockIndex *invalid_walk_tip = chainActive.Tip();

    DisconnectedBlockTransactions disconnectpool;
    while (chainActive.Contains(pindex)) {
        pindex_was_in_chain = true;
        // ActivateBestChain considers blocks already in chainActive
        // unconditionally valid already, so force disconnect away from it.
        if (!DisconnectTip(state, chainparams, &disconnectpool)) {
            // It's probably hopeless to try to make the mempool consistent
            // here if DisconnectTip failed, but we can try.
            UpdateMempoolForReorg(disconnectpool, false);
            return false;
        }
    }

    // Now mark the blocks we just disconnected as descendants invalid
    // (note this may not be all descendants).
    while (pindex_was_in_chain && invalid_walk_tip != pindex) {
        invalid_walk_tip->nStatus |= BLOCK_FAILED_CHILD;
        setDirtyBlockIndex.insert(invalid_walk_tip);
        setBlockIndexCandidates.erase(invalid_walk_tip);
        invalid_walk_tip = invalid_walk_tip->pprev;
    }

    // Mark the block itself as invalid.
    pindex->nStatus |= BLOCK_FAILED_VALID;
    setDirtyBlockIndex.insert(pindex);
    setBlockIndexCandidates.erase(pindex);
    g_failed_blocks.insert(pindex);

    // DisconnectTip will add transactions to disconnectpool; try to add these
    // back to the mempool.
    UpdateMempoolForReorg(disconnectpool, true);

    // The resulting new best tip may not be in setBlockIndexCandidates anymore, so
    // add it again.
    BlockMap::iterator it = mapBlockIndex.begin();
    while (it != mapBlockIndex.end()) {
        if (it->second->IsValid(BLOCK_VALID_TRANSACTIONS) && it->second->nChainTx && !setBlockIndexCandidates.value_comp()(it->second, chainActive.Tip())) {
            setBlockIndexCandidates.insert(it->second);
        }
        it++;
    }

    InvalidChainFound(pindex);
    uiInterface.NotifyBlockTip(IsInitialBlockDownload(), pindex->pprev);
    return true;
}
bool InvalidateBlock(CValidationState& state, const CChainParams& chainparams, CBlockIndex *pindex) {
    return g_chainstate.InvalidateBlock(state, chainparams, pindex);
}

bool CChainState::ResetBlockFailureFlags(CBlockIndex *pindex) {
    AssertLockHeld(cs_main);

    int nHeight = pindex->nHeight;

    // Remove the invalidity flag from this block and all its descendants.
    BlockMap::iterator it = mapBlockIndex.begin();
    while (it != mapBlockIndex.end()) {
        if (!it->second->IsValid() && it->second->GetAncestor(nHeight) == pindex) {
            it->second->nStatus &= ~BLOCK_FAILED_MASK;
            setDirtyBlockIndex.insert(it->second);
            if (it->second->IsValid(BLOCK_VALID_TRANSACTIONS) && it->second->nChainTx && setBlockIndexCandidates.value_comp()(chainActive.Tip(), it->second)) {
                setBlockIndexCandidates.insert(it->second);
            }
            if (it->second == pindexBestInvalid) {
                // Reset invalid block marker if it was pointing to one of those.
                pindexBestInvalid = nullptr;
            }
            g_failed_blocks.erase(it->second);
        }
        it++;
    }

    // Remove the invalidity flag from all ancestors too.
    while (pindex != nullptr) {
        if (pindex->nStatus & BLOCK_FAILED_MASK) {
            pindex->nStatus &= ~BLOCK_FAILED_MASK;
            setDirtyBlockIndex.insert(pindex);
            g_failed_blocks.erase(pindex);
        }
        pindex = pindex->pprev;
    }
    return true;
}
bool ResetBlockFailureFlags(CBlockIndex *pindex) {
    return g_chainstate.ResetBlockFailureFlags(pindex);
}

CBlockIndex* CChainState::AddToBlockIndex(const CBlockHeader& block)
{
    // Check for duplicate
    uint256 hash = block.GetHash();
    BlockMap::iterator it = mapBlockIndex.find(hash);
    if (it != mapBlockIndex.end())
        return it->second;

    // Construct new block index object
    CBlockIndex* pindexNew = new CBlockIndex(block);
    // We assign the sequence id to blocks only when the full data is available,
    // to avoid miners withholding blocks but broadcasting headers, to get a
    // competitive advantage.
    pindexNew->nSequenceId = 0;
    BlockMap::iterator mi = mapBlockIndex.insert(std::make_pair(hash, pindexNew)).first;
    pindexNew->phashBlock = &((*mi).first);
    BlockMap::iterator miPrev = mapBlockIndex.find(block.hashPrevBlock);
    if (miPrev != mapBlockIndex.end())
    {
        pindexNew->pprev = (*miPrev).second;
        pindexNew->nHeight = pindexNew->pprev->nHeight + 1;
        pindexNew->BuildSkip();
    }
    pindexNew->nTimeMax = (pindexNew->pprev ? std::max(pindexNew->pprev->nTimeMax, pindexNew->nTime) : pindexNew->nTime);
    pindexNew->nChainWork = (pindexNew->pprev ? pindexNew->pprev->nChainWork : 0) + GetBlockProof(*pindexNew);
    pindexNew->RaiseValidity(BLOCK_VALID_TREE);
    if (pindexBestHeader == nullptr || pindexBestHeader->nChainWork < pindexNew->nChainWork)
        pindexBestHeader = pindexNew;

    setDirtyBlockIndex.insert(pindexNew);

    return pindexNew;
}

/** Mark a block as having its data received and checked (up to BLOCK_VALID_TRANSACTIONS). */
bool CChainState::ReceivedBlockTransactions(const CBlock &block, CValidationState& state, CBlockIndex *pindexNew, const CDiskBlockPos& pos, const Consensus::Params& consensusParams)
{
    pindexNew->nTx = block.vtx.size();
    pindexNew->nChainTx = 0;
    pindexNew->nFile = pos.nFile;
    pindexNew->nDataPos = pos.nPos;
    pindexNew->nUndoPos = 0;
    pindexNew->nStatus |= BLOCK_HAVE_DATA;
    if (IsWitnessEnabled(pindexNew->pprev, consensusParams)) {
        pindexNew->nStatus |= BLOCK_OPT_WITNESS;
    }
    pindexNew->RaiseValidity(BLOCK_VALID_TRANSACTIONS);
    setDirtyBlockIndex.insert(pindexNew);

    if (pindexNew->pprev == nullptr || pindexNew->pprev->nChainTx) {
        // If pindexNew is the genesis block or all parents are BLOCK_VALID_TRANSACTIONS.
        std::deque<CBlockIndex*> queue;
        queue.push_back(pindexNew);

        // Recursively process any descendant blocks that now may be eligible to be connected.
        while (!queue.empty()) {
            CBlockIndex *pindex = queue.front();
            queue.pop_front();
            pindex->nChainTx = (pindex->pprev ? pindex->pprev->nChainTx : 0) + pindex->nTx;
            {
                LOCK(cs_nBlockSequenceId);
                pindex->nSequenceId = nBlockSequenceId++;
            }
            if (chainActive.Tip() == nullptr || !setBlockIndexCandidates.value_comp()(pindex, chainActive.Tip())) {
                setBlockIndexCandidates.insert(pindex);
            }
            std::pair<std::multimap<CBlockIndex*, CBlockIndex*>::iterator, std::multimap<CBlockIndex*, CBlockIndex*>::iterator> range = mapBlocksUnlinked.equal_range(pindex);
            while (range.first != range.second) {
                std::multimap<CBlockIndex*, CBlockIndex*>::iterator it = range.first;
                queue.push_back(it->second);
                range.first++;
                mapBlocksUnlinked.erase(it);
            }
        }
    } else {
        if (pindexNew->pprev && pindexNew->pprev->IsValid(BLOCK_VALID_TREE)) {
            mapBlocksUnlinked.insert(std::make_pair(pindexNew->pprev, pindexNew));
        }
    }

    return true;
}

static bool FindBlockPos(CDiskBlockPos &pos, unsigned int nAddSize, unsigned int nHeight, uint64_t nTime, bool fKnown = false)
{
    LOCK(cs_LastBlockFile);

    unsigned int nFile = fKnown ? pos.nFile : nLastBlockFile;
    if (vinfoBlockFile.size() <= nFile) {
        vinfoBlockFile.resize(nFile + 1);
    }

    if (!fKnown) {
        while (vinfoBlockFile[nFile].nSize + nAddSize >= MAX_BLOCKFILE_SIZE) {
            nFile++;
            if (vinfoBlockFile.size() <= nFile) {
                vinfoBlockFile.resize(nFile + 1);
            }
        }
        pos.nFile = nFile;
        pos.nPos = vinfoBlockFile[nFile].nSize;
    }

    if ((int)nFile != nLastBlockFile) {
        if (!fKnown) {
            LogPrintf("Leaving block file %i: %s\n", nLastBlockFile, vinfoBlockFile[nLastBlockFile].ToString());
        }
        FlushBlockFile(!fKnown);
        nLastBlockFile = nFile;
    }

    vinfoBlockFile[nFile].AddBlock(nHeight, nTime);
    if (fKnown)
        vinfoBlockFile[nFile].nSize = std::max(pos.nPos + nAddSize, vinfoBlockFile[nFile].nSize);
    else
        vinfoBlockFile[nFile].nSize += nAddSize;

    if (!fKnown) {
        unsigned int nOldChunks = (pos.nPos + BLOCKFILE_CHUNK_SIZE - 1) / BLOCKFILE_CHUNK_SIZE;
        unsigned int nNewChunks = (vinfoBlockFile[nFile].nSize + BLOCKFILE_CHUNK_SIZE - 1) / BLOCKFILE_CHUNK_SIZE;
        if (nNewChunks > nOldChunks) {
            if (fPruneMode)
                fCheckForPruning = true;
            if (CheckDiskSpace(nNewChunks * BLOCKFILE_CHUNK_SIZE - pos.nPos, true)) {
                FILE *file = OpenBlockFile(pos);
                if (file) {
                    LogPrintf("Pre-allocating up to position 0x%x in blk%05u.dat\n", nNewChunks * BLOCKFILE_CHUNK_SIZE, pos.nFile);
                    AllocateFileRange(file, pos.nPos, nNewChunks * BLOCKFILE_CHUNK_SIZE - pos.nPos);
                    fclose(file);
                }
            }
            else
                return error("out of disk space");
        }
    }

    setDirtyFileInfo.insert(nFile);
    return true;
}

static bool FindUndoPos(CValidationState &state, int nFile, CDiskBlockPos &pos, unsigned int nAddSize)
{
    pos.nFile = nFile;

    LOCK(cs_LastBlockFile);

    unsigned int nNewSize;
    pos.nPos = vinfoBlockFile[nFile].nUndoSize;
    nNewSize = vinfoBlockFile[nFile].nUndoSize += nAddSize;
    setDirtyFileInfo.insert(nFile);

    unsigned int nOldChunks = (pos.nPos + UNDOFILE_CHUNK_SIZE - 1) / UNDOFILE_CHUNK_SIZE;
    unsigned int nNewChunks = (nNewSize + UNDOFILE_CHUNK_SIZE - 1) / UNDOFILE_CHUNK_SIZE;
    if (nNewChunks > nOldChunks) {
        if (fPruneMode)
            fCheckForPruning = true;
        if (CheckDiskSpace(nNewChunks * UNDOFILE_CHUNK_SIZE - pos.nPos, true)) {
            FILE *file = OpenUndoFile(pos);
            if (file) {
                LogPrintf("Pre-allocating up to position 0x%x in rev%05u.dat\n", nNewChunks * UNDOFILE_CHUNK_SIZE, pos.nFile);
                AllocateFileRange(file, pos.nPos, nNewChunks * UNDOFILE_CHUNK_SIZE - pos.nPos);
                fclose(file);
            }
        }
        else
            return state.Error("out of disk space");
    }

    return true;
}

static bool CheckBlockHeader(const CBlockHeader& block, CValidationState& state, const Consensus::Params& consensusParams, bool fCheckPOW = true)
{
    // Check proof of work matches claimed amount
    if (fCheckPOW && !CheckProofOfWork(block.GetHash(), block.nBits, consensusParams))
        return state.DoS(50, false, REJECT_INVALID, "high-hash", false, "proof of work failed");

    return true;
}

bool CheckBlock(const CBlock& block, CValidationState& state, const Consensus::Params& consensusParams, bool fCheckPOW, bool fCheckMerkleRoot)
{
    // These are checks that are independent of context.

    if (block.fChecked)
        return true;

    // Check that the header is valid (particularly PoW).  This is mostly
    // redundant with the call in AcceptBlockHeader.
    if (!CheckBlockHeader(block, state, consensusParams, fCheckPOW))
        return false;

    // Check the merkle root.
    if (fCheckMerkleRoot) {
        bool mutated;
        uint256 hashMerkleRoot2 = BlockMerkleRoot(block, &mutated);
        if (block.hashMerkleRoot != hashMerkleRoot2)
            return state.DoS(100, false, REJECT_INVALID, "bad-txnmrklroot", true, "hashMerkleRoot mismatch");

        // Check for merkle tree malleability (CVE-2012-2459): repeating sequences
        // of transactions in a block without affecting the merkle root of a block,
        // while still invalidating it.
        if (mutated)
            return state.DoS(100, false, REJECT_INVALID, "bad-txns-duplicate", true, "duplicate transaction");
    }

    // All potential-corruption validation must be done before we do any
    // transaction validation, as otherwise we may mark the header as invalid
    // because we receive the wrong transactions for it.
    // Note that witness malleability is checked in ContextualCheckBlock, so no
    // checks that use witness data may be performed here.

    // Size limits
    if (block.vtx.empty() || block.vtx.size() * WITNESS_SCALE_FACTOR > MAX_BLOCK_WEIGHT || ::GetSerializeSize(block, SER_NETWORK, PROTOCOL_VERSION | SERIALIZE_TRANSACTION_NO_WITNESS) * WITNESS_SCALE_FACTOR > MAX_BLOCK_WEIGHT)
        return state.DoS(100, false, REJECT_INVALID, "bad-blk-length", false, "size limits failed");

    // First transaction must be coinbase, the rest must not be
    if (block.vtx.empty() || !block.vtx[0]->IsCoinBase())
        return state.DoS(100, false, REJECT_INVALID, "bad-cb-missing", false, "first tx is not coinbase");
    for (unsigned int i = 1; i < block.vtx.size(); i++)
        if (block.vtx[i]->IsCoinBase())
            return state.DoS(100, false, REJECT_INVALID, "bad-cb-multiple", false, "more than one coinbase");

    // Check transactions
    for (const auto& tx : block.vtx)
        if (!CheckTransaction(*tx, state, false))
            return state.Invalid(false, state.GetRejectCode(), state.GetRejectReason(),
                                 strprintf("Transaction check failed (tx hash %s) %s", tx->GetHash().ToString(), state.GetDebugMessage()));

    unsigned int nSigOps = 0;
    for (const auto& tx : block.vtx)
    {
        nSigOps += GetLegacySigOpCount(*tx);
    }
    if (nSigOps * WITNESS_SCALE_FACTOR > MAX_BLOCK_SIGOPS_COST)
        return state.DoS(100, false, REJECT_INVALID, "bad-blk-sigops", false, "out-of-bounds SigOpCount");

    if (fCheckPOW && fCheckMerkleRoot)
        block.fChecked = true;

    return true;
}

bool IsWitnessEnabled(const CBlockIndex* pindexPrev, const Consensus::Params& params)
{
    LOCK(cs_main);
    return (VersionBitsState(pindexPrev, params, Consensus::DEPLOYMENT_SEGWIT, versionbitscache) == THRESHOLD_ACTIVE);
}

// Compute at which vout of the block's coinbase transaction the witness
// commitment occurs, or -1 if not found.
static int GetWitnessCommitmentIndex(const CBlock& block)
{
    int commitpos = -1;
    if (!block.vtx.empty()) {
        for (size_t o = 0; o < block.vtx[0]->vout.size(); o++) {
            if (block.vtx[0]->vout[o].scriptPubKey.size() >= 38 && block.vtx[0]->vout[o].scriptPubKey[0] == OP_RETURN && block.vtx[0]->vout[o].scriptPubKey[1] == 0x24 && block.vtx[0]->vout[o].scriptPubKey[2] == 0xaa && block.vtx[0]->vout[o].scriptPubKey[3] == 0x21 && block.vtx[0]->vout[o].scriptPubKey[4] == 0xa9 && block.vtx[0]->vout[o].scriptPubKey[5] == 0xed) {
                commitpos = o;
            }
        }
    }
    return commitpos;
}

void UpdateUncommittedBlockStructures(CBlock& block, const CBlockIndex* pindexPrev, const Consensus::Params& consensusParams)
{
    int commitpos = GetWitnessCommitmentIndex(block);
    static const std::vector<unsigned char> nonce(32, 0x00);
    if (commitpos != -1 && IsWitnessEnabled(pindexPrev, consensusParams) && !block.vtx[0]->HasWitness()) {
        CMutableTransaction tx(*block.vtx[0]);
        tx.vin[0].scriptWitness.stack.resize(1);
        tx.vin[0].scriptWitness.stack[0] = nonce;
        block.vtx[0] = MakeTransactionRef(std::move(tx));
    }
}

std::vector<unsigned char> GenerateCoinbaseCommitment(CBlock& block, const CBlockIndex* pindexPrev, const Consensus::Params& consensusParams)
{
    std::vector<unsigned char> commitment;
    int commitpos = GetWitnessCommitmentIndex(block);
    std::vector<unsigned char> ret(32, 0x00);
    if (consensusParams.vDeployments[Consensus::DEPLOYMENT_SEGWIT].nTimeout != 0) {
        if (commitpos == -1) {
            uint256 witnessroot = BlockWitnessMerkleRoot(block, nullptr);
            CHash256().Write(witnessroot.begin(), 32).Write(ret.data(), 32).Finalize(witnessroot.begin());
            CTxOut out;
            out.nValue = 0;
            out.scriptPubKey.resize(38);
            out.scriptPubKey[0] = OP_RETURN;
            out.scriptPubKey[1] = 0x24;
            out.scriptPubKey[2] = 0xaa;
            out.scriptPubKey[3] = 0x21;
            out.scriptPubKey[4] = 0xa9;
            out.scriptPubKey[5] = 0xed;
            memcpy(&out.scriptPubKey[6], witnessroot.begin(), 32);
            commitment = std::vector<unsigned char>(out.scriptPubKey.begin(), out.scriptPubKey.end());
            CMutableTransaction tx(*block.vtx[0]);
            tx.vout.push_back(out);
            block.vtx[0] = MakeTransactionRef(std::move(tx));
        }
    }
    UpdateUncommittedBlockStructures(block, pindexPrev, consensusParams);
    return commitment;
}

/** Context-dependent validity checks.
 *  By "context", we mean only the previous block headers, but not the UTXO
 *  set; UTXO-related validity checks are done in ConnectBlock().
 *  NOTE: This function is not currently invoked by ConnectBlock(), so we
 *  should consider upgrade issues if we change which consensus rules are
 *  enforced in this function (eg by adding a new consensus rule). See comment
 *  in ConnectBlock().
 *  Note that -reindex-chainstate skips the validation that happens here!
 */
static bool ContextualCheckBlockHeader(const CBlockHeader& block, CValidationState& state, const CChainParams& params, const CBlockIndex* pindexPrev, int64_t nAdjustedTime)
{
    assert(pindexPrev != nullptr);
    const int nHeight = pindexPrev->nHeight + 1;

    // Check proof of work
    const Consensus::Params& consensusParams = params.GetConsensus();
    if (block.nBits != GetNextWorkRequired(pindexPrev, &block, consensusParams))
        return state.DoS(100, false, REJECT_INVALID, "bad-diffbits", false, "incorrect proof of work");

    // Check against checkpoints
    if (fCheckpointsEnabled) {
        // Don't accept any forks from the main chain prior to last checkpoint.
        // GetLastCheckpoint finds the last checkpoint in MapCheckpoints that's in our
        // MapBlockIndex.
        CBlockIndex* pcheckpoint = Checkpoints::GetLastCheckpoint(params.Checkpoints());
        if (pcheckpoint && nHeight < pcheckpoint->nHeight)
            return state.DoS(100, error("%s: forked chain older than last checkpoint (height %d)", __func__, nHeight), REJECT_CHECKPOINT, "bad-fork-prior-to-checkpoint");
    }

    // Check timestamp against prev
    if (block.GetBlockTime() <= pindexPrev->GetMedianTimePast())
        return state.Invalid(false, REJECT_INVALID, "time-too-old", "block's timestamp is too early");

    // Check timestamp
    if (block.GetBlockTime() > nAdjustedTime + MAX_FUTURE_BLOCK_TIME)
        return state.Invalid(false, REJECT_INVALID, "time-too-new", "block timestamp too far in the future");

    // Reject outdated version blocks when 95% (75% on testnet) of the network has upgraded:
    // check for version 2, 3 and 4 upgrades
    if((block.nVersion < 2 && nHeight >= consensusParams.BIP34Height) ||
       (block.nVersion < 3 && nHeight >= consensusParams.BIP66Height) ||
       (block.nVersion < 4 && nHeight >= consensusParams.BIP65Height))
            return state.Invalid(false, REJECT_OBSOLETE, strprintf("bad-version(0x%08x)", block.nVersion),
                                 strprintf("rejected nVersion=0x%08x block", block.nVersion));

    return true;
}

/** NOTE: This function is not currently invoked by ConnectBlock(), so we
 *  should consider upgrade issues if we change which consensus rules are
 *  enforced in this function (eg by adding a new consensus rule). See comment
 *  in ConnectBlock().
 *  Note that -reindex-chainstate skips the validation that happens here!
 */
static bool ContextualCheckBlock(const CBlock& block, CValidationState& state, const Consensus::Params& consensusParams, const CBlockIndex* pindexPrev)
{
    const int nHeight = pindexPrev == nullptr ? 0 : pindexPrev->nHeight + 1;

    // Start enforcing BIP113 (Median Time Past) using versionbits logic.
    int nLockTimeFlags = 0;
    if (VersionBitsState(pindexPrev, consensusParams, Consensus::DEPLOYMENT_CSV, versionbitscache) == THRESHOLD_ACTIVE) {
        nLockTimeFlags |= LOCKTIME_MEDIAN_TIME_PAST;
    }

    int64_t nLockTimeCutoff = (nLockTimeFlags & LOCKTIME_MEDIAN_TIME_PAST)
                              ? pindexPrev->GetMedianTimePast()
                              : block.GetBlockTime();

    // Check that all transactions are finalized
    for (const auto& tx : block.vtx) {
        if (!IsFinalTx(*tx, nHeight, nLockTimeCutoff)) {
            return state.DoS(10, false, REJECT_INVALID, "bad-txns-nonfinal", false, "non-final transaction");
        }
    }

    // Enforce rule that the coinbase starts with serialized block height
    if (nHeight >= consensusParams.BIP34Height)
    {
        CScript expect = CScript() << nHeight;
        if (block.vtx[0]->vin[0].scriptSig.size() < expect.size() ||
            !std::equal(expect.begin(), expect.end(), block.vtx[0]->vin[0].scriptSig.begin())) {
            return state.DoS(100, false, REJECT_INVALID, "bad-cb-height", false, "block height mismatch in coinbase");
        }
    }

    // Validation for witness commitments.
    // * We compute the witness hash (which is the hash including witnesses) of all the block's transactions, except the
    //   coinbase (where 0x0000....0000 is used instead).
    // * The coinbase scriptWitness is a stack of a single 32-byte vector, containing a witness nonce (unconstrained).
    // * We build a merkle tree with all those witness hashes as leaves (similar to the hashMerkleRoot in the block header).
    // * There must be at least one output whose scriptPubKey is a single 36-byte push, the first 4 bytes of which are
    //   {0xaa, 0x21, 0xa9, 0xed}, and the following 32 bytes are SHA256^2(witness root, witness nonce). In case there are
    //   multiple, the last one is used.
    bool fHaveWitness = false;
    if (VersionBitsState(pindexPrev, consensusParams, Consensus::DEPLOYMENT_SEGWIT, versionbitscache) == THRESHOLD_ACTIVE) {
        int commitpos = GetWitnessCommitmentIndex(block);
        if (commitpos != -1) {
            bool malleated = false;
            uint256 hashWitness = BlockWitnessMerkleRoot(block, &malleated);
            // The malleation check is ignored; as the transaction tree itself
            // already does not permit it, it is impossible to trigger in the
            // witness tree.
            if (block.vtx[0]->vin[0].scriptWitness.stack.size() != 1 || block.vtx[0]->vin[0].scriptWitness.stack[0].size() != 32) {
                return state.DoS(100, false, REJECT_INVALID, "bad-witness-nonce-size", true, strprintf("%s : invalid witness nonce size", __func__));
            }
            CHash256().Write(hashWitness.begin(), 32).Write(&block.vtx[0]->vin[0].scriptWitness.stack[0][0], 32).Finalize(hashWitness.begin());
            if (memcmp(hashWitness.begin(), &block.vtx[0]->vout[commitpos].scriptPubKey[6], 32)) {
                return state.DoS(100, false, REJECT_INVALID, "bad-witness-merkle-match", true, strprintf("%s : witness merkle commitment mismatch", __func__));
            }
            fHaveWitness = true;
        }
    }

    // No witness data is allowed in blocks that don't commit to witness data, as this would otherwise leave room for spam
    if (!fHaveWitness) {
      for (const auto& tx : block.vtx) {
            if (tx->HasWitness()) {
                return state.DoS(100, false, REJECT_INVALID, "unexpected-witness", true, strprintf("%s : unexpected witness data found", __func__));
            }
        }
    }

    // After the coinbase witness nonce and commitment are verified,
    // we can check if the block weight passes (before we've checked the
    // coinbase witness, it would be possible for the weight to be too
    // large by filling up the coinbase witness, which doesn't change
    // the block hash, so we couldn't mark the block as permanently
    // failed).
    if (GetBlockWeight(block) > MAX_BLOCK_WEIGHT) {
        return state.DoS(100, false, REJECT_INVALID, "bad-blk-weight", false, strprintf("%s : weight limit failed", __func__));
    }

    return true;
}

bool CChainState::AcceptBlockHeader(const CBlockHeader& block, CValidationState& state, const CChainParams& chainparams, CBlockIndex** ppindex)
{
    AssertLockHeld(cs_main);
    // Check for duplicate
    uint256 hash = block.GetHash();
    BlockMap::iterator miSelf = mapBlockIndex.find(hash);
    CBlockIndex *pindex = nullptr;
    if (hash != chainparams.GetConsensus().hashGenesisBlock) {

        if (miSelf != mapBlockIndex.end()) {
            // Block header is already known.
            pindex = miSelf->second;
            if (ppindex)
                *ppindex = pindex;
            if (pindex->nStatus & BLOCK_FAILED_MASK)
                return state.Invalid(error("%s: block %s is marked invalid", __func__, hash.ToString()), 0, "duplicate");
            return true;
        }

        if (!CheckBlockHeader(block, state, chainparams.GetConsensus()))
            return error("%s: Consensus::CheckBlockHeader: %s, %s", __func__, hash.ToString(), FormatStateMessage(state));

        // Get prev block index
        CBlockIndex* pindexPrev = nullptr;
        BlockMap::iterator mi = mapBlockIndex.find(block.hashPrevBlock);
        if (mi == mapBlockIndex.end())
            return state.DoS(10, error("%s: prev block not found", __func__), 0, "prev-blk-not-found");
        pindexPrev = (*mi).second;
        if (pindexPrev->nStatus & BLOCK_FAILED_MASK)
            return state.DoS(100, error("%s: prev block invalid", __func__), REJECT_INVALID, "bad-prevblk");
        if (!ContextualCheckBlockHeader(block, state, chainparams, pindexPrev, GetAdjustedTime()))
            return error("%s: Consensus::ContextualCheckBlockHeader: %s, %s", __func__, hash.ToString(), FormatStateMessage(state));

        if (!pindexPrev->IsValid(BLOCK_VALID_SCRIPTS)) {
            for (const CBlockIndex* failedit : g_failed_blocks) {
                if (pindexPrev->GetAncestor(failedit->nHeight) == failedit) {
                    assert(failedit->nStatus & BLOCK_FAILED_VALID);
                    CBlockIndex* invalid_walk = pindexPrev;
                    while (invalid_walk != failedit) {
                        invalid_walk->nStatus |= BLOCK_FAILED_CHILD;
                        setDirtyBlockIndex.insert(invalid_walk);
                        invalid_walk = invalid_walk->pprev;
                    }
                    return state.DoS(100, error("%s: prev block invalid", __func__), REJECT_INVALID, "bad-prevblk");
                }
            }
        }
    }
    if (pindex == nullptr)
        pindex = AddToBlockIndex(block);

    if (ppindex)
        *ppindex = pindex;

    CheckBlockIndex(chainparams.GetConsensus());

    return true;
}

// Exposed wrapper for AcceptBlockHeader
bool ProcessNewBlockHeaders(const std::vector<CBlockHeader>& headers, CValidationState& state, const CChainParams& chainparams, const CBlockIndex** ppindex, CBlockHeader *first_invalid)
{
    if (first_invalid != nullptr) first_invalid->SetNull();
    {
        LOCK(cs_main);
        for (const CBlockHeader& header : headers) {
            CBlockIndex *pindex = nullptr; // Use a temp pindex instead of ppindex to avoid a const_cast
            if (!g_chainstate.AcceptBlockHeader(header, state, chainparams, &pindex)) {
                if (first_invalid) *first_invalid = header;
                return false;
            }
            if (ppindex) {
                *ppindex = pindex;
            }
        }
    }
    NotifyHeaderTip();
    return true;
}

/** Store block on disk. If dbp is non-nullptr, the file is known to already reside on disk */
static CDiskBlockPos SaveBlockToDisk(const CBlock& block, int nHeight, const CChainParams& chainparams, const CDiskBlockPos* dbp) {
    unsigned int nBlockSize = ::GetSerializeSize(block, SER_DISK, CLIENT_VERSION);
    CDiskBlockPos blockPos;
    if (dbp != nullptr)
        blockPos = *dbp;
    if (!FindBlockPos(blockPos, nBlockSize+8, nHeight, block.GetBlockTime(), dbp != nullptr)) {
        error("%s: FindBlockPos failed", __func__);
        return CDiskBlockPos();
    }
    if (dbp == nullptr) {
        if (!WriteBlockToDisk(block, blockPos, chainparams.MessageStart())) {
            AbortNode("Failed to write block");
            return CDiskBlockPos();
        }
    }
    return blockPos;
}

/** Store block on disk. If dbp is non-nullptr, the file is known to already reside on disk */
bool CChainState::AcceptBlock(const std::shared_ptr<const CBlock>& pblock, CValidationState& state, const CChainParams& chainparams, CBlockIndex** ppindex, bool fRequested, const CDiskBlockPos* dbp, bool* fNewBlock)
{
    const CBlock& block = *pblock;

    if (fNewBlock) *fNewBlock = false;
    AssertLockHeld(cs_main);

    CBlockIndex *pindexDummy = nullptr;
    CBlockIndex *&pindex = ppindex ? *ppindex : pindexDummy;

    if (!AcceptBlockHeader(block, state, chainparams, &pindex))
        return false;

    // Try to process all requested blocks that we don't have, but only
    // process an unrequested block if it's new and has enough work to
    // advance our tip, and isn't too many blocks ahead.
    bool fAlreadyHave = pindex->nStatus & BLOCK_HAVE_DATA;
    bool fHasMoreOrSameWork = (chainActive.Tip() ? pindex->nChainWork >= chainActive.Tip()->nChainWork : true);
    // Blocks that are too out-of-order needlessly limit the effectiveness of
    // pruning, because pruning will not delete block files that contain any
    // blocks which are too close in height to the tip.  Apply this test
    // regardless of whether pruning is enabled; it should generally be safe to
    // not process unrequested blocks.
    bool fTooFarAhead = (pindex->nHeight > int(chainActive.Height() + MIN_BLOCKS_TO_KEEP));

    // TODO: Decouple this function from the block download logic by removing fRequested
    // This requires some new chain data structure to efficiently look up if a
    // block is in a chain leading to a candidate for best tip, despite not
    // being such a candidate itself.

    // TODO: deal better with return value and error conditions for duplicate
    // and unrequested blocks.
    if (fAlreadyHave) return true;
    if (!fRequested) {  // If we didn't ask for it:
        if (pindex->nTx != 0) return true;    // This is a previously-processed block that was pruned
        if (!fHasMoreOrSameWork) return true; // Don't process less-work chains
        if (fTooFarAhead) return true;        // Block height is too high

        // Protect against DoS attacks from low-work chains.
        // If our tip is behind, a peer could try to send us
        // low-work blocks on a fake chain that we would never
        // request; don't process these.
        if (pindex->nChainWork < nMinimumChainWork) return true;
    }
    if (fNewBlock) *fNewBlock = true;

    if (!CheckBlock(block, state, chainparams.GetConsensus()) ||
        !ContextualCheckBlock(block, state, chainparams.GetConsensus(), pindex->pprev)) {
        if (state.IsInvalid() && !state.CorruptionPossible()) {
            pindex->nStatus |= BLOCK_FAILED_VALID;
            setDirtyBlockIndex.insert(pindex);
        }
        return error("%s: %s", __func__, FormatStateMessage(state));
    }

    // Header is valid/has work, merkle tree and segwit merkle tree are good...RELAY NOW
    // (but if it does not build on our best tip, let the SendMessages loop relay it)
    if (!IsInitialBlockDownload() && chainActive.Tip() == pindex->pprev)
        GetMainSignals().NewPoWValidBlock(pindex, pblock);

    // Write block to history file
    try {
        CDiskBlockPos blockPos = SaveBlockToDisk(block, pindex->nHeight, chainparams, dbp);
        if (blockPos.IsNull()) {
            state.Error(strprintf("%s: Failed to find position to write new block to disk", __func__));
            return false;
        }
        if (!ReceivedBlockTransactions(block, state, pindex, blockPos, chainparams.GetConsensus()))
            return error("AcceptBlock(): ReceivedBlockTransactions failed");
    } catch (const std::runtime_error& e) {
        return AbortNode(state, std::string("System error: ") + e.what());
    }

    if (fCheckForPruning)
        FlushStateToDisk(chainparams, state, FLUSH_STATE_NONE); // we just allocated more disk space for block files

    CheckBlockIndex(chainparams.GetConsensus());

    return true;
}

bool ProcessNewBlock(const CChainParams& chainparams, const std::shared_ptr<const CBlock> pblock, bool fForceProcessing, bool *fNewBlock)
{
    AssertLockNotHeld(cs_main);

    {
        CBlockIndex *pindex = nullptr;
        if (fNewBlock) *fNewBlock = false;
        CValidationState state;
        // Ensure that CheckBlock() passes before calling AcceptBlock, as
        // belt-and-suspenders.
        bool ret = CheckBlock(*pblock, state, chainparams.GetConsensus());

        LOCK(cs_main);

        if (ret) {
            // Store to disk
            ret = g_chainstate.AcceptBlock(pblock, state, chainparams, &pindex, fForceProcessing, nullptr, fNewBlock);
        }
        if (!ret) {
            GetMainSignals().BlockChecked(*pblock, state);
            return error("%s: AcceptBlock FAILED (%s)", __func__, state.GetDebugMessage());
        }
    }

    NotifyHeaderTip();

    CValidationState state; // Only used to report errors, not invalidity - ignore it
    if (!g_chainstate.ActivateBestChain(state, chainparams, pblock))
        return error("%s: ActivateBestChain failed", __func__);

    return true;
}

bool TestBlockValidity(CValidationState& state, const CChainParams& chainparams, const CBlock& block, CBlockIndex* pindexPrev, bool fCheckPOW, bool fCheckMerkleRoot)
{
    AssertLockHeld(cs_main);
    assert(pindexPrev && pindexPrev == chainActive.Tip());
    CCoinsViewCache viewNew(pcoinsTip.get());
    CBlockIndex indexDummy(block);
    indexDummy.pprev = pindexPrev;
    indexDummy.nHeight = pindexPrev->nHeight + 1;

    // NOTE: CheckBlockHeader is called by CheckBlock
    if (!ContextualCheckBlockHeader(block, state, chainparams, pindexPrev, GetAdjustedTime()))
        return error("%s: Consensus::ContextualCheckBlockHeader: %s", __func__, FormatStateMessage(state));
    if (!CheckBlock(block, state, chainparams.GetConsensus(), fCheckPOW, fCheckMerkleRoot))
        return error("%s: Consensus::CheckBlock: %s", __func__, FormatStateMessage(state));
    if (!ContextualCheckBlock(block, state, chainparams.GetConsensus(), pindexPrev))
        return error("%s: Consensus::ContextualCheckBlock: %s", __func__, FormatStateMessage(state));
    if (!g_chainstate.ConnectBlock(block, state, &indexDummy, viewNew, chainparams, true))
        return false;
    assert(state.IsValid());

    return true;
}

/**
 * BLOCK PRUNING CODE
 */

/* Calculate the amount of disk space the block & undo files currently use */
uint64_t CalculateCurrentUsage()
{
    LOCK(cs_LastBlockFile);

    uint64_t retval = 0;
    for (const CBlockFileInfo &file : vinfoBlockFile) {
        retval += file.nSize + file.nUndoSize;
    }
    return retval;
}

/* Prune a block file (modify associated database entries)*/
void PruneOneBlockFile(const int fileNumber)
{
    LOCK(cs_LastBlockFile);

    for (const auto& entry : mapBlockIndex) {
        CBlockIndex* pindex = entry.second;
        if (pindex->nFile == fileNumber) {
            pindex->nStatus &= ~BLOCK_HAVE_DATA;
            pindex->nStatus &= ~BLOCK_HAVE_UNDO;
            pindex->nFile = 0;
            pindex->nDataPos = 0;
            pindex->nUndoPos = 0;
            setDirtyBlockIndex.insert(pindex);

            // Prune from mapBlocksUnlinked -- any block we prune would have
            // to be downloaded again in order to consider its chain, at which
            // point it would be considered as a candidate for
            // mapBlocksUnlinked or setBlockIndexCandidates.
            std::pair<std::multimap<CBlockIndex*, CBlockIndex*>::iterator, std::multimap<CBlockIndex*, CBlockIndex*>::iterator> range = mapBlocksUnlinked.equal_range(pindex->pprev);
            while (range.first != range.second) {
                std::multimap<CBlockIndex *, CBlockIndex *>::iterator _it = range.first;
                range.first++;
                if (_it->second == pindex) {
                    mapBlocksUnlinked.erase(_it);
                }
            }
        }
    }

    vinfoBlockFile[fileNumber].SetNull();
    setDirtyFileInfo.insert(fileNumber);
}


void UnlinkPrunedFiles(const std::set<int>& setFilesToPrune)
{
    for (std::set<int>::iterator it = setFilesToPrune.begin(); it != setFilesToPrune.end(); ++it) {
        CDiskBlockPos pos(*it, 0);
        fs::remove(GetBlockPosFilename(pos, "blk"));
        fs::remove(GetBlockPosFilename(pos, "rev"));
        LogPrintf("Prune: %s deleted blk/rev (%05u)\n", __func__, *it);
    }
}

/* Calculate the block/rev files to delete based on height specified by user with RPC command pruneblockchain */
static void FindFilesToPruneManual(std::set<int>& setFilesToPrune, int nManualPruneHeight)
{
    assert(fPruneMode && nManualPruneHeight > 0);

    LOCK2(cs_main, cs_LastBlockFile);
    if (chainActive.Tip() == nullptr)
        return;

    // last block to prune is the lesser of (user-specified height, MIN_BLOCKS_TO_KEEP from the tip)
    unsigned int nLastBlockWeCanPrune = std::min((unsigned)nManualPruneHeight, chainActive.Tip()->nHeight - MIN_BLOCKS_TO_KEEP);
    int count=0;
    for (int fileNumber = 0; fileNumber < nLastBlockFile; fileNumber++) {
        if (vinfoBlockFile[fileNumber].nSize == 0 || vinfoBlockFile[fileNumber].nHeightLast > nLastBlockWeCanPrune)
            continue;
        PruneOneBlockFile(fileNumber);
        setFilesToPrune.insert(fileNumber);
        count++;
    }
    LogPrintf("Prune (Manual): prune_height=%d removed %d blk/rev pairs\n", nLastBlockWeCanPrune, count);
}

/* This function is called from the RPC code for pruneblockchain */
void PruneBlockFilesManual(int nManualPruneHeight)
{
    CValidationState state;
    const CChainParams& chainparams = Params();
    FlushStateToDisk(chainparams, state, FLUSH_STATE_NONE, nManualPruneHeight);
}

/**
 * Prune block and undo files (blk???.dat and undo???.dat) so that the disk space used is less than a user-defined target.
 * The user sets the target (in MB) on the command line or in config file.  This will be run on startup and whenever new
 * space is allocated in a block or undo file, staying below the target. Changing back to unpruned requires a reindex
 * (which in this case means the blockchain must be re-downloaded.)
 *
 * Pruning functions are called from FlushStateToDisk when the global fCheckForPruning flag has been set.
 * Block and undo files are deleted in lock-step (when blk00003.dat is deleted, so is rev00003.dat.)
 * Pruning cannot take place until the longest chain is at least a certain length (100000 on mainnet, 1000 on testnet, 1000 on regtest).
 * Pruning will never delete a block within a defined distance (currently 288) from the active chain's tip.
 * The block index is updated by unsetting HAVE_DATA and HAVE_UNDO for any blocks that were stored in the deleted files.
 * A db flag records the fact that at least some block files have been pruned.
 *
 * @param[out]   setFilesToPrune   The set of file indices that can be unlinked will be returned
 */
static void FindFilesToPrune(std::set<int>& setFilesToPrune, uint64_t nPruneAfterHeight)
{
    LOCK2(cs_main, cs_LastBlockFile);
    if (chainActive.Tip() == nullptr || nPruneTarget == 0) {
        return;
    }
    if ((uint64_t)chainActive.Tip()->nHeight <= nPruneAfterHeight) {
        return;
    }

    unsigned int nLastBlockWeCanPrune = chainActive.Tip()->nHeight - MIN_BLOCKS_TO_KEEP;
    uint64_t nCurrentUsage = CalculateCurrentUsage();
    // We don't check to prune until after we've allocated new space for files
    // So we should leave a buffer under our target to account for another allocation
    // before the next pruning.
    uint64_t nBuffer = BLOCKFILE_CHUNK_SIZE + UNDOFILE_CHUNK_SIZE;
    uint64_t nBytesToPrune;
    int count=0;

    if (nCurrentUsage + nBuffer >= nPruneTarget) {
        // On a prune event, the chainstate DB is flushed.
        // To avoid excessive prune events negating the benefit of high dbcache
        // values, we should not prune too rapidly.
        // So when pruning in IBD, increase the buffer a bit to avoid a re-prune too soon.
        if (IsInitialBlockDownload()) {
            // Since this is only relevant during IBD, we use a fixed 10%
            nBuffer += nPruneTarget / 10;
        }

        for (int fileNumber = 0; fileNumber < nLastBlockFile; fileNumber++) {
            nBytesToPrune = vinfoBlockFile[fileNumber].nSize + vinfoBlockFile[fileNumber].nUndoSize;

            if (vinfoBlockFile[fileNumber].nSize == 0)
                continue;

            if (nCurrentUsage + nBuffer < nPruneTarget)  // are we below our target?
                break;

            // don't prune files that could have a block within MIN_BLOCKS_TO_KEEP of the main chain's tip but keep scanning
            if (vinfoBlockFile[fileNumber].nHeightLast > nLastBlockWeCanPrune)
                continue;

            PruneOneBlockFile(fileNumber);
            // Queue up the files for removal
            setFilesToPrune.insert(fileNumber);
            nCurrentUsage -= nBytesToPrune;
            count++;
        }
    }

    LogPrint(BCLog::PRUNE, "Prune: target=%dMiB actual=%dMiB diff=%dMiB max_prune_height=%d removed %d blk/rev pairs\n",
           nPruneTarget/1024/1024, nCurrentUsage/1024/1024,
           ((int64_t)nPruneTarget - (int64_t)nCurrentUsage)/1024/1024,
           nLastBlockWeCanPrune, count);
}

bool CheckDiskSpace(uint64_t nAdditionalBytes, bool blocks_dir)
{
    uint64_t nFreeBytesAvailable = fs::space(blocks_dir ? GetBlocksDir() : GetDataDir()).available;

    // Check for nMinDiskSpace bytes (currently 50MB)
    if (nFreeBytesAvailable < nMinDiskSpace + nAdditionalBytes)
        return AbortNode("Disk space is low!", _("Error: Disk space is low!"));

    return true;
}

static FILE* OpenDiskFile(const CDiskBlockPos &pos, const char *prefix, bool fReadOnly)
{
    if (pos.IsNull())
        return nullptr;
    fs::path path = GetBlockPosFilename(pos, prefix);
    fs::create_directories(path.parent_path());
    FILE* file = fsbridge::fopen(path, fReadOnly ? "rb": "rb+");
    if (!file && !fReadOnly)
        file = fsbridge::fopen(path, "wb+");
    if (!file) {
        LogPrintf("Unable to open file %s\n", path.string());
        return nullptr;
    }
    if (pos.nPos) {
        if (fseek(file, pos.nPos, SEEK_SET)) {
            LogPrintf("Unable to seek to position %u of %s\n", pos.nPos, path.string());
            fclose(file);
            return nullptr;
        }
    }
    return file;
}

FILE* OpenBlockFile(const CDiskBlockPos &pos, bool fReadOnly) {
    return OpenDiskFile(pos, "blk", fReadOnly);
}

/** Open an undo file (rev?????.dat) */
static FILE* OpenUndoFile(const CDiskBlockPos &pos, bool fReadOnly) {
    return OpenDiskFile(pos, "rev", fReadOnly);
}

fs::path GetBlockPosFilename(const CDiskBlockPos &pos, const char *prefix)
{
    return GetBlocksDir() / strprintf("%s%05u.dat", prefix, pos.nFile);
}

CBlockIndex * CChainState::InsertBlockIndex(const uint256& hash)
{
    if (hash.IsNull())
        return nullptr;

    // Return existing
    BlockMap::iterator mi = mapBlockIndex.find(hash);
    if (mi != mapBlockIndex.end())
        return (*mi).second;

    // Create new
    CBlockIndex* pindexNew = new CBlockIndex();
    mi = mapBlockIndex.insert(std::make_pair(hash, pindexNew)).first;
    pindexNew->phashBlock = &((*mi).first);

    return pindexNew;
}

bool CChainState::LoadBlockIndex(const Consensus::Params& consensus_params, CBlockTreeDB& blocktree)
{
    if (!blocktree.LoadBlockIndexGuts(consensus_params, [this](const uint256& hash){ return this->InsertBlockIndex(hash); }))
        return false;

    boost::this_thread::interruption_point();

    // Calculate nChainWork
    std::vector<std::pair<int, CBlockIndex*> > vSortedByHeight;
    vSortedByHeight.reserve(mapBlockIndex.size());
    for (const std::pair<uint256, CBlockIndex*>& item : mapBlockIndex)
    {
        CBlockIndex* pindex = item.second;
        vSortedByHeight.push_back(std::make_pair(pindex->nHeight, pindex));
    }
    sort(vSortedByHeight.begin(), vSortedByHeight.end());
    for (const std::pair<int, CBlockIndex*>& item : vSortedByHeight)
    {
        CBlockIndex* pindex = item.second;
        pindex->nChainWork = (pindex->pprev ? pindex->pprev->nChainWork : 0) + GetBlockProof(*pindex);
        pindex->nTimeMax = (pindex->pprev ? std::max(pindex->pprev->nTimeMax, pindex->nTime) : pindex->nTime);
        // We can link the chain of blocks for which we've received transactions at some point.
        // Pruned nodes may have deleted the block.
        if (pindex->nTx > 0) {
            if (pindex->pprev) {
                if (pindex->pprev->nChainTx) {
                    pindex->nChainTx = pindex->pprev->nChainTx + pindex->nTx;
                } else {
                    pindex->nChainTx = 0;
                    mapBlocksUnlinked.insert(std::make_pair(pindex->pprev, pindex));
                }
            } else {
                pindex->nChainTx = pindex->nTx;
            }
        }
        if (!(pindex->nStatus & BLOCK_FAILED_MASK) && pindex->pprev && (pindex->pprev->nStatus & BLOCK_FAILED_MASK)) {
            pindex->nStatus |= BLOCK_FAILED_CHILD;
            setDirtyBlockIndex.insert(pindex);
        }
        if (pindex->IsValid(BLOCK_VALID_TRANSACTIONS) && (pindex->nChainTx || pindex->pprev == nullptr))
            setBlockIndexCandidates.insert(pindex);
        if (pindex->nStatus & BLOCK_FAILED_MASK && (!pindexBestInvalid || pindex->nChainWork > pindexBestInvalid->nChainWork))
            pindexBestInvalid = pindex;
        if (pindex->pprev)
            pindex->BuildSkip();
        if (pindex->IsValid(BLOCK_VALID_TREE) && (pindexBestHeader == nullptr || CBlockIndexWorkComparator()(pindexBestHeader, pindex)))
            pindexBestHeader = pindex;
    }

    return true;
}

bool static LoadBlockIndexDB(const CChainParams& chainparams)
{
    if (!g_chainstate.LoadBlockIndex(chainparams.GetConsensus(), *pblocktree))
        return false;

    // Load block file info
    pblocktree->ReadLastBlockFile(nLastBlockFile);
    vinfoBlockFile.resize(nLastBlockFile + 1);
    LogPrintf("%s: last block file = %i\n", __func__, nLastBlockFile);
    for (int nFile = 0; nFile <= nLastBlockFile; nFile++) {
        pblocktree->ReadBlockFileInfo(nFile, vinfoBlockFile[nFile]);
    }
    LogPrintf("%s: last block file info: %s\n", __func__, vinfoBlockFile[nLastBlockFile].ToString());
    for (int nFile = nLastBlockFile + 1; true; nFile++) {
        CBlockFileInfo info;
        if (pblocktree->ReadBlockFileInfo(nFile, info)) {
            vinfoBlockFile.push_back(info);
        } else {
            break;
        }
    }

    // Check presence of blk files
    LogPrintf("Checking all blk files are present...\n");
    std::set<int> setBlkDataFiles;
    for (const std::pair<uint256, CBlockIndex*>& item : mapBlockIndex)
    {
        CBlockIndex* pindex = item.second;
        if (pindex->nStatus & BLOCK_HAVE_DATA) {
            setBlkDataFiles.insert(pindex->nFile);
        }
    }
    for (std::set<int>::iterator it = setBlkDataFiles.begin(); it != setBlkDataFiles.end(); it++)
    {
        CDiskBlockPos pos(*it, 0);
        if (CAutoFile(OpenBlockFile(pos, true), SER_DISK, CLIENT_VERSION).IsNull()) {
            return false;
        }
    }

    // Check whether we have ever pruned block & undo files
    pblocktree->ReadFlag("prunedblockfiles", fHavePruned);
    if (fHavePruned)
        LogPrintf("LoadBlockIndexDB(): Block files have previously been pruned\n");

    // Check whether we need to continue reindexing
    bool fReindexing = false;
    pblocktree->ReadReindexing(fReindexing);
    if(fReindexing) fReindex = true;

    // Check whether we have a transaction index
    pblocktree->ReadFlag("txindex", fTxIndex);
    LogPrintf("%s: transaction index %s\n", __func__, fTxIndex ? "enabled" : "disabled");

    return true;
}

bool LoadChainTip(const CChainParams& chainparams)
{
    if (chainActive.Tip() && chainActive.Tip()->GetBlockHash() == pcoinsTip->GetBestBlock()) return true;

    if (pcoinsTip->GetBestBlock().IsNull() && mapBlockIndex.size() == 1) {
        // In case we just added the genesis block, connect it now, so
        // that we always have a chainActive.Tip() when we return.
        LogPrintf("%s: Connecting genesis block...\n", __func__);
        CValidationState state;
        if (!ActivateBestChain(state, chainparams)) {
            return false;
        }
    }

    // Load pointer to end of best chain
    BlockMap::iterator it = mapBlockIndex.find(pcoinsTip->GetBestBlock());
    if (it == mapBlockIndex.end())
        return false;
    chainActive.SetTip(it->second);

    g_chainstate.PruneBlockIndexCandidates();

    LogPrintf("Loaded best chain: hashBestChain=%s height=%d date=%s progress=%f\n",
        chainActive.Tip()->GetBlockHash().ToString(), chainActive.Height(),
        DateTimeStrFormat("%Y-%m-%d %H:%M:%S", chainActive.Tip()->GetBlockTime()),
        GuessVerificationProgress(chainparams.TxData(), chainActive.Tip()));
    return true;
}

CVerifyDB::CVerifyDB()
{
    uiInterface.ShowProgress(_("Verifying blocks..."), 0, false);
}

CVerifyDB::~CVerifyDB()
{
    uiInterface.ShowProgress("", 100, false);
}

bool CVerifyDB::VerifyDB(const CChainParams& chainparams, CCoinsView *coinsview, int nCheckLevel, int nCheckDepth)
{
    LOCK(cs_main);
    if (chainActive.Tip() == nullptr || chainActive.Tip()->pprev == nullptr)
        return true;

    // Verify blocks in the best chain
    if (nCheckDepth <= 0 || nCheckDepth > chainActive.Height())
        nCheckDepth = chainActive.Height();
    nCheckLevel = std::max(0, std::min(4, nCheckLevel));
    LogPrintf("Verifying last %i blocks at level %i\n", nCheckDepth, nCheckLevel);
    CCoinsViewCache coins(coinsview);
    CBlockIndex* pindexState = chainActive.Tip();
    CBlockIndex* pindexFailure = nullptr;
    int nGoodTransactions = 0;
    CValidationState state;
    int reportDone = 0;
    LogPrintf("[0%%]...");
    for (CBlockIndex* pindex = chainActive.Tip(); pindex && pindex->pprev; pindex = pindex->pprev)
    {
        boost::this_thread::interruption_point();
        int percentageDone = std::max(1, std::min(99, (int)(((double)(chainActive.Height() - pindex->nHeight)) / (double)nCheckDepth * (nCheckLevel >= 4 ? 50 : 100))));
        if (reportDone < percentageDone/10) {
            // report every 10% step
            LogPrintf("[%d%%]...", percentageDone);
            reportDone = percentageDone/10;
        }
        uiInterface.ShowProgress(_("Verifying blocks..."), percentageDone, false);
        if (pindex->nHeight < chainActive.Height()-nCheckDepth)
            break;
        if (fPruneMode && !(pindex->nStatus & BLOCK_HAVE_DATA)) {
            // If pruning, only go back as far as we have data.
            LogPrintf("VerifyDB(): block verification stopping at height %d (pruning, no data)\n", pindex->nHeight);
            break;
        }
        CBlock block;
        // check level 0: read from disk
        if (!ReadBlockFromDisk(block, pindex, chainparams.GetConsensus(), true))
            return error("VerifyDB(): *** ReadBlockFromDisk failed at %d, hash=%s", pindex->nHeight, pindex->GetBlockHash().ToString());
        // check level 1: verify block validity
        if (nCheckLevel >= 1 && !CheckBlock(block, state, chainparams.GetConsensus()))
            return error("%s: *** found bad block at %d, hash=%s (%s)\n", __func__,
                         pindex->nHeight, pindex->GetBlockHash().ToString(), FormatStateMessage(state));
        // check level 2: verify undo validity
        if (nCheckLevel >= 2 && pindex) {
            CBlockUndo undo;
            if (!pindex->GetUndoPos().IsNull()) {
                if (!UndoReadFromDisk(undo, pindex)) {
                    return error("VerifyDB(): *** found bad undo data at %d, hash=%s\n", pindex->nHeight, pindex->GetBlockHash().ToString());
                }
            }
        }
        // check level 3: check for inconsistencies during memory-only disconnect of tip blocks
        if (nCheckLevel >= 3 && pindex == pindexState && (coins.DynamicMemoryUsage() + pcoinsTip->DynamicMemoryUsage()) <= nCoinCacheUsage) {
            assert(coins.GetBestBlock() == pindex->GetBlockHash());
            DisconnectResult res = g_chainstate.DisconnectBlock(block, pindex, coins);
            if (res == DISCONNECT_FAILED) {
                return error("VerifyDB(): *** irrecoverable inconsistency in block data at %d, hash=%s", pindex->nHeight, pindex->GetBlockHash().ToString());
            }
            pindexState = pindex->pprev;
            if (res == DISCONNECT_UNCLEAN) {
                nGoodTransactions = 0;
                pindexFailure = pindex;
            } else {
                nGoodTransactions += block.vtx.size();
            }
        }
        if (ShutdownRequested())
            return true;
    }
    if (pindexFailure)
        return error("VerifyDB(): *** coin database inconsistencies found (last %i blocks, %i good transactions before that)\n", chainActive.Height() - pindexFailure->nHeight + 1, nGoodTransactions);

    // check level 4: try reconnecting blocks
    if (nCheckLevel >= 4) {
        CBlockIndex *pindex = pindexState;
        while (pindex != chainActive.Tip()) {
            boost::this_thread::interruption_point();
            uiInterface.ShowProgress(_("Verifying blocks..."), std::max(1, std::min(99, 100 - (int)(((double)(chainActive.Height() - pindex->nHeight)) / (double)nCheckDepth * 50))), false);
            pindex = chainActive.Next(pindex);
            CBlock block;
            if (!ReadBlockFromDisk(block, pindex, chainparams.GetConsensus(), true))
                return error("VerifyDB(): *** ReadBlockFromDisk failed at %d, hash=%s", pindex->nHeight, pindex->GetBlockHash().ToString());
            if (!g_chainstate.ConnectBlock(block, state, pindex, coins, chainparams))
                return error("VerifyDB(): *** found unconnectable block at %d, hash=%s", pindex->nHeight, pindex->GetBlockHash().ToString());
        }
    }

    LogPrintf("[DONE].\n");
    LogPrintf("No coin database inconsistencies in last %i blocks (%i transactions)\n", chainActive.Height() - pindexState->nHeight, nGoodTransactions);

    return true;
}

/** Apply the effects of a block on the utxo cache, ignoring that it may already have been applied. */
bool CChainState::RollforwardBlock(const CBlockIndex* pindex, CCoinsViewCache& inputs, const CChainParams& params)
{
    // TODO: merge with ConnectBlock
    CBlock block;
    if (!ReadBlockFromDisk(block, pindex, params.GetConsensus())) {
        return error("ReplayBlock(): ReadBlockFromDisk failed at %d, hash=%s", pindex->nHeight, pindex->GetBlockHash().ToString());
    }

    for (const CTransactionRef& tx : block.vtx) {
        if (!tx->IsCoinBase()) {
            for (const CTxIn &txin : tx->vin) {
                inputs.SpendCoin(txin.prevout);
            }
        }
        // Pass check = true as every addition may be an overwrite.
        AddCoins(inputs, *tx, pindex->nHeight, true);
    }
    return true;
}

bool CChainState::ReplayBlocks(const CChainParams& params, CCoinsView* view)
{
    LOCK(cs_main);

    CCoinsViewCache cache(view);

    std::vector<uint256> hashHeads = view->GetHeadBlocks();
    if (hashHeads.empty()) return true; // We're already in a consistent state.
    if (hashHeads.size() != 2) return error("ReplayBlocks(): unknown inconsistent state");

    uiInterface.ShowProgress(_("Replaying blocks..."), 0, false);
    LogPrintf("Replaying blocks\n");

    const CBlockIndex* pindexOld = nullptr;  // Old tip during the interrupted flush.
    const CBlockIndex* pindexNew;            // New tip during the interrupted flush.
    const CBlockIndex* pindexFork = nullptr; // Latest block common to both the old and the new tip.

    if (mapBlockIndex.count(hashHeads[0]) == 0) {
        return error("ReplayBlocks(): reorganization to unknown block requested");
    }
    pindexNew = mapBlockIndex[hashHeads[0]];

    if (!hashHeads[1].IsNull()) { // The old tip is allowed to be 0, indicating it's the first flush.
        if (mapBlockIndex.count(hashHeads[1]) == 0) {
            return error("ReplayBlocks(): reorganization from unknown block requested");
        }
        pindexOld = mapBlockIndex[hashHeads[1]];
        pindexFork = LastCommonAncestor(pindexOld, pindexNew);
        assert(pindexFork != nullptr);
    }

    // Rollback along the old branch.
    while (pindexOld != pindexFork) {
        if (pindexOld->nHeight > 0) { // Never disconnect the genesis block.
            CBlock block;
            if (!ReadBlockFromDisk(block, pindexOld, params.GetConsensus())) {
                return error("RollbackBlock(): ReadBlockFromDisk() failed at %d, hash=%s", pindexOld->nHeight, pindexOld->GetBlockHash().ToString());
            }
            LogPrintf("Rolling back %s (%i)\n", pindexOld->GetBlockHash().ToString(), pindexOld->nHeight);
            DisconnectResult res = DisconnectBlock(block, pindexOld, cache);
            if (res == DISCONNECT_FAILED) {
                return error("RollbackBlock(): DisconnectBlock failed at %d, hash=%s", pindexOld->nHeight, pindexOld->GetBlockHash().ToString());
            }
            // If DISCONNECT_UNCLEAN is returned, it means a non-existing UTXO was deleted, or an existing UTXO was
            // overwritten. It corresponds to cases where the block-to-be-disconnect never had all its operations
            // applied to the UTXO set. However, as both writing a UTXO and deleting a UTXO are idempotent operations,
            // the result is still a version of the UTXO set with the effects of that block undone.
        }
        pindexOld = pindexOld->pprev;
    }

    // Roll forward from the forking point to the new tip.
    int nForkHeight = pindexFork ? pindexFork->nHeight : 0;
    for (int nHeight = nForkHeight + 1; nHeight <= pindexNew->nHeight; ++nHeight) {
        const CBlockIndex* pindex = pindexNew->GetAncestor(nHeight);
        LogPrintf("Rolling forward %s (%i)\n", pindex->GetBlockHash().ToString(), nHeight);
        if (!RollforwardBlock(pindex, cache, params)) return false;
    }

    cache.SetBestBlock(pindexNew->GetBlockHash());
    cache.Flush();
    uiInterface.ShowProgress("", 100, false);
    return true;
}

bool ReplayBlocks(const CChainParams& params, CCoinsView* view) {
    return g_chainstate.ReplayBlocks(params, view);
}

bool CChainState::RewindBlockIndex(const CChainParams& params)
{
    LOCK(cs_main);

    // Note that during -reindex-chainstate we are called with an empty chainActive!

    int nHeight = 1;
    while (nHeight <= chainActive.Height()) {
        if (IsWitnessEnabled(chainActive[nHeight - 1], params.GetConsensus()) && !(chainActive[nHeight]->nStatus & BLOCK_OPT_WITNESS)) {
            break;
        }
        nHeight++;
    }

    // nHeight is now the height of the first insufficiently-validated block, or tipheight + 1
    CValidationState state;
    CBlockIndex* pindex = chainActive.Tip();
    while (chainActive.Height() >= nHeight) {
        if (fPruneMode && !(chainActive.Tip()->nStatus & BLOCK_HAVE_DATA)) {
            // If pruning, don't try rewinding past the HAVE_DATA point;
            // since older blocks can't be served anyway, there's
            // no need to walk further, and trying to DisconnectTip()
            // will fail (and require a needless reindex/redownload
            // of the blockchain).
            break;
        }
        if (!DisconnectTip(state, params, nullptr)) {
            return error("RewindBlockIndex: unable to disconnect block at height %i", pindex->nHeight);
        }
        // Occasionally flush state to disk.
        if (!FlushStateToDisk(params, state, FLUSH_STATE_PERIODIC))
            return false;
    }

    // Reduce validity flag and have-data flags.
    // We do this after actual disconnecting, otherwise we'll end up writing the lack of data
    // to disk before writing the chainstate, resulting in a failure to continue if interrupted.
    for (const auto& entry : mapBlockIndex) {
        CBlockIndex* pindexIter = entry.second;

        // Note: If we encounter an insufficiently validated block that
        // is on chainActive, it must be because we are a pruning node, and
        // this block or some successor doesn't HAVE_DATA, so we were unable to
        // rewind all the way.  Blocks remaining on chainActive at this point
        // must not have their validity reduced.
        if (IsWitnessEnabled(pindexIter->pprev, params.GetConsensus()) && !(pindexIter->nStatus & BLOCK_OPT_WITNESS) && !chainActive.Contains(pindexIter)) {
            // Reduce validity
            pindexIter->nStatus = std::min<unsigned int>(pindexIter->nStatus & BLOCK_VALID_MASK, BLOCK_VALID_TREE) | (pindexIter->nStatus & ~BLOCK_VALID_MASK);
            // Remove have-data flags.
            pindexIter->nStatus &= ~(BLOCK_HAVE_DATA | BLOCK_HAVE_UNDO);
            // Remove storage location.
            pindexIter->nFile = 0;
            pindexIter->nDataPos = 0;
            pindexIter->nUndoPos = 0;
            // Remove various other things
            pindexIter->nTx = 0;
            pindexIter->nChainTx = 0;
            pindexIter->nSequenceId = 0;
            // Make sure it gets written.
            setDirtyBlockIndex.insert(pindexIter);
            // Update indexes
            setBlockIndexCandidates.erase(pindexIter);
            std::pair<std::multimap<CBlockIndex*, CBlockIndex*>::iterator, std::multimap<CBlockIndex*, CBlockIndex*>::iterator> ret = mapBlocksUnlinked.equal_range(pindexIter->pprev);
            while (ret.first != ret.second) {
                if (ret.first->second == pindexIter) {
                    mapBlocksUnlinked.erase(ret.first++);
                } else {
                    ++ret.first;
                }
            }
        } else if (pindexIter->IsValid(BLOCK_VALID_TRANSACTIONS) && pindexIter->nChainTx) {
            setBlockIndexCandidates.insert(pindexIter);
        }
    }

    if (chainActive.Tip() != nullptr) {
        // We can't prune block index candidates based on our tip if we have
        // no tip due to chainActive being empty!
        PruneBlockIndexCandidates();

        CheckBlockIndex(params.GetConsensus());
    }

    return true;
}

bool RewindBlockIndex(const CChainParams& params) {
    if (!g_chainstate.RewindBlockIndex(params)) {
        return false;
    }

    if (chainActive.Tip() != nullptr) {
        // FlushStateToDisk can possibly read chainActive. Be conservative
        // and skip it here, we're about to -reindex-chainstate anyway, so
        // it'll get called a bunch real soon.
        CValidationState state;
        if (!FlushStateToDisk(params, state, FLUSH_STATE_ALWAYS)) {
            return false;
        }
    }

    return true;
}

void CChainState::UnloadBlockIndex() {
    nBlockSequenceId = 1;
    g_failed_blocks.clear();
    setBlockIndexCandidates.clear();
}

// May NOT be used after any connections are up as much
// of the peer-processing logic assumes a consistent
// block index state
void UnloadBlockIndex()
{
    LOCK(cs_main);
    chainActive.SetTip(nullptr);
    pindexBestInvalid = nullptr;
    pindexBestHeader = nullptr;
    mempool.clear();
    mapBlocksUnlinked.clear();
    vinfoBlockFile.clear();
    nLastBlockFile = 0;
    setDirtyBlockIndex.clear();
    setDirtyFileInfo.clear();
    versionbitscache.Clear();
    for (int b = 0; b < VERSIONBITS_NUM_BITS; b++) {
        warningcache[b].clear();
    }

    for (BlockMap::value_type& entry : mapBlockIndex) {
        delete entry.second;
    }
    mapBlockIndex.clear();
    fHavePruned = false;

    g_chainstate.UnloadBlockIndex();
}

bool LoadBlockIndex(const CChainParams& chainparams)
{
    // Load block index from databases
    bool needs_init = fReindex;
    if (!fReindex) {
        bool ret = LoadBlockIndexDB(chainparams);
        if (!ret) return false;
        needs_init = mapBlockIndex.empty();
    }

    if (needs_init) {
        // Everything here is for *new* reindex/DBs. Thus, though
        // LoadBlockIndexDB may have set fReindex if we shut down
        // mid-reindex previously, we don't check fReindex and
        // instead only check it prior to LoadBlockIndexDB to set
        // needs_init.

        LogPrintf("Initializing databases...\n");
        // Use the provided setting for -txindex in the new database
        fTxIndex = gArgs.GetBoolArg("-txindex", DEFAULT_TXINDEX);
        pblocktree->WriteFlag("txindex", fTxIndex);
    }
    return true;
}

bool CChainState::LoadGenesisBlock(const CChainParams& chainparams)
{
    LOCK(cs_main);

    // Check whether we're already initialized by checking for genesis in
    // mapBlockIndex. Note that we can't use chainActive here, since it is
    // set based on the coins db, not the block index db, which is the only
    // thing loaded at this point.
    if (mapBlockIndex.count(chainparams.GenesisBlock().GetHash()))
        return true;

    try {
        CBlock &block = const_cast<CBlock&>(chainparams.GenesisBlock());
        CDiskBlockPos blockPos = SaveBlockToDisk(block, 0, chainparams, nullptr);
        if (blockPos.IsNull())
            return error("%s: writing genesis block to disk failed", __func__);
        CBlockIndex *pindex = AddToBlockIndex(block);
        CValidationState state;
        if (!ReceivedBlockTransactions(block, state, pindex, blockPos, chainparams.GetConsensus()))
            return error("%s: genesis block not accepted", __func__);
    } catch (const std::runtime_error& e) {
        return error("%s: failed to write genesis block: %s", __func__, e.what());
    }

    return true;
}

bool LoadGenesisBlock(const CChainParams& chainparams)
{
    return g_chainstate.LoadGenesisBlock(chainparams);
}

bool LoadExternalBlockFile(const CChainParams& chainparams, FILE* fileIn, CDiskBlockPos *dbp)
{
    // Map of disk positions for blocks with unknown parent (only used for reindex)
    static std::multimap<uint256, CDiskBlockPos> mapBlocksUnknownParent;
    int64_t nStart = GetTimeMillis();

    int nLoaded = 0;
    try {
        // This takes over fileIn and calls fclose() on it in the CBufferedFile destructor
        CBufferedFile blkdat(fileIn, 2*MAX_BLOCK_SERIALIZED_SIZE, MAX_BLOCK_SERIALIZED_SIZE+8, SER_DISK, CLIENT_VERSION);
        uint64_t nRewind = blkdat.GetPos();
        while (!blkdat.eof()) {
            boost::this_thread::interruption_point();

            blkdat.SetPos(nRewind);
            nRewind++; // start one byte further next time, in case of failure
            blkdat.SetLimit(); // remove former limit
            unsigned int nSize = 0;
            try {
                // locate a header
                unsigned char buf[CMessageHeader::MESSAGE_START_SIZE];
                blkdat.FindByte(chainparams.MessageStart()[0]);
                nRewind = blkdat.GetPos()+1;
                blkdat >> FLATDATA(buf);
                if (memcmp(buf, chainparams.MessageStart(), CMessageHeader::MESSAGE_START_SIZE))
                    continue;
                // read size
                blkdat >> nSize;
                if (nSize < 80 || nSize > MAX_BLOCK_SERIALIZED_SIZE)
                    continue;
            } catch (const std::exception&) {
                // no valid block header found; don't complain
                break;
            }
            try {
                // read block
                uint64_t nBlockPos = blkdat.GetPos();
                if (dbp)
                    dbp->nPos = nBlockPos;
                blkdat.SetLimit(nBlockPos + nSize);
                blkdat.SetPos(nBlockPos);
                std::shared_ptr<CBlock> pblock = std::make_shared<CBlock>();
                CBlock& block = *pblock;
                blkdat >> block;
                nRewind = blkdat.GetPos();

                // detect out of order blocks, and store them for later
                uint256 hash = block.GetHash();
                if (hash != chainparams.GetConsensus().hashGenesisBlock && mapBlockIndex.find(block.hashPrevBlock) == mapBlockIndex.end()) {
                    LogPrint(BCLog::REINDEX, "%s: Out of order block %s, parent %s not known\n", __func__, hash.ToString(),
                            block.hashPrevBlock.ToString());
                    if (dbp)
                        mapBlocksUnknownParent.insert(std::make_pair(block.hashPrevBlock, *dbp));
                    continue;
                }

                // process in case the block isn't known yet
                if (mapBlockIndex.count(hash) == 0 || (mapBlockIndex[hash]->nStatus & BLOCK_HAVE_DATA) == 0) {
                    LOCK(cs_main);
                    CValidationState state;
                    if (g_chainstate.AcceptBlock(pblock, state, chainparams, nullptr, true, dbp, nullptr))
                        nLoaded++;
                    if (state.IsError())
                        break;
                } else if (hash != chainparams.GetConsensus().hashGenesisBlock && mapBlockIndex[hash]->nHeight % 1000 == 0) {
                    LogPrint(BCLog::REINDEX, "Block Import: already had block %s at height %d\n", hash.ToString(), mapBlockIndex[hash]->nHeight);
                }

                // Activate the genesis block so normal node progress can continue
                if (hash == chainparams.GetConsensus().hashGenesisBlock) {
                    CValidationState state;
                    if (!ActivateBestChain(state, chainparams)) {
                        break;
                    }
                }

                NotifyHeaderTip();

                // Recursively process earlier encountered successors of this block
                std::deque<uint256> queue;
                queue.push_back(hash);
                while (!queue.empty()) {
                    uint256 head = queue.front();
                    queue.pop_front();
                    std::pair<std::multimap<uint256, CDiskBlockPos>::iterator, std::multimap<uint256, CDiskBlockPos>::iterator> range = mapBlocksUnknownParent.equal_range(head);
                    while (range.first != range.second) {
                        std::multimap<uint256, CDiskBlockPos>::iterator it = range.first;
                        std::shared_ptr<CBlock> pblockrecursive = std::make_shared<CBlock>();
                        if (ReadBlockFromDisk(*pblockrecursive, it->second, chainparams.GetConsensus()))
                        {
                            LogPrint(BCLog::REINDEX, "%s: Processing out of order child %s of %s\n", __func__, pblockrecursive->GetHash().ToString(),
                                    head.ToString());
                            LOCK(cs_main);
                            CValidationState dummy;
                            if (g_chainstate.AcceptBlock(pblockrecursive, dummy, chainparams, nullptr, true, &it->second, nullptr))
                            {
                                nLoaded++;
                                queue.push_back(pblockrecursive->GetHash());
                            }
                        }
                        range.first++;
                        mapBlocksUnknownParent.erase(it);
                        NotifyHeaderTip();
                    }
                }
            } catch (const std::exception& e) {
                LogPrintf("%s: Deserialize or I/O error - %s\n", __func__, e.what());
            }
        }
    } catch (const std::runtime_error& e) {
        AbortNode(std::string("System error: ") + e.what());
    }
    if (nLoaded > 0)
        LogPrintf("Loaded %i blocks from external file in %dms\n", nLoaded, GetTimeMillis() - nStart);
    return nLoaded > 0;
}

void CChainState::CheckBlockIndex(const Consensus::Params& consensusParams)
{
    if (!fCheckBlockIndex) {
        return;
    }

    LOCK(cs_main);

    // During a reindex, we read the genesis block and call CheckBlockIndex before ActivateBestChain,
    // so we have the genesis block in mapBlockIndex but no active chain.  (A few of the tests when
    // iterating the block tree require that chainActive has been initialized.)
    if (chainActive.Height() < 0) {
        assert(mapBlockIndex.size() <= 1);
        return;
    }

    // Build forward-pointing map of the entire block tree.
    std::multimap<CBlockIndex*,CBlockIndex*> forward;
    for (auto& entry : mapBlockIndex) {
        forward.insert(std::make_pair(entry.second->pprev, entry.second));
    }

    assert(forward.size() == mapBlockIndex.size());

    std::pair<std::multimap<CBlockIndex*,CBlockIndex*>::iterator,std::multimap<CBlockIndex*,CBlockIndex*>::iterator> rangeGenesis = forward.equal_range(nullptr);
    CBlockIndex *pindex = rangeGenesis.first->second;
    rangeGenesis.first++;
    assert(rangeGenesis.first == rangeGenesis.second); // There is only one index entry with parent nullptr.

    // Iterate over the entire block tree, using depth-first search.
    // Along the way, remember whether there are blocks on the path from genesis
    // block being explored which are the first to have certain properties.
    size_t nNodes = 0;
    int nHeight = 0;
    CBlockIndex* pindexFirstInvalid = nullptr; // Oldest ancestor of pindex which is invalid.
    CBlockIndex* pindexFirstMissing = nullptr; // Oldest ancestor of pindex which does not have BLOCK_HAVE_DATA.
    CBlockIndex* pindexFirstNeverProcessed = nullptr; // Oldest ancestor of pindex for which nTx == 0.
    CBlockIndex* pindexFirstNotTreeValid = nullptr; // Oldest ancestor of pindex which does not have BLOCK_VALID_TREE (regardless of being valid or not).
    CBlockIndex* pindexFirstNotTransactionsValid = nullptr; // Oldest ancestor of pindex which does not have BLOCK_VALID_TRANSACTIONS (regardless of being valid or not).
    CBlockIndex* pindexFirstNotChainValid = nullptr; // Oldest ancestor of pindex which does not have BLOCK_VALID_CHAIN (regardless of being valid or not).
    CBlockIndex* pindexFirstNotScriptsValid = nullptr; // Oldest ancestor of pindex which does not have BLOCK_VALID_SCRIPTS (regardless of being valid or not).
    while (pindex != nullptr) {
        nNodes++;
        if (pindexFirstInvalid == nullptr && pindex->nStatus & BLOCK_FAILED_VALID) pindexFirstInvalid = pindex;
        if (pindexFirstMissing == nullptr && !(pindex->nStatus & BLOCK_HAVE_DATA)) pindexFirstMissing = pindex;
        if (pindexFirstNeverProcessed == nullptr && pindex->nTx == 0) pindexFirstNeverProcessed = pindex;
        if (pindex->pprev != nullptr && pindexFirstNotTreeValid == nullptr && (pindex->nStatus & BLOCK_VALID_MASK) < BLOCK_VALID_TREE) pindexFirstNotTreeValid = pindex;
        if (pindex->pprev != nullptr && pindexFirstNotTransactionsValid == nullptr && (pindex->nStatus & BLOCK_VALID_MASK) < BLOCK_VALID_TRANSACTIONS) pindexFirstNotTransactionsValid = pindex;
        if (pindex->pprev != nullptr && pindexFirstNotChainValid == nullptr && (pindex->nStatus & BLOCK_VALID_MASK) < BLOCK_VALID_CHAIN) pindexFirstNotChainValid = pindex;
        if (pindex->pprev != nullptr && pindexFirstNotScriptsValid == nullptr && (pindex->nStatus & BLOCK_VALID_MASK) < BLOCK_VALID_SCRIPTS) pindexFirstNotScriptsValid = pindex;

        // Begin: actual consistency checks.
        if (pindex->pprev == nullptr) {
            // Genesis block checks.
            assert(pindex->GetBlockHash() == consensusParams.hashGenesisBlock); // Genesis block's hash must match.
            assert(pindex == chainActive.Genesis()); // The current active chain's genesis block must be this block.
        }
        if (pindex->nChainTx == 0) assert(pindex->nSequenceId <= 0);  // nSequenceId can't be set positive for blocks that aren't linked (negative is used for preciousblock)
        // VALID_TRANSACTIONS is equivalent to nTx > 0 for all nodes (whether or not pruning has occurred).
        // HAVE_DATA is only equivalent to nTx > 0 (or VALID_TRANSACTIONS) if no pruning has occurred.
        if (!fHavePruned) {
            // If we've never pruned, then HAVE_DATA should be equivalent to nTx > 0
            assert(!(pindex->nStatus & BLOCK_HAVE_DATA) == (pindex->nTx == 0));
            assert(pindexFirstMissing == pindexFirstNeverProcessed);
        } else {
            // If we have pruned, then we can only say that HAVE_DATA implies nTx > 0
            if (pindex->nStatus & BLOCK_HAVE_DATA) assert(pindex->nTx > 0);
        }
        if (pindex->nStatus & BLOCK_HAVE_UNDO) assert(pindex->nStatus & BLOCK_HAVE_DATA);
        assert(((pindex->nStatus & BLOCK_VALID_MASK) >= BLOCK_VALID_TRANSACTIONS) == (pindex->nTx > 0)); // This is pruning-independent.
        // All parents having had data (at some point) is equivalent to all parents being VALID_TRANSACTIONS, which is equivalent to nChainTx being set.
        assert((pindexFirstNeverProcessed != nullptr) == (pindex->nChainTx == 0)); // nChainTx != 0 is used to signal that all parent blocks have been processed (but may have been pruned).
        assert((pindexFirstNotTransactionsValid != nullptr) == (pindex->nChainTx == 0));
        assert(pindex->nHeight == nHeight); // nHeight must be consistent.
        assert(pindex->pprev == nullptr || pindex->nChainWork >= pindex->pprev->nChainWork); // For every block except the genesis block, the chainwork must be larger than the parent's.
        assert(nHeight < 2 || (pindex->pskip && (pindex->pskip->nHeight < nHeight))); // The pskip pointer must point back for all but the first 2 blocks.
        assert(pindexFirstNotTreeValid == nullptr); // All mapBlockIndex entries must at least be TREE valid
        if ((pindex->nStatus & BLOCK_VALID_MASK) >= BLOCK_VALID_TREE) assert(pindexFirstNotTreeValid == nullptr); // TREE valid implies all parents are TREE valid
        if ((pindex->nStatus & BLOCK_VALID_MASK) >= BLOCK_VALID_CHAIN) assert(pindexFirstNotChainValid == nullptr); // CHAIN valid implies all parents are CHAIN valid
        if ((pindex->nStatus & BLOCK_VALID_MASK) >= BLOCK_VALID_SCRIPTS) assert(pindexFirstNotScriptsValid == nullptr); // SCRIPTS valid implies all parents are SCRIPTS valid
        if (pindexFirstInvalid == nullptr) {
            // Checks for not-invalid blocks.
            assert((pindex->nStatus & BLOCK_FAILED_MASK) == 0); // The failed mask cannot be set for blocks without invalid parents.
        }
        if (!CBlockIndexWorkComparator()(pindex, chainActive.Tip()) && pindexFirstNeverProcessed == nullptr) {
            if (pindexFirstInvalid == nullptr) {
                // If this block sorts at least as good as the current tip and
                // is valid and we have all data for its parents, it must be in
                // setBlockIndexCandidates.  chainActive.Tip() must also be there
                // even if some data has been pruned.
                if (pindexFirstMissing == nullptr || pindex == chainActive.Tip()) {
                    assert(setBlockIndexCandidates.count(pindex));
                }
                // If some parent is missing, then it could be that this block was in
                // setBlockIndexCandidates but had to be removed because of the missing data.
                // In this case it must be in mapBlocksUnlinked -- see test below.
            }
        } else { // If this block sorts worse than the current tip or some ancestor's block has never been seen, it cannot be in setBlockIndexCandidates.
            assert(setBlockIndexCandidates.count(pindex) == 0);
        }
        // Check whether this block is in mapBlocksUnlinked.
        std::pair<std::multimap<CBlockIndex*,CBlockIndex*>::iterator,std::multimap<CBlockIndex*,CBlockIndex*>::iterator> rangeUnlinked = mapBlocksUnlinked.equal_range(pindex->pprev);
        bool foundInUnlinked = false;
        while (rangeUnlinked.first != rangeUnlinked.second) {
            assert(rangeUnlinked.first->first == pindex->pprev);
            if (rangeUnlinked.first->second == pindex) {
                foundInUnlinked = true;
                break;
            }
            rangeUnlinked.first++;
        }
        if (pindex->pprev && (pindex->nStatus & BLOCK_HAVE_DATA) && pindexFirstNeverProcessed != nullptr && pindexFirstInvalid == nullptr) {
            // If this block has block data available, some parent was never received, and has no invalid parents, it must be in mapBlocksUnlinked.
            assert(foundInUnlinked);
        }
        if (!(pindex->nStatus & BLOCK_HAVE_DATA)) assert(!foundInUnlinked); // Can't be in mapBlocksUnlinked if we don't HAVE_DATA
        if (pindexFirstMissing == nullptr) assert(!foundInUnlinked); // We aren't missing data for any parent -- cannot be in mapBlocksUnlinked.
        if (pindex->pprev && (pindex->nStatus & BLOCK_HAVE_DATA) && pindexFirstNeverProcessed == nullptr && pindexFirstMissing != nullptr) {
            // We HAVE_DATA for this block, have received data for all parents at some point, but we're currently missing data for some parent.
            assert(fHavePruned); // We must have pruned.
            // This block may have entered mapBlocksUnlinked if:
            //  - it has a descendant that at some point had more work than the
            //    tip, and
            //  - we tried switching to that descendant but were missing
            //    data for some intermediate block between chainActive and the
            //    tip.
            // So if this block is itself better than chainActive.Tip() and it wasn't in
            // setBlockIndexCandidates, then it must be in mapBlocksUnlinked.
            if (!CBlockIndexWorkComparator()(pindex, chainActive.Tip()) && setBlockIndexCandidates.count(pindex) == 0) {
                if (pindexFirstInvalid == nullptr) {
                    assert(foundInUnlinked);
                }
            }
        }
        // assert(pindex->GetBlockHash() == pindex->GetBlockHeader().GetHash()); // Perhaps too slow
        // End: actual consistency checks.

        // Try descending into the first subnode.
        std::pair<std::multimap<CBlockIndex*,CBlockIndex*>::iterator,std::multimap<CBlockIndex*,CBlockIndex*>::iterator> range = forward.equal_range(pindex);
        if (range.first != range.second) {
            // A subnode was found.
            pindex = range.first->second;
            nHeight++;
            continue;
        }
        // This is a leaf node.
        // Move upwards until we reach a node of which we have not yet visited the last child.
        while (pindex) {
            // We are going to either move to a parent or a sibling of pindex.
            // If pindex was the first with a certain property, unset the corresponding variable.
            if (pindex == pindexFirstInvalid) pindexFirstInvalid = nullptr;
            if (pindex == pindexFirstMissing) pindexFirstMissing = nullptr;
            if (pindex == pindexFirstNeverProcessed) pindexFirstNeverProcessed = nullptr;
            if (pindex == pindexFirstNotTreeValid) pindexFirstNotTreeValid = nullptr;
            if (pindex == pindexFirstNotTransactionsValid) pindexFirstNotTransactionsValid = nullptr;
            if (pindex == pindexFirstNotChainValid) pindexFirstNotChainValid = nullptr;
            if (pindex == pindexFirstNotScriptsValid) pindexFirstNotScriptsValid = nullptr;
            // Find our parent.
            CBlockIndex* pindexPar = pindex->pprev;
            // Find which child we just visited.
            std::pair<std::multimap<CBlockIndex*,CBlockIndex*>::iterator,std::multimap<CBlockIndex*,CBlockIndex*>::iterator> rangePar = forward.equal_range(pindexPar);
            while (rangePar.first->second != pindex) {
                assert(rangePar.first != rangePar.second); // Our parent must have at least the node we're coming from as child.
                rangePar.first++;
            }
            // Proceed to the next one.
            rangePar.first++;
            if (rangePar.first != rangePar.second) {
                // Move to the sibling.
                pindex = rangePar.first->second;
                break;
            } else {
                // Move up further.
                pindex = pindexPar;
                nHeight--;
                continue;
            }
        }
    }

    // Check that we actually traversed the entire map.
    assert(nNodes == forward.size());
}

std::string CBlockFileInfo::ToString() const
{
    return strprintf("CBlockFileInfo(blocks=%u, size=%u, heights=%u...%u, time=%s...%s)", nBlocks, nSize, nHeightFirst, nHeightLast, DateTimeStrFormat("%Y-%m-%d", nTimeFirst), DateTimeStrFormat("%Y-%m-%d", nTimeLast));
}

CBlockFileInfo* GetBlockFileInfo(size_t n)
{
    LOCK(cs_LastBlockFile);

    return &vinfoBlockFile.at(n);
}

ThresholdState VersionBitsTipState(const Consensus::Params& params, Consensus::DeploymentPos pos)
{
    LOCK(cs_main);
    return VersionBitsState(chainActive.Tip(), params, pos, versionbitscache);
}

BIP9Stats VersionBitsTipStatistics(const Consensus::Params& params, Consensus::DeploymentPos pos)
{
    LOCK(cs_main);
    return VersionBitsStatistics(chainActive.Tip(), params, pos);
}

int VersionBitsTipStateSinceHeight(const Consensus::Params& params, Consensus::DeploymentPos pos)
{
    LOCK(cs_main);
    return VersionBitsStateSinceHeight(chainActive.Tip(), params, pos, versionbitscache);
}

static const uint64_t MEMPOOL_DUMP_VERSION = 2;

bool LoadMempool(void)
{
    const CChainParams& chainparams = Params();
    int64_t nExpiryTimeout = gArgs.GetArg("-mempoolexpiry", DEFAULT_MEMPOOL_EXPIRY) * 60 * 60;
    FILE* filestr = fsbridge::fopen(GetDataDir() / "mempool.dat", "rb");
    CAutoFile file(filestr, SER_DISK, CLIENT_VERSION);
    if (file.IsNull()) {
        LogPrintf("Failed to open mempool file from disk. Continuing anyway.\n");
        return false;
    }

    int64_t count = 0;
    int64_t expired = 0;
    int64_t failed = 0;
    int64_t already_there = 0;
    int64_t nNow = GetTime();

    try {
        uint64_t version;
        file >> version;
        if (version != MEMPOOL_DUMP_VERSION) {
            return false;
        }
        std::map<std::string, std::vector<unsigned char>> mapData;
        file >> mapData;

        auto it = mapData.find("minfee");
        if (it != mapData.end()) {
            try {
                CDataStream ss(it->second, SER_DISK, CLIENT_VERSION);
                mempool.LoadMinFeeInternal(ss);
            } catch (const std::exception& e) {
                LogPrintf("Failed to deserialize mempool %s from disk: %s. Continuing anyway.\n", "minfee", e.what());
            }
        }

        it = mapData.find("deltas");
        if (it != mapData.end()) {
            try {
                CDataStream ss(it->second, SER_DISK, CLIENT_VERSION);
<<<<<<< HEAD
                std::map<uint256, std::pair<double, CAmount>> mapDeltas;
                ss >> mapDeltas;
                LOCK(mempool.cs);
                for (const auto& it : mapDeltas) {
                    const uint256& txid = it.first;
                    const CAmount& amountdelta = it.second.second;
                    mempool.PrioritiseTransaction(txid, amountdelta);
                }
=======
                LOCK(mempool.cs);
                ss >> mempool.mapDeltas;
>>>>>>> fd0fc2e9
            } catch (const std::exception& e) {
                LogPrintf("Failed to deserialize mempool %s from disk: %s. Continuing anyway.\n", "deltas", e.what());
            }
        }

        it = mapData.find("txs");
        if (it != mapData.end()) {
            std::vector<std::map<std::string, std::vector<unsigned char>>> txMapDatas;
            try {
                CDataStream(it->second, SER_DISK, CLIENT_VERSION) >> txMapDatas;
            } catch (const std::exception& e) {
                LogPrintf("Failed to deserialize mempool %s from disk: %s. Continuing anyway.\n", "transactions", e.what());
            }
            for (auto mapTxData : txMapDatas) {
                try {
                    it = mapTxData.find("t");
                    if (it == mapTxData.end()) {
                        throw std::runtime_error("mapTxData \"t\" key missing");
                    }
                    int64_t nTime;
                    CDataStream(it->second, SER_DISK, CLIENT_VERSION) >> nTime;
                    if (nTime + nExpiryTimeout <= nNow) {
                        ++expired;
                        continue;
                    }

                    it = mapTxData.find("");
                    if (it == mapTxData.end()) {
                        throw std::runtime_error("mapTxData null key missing");
                    }
                    CDataStream ssTx(it->second, SER_DISK, CLIENT_VERSION);
                    CTransactionRef tx;
                    ssTx >> tx;

                    // mempool may contain the transaction already, e.g. from
                    // wallet(s) having loaded it while we were processing
                    // mempool transactions; consider these as valid, instead of
                    // failing, but mark them as 'already there'
                    if (mempool.exists(tx->GetHash())) {
                        ++count;
                        ++already_there;
                        continue;
<<<<<<< HEAD
                    }

                    CValidationState state;
                    LOCK(cs_main);
                    AcceptToMemoryPoolWithTime(chainparams, mempool, state, tx, nullptr /* pfMissingInputs */, nTime,
                                               nullptr /* plTxnReplaced */, empty_ignore_rejects, 0 /* nAbsurdFee */);
                    if (!state.IsValid()) {
                        throw std::runtime_error(state.GetRejectReason());
                    }
=======
                    }

                    CValidationState state;
                    LOCK(cs_main);
                    AcceptToMemoryPoolWithTime(chainparams, mempool, state, tx, nullptr /* pfMissingInputs */, nTime,
                                               nullptr /* plTxnReplaced */, false /* bypass_limits */, 0 /* nAbsurdFee */);
                    if (!state.IsValid()) {
                        throw std::runtime_error(state.GetRejectReason());
                    }
>>>>>>> fd0fc2e9
                    ++count;
                } catch (const std::exception& e) {
                    ++failed;
                }
            }
            if (ShutdownRequested())
                return false;
        }
    } catch (const std::exception& e) {
        LogPrintf("Failed to deserialize mempool data on disk: %s. Continuing anyway.\n", e.what());
        return false;
    }

    LogPrintf("Imported mempool transactions from disk: %i succeeded, %i failed, %i expired, %i already there\n", count, failed, expired, already_there);
    return true;
}

template <class T>
std::vector<unsigned char> SerializeToVector(T o) {
    CDataStream ss(SER_DISK, CLIENT_VERSION);
    ss << o;
    return std::vector<unsigned char>(ss.begin(), ss.end());
}

bool DumpMempool(void)
{
    int64_t start = GetTimeMicros();

    std::vector<TxMempoolInfo> vinfo;
    std::map<uint256, std::pair<double, CAmount>> mapDeltas;

    {
        LOCK(mempool.cs);
<<<<<<< HEAD
        for (const auto &i : mempool.mapDeltas) {
            mapDeltas[i.first] = std::make_pair(0.0, i.second);
        }
=======
        mapDeltas = mempool.mapDeltas;
>>>>>>> fd0fc2e9
        vinfo = mempool.infoAll();
    }

    int64_t mid = GetTimeMicros();

    try {
        std::map<std::string, std::vector<unsigned char>> mapData;
        mapData["deltas"] = SerializeToVector(mapDeltas);
        {
            std::vector<std::map<std::string, std::vector<unsigned char>>> txMapDatas;
            for (TxMempoolInfo info : vinfo) {
                std::map<std::string, std::vector<unsigned char>> mapTxData;
                mapTxData[""] = SerializeToVector(*(info.tx));
                mapTxData["t"] = SerializeToVector(info.nTime);
                txMapDatas.push_back(std::move(mapTxData));
            }

            mapData["txs"] = SerializeToVector(txMapDatas);
        }
        {
            CDataStream ss(SER_DISK, CLIENT_VERSION);
            mempool.DumpMinFeeInternal(ss);
            mapData["minfee"] = std::vector<unsigned char>(ss.begin(), ss.end());
        }

        FILE* filestr = fsbridge::fopen(GetDataDir() / "mempool.dat.new", "wb");
        if (!filestr) {
            return false;
        }

        CAutoFile file(filestr, SER_DISK, CLIENT_VERSION);

        uint64_t version = MEMPOOL_DUMP_VERSION;
        file << version;

        file << mapData;

        FileCommit(file.Get());
        file.fclose();
        RenameOver(GetDataDir() / "mempool.dat.new", GetDataDir() / "mempool.dat");
        int64_t last = GetTimeMicros();
        LogPrintf("Dumped mempool: %gs to copy, %gs to dump\n", (mid-start)*MICRO, (last-mid)*MICRO);
    } catch (const std::exception& e) {
        LogPrintf("Failed to dump mempool: %s. Continuing anyway.\n", e.what());
        return false;
    }
    return true;
}

//! Guess how far we are in the verification process at the given block index
double GuessVerificationProgress(const ChainTxData& data, const CBlockIndex *pindex) {
    if (pindex == nullptr)
        return 0.0;

    int64_t nNow = time(nullptr);

    double fTxTotal;

    if (pindex->nChainTx <= data.nTxCount) {
        fTxTotal = data.nTxCount + (nNow - data.nTime) * data.dTxRate;
    } else {
        fTxTotal = pindex->nChainTx + (nNow - pindex->GetBlockTime()) * data.dTxRate;
    }

    return pindex->nChainTx / fTxTotal;
}

class CMainCleanup
{
public:
    CMainCleanup() {}
    ~CMainCleanup() {
        // block headers
        BlockMap::iterator it1 = mapBlockIndex.begin();
        for (; it1 != mapBlockIndex.end(); it1++)
            delete (*it1).second;
        mapBlockIndex.clear();
    }
} instance_of_cmaincleanup;<|MERGE_RESOLUTION|>--- conflicted
+++ resolved
@@ -4727,19 +4727,8 @@
         if (it != mapData.end()) {
             try {
                 CDataStream ss(it->second, SER_DISK, CLIENT_VERSION);
-<<<<<<< HEAD
-                std::map<uint256, std::pair<double, CAmount>> mapDeltas;
-                ss >> mapDeltas;
-                LOCK(mempool.cs);
-                for (const auto& it : mapDeltas) {
-                    const uint256& txid = it.first;
-                    const CAmount& amountdelta = it.second.second;
-                    mempool.PrioritiseTransaction(txid, amountdelta);
-                }
-=======
                 LOCK(mempool.cs);
                 ss >> mempool.mapDeltas;
->>>>>>> fd0fc2e9
             } catch (const std::exception& e) {
                 LogPrintf("Failed to deserialize mempool %s from disk: %s. Continuing anyway.\n", "deltas", e.what());
             }
@@ -4782,7 +4771,6 @@
                         ++count;
                         ++already_there;
                         continue;
-<<<<<<< HEAD
                     }
 
                     CValidationState state;
@@ -4792,17 +4780,6 @@
                     if (!state.IsValid()) {
                         throw std::runtime_error(state.GetRejectReason());
                     }
-=======
-                    }
-
-                    CValidationState state;
-                    LOCK(cs_main);
-                    AcceptToMemoryPoolWithTime(chainparams, mempool, state, tx, nullptr /* pfMissingInputs */, nTime,
-                                               nullptr /* plTxnReplaced */, false /* bypass_limits */, 0 /* nAbsurdFee */);
-                    if (!state.IsValid()) {
-                        throw std::runtime_error(state.GetRejectReason());
-                    }
->>>>>>> fd0fc2e9
                     ++count;
                 } catch (const std::exception& e) {
                     ++failed;
@@ -4836,13 +4813,7 @@
 
     {
         LOCK(mempool.cs);
-<<<<<<< HEAD
-        for (const auto &i : mempool.mapDeltas) {
-            mapDeltas[i.first] = std::make_pair(0.0, i.second);
-        }
-=======
         mapDeltas = mempool.mapDeltas;
->>>>>>> fd0fc2e9
         vinfo = mempool.infoAll();
     }
 
