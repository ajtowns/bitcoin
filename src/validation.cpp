// Copyright (c) 2009-2010 Satoshi Nakamoto
// Copyright (c) 2009-2017 The Bitcoin Core developers
// Distributed under the MIT software license, see the accompanying
// file COPYING or http://www.opensource.org/licenses/mit-license.php.

#include <validation.h>

#include <arith_uint256.h>
#include <chain.h>
#include <chainparams.h>
#include <checkpoints.h>
#include <checkqueue.h>
#include <consensus/consensus.h>
#include <consensus/merkle.h>
#include <consensus/tx_verify.h>
#include <consensus/validation.h>
#include <cuckoocache.h>
#include <hash.h>
#include <init.h>
#include <policy/coin_age_priority.h>
#include <policy/fees.h>
#include <policy/policy.h>
#include <policy/rbf.h>
#include <pow.h>
#include <primitives/block.h>
#include <primitives/transaction.h>
#include <random.h>
#include <reverse_iterator.h>
#include <script/script.h>
#include <script/sigcache.h>
#include <script/standard.h>
#include <stats/stats.h>
#include <timedata.h>
#include <tinyformat.h>
#include <txdb.h>
#include <txmempool.h>
#include <ui_interface.h>
#include <undo.h>
#include <util.h>
#include <utilioprio.h>
#include <utilmoneystr.h>
#include <utilstrencodings.h>
#include <validationinterface.h>
#include <warnings.h>

#include <future>
#include <sstream>

#include <boost/algorithm/string/replace.hpp>
#include <boost/algorithm/string/join.hpp>
#include <boost/thread.hpp>

#if defined(NDEBUG)
# error "Bitcoin cannot be compiled without assertions."
#endif

#define MICRO 0.000001
#define MILLI 0.001

/**
 * Global state
 */
namespace {
    struct CBlockIndexWorkComparator
    {
        bool operator()(const CBlockIndex *pa, const CBlockIndex *pb) const {
            // First sort by most total work, ...
            if (pa->nChainWork > pb->nChainWork) return false;
            if (pa->nChainWork < pb->nChainWork) return true;

            // ... then by earliest time received, ...
            if (pa->nSequenceId < pb->nSequenceId) return false;
            if (pa->nSequenceId > pb->nSequenceId) return true;

            // Use pointer address as tie breaker (should only happen with blocks
            // loaded from disk, as those all have id 0).
            if (pa < pb) return false;
            if (pa > pb) return true;

            // Identical blocks.
            return false;
        }
    };
} // anon namespace

enum DisconnectResult
{
    DISCONNECT_OK,      // All good.
    DISCONNECT_UNCLEAN, // Rolled back, but UTXO set was inconsistent with block.
    DISCONNECT_FAILED   // Something else went wrong.
};

class ConnectTrace;

/**
 * CChainState stores and provides an API to update our local knowledge of the
 * current best chain and header tree.
 *
 * It generally provides access to the current block tree, as well as functions
 * to provide new data, which it will appropriately validate and incorporate in
 * its state as necessary.
 *
 * Eventually, the API here is targeted at being exposed externally as a
 * consumable libconsensus library, so any functions added must only call
 * other class member functions, pure functions in other parts of the consensus
 * library, callbacks via the validation interface, or read/write-to-disk
 * functions (eventually this will also be via callbacks).
 */
class CChainState {
private:
    /**
     * The set of all CBlockIndex entries with BLOCK_VALID_TRANSACTIONS (for itself and all ancestors) and
     * as good as our current tip or better. Entries may be failed, though, and pruning nodes may be
     * missing the data for the block.
     */
    std::set<CBlockIndex*, CBlockIndexWorkComparator> setBlockIndexCandidates;

    /**
     * Every received block is assigned a unique and increasing identifier, so we
     * know which one to give priority in case of a fork.
     */
    CCriticalSection cs_nBlockSequenceId;
    /** Blocks loaded from disk are assigned id 0, so start the counter at 1. */
    int32_t nBlockSequenceId = 1;
    /** Decreasing counter (used by subsequent preciousblock calls). */
    int32_t nBlockReverseSequenceId = -1;
    /** chainwork for the last block that preciousblock has been applied to. */
    arith_uint256 nLastPreciousChainwork = 0;

    /** In order to efficiently track invalidity of headers, we keep the set of
      * blocks which we tried to connect and found to be invalid here (ie which
      * were set to BLOCK_FAILED_VALID since the last restart). We can then
      * walk this set and check if a new header is a descendant of something in
      * this set, preventing us from having to walk mapBlockIndex when we try
      * to connect a bad block and fail.
      *
      * While this is more complicated than marking everything which descends
      * from an invalid block as invalid at the time we discover it to be
      * invalid, doing so would require walking all of mapBlockIndex to find all
      * descendants. Since this case should be very rare, keeping track of all
      * BLOCK_FAILED_VALID blocks in a set should be just fine and work just as
      * well.
      *
      * Because we already walk mapBlockIndex in height-order at startup, we go
      * ahead and mark descendants of invalid blocks as FAILED_CHILD at that time,
      * instead of putting things in this set.
      */
    std::set<CBlockIndex*> g_failed_blocks;

public:
    CChain chainActive;
    BlockMap mapBlockIndex;
    std::multimap<CBlockIndex*, CBlockIndex*> mapBlocksUnlinked;
    CBlockIndex *pindexBestInvalid = nullptr;

    bool LoadBlockIndex(const Consensus::Params& consensus_params, CBlockTreeDB& blocktree);

    bool ActivateBestChain(CValidationState &state, const CChainParams& chainparams, std::shared_ptr<const CBlock> pblock);

    bool AcceptBlockHeader(const CBlockHeader& block, CValidationState& state, const CChainParams& chainparams, CBlockIndex** ppindex);
    bool AcceptBlock(const std::shared_ptr<const CBlock>& pblock, CValidationState& state, const CChainParams& chainparams, CBlockIndex** ppindex, bool fRequested, const CDiskBlockPos* dbp, bool* fNewBlock);

    // Block (dis)connection on a given view:
    DisconnectResult DisconnectBlock(const CBlock& block, const CBlockIndex* pindex, CCoinsViewCache& view);
    bool ConnectBlock(const CBlock& block, CValidationState& state, CBlockIndex* pindex,
                    CCoinsViewCache& view, const CChainParams& chainparams, bool fJustCheck = false);

    // Block disconnection on our pcoinsTip:
    bool DisconnectTip(CValidationState& state, const CChainParams& chainparams, DisconnectedBlockTransactions *disconnectpool);

    // Manual block validity manipulation:
    bool PreciousBlock(CValidationState& state, const CChainParams& params, CBlockIndex *pindex);
    bool InvalidateBlock(CValidationState& state, const CChainParams& chainparams, CBlockIndex *pindex);
    bool ResetBlockFailureFlags(CBlockIndex *pindex);

    bool ReplayBlocks(const CChainParams& params, CCoinsView* view);
    bool RewindBlockIndex(const CChainParams& params);
    bool LoadGenesisBlock(const CChainParams& chainparams);

    void PruneBlockIndexCandidates();

    void UnloadBlockIndex();

private:
    bool ActivateBestChainStep(CValidationState& state, const CChainParams& chainparams, CBlockIndex* pindexMostWork, const std::shared_ptr<const CBlock>& pblock, bool& fInvalidFound, ConnectTrace& connectTrace);
    bool ConnectTip(CValidationState& state, const CChainParams& chainparams, CBlockIndex* pindexNew, const std::shared_ptr<const CBlock>& pblock, ConnectTrace& connectTrace, DisconnectedBlockTransactions &disconnectpool);

    CBlockIndex* AddToBlockIndex(const CBlockHeader& block);
    /** Create a new block index entry for a given block hash */
    CBlockIndex * InsertBlockIndex(const uint256& hash);
    void CheckBlockIndex(const Consensus::Params& consensusParams);

    void InvalidBlockFound(CBlockIndex *pindex, const CValidationState &state);
    CBlockIndex* FindMostWorkChain();
    bool ReceivedBlockTransactions(const CBlock &block, CValidationState& state, CBlockIndex *pindexNew, const CDiskBlockPos& pos, const Consensus::Params& consensusParams);


    bool RollforwardBlock(const CBlockIndex* pindex, CCoinsViewCache& inputs, const CChainParams& params);
} g_chainstate;



CCriticalSection cs_main;

BlockMap& mapBlockIndex = g_chainstate.mapBlockIndex;
CChain& chainActive = g_chainstate.chainActive;
CBlockIndex *pindexBestHeader = nullptr;
CWaitableCriticalSection csBestBlock;
CConditionVariable cvBlockChange;
int nScriptCheckThreads = 0;
std::atomic_bool fImporting(false);
std::atomic_bool fReindex(false);
bool fTxIndex = false;
bool fHavePruned = false;
bool fPruneMode = false;
bool fIsBareMultisigStd = DEFAULT_PERMIT_BAREMULTISIG;
bool fRequireStandard = true;
bool fCheckBlockIndex = false;
bool fCheckpointsEnabled = DEFAULT_CHECKPOINTS_ENABLED;
size_t nCoinCacheUsage = 5000 * 300;
uint64_t nPruneTarget = 0;
int64_t nMaxTipAge = DEFAULT_MAX_TIP_AGE;
bool fEnableReplacement = DEFAULT_ENABLE_REPLACEMENT;

uint256 hashAssumeValid;
arith_uint256 nMinimumChainWork;

CFeeRate minRelayTxFee = CFeeRate(DEFAULT_MIN_RELAY_TX_FEE);
CAmount maxTxFee = DEFAULT_TRANSACTION_MAXFEE;

CBlockPolicyEstimator feeEstimator;
CTxMemPool mempool(&feeEstimator);

/** Constant stuff for coinbase transactions we create: */
CScript COINBASE_FLAGS;

const std::string strMessageMagic = "Bitcoin Signed Message:\n";

// Internal stuff
namespace {
    CBlockIndex *&pindexBestInvalid = g_chainstate.pindexBestInvalid;

    /** All pairs A->B, where A (or one of its ancestors) misses transactions, but B has transactions.
     * Pruned nodes may have entries where B is missing data.
     */
    std::multimap<CBlockIndex*, CBlockIndex*>& mapBlocksUnlinked = g_chainstate.mapBlocksUnlinked;

    CCriticalSection cs_LastBlockFile;
    std::vector<CBlockFileInfo> vinfoBlockFile;
    int nLastBlockFile = 0;
    /** Global flag to indicate we should check to see if there are
     *  block/undo files that should be deleted.  Set on startup
     *  or if we allocate more file space when we're in prune mode
     */
    bool fCheckForPruning = false;

    /** Dirty block index entries. */
    std::set<CBlockIndex*> setDirtyBlockIndex;

    /** Dirty block file entries. */
    std::set<int> setDirtyFileInfo;
} // anon namespace

CBlockIndex* FindForkInGlobalIndex(const CChain& chain, const CBlockLocator& locator)
{
    // Find the first block the caller has in the main chain
    for (const uint256& hash : locator.vHave) {
        BlockMap::iterator mi = mapBlockIndex.find(hash);
        if (mi != mapBlockIndex.end())
        {
            CBlockIndex* pindex = (*mi).second;
            if (chain.Contains(pindex))
                return pindex;
            if (pindex->GetAncestor(chain.Height()) == chain.Tip()) {
                return chain.Tip();
            }
        }
    }
    return chain.Genesis();
}

std::unique_ptr<CCoinsViewDB> pcoinsdbview;
std::unique_ptr<CCoinsViewCache> pcoinsTip;
std::unique_ptr<CBlockTreeDB> pblocktree;

enum FlushStateMode {
    FLUSH_STATE_NONE,
    FLUSH_STATE_IF_NEEDED,
    FLUSH_STATE_PERIODIC,
    FLUSH_STATE_ALWAYS
};

// See definition for documentation
static bool FlushStateToDisk(const CChainParams& chainParams, CValidationState &state, FlushStateMode mode, int nManualPruneHeight=0);
static void FindFilesToPruneManual(std::set<int>& setFilesToPrune, int nManualPruneHeight);
static void FindFilesToPrune(std::set<int>& setFilesToPrune, uint64_t nPruneAfterHeight);
bool CheckInputs(const CTransaction& tx, CValidationState &state, const CCoinsViewCache &inputs, bool fScriptChecks, unsigned int flags, bool cacheSigStore, bool cacheFullScriptStore, PrecomputedTransactionData& txdata, std::vector<CScriptCheck> *pvChecks = nullptr);
static FILE* OpenUndoFile(const CDiskBlockPos &pos, bool fReadOnly = false);

bool CheckFinalTx(const CTransaction &tx, int flags)
{
    AssertLockHeld(cs_main);

    // By convention a negative value for flags indicates that the
    // current network-enforced consensus rules should be used. In
    // a future soft-fork scenario that would mean checking which
    // rules would be enforced for the next block and setting the
    // appropriate flags. At the present time no soft-forks are
    // scheduled, so no flags are set.
    flags = std::max(flags, 0);

    // CheckFinalTx() uses chainActive.Height()+1 to evaluate
    // nLockTime because when IsFinalTx() is called within
    // CBlock::AcceptBlock(), the height of the block *being*
    // evaluated is what is used. Thus if we want to know if a
    // transaction can be part of the *next* block, we need to call
    // IsFinalTx() with one more than chainActive.Height().
    const int nBlockHeight = chainActive.Height() + 1;

    // BIP113 requires that time-locked transactions have nLockTime set to
    // less than the median time of the previous block they're contained in.
    // When the next block is created its previous block will be the current
    // chain tip, so we use that to calculate the median time passed to
    // IsFinalTx() if LOCKTIME_MEDIAN_TIME_PAST is set.
    const int64_t nBlockTime = (flags & LOCKTIME_MEDIAN_TIME_PAST)
                             ? chainActive.Tip()->GetMedianTimePast()
                             : GetAdjustedTime();

    return IsFinalTx(tx, nBlockHeight, nBlockTime);
}

bool TestLockPointValidity(const LockPoints* lp)
{
    AssertLockHeld(cs_main);
    assert(lp);
    // If there are relative lock times then the maxInputBlock will be set
    // If there are no relative lock times, the LockPoints don't depend on the chain
    if (lp->maxInputBlock) {
        // Check whether chainActive is an extension of the block at which the LockPoints
        // calculation was valid.  If not LockPoints are no longer valid
        if (!chainActive.Contains(lp->maxInputBlock)) {
            return false;
        }
    }

    // LockPoints still valid
    return true;
}

bool CheckSequenceLocks(const CTransaction &tx, int flags, LockPoints* lp, bool useExistingLockPoints)
{
    AssertLockHeld(cs_main);
    AssertLockHeld(mempool.cs);

    CBlockIndex* tip = chainActive.Tip();
    assert(tip != nullptr);
    
    CBlockIndex index;
    index.pprev = tip;
    // CheckSequenceLocks() uses chainActive.Height()+1 to evaluate
    // height based locks because when SequenceLocks() is called within
    // ConnectBlock(), the height of the block *being*
    // evaluated is what is used.
    // Thus if we want to know if a transaction can be part of the
    // *next* block, we need to use one more than chainActive.Height()
    index.nHeight = tip->nHeight + 1;

    std::pair<int, int64_t> lockPair;
    if (useExistingLockPoints) {
        assert(lp);
        lockPair.first = lp->height;
        lockPair.second = lp->time;
    }
    else {
        // pcoinsTip contains the UTXO set for chainActive.Tip()
        CCoinsViewMemPool viewMemPool(pcoinsTip.get(), mempool);
        std::vector<int> prevheights;
        prevheights.resize(tx.vin.size());
        for (size_t txinIndex = 0; txinIndex < tx.vin.size(); txinIndex++) {
            const CTxIn& txin = tx.vin[txinIndex];
            Coin coin;
            if (!viewMemPool.GetCoin(txin.prevout, coin)) {
                return error("%s: Missing input", __func__);
            }
            if (coin.nHeight == MEMPOOL_HEIGHT) {
                // Assume all mempool transaction confirm in the next block
                prevheights[txinIndex] = tip->nHeight + 1;
            } else {
                prevheights[txinIndex] = coin.nHeight;
            }
        }
        lockPair = CalculateSequenceLocks(tx, flags, &prevheights, index);
        if (lp) {
            lp->height = lockPair.first;
            lp->time = lockPair.second;
            // Also store the hash of the block with the highest height of
            // all the blocks which have sequence locked prevouts.
            // This hash needs to still be on the chain
            // for these LockPoint calculations to be valid
            // Note: It is impossible to correctly calculate a maxInputBlock
            // if any of the sequence locked inputs depend on unconfirmed txs,
            // except in the special case where the relative lock time/height
            // is 0, which is equivalent to no sequence lock. Since we assume
            // input height of tip+1 for mempool txs and test the resulting
            // lockPair from CalculateSequenceLocks against tip+1.  We know
            // EvaluateSequenceLocks will fail if there was a non-zero sequence
            // lock on a mempool input, so we can use the return value of
            // CheckSequenceLocks to indicate the LockPoints validity
            int maxInputHeight = 0;
            for (int height : prevheights) {
                // Can ignore mempool inputs since we'll fail if they had non-zero locks
                if (height != tip->nHeight+1) {
                    maxInputHeight = std::max(maxInputHeight, height);
                }
            }
            lp->maxInputBlock = tip->GetAncestor(maxInputHeight);
        }
    }
    return EvaluateSequenceLocks(index, lockPair);
}

// Returns the script flags which should be checked for a given block
static unsigned int GetBlockScriptFlags(const CBlockIndex* pindex, const Consensus::Params& chainparams);

static void LimitMempoolSize(CTxMemPool& pool, size_t limit, unsigned long age) {
    int expired = pool.Expire(GetTime() - age);
    if (expired != 0) {
        LogPrint(BCLog::MEMPOOL, "Expired %i transactions from the memory pool\n", expired);
    }

    std::vector<COutPoint> vNoSpendsRemaining;
    pool.TrimToSize(limit, &vNoSpendsRemaining);
    for (const COutPoint& removed : vNoSpendsRemaining)
        pcoinsTip->Uncache(removed);
}

/** Convert CValidationState to a human-readable message for logging */
std::string FormatStateMessage(const CValidationState &state)
{
    return strprintf("%s%s (code %i)",
        state.GetRejectReason(),
        state.GetDebugMessage().empty() ? "" : ", "+state.GetDebugMessage(),
        state.GetRejectCode());
}

static bool IsCurrentForFeeEstimation()
{
    AssertLockHeld(cs_main);
    if (IsInitialBlockDownload())
        return false;
    if (chainActive.Tip()->GetBlockTime() < (GetTime() - MAX_FEE_ESTIMATION_TIP_AGE))
        return false;
    if (chainActive.Height() < pindexBestHeader->nHeight - 1)
        return false;
    return true;
}

/* Make mempool consistent after a reorg, by re-adding or recursively erasing
 * disconnected block transactions from the mempool, and also removing any
 * other transactions from the mempool that are no longer valid given the new
 * tip/height.
 *
 * Note: we assume that disconnectpool only contains transactions that are NOT
 * confirmed in the current chain nor already in the mempool (otherwise,
 * in-mempool descendants of such transactions would be removed).
 *
 * Passing fAddToMempool=false will skip trying to add the transactions back,
 * and instead just erase from the mempool as needed.
 */

void UpdateMempoolForReorg(DisconnectedBlockTransactions &disconnectpool, bool fAddToMempool)
{
    AssertLockHeld(cs_main);
    std::vector<uint256> vHashUpdate;
    // disconnectpool's insertion_order index sorts the entries from
    // oldest to newest, but the oldest entry will be the last tx from the
    // latest mined block that was disconnected.
    // Iterate disconnectpool in reverse, so that we add transactions
    // back to the mempool starting with the earliest transaction that had
    // been previously seen in a block.
    auto it = disconnectpool.queuedTx.get<insertion_order>().rbegin();
    while (it != disconnectpool.queuedTx.get<insertion_order>().rend()) {
        // ignore validation errors in resurrected transactions
        CValidationState stateDummy;
        if (!fAddToMempool || (*it)->IsCoinBase() ||
            !AcceptToMemoryPool(mempool, stateDummy, *it, nullptr /* pfMissingInputs */,
                                nullptr /* plTxnReplaced */, true /* bypass_limits */, 0 /* nAbsurdFee */)) {
            // If the transaction doesn't make it in to the mempool, remove any
            // transactions that depend on it (which would now be orphans).
            mempool.removeRecursive(**it, MemPoolRemovalReason::REORG);
        } else if (mempool.exists((*it)->GetHash())) {
            vHashUpdate.push_back((*it)->GetHash());
        }
        ++it;
    }
    disconnectpool.queuedTx.clear();
    // AcceptToMemoryPool/addUnchecked all assume that new mempool entries have
    // no in-mempool children, which is generally not true when adding
    // previously-confirmed transactions back to the mempool.
    // UpdateTransactionsFromBlock finds descendants of any transactions in
    // the disconnectpool that were added back and cleans up the mempool state.
    mempool.UpdateTransactionsFromBlock(vHashUpdate);

    // We also need to remove any now-immature transactions
    mempool.removeForReorg(pcoinsTip.get(), chainActive.Tip()->nHeight + 1, STANDARD_LOCKTIME_VERIFY_FLAGS);
    // Re-limit mempool size, in case we added any transactions
    LimitMempoolSize(mempool, gArgs.GetArg("-maxmempool", DEFAULT_MAX_MEMPOOL_SIZE) * 1000000, gArgs.GetArg("-mempoolexpiry", DEFAULT_MEMPOOL_EXPIRY) * 60 * 60);
}

// Used to avoid mempool polluting consensus critical paths if CCoinsViewMempool
// were somehow broken and returning the wrong scriptPubKeys
static bool CheckInputsFromMempoolAndCache(const CTransaction& tx, CValidationState &state, const CCoinsViewCache &view, CTxMemPool& pool,
                 unsigned int flags, bool cacheSigStore, PrecomputedTransactionData& txdata) {
    AssertLockHeld(cs_main);

    // pool.cs should be locked already, but go ahead and re-take the lock here
    // to enforce that mempool doesn't change between when we check the view
    // and when we actually call through to CheckInputs
    LOCK(pool.cs);

    assert(!tx.IsCoinBase());
    for (const CTxIn& txin : tx.vin) {
        const Coin& coin = view.AccessCoin(txin.prevout);

        // At this point we haven't actually checked if the coins are all
        // available (or shouldn't assume we have, since CheckInputs does).
        // So we just return failure if the inputs are not available here,
        // and then only have to check equivalence for available inputs.
        if (coin.IsSpent()) return false;

        const CTransactionRef& txFrom = pool.get(txin.prevout.hash);
        if (txFrom) {
            assert(txFrom->GetHash() == txin.prevout.hash);
            assert(txFrom->vout.size() > txin.prevout.n);
            assert(txFrom->vout[txin.prevout.n] == coin.out);
        } else {
            const Coin& coinFromDisk = pcoinsTip->AccessCoin(txin.prevout);
            assert(!coinFromDisk.IsSpent());
            assert(coinFromDisk.out == coin.out);
        }
    }

    return CheckInputs(tx, state, view, true, flags, cacheSigStore, true, txdata);
}

namespace {
    inline bool MaybeReject_(unsigned int reject_code, const std::string& reason, bool corruption_possible, const std::string& debug_msg, const ignore_rejects_type& ignore_rejects, CValidationState& state) {
        if (ignore_rejects.count(reason)) {
            return false;
        }

        return state.DoS(0, true, reject_code, reason, corruption_possible, debug_msg);
    }
}

#define MaybeRejectDbg(reject_code, reason, corruption_possible, debug_msg)  do {  \
    if (MaybeReject_(reject_code, reason, corruption_possible, debug_msg, ignore_rejects, state)) {  \
        return false;  \
    }  \
} while(0)

#define MaybeReject(reject_code, reason)  MaybeRejectDbg(reject_code, reason, false, "")

static bool AcceptToMemoryPoolWorker(const CChainParams& chainparams, CTxMemPool& pool, CValidationState& state, const CTransactionRef& ptx,
                              bool* pfMissingInputs, int64_t nAcceptTime, std::list<CTransactionRef>* plTxnReplaced,
                              const ignore_rejects_type& ignore_rejects, const CAmount& nAbsurdFee, std::vector<COutPoint>& coins_to_uncache)
{
    const CTransaction& tx = *ptx;
    const uint256 hash = tx.GetHash();
    AssertLockHeld(cs_main);
    LOCK(pool.cs); // mempool "read lock" (held through GetMainSignals().TransactionAddedToMempool())
    if (pfMissingInputs) {
        *pfMissingInputs = false;
    }

    if (!CheckTransaction(tx, state))
        return false; // state filled in by CheckTransaction

    // Coinbase is only valid in a block, not as a loose transaction
    if (tx.IsCoinBase())
        return state.DoS(100, false, REJECT_INVALID, "coinbase");

    // Reject transactions with witness before segregated witness activates (override with -prematurewitness)
    bool witnessEnabled = IsWitnessEnabled(chainActive.Tip(), chainparams.GetConsensus());
    if (!gArgs.GetBoolArg("-prematurewitness", false) && tx.HasWitness() && !witnessEnabled) {
        MaybeRejectDbg(REJECT_NONSTANDARD, "no-witness-yet", true, "");
    }

    // Rather not work on nonstandard transactions (unless -testnet/-regtest)
    std::string reason;
    if (fRequireStandard && !IsStandardTx(tx, reason, witnessEnabled, ignore_rejects))
        return state.DoS(0, false, REJECT_NONSTANDARD, reason);

    // Only accept nLockTime-using transactions that can be mined in the next
    // block; we don't want our mempool filled up with transactions that can't
    // be mined yet.
    if (!CheckFinalTx(tx, STANDARD_LOCKTIME_VERIFY_FLAGS))
        MaybeReject(REJECT_NONSTANDARD, "non-final");

    // is it already in the memory pool?
    if (pool.exists(hash)) {
        return state.Invalid(false, REJECT_DUPLICATE, "txn-already-in-mempool");
    }

    // Check for conflicts with in-memory transactions
    std::set<uint256> setConflicts;
    for (const CTxIn &txin : tx.vin)
    {
        auto itConflicting = pool.mapNextTx.find(txin.prevout);
        if (itConflicting != pool.mapNextTx.end())
        {
            const CTransaction *ptxConflicting = itConflicting->second;
            if (!setConflicts.count(ptxConflicting->GetHash()))
            {
                if (!ignore_rejects.count("txn-mempool-conflict")) {

                // Allow opt-out of transaction replacement by setting
                // nSequence > MAX_BIP125_RBF_SEQUENCE (SEQUENCE_FINAL-2) on all inputs.
                //
                // SEQUENCE_FINAL-1 is picked to still allow use of nLockTime by
                // non-replaceable transactions. All inputs rather than just one
                // is for the sake of multi-party protocols, where we don't
                // want a single party to be able to disable replacement.
                //
                // The opt-out ignores descendants as anyone relying on
                // first-seen mempool behavior should be checking all
                // unconfirmed ancestors anyway; doing otherwise is hopelessly
                // insecure.
                bool fReplacementOptOut = true;
                if (fEnableReplacement)
                {
                    for (const CTxIn &_txin : ptxConflicting->vin)
                    {
                        if (_txin.nSequence <= MAX_BIP125_RBF_SEQUENCE)
                        {
                            fReplacementOptOut = false;
                            break;
                        }
                    }
                }
                if (fReplacementOptOut) {
                    return state.Invalid(false, REJECT_DUPLICATE, "txn-mempool-conflict");
                }

                }  // ignore_rejects

                setConflicts.insert(ptxConflicting->GetHash());
            }
        }
    }

    CFeeRate poolMinFeeRate;
    {
        CCoinsView dummy;
        CCoinsViewCache view(&dummy);

        LockPoints lp;
        CCoinsViewMemPool viewMemPool(pcoinsTip.get(), pool);
        view.SetBackend(viewMemPool);

        // do all inputs exist?
        for (const CTxIn txin : tx.vin) {
            if (!pcoinsTip->HaveCoinInCache(txin.prevout)) {
                coins_to_uncache.push_back(txin.prevout);
            }
            if (!view.HaveCoin(txin.prevout)) {
                // Are inputs missing because we already have the tx?
                for (size_t out = 0; out < tx.vout.size(); out++) {
                    // Optimistically just do efficient check of cache for outputs
                    if (pcoinsTip->HaveCoinInCache(COutPoint(hash, out))) {
                        return state.Invalid(false, REJECT_DUPLICATE, "txn-already-known");
                    }
                }
                // Otherwise assume this might be an orphan tx for which we just haven't seen parents yet
                if (pfMissingInputs) {
                    *pfMissingInputs = true;
                }
                return false; // fMissingInputs and !state.IsInvalid() is used to detect this condition, don't set state.Invalid()
            }
        }

        // Bring the best block into scope
        view.GetBestBlock();

        // we have all inputs cached now, so switch back to dummy, so we don't need to keep lock on mempool
        view.SetBackend(dummy);

        // Only accept BIP68 sequence locked transactions that can be mined in the next
        // block; we don't want our mempool filled up with transactions that can't
        // be mined yet.
        // Must keep pool.cs for this unless we change CheckSequenceLocks to take a
        // CoinsViewCache instead of create its own
        // NOTE: The miner doesn't check this again, so for now it may not be overridden.
        if (!CheckSequenceLocks(tx, STANDARD_LOCKTIME_VERIFY_FLAGS, &lp))
            return state.DoS(0, false, REJECT_NONSTANDARD, "non-BIP68-final");

        CAmount nFees = 0;
        if (!Consensus::CheckTxInputs(tx, state, view, GetSpendHeight(view), nFees)) {
            return error("%s: Consensus::CheckTxInputs: %s, %s", __func__, tx.GetHash().ToString(), FormatStateMessage(state));
        }

        // Check for non-standard pay-to-script-hash in inputs
        if (fRequireStandard && !AreInputsStandard(tx, view, "bad-txns-input-", reason, ignore_rejects)) {
            return state.Invalid(false, REJECT_NONSTANDARD, reason);
        }

        // Check for non-standard witness in P2WSH
        if (tx.HasWitness() && fRequireStandard && !IsWitnessStandard(tx, view, "bad-witness-", reason, ignore_rejects)) {
            return state.DoS(0, false, REJECT_NONSTANDARD, reason, true);
        }

        int64_t nSigOpsCost = GetTransactionSigOpCost(tx, view, STANDARD_SCRIPT_VERIFY_FLAGS);

        // nModifiedFees includes any fee deltas from PrioritiseTransaction
        CAmount nModifiedFees = nFees;
        double nPriorityDummy = 0;
        pool.ApplyDeltas(hash, nPriorityDummy, nModifiedFees);

        CAmount inChainInputValue;
        // Since entries arrive *after* the tip's height, their priority is for the height+1
        double dPriority = GetPriority(tx, view, chainActive.Height() + 1, inChainInputValue);

        // Keep track of transactions that spend a coinbase, which we re-scan
        // during reorgs to ensure COINBASE_MATURITY is still met.
        bool fSpendsCoinbase = false;
        for (const CTxIn &txin : tx.vin) {
            const Coin &coin = view.AccessCoin(txin.prevout);
            if (coin.IsCoinBase()) {
                fSpendsCoinbase = true;
                break;
            }
        }

        CTxMemPoolEntry entry(ptx, nFees, nAcceptTime, dPriority, chainActive.Height(),
                              inChainInputValue, fSpendsCoinbase, nSigOpsCost, lp);
        unsigned int nSize = entry.GetTxSize();

        // Check that the transaction doesn't have an excessive number of
        // sigops, making it impossible to mine. Since the coinbase transaction
        // itself can contain sigops MAX_STANDARD_TX_SIGOPS is less than
        // MAX_BLOCK_SIGOPS; we still consider this an invalid rather than
        // merely non-standard transaction.
        if (nSigOpsCost > MAX_STANDARD_TX_SIGOPS_COST)
            MaybeRejectDbg(REJECT_NONSTANDARD, "bad-txns-too-many-sigops", false,
                strprintf("%d", nSigOpsCost));

        poolMinFeeRate = pool.GetMinFee(gArgs.GetArg("-maxmempool", DEFAULT_MAX_MEMPOOL_SIZE) * 1000000);
        CAmount mempoolRejectFee = poolMinFeeRate.GetFee(nSize);
        if (!ignore_rejects.count(rejectmsg_lowfee_mempool) && mempoolRejectFee > 0 && nModifiedFees < mempoolRejectFee) {
            MaybeRejectDbg(REJECT_INSUFFICIENTFEE, rejectmsg_lowfee_mempool, false, strprintf("%d < %d", nFees, mempoolRejectFee));
        }

        // No transactions are allowed below minRelayTxFee except from disconnected blocks
        if (nModifiedFees < ::minRelayTxFee.GetFee(nSize)) {
            MaybeReject(REJECT_INSUFFICIENTFEE, rejectmsg_lowfee_relay);
        }

        if (nAbsurdFee && nFees > nAbsurdFee)
            MaybeRejectDbg(REJECT_HIGHFEE, rejectmsg_absurdfee, false, strprintf("%d > %d", nFees, nAbsurdFee));

        // Calculate in-mempool ancestors, up to a limit.
        CTxMemPool::setEntries setAncestors;
        size_t nLimitAncestors = gArgs.GetArg("-limitancestorcount", DEFAULT_ANCESTOR_LIMIT);
        size_t nLimitAncestorSize = gArgs.GetArg("-limitancestorsize", DEFAULT_ANCESTOR_SIZE_LIMIT)*1000;
        size_t nLimitDescendants = gArgs.GetArg("-limitdescendantcount", DEFAULT_DESCENDANT_LIMIT);
        size_t nLimitDescendantSize = gArgs.GetArg("-limitdescendantsize", DEFAULT_DESCENDANT_SIZE_LIMIT)*1000;
        if (ignore_rejects.count("too-long-mempool-chain")) {
            nLimitAncestors = nLimitAncestorSize = nLimitDescendants = nLimitDescendantSize = std::numeric_limits<size_t>::max();
        }
        std::string errString;
        if (!pool.CalculateMemPoolAncestors(entry, setAncestors, nLimitAncestors, nLimitAncestorSize, nLimitDescendants, nLimitDescendantSize, errString)) {
            return state.DoS(0, false, REJECT_NONSTANDARD, "too-long-mempool-chain", false, errString);
        }

        // A transaction that spends outputs that would be replaced by it is invalid. Now
        // that we have the set of all ancestors we can detect this
        // pathological case by making sure setConflicts and setAncestors don't
        // intersect.
        for (CTxMemPool::txiter ancestorIt : setAncestors)
        {
            const uint256 &hashAncestor = ancestorIt->GetTx().GetHash();
            if (setConflicts.count(hashAncestor))
            {
                return state.DoS(10, false,
                                 REJECT_INVALID, "bad-txns-spends-conflicting-tx", false,
                                 strprintf("%s spends conflicting transaction %s",
                                           hash.ToString(),
                                           hashAncestor.ToString()));
            }
        }

        // Check if it's economically rational to mine this transaction rather
        // than the ones it replaces.
        CAmount nConflictingFees = 0;
        size_t nConflictingSize = 0;
        uint64_t nConflictingCount = 0;
        CTxMemPool::setEntries allConflicting;

        // If we don't hold the lock allConflicting might be incomplete; the
        // subsequent RemoveStaged() and addUnchecked() calls don't guarantee
        // mempool consistency for us.
        const bool fReplacementTransaction = setConflicts.size();
        if (fReplacementTransaction)
        {
            CFeeRate newFeeRate(nModifiedFees, nSize);
            std::set<uint256> setConflictsParents;
            const int maxDescendantsToVisit = 100;
            CTxMemPool::setEntries setIterConflicting;
            for (const uint256 &hashConflicting : setConflicts)
            {
                CTxMemPool::txiter mi = pool.mapTx.find(hashConflicting);
                if (mi == pool.mapTx.end())
                    continue;

                // Save these to avoid repeated lookups
                setIterConflicting.insert(mi);

                // Don't allow the replacement to reduce the feerate of the
                // mempool.
                //
                // We usually don't want to accept replacements with lower
                // feerates than what they replaced as that would lower the
                // feerate of the next block. Requiring that the feerate always
                // be increased is also an easy-to-reason about way to prevent
                // DoS attacks via replacements.
                //
                // The mining code doesn't (currently) take children into
                // account (CPFP) so we only consider the feerates of
                // transactions being directly replaced, not their indirect
                // descendants. While that does mean high feerate children are
                // ignored when deciding whether or not to replace, we do
                // require the replacement to pay more overall fees too,
                // mitigating most cases.
                CFeeRate oldFeeRate(mi->GetModifiedFee(), mi->GetTxSize());
                if (newFeeRate <= oldFeeRate)
                {
                    MaybeRejectDbg(
                            REJECT_INSUFFICIENTFEE, "insufficient fee", false,
                            strprintf("rejecting replacement %s; new feerate %s <= old feerate %s",
                                  hash.ToString(),
                                  newFeeRate.ToString(),
                                  oldFeeRate.ToString()));
                }

                for (const CTxIn &txin : mi->GetTx().vin)
                {
                    setConflictsParents.insert(txin.prevout.hash);
                }

                nConflictingCount += mi->GetCountWithDescendants();
            }
            // This potentially overestimates the number of actual descendants
            // but we just want to be conservative to avoid doing too much
            // work.
            if (nConflictingCount <= maxDescendantsToVisit || ignore_rejects.count("too-many-replacements")) {
                // If not too many to replace, then calculate the set of
                // transactions that would have to be evicted
                for (CTxMemPool::txiter it : setIterConflicting) {
                    pool.CalculateDescendants(it, allConflicting);
                }
                for (CTxMemPool::txiter it : allConflicting) {
                    nConflictingFees += it->GetModifiedFee();
                    nConflictingSize += it->GetTxSize();
                }
            } else {
                return state.DoS(0, false,
                        REJECT_NONSTANDARD, "too many potential replacements", false,
                        strprintf("rejecting replacement %s; too many potential replacements (%d > %d)\n",
                            hash.ToString(),
                            nConflictingCount,
                            maxDescendantsToVisit));
            }

            if (!ignore_rejects.count("replacement-adds-unconfirmed")) {

            for (unsigned int j = 0; j < tx.vin.size(); j++)
            {
                // We don't want to accept replacements that require low
                // feerate junk to be mined first. Ideally we'd keep track of
                // the ancestor feerates and make the decision based on that,
                // but for now requiring all new inputs to be confirmed works.
                if (!setConflictsParents.count(tx.vin[j].prevout.hash))
                {
                    // Rather than check the UTXO set - potentially expensive -
                    // it's cheaper to just check if the new input refers to a
                    // tx that's in the mempool.
                    if (pool.mapTx.find(tx.vin[j].prevout.hash) != pool.mapTx.end())
                        return state.DoS(0, false,
                                         REJECT_NONSTANDARD, "replacement-adds-unconfirmed", false,
                                         strprintf("replacement %s adds unconfirmed input, idx %d",
                                                  hash.ToString(), j));
                }
            }

            }  // ignore_rejects

            // The replacement must pay greater fees than the transactions it
            // replaces - if we did the bandwidth used by those conflicting
            // transactions would not be paid for.
            if (nModifiedFees < nConflictingFees)
            {
                MaybeRejectDbg(
                                 REJECT_INSUFFICIENTFEE, "insufficient fee", false,
                                 strprintf("rejecting replacement %s, less fees than conflicting txs; %s < %s",
                                          hash.ToString(), FormatMoney(nModifiedFees), FormatMoney(nConflictingFees)));
            }

            // Finally in addition to paying more fees than the conflicts the
            // new transaction must pay for its own bandwidth.
            CAmount nDeltaFees = nModifiedFees - nConflictingFees;
            if (nDeltaFees < ::incrementalRelayFee.GetFee(nSize))
            {
                MaybeRejectDbg(
                        REJECT_INSUFFICIENTFEE, "insufficient fee", false,
                        strprintf("rejecting replacement %s, not enough additional fees to relay; %s < %s",
                              hash.ToString(),
                              FormatMoney(nDeltaFees),
                              FormatMoney(::incrementalRelayFee.GetFee(nSize))));
            }
        }

        unsigned int scriptVerifyFlags = STANDARD_SCRIPT_VERIFY_FLAGS;
        if (!chainparams.RequireStandardDefault()) {
            scriptVerifyFlags = gArgs.GetArg("-promiscuousmempoolflags", scriptVerifyFlags);
        }

        // Check against previous transactions
        // This is done last to help prevent CPU exhaustion denial-of-service attacks.
        PrecomputedTransactionData txdata(tx);
        if (!CheckInputs(tx, state, view, true, scriptVerifyFlags, true, false, txdata)) {
            // SCRIPT_VERIFY_CLEANSTACK requires SCRIPT_VERIFY_WITNESS, so we
            // need to turn both off, and compare against just turning off CLEANSTACK
            // to see if the failure is specifically due to witness validation.
            CValidationState stateDummy; // Want reported failures to be from first CheckInputs
            if (!tx.HasWitness() && CheckInputs(tx, stateDummy, view, true, scriptVerifyFlags & ~(SCRIPT_VERIFY_WITNESS | SCRIPT_VERIFY_CLEANSTACK), true, false, txdata) &&
                !CheckInputs(tx, stateDummy, view, true, scriptVerifyFlags & ~SCRIPT_VERIFY_CLEANSTACK, true, false, txdata)) {
                // Only the witness is missing, so the transaction itself may be fine.
                state.SetCorruptionPossible();
            }
            return false; // state filled in by CheckInputs
        }

        // Check again against the current block tip's script verification
        // flags to cache our script execution flags. This is, of course,
        // useless if the next block has different script flags from the
        // previous one, but because the cache tracks script flags for us it
        // will auto-invalidate and we'll just have a few blocks of extra
        // misses on soft-fork activation.
        //
        // This is also useful in case of bugs in the standard flags that cause
        // transactions to pass as valid when they're actually invalid. For
        // instance the STRICTENC flag was incorrectly allowing certain
        // CHECKSIG NOT scripts to pass, even though they were invalid.
        //
        // There is a similar check in CreateNewBlock() to prevent creating
        // invalid blocks (using TestBlockValidity), however allowing such
        // transactions into the mempool can be exploited as a DoS attack.
        unsigned int currentBlockScriptVerifyFlags = GetBlockScriptFlags(chainActive.Tip(), Params().GetConsensus());
        if (!CheckInputsFromMempoolAndCache(tx, state, view, pool, currentBlockScriptVerifyFlags, true, txdata))
        {
            // If we're using promiscuousmempoolflags, we may hit this normally
            // Check if current block has some flags that scriptVerifyFlags
            // does not before printing an ominous warning
            if (!(~scriptVerifyFlags & currentBlockScriptVerifyFlags)) {
                return error("%s: BUG! PLEASE REPORT THIS! ConnectInputs failed against latest-block but not STANDARD flags %s, %s",
                    __func__, hash.ToString(), FormatStateMessage(state));
            } else {
                if (!CheckInputs(tx, state, view, true, MANDATORY_SCRIPT_VERIFY_FLAGS, true, false, txdata)) {
                    return error("%s: ConnectInputs failed against MANDATORY but not STANDARD flags due to promiscuous mempool %s, %s",
                        __func__, hash.ToString(), FormatStateMessage(state));
                } else {
                    LogPrintf("Warning: -promiscuousmempool flags set to not include currently enforced soft forks, this may break mining or otherwise cause instability!\n");
                }
            }
        }

        // Remove conflicting transactions from the mempool
        for (const CTxMemPool::txiter it : allConflicting)
        {
            LogPrint(BCLog::MEMPOOL, "replacing tx %s with %s for %s BTC additional fees, %d delta bytes\n",
                    it->GetTx().GetHash().ToString(),
                    hash.ToString(),
                    FormatMoney(nModifiedFees - nConflictingFees),
                    (int)nSize - (int)nConflictingSize);
            if (plTxnReplaced)
                plTxnReplaced->push_back(it->GetSharedTx());
        }
        pool.RemoveStaged(allConflicting, false, MemPoolRemovalReason::REPLACED);

        // This transaction should only count for fee estimation if:
        // - it isn't a BIP 125 replacement transaction (may not be widely supported)
        // - it's not being readded during a reorg which bypasses typical mempool fee limits
        // - the node is not behind
        // - the transaction is not dependent on any other transactions in the mempool
        bool validForFeeEstimation = !fReplacementTransaction && ignore_rejects.empty() && IsCurrentForFeeEstimation() && pool.HasNoInputsOf(tx);

        // Store transaction in memory
        pool.addUnchecked(hash, entry, setAncestors, validForFeeEstimation);

        // trim mempool and check if tx was trimmed
        if (!ignore_rejects.count(rejectmsg_mempoolfull)) {
            LimitMempoolSize(pool, gArgs.GetArg("-maxmempool", DEFAULT_MAX_MEMPOOL_SIZE) * 1000000, gArgs.GetArg("-mempoolexpiry", DEFAULT_MEMPOOL_EXPIRY) * 60 * 60);
            if (!pool.exists(hash))
                return state.DoS(0, false, REJECT_INSUFFICIENTFEE, rejectmsg_mempoolfull);
        }
    }

    GetMainSignals().TransactionAddedToMempool(ptx);

    // update mempool stats cache
    CStats::DefaultStats()->addMempoolSample(pool.size(), pool.DynamicMemoryUsage(), poolMinFeeRate.GetFeePerK());

    return true;
}

/** (try to) add transaction to memory pool with a specified acceptance time **/
static bool AcceptToMemoryPoolWithTime(const CChainParams& chainparams, CTxMemPool& pool, CValidationState &state, const CTransactionRef &tx,
                        bool* pfMissingInputs, int64_t nAcceptTime, std::list<CTransactionRef>* plTxnReplaced,
                        const ignore_rejects_type& ignore_rejects, const CAmount nAbsurdFee)
{
    std::vector<COutPoint> coins_to_uncache;
    bool res = AcceptToMemoryPoolWorker(chainparams, pool, state, tx, pfMissingInputs, nAcceptTime, plTxnReplaced, ignore_rejects, nAbsurdFee, coins_to_uncache);
    if (!res) {
        for (const COutPoint& hashTx : coins_to_uncache)
            pcoinsTip->Uncache(hashTx);
    }
    // After we've (potentially) uncached entries, ensure our coins cache is still within its size limits
    CValidationState stateDummy;
    FlushStateToDisk(chainparams, stateDummy, FLUSH_STATE_PERIODIC);
    return res;
}

bool AcceptToMemoryPool(CTxMemPool& pool, CValidationState &state, const CTransactionRef &tx,
                        bool* pfMissingInputs, std::list<CTransactionRef>* plTxnReplaced,
                        const ignore_rejects_type& ignore_rejects, const CAmount nAbsurdFee)
{
    const CChainParams& chainparams = Params();
    return AcceptToMemoryPoolWithTime(chainparams, pool, state, tx, pfMissingInputs, GetTime(), plTxnReplaced, ignore_rejects, nAbsurdFee);
}

/**
 * Return transaction in txOut, and if it was found inside a block, its hash is placed in hashBlock.
 * If blockIndex is provided, the transaction is fetched from the corresponding block.
 */
bool GetTransaction(const uint256& hash, CTransactionRef& txOut, const Consensus::Params& consensusParams, uint256& hashBlock, bool fAllowSlow, CBlockIndex* blockIndex)
{
    CBlockIndex* pindexSlow = blockIndex;

    LOCK(cs_main);

    if (!blockIndex) {
        CTransactionRef ptx = mempool.get(hash);
        if (ptx) {
            txOut = ptx;
            return true;
        }

        if (fTxIndex) {
            CDiskTxPos postx;
            if (pblocktree->ReadTxIndex(hash, postx)) {
                CAutoFile file(OpenBlockFile(postx, true), SER_DISK, CLIENT_VERSION);
                if (file.IsNull())
                    return error("%s: OpenBlockFile failed", __func__);
                CBlockHeader header;
                try {
                    file >> header;
                    fseek(file.Get(), postx.nTxOffset, SEEK_CUR);
                    file >> txOut;
                } catch (const std::exception& e) {
                    return error("%s: Deserialize or I/O error - %s", __func__, e.what());
                }
                hashBlock = header.GetHash();
                if (txOut->GetHash() != hash)
                    return error("%s: txid mismatch", __func__);
                return true;
            }

            // transaction not found in index, nothing more can be done
            return false;
        }

        if (fAllowSlow) { // use coin database to locate block that contains transaction, and scan it
            const Coin& coin = AccessByTxid(*pcoinsTip, hash);
            if (!coin.IsSpent()) pindexSlow = chainActive[coin.nHeight];
        }
    }

    if (pindexSlow) {
        CBlock block;
        if (ReadBlockFromDisk(block, pindexSlow, consensusParams)) {
            for (const auto& tx : block.vtx) {
                if (tx->GetHash() == hash) {
                    txOut = tx;
                    hashBlock = pindexSlow->GetBlockHash();
                    return true;
                }
            }
        }
    }

    return false;
}






//////////////////////////////////////////////////////////////////////////////
//
// CBlock and CBlockIndex
//

static bool WriteBlockToDisk(const CBlock& block, CDiskBlockPos& pos, const CMessageHeader::MessageStartChars& messageStart)
{
    // Open history file to append
    CAutoFile fileout(OpenBlockFile(pos), SER_DISK, CLIENT_VERSION);
    if (fileout.IsNull())
        return error("WriteBlockToDisk: OpenBlockFile failed");

    // Write index header
    unsigned int nSize = GetSerializeSize(fileout, block);
    fileout << FLATDATA(messageStart) << nSize;

    // Write block
    long fileOutPos = ftell(fileout.Get());
    if (fileOutPos < 0)
        return error("WriteBlockToDisk: ftell failed");
    pos.nPos = (unsigned int)fileOutPos;
    fileout << block;

    return true;
}

bool ReadBlockFromDisk(CBlock& block, const CDiskBlockPos& pos, const Consensus::Params& consensusParams, const bool lowprio)
{
    block.SetNull();

    {
    IOPRIO_IDLER(lowprio);

    // Open history file to read
    CAutoFile filein(OpenBlockFile(pos, true), SER_DISK, CLIENT_VERSION);
    if (filein.IsNull())
        return error("ReadBlockFromDisk: OpenBlockFile failed for %s", pos.ToString());

    ioprio_set_file_idle(filein.Get());

    // Read block
    try {
        filein >> block;
    }
    catch (const std::exception& e) {
        return error("%s: Deserialize or I/O error - %s at %s", __func__, e.what(), pos.ToString());
    }

    }  // end IOPRIO_IDLER scope

    // Check the header
    if (!CheckProofOfWork(block.GetHash(), block.nBits, consensusParams))
        return error("ReadBlockFromDisk: Errors in block header at %s", pos.ToString());

    return true;
}

bool ReadBlockFromDisk(CBlock& block, const CBlockIndex* pindex, const Consensus::Params& consensusParams, const bool lowprio)
{
    CDiskBlockPos blockPos;
    {
        LOCK(cs_main);
        blockPos = pindex->GetBlockPos();
    }

    if (!ReadBlockFromDisk(block, blockPos, consensusParams, lowprio))
        return false;
    if (block.GetHash() != pindex->GetBlockHash())
        return error("ReadBlockFromDisk(CBlock&, CBlockIndex*): GetHash() doesn't match index for %s at %s",
                pindex->ToString(), pindex->GetBlockPos().ToString());
    return true;
}

CAmount GetBlockSubsidy(int nHeight, const Consensus::Params& consensusParams)
{
    int halvings = nHeight / consensusParams.nSubsidyHalvingInterval;
    // Force block reward to zero when right shift is undefined.
    if (halvings >= 64)
        return 0;

    CAmount nSubsidy = 50 * COIN;
    // Subsidy is cut in half every 210,000 blocks which will occur approximately every 4 years.
    nSubsidy >>= halvings;
    return nSubsidy;
}

bool IsInitialBlockDownload()
{
    // Once this function has returned false, it must remain false.
    static std::atomic<bool> latchToFalse{false};
    // Optimization: pre-test latch before taking the lock.
    if (latchToFalse.load(std::memory_order_relaxed))
        return false;

    LOCK(cs_main);
    if (latchToFalse.load(std::memory_order_relaxed))
        return false;
    if (fImporting || fReindex)
        return true;
    if (chainActive.Tip() == nullptr)
        return true;
    if (chainActive.Tip()->nChainWork < nMinimumChainWork)
        return true;
    if (chainActive.Tip()->GetBlockTime() < (GetTime() - nMaxTipAge))
        return true;
    LogPrintf("Leaving InitialBlockDownload (latching to false)\n");
    latchToFalse.store(true, std::memory_order_relaxed);
    return false;
}

CBlockIndex *pindexBestForkTip = nullptr, *pindexBestForkBase = nullptr;

static void AlertNotify(const std::string& strMessage)
{
    uiInterface.NotifyAlertChanged();
    std::string strCmd = gArgs.GetArg("-alertnotify", "");
    if (strCmd.empty()) return;

    // Alert text should be plain ascii coming from a trusted source, but to
    // be safe we first strip anything not in safeChars, then add single quotes around
    // the whole string before passing it to the shell:
    std::string singleQuote("'");
    std::string safeStatus = SanitizeString(strMessage);
    safeStatus = singleQuote+safeStatus+singleQuote;
    boost::replace_all(strCmd, "%s", safeStatus);

    boost::thread t(runCommand, strCmd); // thread runs free
}

static void CheckForkWarningConditions()
{
    AssertLockHeld(cs_main);
    // Before we get past initial download, we cannot reliably alert about forks
    // (we assume we don't get stuck on a fork before finishing our initial sync)
    if (IsInitialBlockDownload())
        return;

    // If our best fork is no longer within 72 blocks (+/- 12 hours if no one mines it)
    // of our head, drop it
    if (pindexBestForkTip && chainActive.Height() - pindexBestForkTip->nHeight >= 72)
        pindexBestForkTip = nullptr;

    if (pindexBestForkTip || (pindexBestInvalid && pindexBestInvalid->nChainWork > chainActive.Tip()->nChainWork + (GetBlockProof(*chainActive.Tip()) * 6)))
    {
        if (!GetfLargeWorkForkFound() && pindexBestForkBase)
        {
            std::string warning = std::string("'Warning: Large-work fork detected, forking after block ") +
                pindexBestForkBase->phashBlock->ToString() + std::string("'");
            AlertNotify(warning);
        }
        if (pindexBestForkTip && pindexBestForkBase)
        {
            LogPrintf("%s: Warning: Large valid fork found\n  forking the chain at height %d (%s)\n  lasting to height %d (%s).\nChain state database corruption likely.\n", __func__,
                   pindexBestForkBase->nHeight, pindexBestForkBase->phashBlock->ToString(),
                   pindexBestForkTip->nHeight, pindexBestForkTip->phashBlock->ToString());
            SetfLargeWorkForkFound(true);
        }
        else
        {
            LogPrintf("%s: Warning: Found invalid chain at least ~6 blocks longer than our best chain.\nChain state database corruption likely.\n", __func__);
            SetfLargeWorkInvalidChainFound(true);
        }
    }
    else
    {
        SetfLargeWorkForkFound(false);
        SetfLargeWorkInvalidChainFound(false);
    }
}

static void CheckForkWarningConditionsOnNewFork(CBlockIndex* pindexNewForkTip)
{
    AssertLockHeld(cs_main);
    // If we are on a fork that is sufficiently large, set a warning flag
    CBlockIndex* pfork = pindexNewForkTip;
    CBlockIndex* plonger = chainActive.Tip();
    while (pfork && pfork != plonger)
    {
        while (plonger && plonger->nHeight > pfork->nHeight)
            plonger = plonger->pprev;
        if (pfork == plonger)
            break;
        pfork = pfork->pprev;
    }

    // We define a condition where we should warn the user about as a fork of at least 7 blocks
    // with a tip within 72 blocks (+/- 12 hours if no one mines it) of ours
    // We use 7 blocks rather arbitrarily as it represents just under 10% of sustained network
    // hash rate operating on the fork.
    // or a chain that is entirely longer than ours and invalid (note that this should be detected by both)
    // We define it this way because it allows us to only store the highest fork tip (+ base) which meets
    // the 7-block condition and from this always have the most-likely-to-cause-warning fork
    if (pfork && (!pindexBestForkTip || pindexNewForkTip->nHeight > pindexBestForkTip->nHeight) &&
            pindexNewForkTip->nChainWork - pfork->nChainWork > (GetBlockProof(*pfork) * 7) &&
            chainActive.Height() - pindexNewForkTip->nHeight < 72)
    {
        pindexBestForkTip = pindexNewForkTip;
        pindexBestForkBase = pfork;
    }

    CheckForkWarningConditions();
}

void static InvalidChainFound(CBlockIndex* pindexNew)
{
    if (!pindexBestInvalid || pindexNew->nChainWork > pindexBestInvalid->nChainWork)
        pindexBestInvalid = pindexNew;

    LogPrintf("%s: invalid block=%s  height=%d  log2_work=%.8g  date=%s\n", __func__,
      pindexNew->GetBlockHash().ToString(), pindexNew->nHeight,
      log(pindexNew->nChainWork.getdouble())/log(2.0), DateTimeStrFormat("%Y-%m-%d %H:%M:%S",
      pindexNew->GetBlockTime()));
    CBlockIndex *tip = chainActive.Tip();
    assert (tip);
    LogPrintf("%s:  current best=%s  height=%d  log2_work=%.8g  date=%s\n", __func__,
      tip->GetBlockHash().ToString(), chainActive.Height(), log(tip->nChainWork.getdouble())/log(2.0),
      DateTimeStrFormat("%Y-%m-%d %H:%M:%S", tip->GetBlockTime()));
    CheckForkWarningConditions();
}

void CChainState::InvalidBlockFound(CBlockIndex *pindex, const CValidationState &state) {
    if (!state.CorruptionPossible()) {
        pindex->nStatus |= BLOCK_FAILED_VALID;
        g_failed_blocks.insert(pindex);
        setDirtyBlockIndex.insert(pindex);
        setBlockIndexCandidates.erase(pindex);
        InvalidChainFound(pindex);
    }
}

void UpdateCoins(const CTransaction& tx, CCoinsViewCache& inputs, CTxUndo &txundo, int nHeight)
{
    // mark inputs spent
    if (!tx.IsCoinBase()) {
        txundo.vprevout.reserve(tx.vin.size());
        for (const CTxIn &txin : tx.vin) {
            txundo.vprevout.emplace_back();
            bool is_spent = inputs.SpendCoin(txin.prevout, &txundo.vprevout.back());
            assert(is_spent);
        }
    }
    // add outputs
    AddCoins(inputs, tx, nHeight);
}

void UpdateCoins(const CTransaction& tx, CCoinsViewCache& inputs, int nHeight)
{
    CTxUndo txundo;
    UpdateCoins(tx, inputs, txundo, nHeight);
}

bool CScriptCheck::operator()() {
    const CScript &scriptSig = ptxTo->vin[nIn].scriptSig;
    const CScriptWitness *witness = &ptxTo->vin[nIn].scriptWitness;
    return VerifyScript(scriptSig, m_tx_out.scriptPubKey, witness, nFlags, CachingTransactionSignatureChecker(ptxTo, nIn, m_tx_out.nValue, cacheStore, *txdata), &error);
}

int GetSpendHeight(const CCoinsViewCache& inputs)
{
    LOCK(cs_main);
    CBlockIndex* pindexPrev = mapBlockIndex.find(inputs.GetBestBlock())->second;
    return pindexPrev->nHeight + 1;
}


static CuckooCache::cache<uint256, SignatureCacheHasher> scriptExecutionCache;
static uint256 scriptExecutionCacheNonce(GetRandHash());

void InitScriptExecutionCache() {
    // nMaxCacheSize is unsigned. If -maxsigcachesize is set to zero,
    // setup_bytes creates the minimum possible cache (2 elements).
    size_t nMaxCacheSize = std::min(std::max((int64_t)0, gArgs.GetArg("-maxsigcachesize", DEFAULT_MAX_SIG_CACHE_SIZE) / 2), MAX_MAX_SIG_CACHE_SIZE) * ((size_t) 1 << 20);
    size_t nElems = scriptExecutionCache.setup_bytes(nMaxCacheSize);
    LogPrintf("Using %zu MiB out of %zu/2 requested for script execution cache, able to store %zu elements\n",
            (nElems*sizeof(uint256)) >>20, (nMaxCacheSize*2)>>20, nElems);
}

/**
 * Check whether all inputs of this transaction are valid (no double spends, scripts & sigs, amounts)
 * This does not modify the UTXO set.
 *
 * If pvChecks is not nullptr, script checks are pushed onto it instead of being performed inline. Any
 * script checks which are not necessary (eg due to script execution cache hits) are, obviously,
 * not pushed onto pvChecks/run.
 *
 * Setting cacheSigStore/cacheFullScriptStore to false will remove elements from the corresponding cache
 * which are matched. This is useful for checking blocks where we will likely never need the cache
 * entry again.
 *
 * Non-static (and re-declared) in src/test/txvalidationcache_tests.cpp
 */
bool CheckInputs(const CTransaction& tx, CValidationState &state, const CCoinsViewCache &inputs, bool fScriptChecks, unsigned int flags, bool cacheSigStore, bool cacheFullScriptStore, PrecomputedTransactionData& txdata, std::vector<CScriptCheck> *pvChecks)
{
    if (!tx.IsCoinBase())
    {
        if (pvChecks)
            pvChecks->reserve(tx.vin.size());

        // The first loop above does all the inexpensive checks.
        // Only if ALL inputs pass do we perform expensive ECDSA signature checks.
        // Helps prevent CPU exhaustion attacks.

        // Skip script verification when connecting blocks under the
        // assumevalid block. Assuming the assumevalid block is valid this
        // is safe because block merkle hashes are still computed and checked,
        // Of course, if an assumed valid block is invalid due to false scriptSigs
        // this optimization would allow an invalid chain to be accepted.
        if (fScriptChecks) {
            // First check if script executions have been cached with the same
            // flags. Note that this assumes that the inputs provided are
            // correct (ie that the transaction hash which is in tx's prevouts
            // properly commits to the scriptPubKey in the inputs view of that
            // transaction).
            uint256 hashCacheEntry;
            // We only use the first 19 bytes of nonce to avoid a second SHA
            // round - giving us 19 + 32 + 4 = 55 bytes (+ 8 + 1 = 64)
            static_assert(55 - sizeof(flags) - 32 >= 128/8, "Want at least 128 bits of nonce for script execution cache");
            CSHA256().Write(scriptExecutionCacheNonce.begin(), 55 - sizeof(flags) - 32).Write(tx.GetWitnessHash().begin(), 32).Write((unsigned char*)&flags, sizeof(flags)).Finalize(hashCacheEntry.begin());
            AssertLockHeld(cs_main); //TODO: Remove this requirement by making CuckooCache not require external locks
            if (scriptExecutionCache.contains(hashCacheEntry, !cacheFullScriptStore)) {
                return true;
            }

            for (unsigned int i = 0; i < tx.vin.size(); i++) {
                const COutPoint &prevout = tx.vin[i].prevout;
                const Coin& coin = inputs.AccessCoin(prevout);
                assert(!coin.IsSpent());

                // We very carefully only pass in things to CScriptCheck which
                // are clearly committed to by tx' witness hash. This provides
                // a sanity check that our caching is not introducing consensus
                // failures through additional data in, eg, the coins being
                // spent being checked as a part of CScriptCheck.

                // Verify signature
                CScriptCheck check(coin.out, tx, i, flags, cacheSigStore, &txdata);
                if (pvChecks) {
                    pvChecks->push_back(CScriptCheck());
                    check.swap(pvChecks->back());
                } else if (!check()) {
                    if (flags & STANDARD_NOT_MANDATORY_VERIFY_FLAGS) {
                        // Check whether the failure was caused by a
                        // non-mandatory script verification check, such as
                        // non-standard DER encodings or non-null dummy
                        // arguments; if so, don't trigger DoS protection to
                        // avoid splitting the network between upgraded and
                        // non-upgraded nodes.
                        CScriptCheck check2(coin.out, tx, i,
                                flags & ~STANDARD_NOT_MANDATORY_VERIFY_FLAGS, cacheSigStore, &txdata);
                        if (check2())
                            return state.Invalid(false, REJECT_NONSTANDARD, strprintf("non-mandatory-script-verify-flag (%s)", ScriptErrorString(check.GetScriptError())));
                    }
                    // Failures of other flags indicate a transaction that is
                    // invalid in new blocks, e.g. an invalid P2SH. We DoS ban
                    // such nodes as they are not following the protocol. That
                    // said during an upgrade careful thought should be taken
                    // as to the correct behavior - we may want to continue
                    // peering with non-upgraded nodes even after soft-fork
                    // super-majority signaling has occurred.
                    return state.DoS(100,false, REJECT_INVALID, strprintf("mandatory-script-verify-flag-failed (%s)", ScriptErrorString(check.GetScriptError())));
                }
            }

            if (cacheFullScriptStore && !pvChecks) {
                // We executed all of the provided scripts, and were told to
                // cache the result. Do so now.
                scriptExecutionCache.insert(hashCacheEntry);
            }
        }
    }

    return true;
}

namespace {

bool UndoWriteToDisk(const CBlockUndo& blockundo, CDiskBlockPos& pos, const uint256& hashBlock, const CMessageHeader::MessageStartChars& messageStart)
{
    // Open history file to append
    CAutoFile fileout(OpenUndoFile(pos), SER_DISK, CLIENT_VERSION);
    if (fileout.IsNull())
        return error("%s: OpenUndoFile failed", __func__);

    // Write index header
    unsigned int nSize = GetSerializeSize(fileout, blockundo);
    fileout << FLATDATA(messageStart) << nSize;

    // Write undo data
    long fileOutPos = ftell(fileout.Get());
    if (fileOutPos < 0)
        return error("%s: ftell failed", __func__);
    pos.nPos = (unsigned int)fileOutPos;
    fileout << blockundo;

    // calculate & write checksum
    CHashWriter hasher(SER_GETHASH, PROTOCOL_VERSION);
    hasher << hashBlock;
    hasher << blockundo;
    fileout << hasher.GetHash();

    return true;
}

static bool UndoReadFromDisk(CBlockUndo& blockundo, const CBlockIndex *pindex)
{
    CDiskBlockPos pos = pindex->GetUndoPos();
    if (pos.IsNull()) {
        return error("%s: no undo data available", __func__);
    }

    // Open history file to read
    CAutoFile filein(OpenUndoFile(pos, true), SER_DISK, CLIENT_VERSION);
    if (filein.IsNull())
        return error("%s: OpenUndoFile failed", __func__);

    // Read block
    uint256 hashChecksum;
    CHashVerifier<CAutoFile> verifier(&filein); // We need a CHashVerifier as reserializing may lose data
    try {
        verifier << pindex->pprev->GetBlockHash();
        verifier >> blockundo;
        filein >> hashChecksum;
    }
    catch (const std::exception& e) {
        return error("%s: Deserialize or I/O error - %s", __func__, e.what());
    }

    // Verify checksum
    if (hashChecksum != verifier.GetHash())
        return error("%s: Checksum mismatch", __func__);

    return true;
}

/** Abort with a message */
bool AbortNode(const std::string& strMessage, const std::string& userMessage="")
{
    SetMiscWarning(strMessage);
    LogPrintf("*** %s\n", strMessage);
    uiInterface.ThreadSafeMessageBox(
        userMessage.empty() ? _("Error: A fatal internal error occurred, see debug.log for details") : userMessage,
        "", CClientUIInterface::MSG_ERROR);
    StartShutdown();
    return false;
}

bool AbortNode(CValidationState& state, const std::string& strMessage, const std::string& userMessage="")
{
    AbortNode(strMessage, userMessage);
    return state.Error(strMessage);
}

} // namespace

/**
 * Restore the UTXO in a Coin at a given COutPoint
 * @param undo The Coin to be restored.
 * @param view The coins view to which to apply the changes.
 * @param out The out point that corresponds to the tx input.
 * @return A DisconnectResult as an int
 */
int ApplyTxInUndo(Coin&& undo, CCoinsViewCache& view, const COutPoint& out)
{
    bool fClean = true;

    if (view.HaveCoin(out)) fClean = false; // overwriting transaction output

    if (undo.nHeight == 0) {
        // Missing undo metadata (height and coinbase). Older versions included this
        // information only in undo records for the last spend of a transactions'
        // outputs. This implies that it must be present for some other output of the same tx.
        const Coin& alternate = AccessByTxid(view, out.hash);
        if (!alternate.IsSpent()) {
            undo.nHeight = alternate.nHeight;
            undo.fCoinBase = alternate.fCoinBase;
        } else {
            return DISCONNECT_FAILED; // adding output for transaction without known metadata
        }
    }
    // The potential_overwrite parameter to AddCoin is only allowed to be false if we know for
    // sure that the coin did not already exist in the cache. As we have queried for that above
    // using HaveCoin, we don't need to guess. When fClean is false, a coin already existed and
    // it is an overwrite.
    view.AddCoin(out, std::move(undo), !fClean);

    return fClean ? DISCONNECT_OK : DISCONNECT_UNCLEAN;
}

/** Undo the effects of this block (with given index) on the UTXO set represented by coins.
 *  When FAILED is returned, view is left in an indeterminate state. */
DisconnectResult CChainState::DisconnectBlock(const CBlock& block, const CBlockIndex* pindex, CCoinsViewCache& view)
{
    bool fClean = true;

    CBlockUndo blockUndo;
    if (!UndoReadFromDisk(blockUndo, pindex)) {
        error("DisconnectBlock(): failure reading undo data");
        return DISCONNECT_FAILED;
    }

    if (blockUndo.vtxundo.size() + 1 != block.vtx.size()) {
        error("DisconnectBlock(): block and undo data inconsistent");
        return DISCONNECT_FAILED;
    }

    // undo transactions in reverse order
    for (int i = block.vtx.size() - 1; i >= 0; i--) {
        const CTransaction &tx = *(block.vtx[i]);
        uint256 hash = tx.GetHash();
        bool is_coinbase = tx.IsCoinBase();

        // Check that all outputs are available and match the outputs in the block itself
        // exactly.
        for (size_t o = 0; o < tx.vout.size(); o++) {
            if (!tx.vout[o].scriptPubKey.IsUnspendable()) {
                COutPoint out(hash, o);
                Coin coin;
                bool is_spent = view.SpendCoin(out, &coin);
                if (!is_spent || tx.vout[o] != coin.out || pindex->nHeight != coin.nHeight || is_coinbase != coin.fCoinBase) {
                    fClean = false; // transaction output mismatch
                }
            }
        }

        // restore inputs
        if (i > 0) { // not coinbases
            CTxUndo &txundo = blockUndo.vtxundo[i-1];
            if (txundo.vprevout.size() != tx.vin.size()) {
                error("DisconnectBlock(): transaction and undo data inconsistent");
                return DISCONNECT_FAILED;
            }
            for (unsigned int j = tx.vin.size(); j-- > 0;) {
                const COutPoint &out = tx.vin[j].prevout;
                int res = ApplyTxInUndo(std::move(txundo.vprevout[j]), view, out);
                if (res == DISCONNECT_FAILED) return DISCONNECT_FAILED;
                fClean = fClean && res != DISCONNECT_UNCLEAN;
            }
            // At this point, all of txundo.vprevout should have been moved out.
        }
    }

    // move best block pointer to prevout block
    view.SetBestBlock(pindex->pprev->GetBlockHash());

    return fClean ? DISCONNECT_OK : DISCONNECT_UNCLEAN;
}

void static FlushBlockFile(bool fFinalize = false)
{
    LOCK(cs_LastBlockFile);

    CDiskBlockPos posOld(nLastBlockFile, 0);

    FILE *fileOld = OpenBlockFile(posOld);
    if (fileOld) {
        if (fFinalize)
            TruncateFile(fileOld, vinfoBlockFile[nLastBlockFile].nSize);
        FileCommit(fileOld);
        fclose(fileOld);
    }

    fileOld = OpenUndoFile(posOld);
    if (fileOld) {
        if (fFinalize)
            TruncateFile(fileOld, vinfoBlockFile[nLastBlockFile].nUndoSize);
        FileCommit(fileOld);
        fclose(fileOld);
    }
}

static bool FindUndoPos(CValidationState &state, int nFile, CDiskBlockPos &pos, unsigned int nAddSize);

static bool WriteUndoDataForBlock(const CBlockUndo& blockundo, CValidationState& state, CBlockIndex* pindex, const CChainParams& chainparams)
{
    // Write undo information to disk
    if (pindex->GetUndoPos().IsNull()) {
        CDiskBlockPos _pos;
        if (!FindUndoPos(state, pindex->nFile, _pos, ::GetSerializeSize(blockundo, SER_DISK, CLIENT_VERSION) + 40))
            return error("ConnectBlock(): FindUndoPos failed");
        if (!UndoWriteToDisk(blockundo, _pos, pindex->pprev->GetBlockHash(), chainparams.MessageStart()))
            return AbortNode(state, "Failed to write undo data");

        // update nUndoPos in block index
        pindex->nUndoPos = _pos.nPos;
        pindex->nStatus |= BLOCK_HAVE_UNDO;
        setDirtyBlockIndex.insert(pindex);
    }

    return true;
}

static bool WriteTxIndexDataForBlock(const CBlock& block, CValidationState& state, CBlockIndex* pindex)
{
    if (!fTxIndex) return true;

    CDiskTxPos pos(pindex->GetBlockPos(), GetSizeOfCompactSize(block.vtx.size()));
    std::vector<std::pair<uint256, CDiskTxPos> > vPos;
    vPos.reserve(block.vtx.size());
    for (const CTransactionRef& tx : block.vtx)
    {
        vPos.push_back(std::make_pair(tx->GetHash(), pos));
        pos.nTxOffset += ::GetSerializeSize(*tx, SER_DISK, CLIENT_VERSION);
    }

    if (!pblocktree->WriteTxIndex(vPos)) {
        return AbortNode(state, "Failed to write transaction index");
    }

    return true;
}

static CCheckQueue<CScriptCheck> scriptcheckqueue(128);

void ThreadScriptCheck() {
    RenameThread("bitcoin-scriptch");
    scriptcheckqueue.Thread();
}

// Protected by cs_main
VersionBitsCache versionbitscache;

int32_t ComputeBlockVersion(const CBlockIndex* pindexPrev, const Consensus::Params& params)
{
    LOCK(cs_main);
    int32_t nVersion = VERSIONBITS_TOP_BITS;

    for (int i = 0; i < (int)Consensus::MAX_VERSION_BITS_DEPLOYMENTS; i++) {
        ThresholdState state = VersionBitsState(pindexPrev, params, (Consensus::DeploymentPos)i, versionbitscache);
        if (state == THRESHOLD_LOCKED_IN || state == THRESHOLD_STARTED) {
            nVersion |= VersionBitsMask(params, (Consensus::DeploymentPos)i);
        }
    }

    return nVersion;
}

/**
 * Threshold condition checker that triggers when unknown versionbits are seen on the network.
 */
class WarningBitsConditionChecker : public AbstractThresholdConditionChecker
{
private:
    int bit;

public:
    explicit WarningBitsConditionChecker(int bitIn) : bit(bitIn) {}

    int64_t BeginTime(const Consensus::Params& params) const override { return 0; }
    int64_t EndTime(const Consensus::Params& params) const override { return std::numeric_limits<int64_t>::max(); }
    int Period(const Consensus::Params& params) const override { return params.nMinerConfirmationWindow; }
    int Threshold(const Consensus::Params& params) const override { return params.nRuleChangeActivationThreshold; }

    bool Condition(const CBlockIndex* pindex, const Consensus::Params& params) const override
    {
        return ((pindex->nVersion & VERSIONBITS_TOP_MASK) == VERSIONBITS_TOP_BITS) &&
               ((pindex->nVersion >> bit) & 1) != 0 &&
               ((ComputeBlockVersion(pindex->pprev, params) >> bit) & 1) == 0;
    }
};

// Protected by cs_main
static ThresholdConditionCache warningcache[VERSIONBITS_NUM_BITS];

static unsigned int GetBlockScriptFlags(const CBlockIndex* pindex, const Consensus::Params& consensusparams) {
    AssertLockHeld(cs_main);

    unsigned int flags = SCRIPT_VERIFY_NONE;

    // Start enforcing P2SH (BIP16)
    if (pindex->nHeight >= consensusparams.BIP16Height) {
        flags |= SCRIPT_VERIFY_P2SH;
    }

    // Start enforcing the DERSIG (BIP66) rule
    if (pindex->nHeight >= consensusparams.BIP66Height) {
        flags |= SCRIPT_VERIFY_DERSIG;
    }

    // Start enforcing CHECKLOCKTIMEVERIFY (BIP65) rule
    if (pindex->nHeight >= consensusparams.BIP65Height) {
        flags |= SCRIPT_VERIFY_CHECKLOCKTIMEVERIFY;
    }

    // Start enforcing BIP68 (sequence locks) and BIP112 (CHECKSEQUENCEVERIFY) using versionbits logic.
    if (VersionBitsState(pindex->pprev, consensusparams, Consensus::DEPLOYMENT_CSV, versionbitscache) == THRESHOLD_ACTIVE) {
        flags |= SCRIPT_VERIFY_CHECKSEQUENCEVERIFY;
    }

    // Start enforcing WITNESS rules using versionbits logic.
    if (IsWitnessEnabled(pindex->pprev, consensusparams)) {
        flags |= SCRIPT_VERIFY_WITNESS;
        flags |= SCRIPT_VERIFY_NULLDUMMY;
    }

    return flags;
}



static int64_t nTimeCheck = 0;
static int64_t nTimeForks = 0;
static int64_t nTimeVerify = 0;
static int64_t nTimeConnect = 0;
static int64_t nTimeIndex = 0;
static int64_t nTimeCallbacks = 0;
static int64_t nTimeTotal = 0;
static int64_t nBlocksTotal = 0;

/** Apply the effects of this block (with given index) on the UTXO set represented by coins.
 *  Validity checks that depend on the UTXO set are also done; ConnectBlock()
 *  can fail if those validity checks fail (among other reasons). */
bool CChainState::ConnectBlock(const CBlock& block, CValidationState& state, CBlockIndex* pindex,
                  CCoinsViewCache& view, const CChainParams& chainparams, bool fJustCheck)
{
    AssertLockHeld(cs_main);
    assert(pindex);
    // pindex->phashBlock can be null if called by CreateNewBlock/TestBlockValidity
    assert((pindex->phashBlock == nullptr) ||
           (*pindex->phashBlock == block.GetHash()));
    int64_t nTimeStart = GetTimeMicros();

    // Check it again in case a previous version let a bad block in
    // NOTE: We don't currently (re-)invoke ContextualCheckBlock() or
    // ContextualCheckBlockHeader() here. This means that if we add a new
    // consensus rule that is enforced in one of those two functions, then we
    // may have let in a block that violates the rule prior to updating the
    // software, and we would NOT be enforcing the rule here. Fully solving
    // upgrade from one software version to the next after a consensus rule
    // change is potentially tricky and issue-specific (see RewindBlockIndex()
    // for one general approach that was used for BIP 141 deployment).
    // Also, currently the rule against blocks more than 2 hours in the future
    // is enforced in ContextualCheckBlockHeader(); we wouldn't want to
    // re-enforce that rule here (at least until we make it impossible for
    // GetAdjustedTime() to go backward).
    if (!CheckBlock(block, state, chainparams.GetConsensus(), !fJustCheck, !fJustCheck))
        return error("%s: Consensus::CheckBlock: %s", __func__, FormatStateMessage(state));

    // verify that the view's current state corresponds to the previous block
    uint256 hashPrevBlock = pindex->pprev == nullptr ? uint256() : pindex->pprev->GetBlockHash();
    assert(hashPrevBlock == view.GetBestBlock());

    // Special case for the genesis block, skipping connection of its transactions
    // (its coinbase is unspendable)
    if (block.GetHash() == chainparams.GetConsensus().hashGenesisBlock) {
        if (!fJustCheck)
            view.SetBestBlock(pindex->GetBlockHash());
        return true;
    }

    nBlocksTotal++;

    bool fScriptChecks = true;
    if (!hashAssumeValid.IsNull()) {
        // We've been configured with the hash of a block which has been externally verified to have a valid history.
        // A suitable default value is included with the software and updated from time to time.  Because validity
        //  relative to a piece of software is an objective fact these defaults can be easily reviewed.
        // This setting doesn't force the selection of any particular chain but makes validating some faster by
        //  effectively caching the result of part of the verification.
        BlockMap::const_iterator  it = mapBlockIndex.find(hashAssumeValid);
        if (it != mapBlockIndex.end()) {
            if (it->second->GetAncestor(pindex->nHeight) == pindex &&
                pindexBestHeader->GetAncestor(pindex->nHeight) == pindex &&
                pindexBestHeader->nChainWork >= nMinimumChainWork) {
                // This block is a member of the assumed verified chain and an ancestor of the best header.
                // The equivalent time check discourages hash power from extorting the network via DOS attack
                //  into accepting an invalid block through telling users they must manually set assumevalid.
                //  Requiring a software change or burying the invalid block, regardless of the setting, makes
                //  it hard to hide the implication of the demand.  This also avoids having release candidates
                //  that are hardly doing any signature verification at all in testing without having to
                //  artificially set the default assumed verified block further back.
                // The test against nMinimumChainWork prevents the skipping when denied access to any chain at
                //  least as good as the expected chain.
                fScriptChecks = (GetBlockProofEquivalentTime(*pindexBestHeader, *pindex, *pindexBestHeader, chainparams.GetConsensus()) <= 60 * 60 * 24 * 7 * 2);
            }
        }
    }

    int64_t nTime1 = GetTimeMicros(); nTimeCheck += nTime1 - nTimeStart;
    LogPrint(BCLog::BENCH, "    - Sanity checks: %.2fms [%.2fs (%.2fms/blk)]\n", MILLI * (nTime1 - nTimeStart), nTimeCheck * MICRO, nTimeCheck * MILLI / nBlocksTotal);

    // Do not allow blocks that contain transactions which 'overwrite' older transactions,
    // unless those are already completely spent.
    // If such overwrites are allowed, coinbases and transactions depending upon those
    // can be duplicated to remove the ability to spend the first instance -- even after
    // being sent to another address.
    // See BIP30 and http://r6.ca/blog/20120206T005236Z.html for more information.
    // This logic is not necessary for memory pool transactions, as AcceptToMemoryPool
    // already refuses previously-known transaction ids entirely.
    // This rule was originally applied to all blocks with a timestamp after March 15, 2012, 0:00 UTC.
    // Now that the whole chain is irreversibly beyond that time it is applied to all blocks except the
    // two in the chain that violate it. This prevents exploiting the issue against nodes during their
    // initial block download.
    bool fEnforceBIP30 = (!pindex->phashBlock) || // Enforce on CreateNewBlock invocations which don't have a hash.
                          !((pindex->nHeight==91842 && pindex->GetBlockHash() == uint256S("0x00000000000a4d0a398161ffc163c503763b1f4360639393e0e4c8e300e0caec")) ||
                           (pindex->nHeight==91880 && pindex->GetBlockHash() == uint256S("0x00000000000743f190a18c5577a3c2d2a1f610ae9601ac046a38084ccb7cd721")));

    // Once BIP34 activated it was not possible to create new duplicate coinbases and thus other than starting
    // with the 2 existing duplicate coinbase pairs, not possible to create overwriting txs.  But by the
    // time BIP34 activated, in each of the existing pairs the duplicate coinbase had overwritten the first
    // before the first had been spent.  Since those coinbases are sufficiently buried its no longer possible to create further
    // duplicate transactions descending from the known pairs either.
    // If we're on the known chain at height greater than where BIP34 activated, we can save the db accesses needed for the BIP30 check.
    assert(pindex->pprev);
    CBlockIndex *pindexBIP34height = pindex->pprev->GetAncestor(chainparams.GetConsensus().BIP34Height);
    //Only continue to enforce if we're below BIP34 activation height or the block hash at that height doesn't correspond.
    fEnforceBIP30 = fEnforceBIP30 && (!pindexBIP34height || !(pindexBIP34height->GetBlockHash() == chainparams.GetConsensus().BIP34Hash));

    if (fEnforceBIP30) {
        for (const auto& tx : block.vtx) {
            for (size_t o = 0; o < tx->vout.size(); o++) {
                if (view.HaveCoin(COutPoint(tx->GetHash(), o))) {
                    return state.DoS(100, error("ConnectBlock(): tried to overwrite transaction"),
                                     REJECT_INVALID, "bad-txns-BIP30");
                }
            }
        }
    }

    // Start enforcing BIP68 (sequence locks) and BIP112 (CHECKSEQUENCEVERIFY) using versionbits logic.
    int nLockTimeFlags = 0;
    if (VersionBitsState(pindex->pprev, chainparams.GetConsensus(), Consensus::DEPLOYMENT_CSV, versionbitscache) == THRESHOLD_ACTIVE) {
        nLockTimeFlags |= LOCKTIME_VERIFY_SEQUENCE;
    }

    // Get the script flags for this block
    unsigned int flags = GetBlockScriptFlags(pindex, chainparams.GetConsensus());

    int64_t nTime2 = GetTimeMicros(); nTimeForks += nTime2 - nTime1;
    LogPrint(BCLog::BENCH, "    - Fork checks: %.2fms [%.2fs (%.2fms/blk)]\n", MILLI * (nTime2 - nTime1), nTimeForks * MICRO, nTimeForks * MILLI / nBlocksTotal);

    CBlockUndo blockundo;

    CCheckQueueControl<CScriptCheck> control(fScriptChecks && nScriptCheckThreads ? &scriptcheckqueue : nullptr);

    std::vector<int> prevheights;
    CAmount nFees = 0;
    int nInputs = 0;
    int64_t nSigOpsCost = 0;
    blockundo.vtxundo.reserve(block.vtx.size() - 1);
    std::vector<PrecomputedTransactionData> txdata;
    txdata.reserve(block.vtx.size()); // Required so that pointers to individual PrecomputedTransactionData don't get invalidated
    for (unsigned int i = 0; i < block.vtx.size(); i++)
    {
        const CTransaction &tx = *(block.vtx[i]);

        nInputs += tx.vin.size();

        if (!tx.IsCoinBase())
        {
            CAmount txfee = 0;
            if (!Consensus::CheckTxInputs(tx, state, view, pindex->nHeight, txfee)) {
                return error("%s: Consensus::CheckTxInputs: %s, %s", __func__, tx.GetHash().ToString(), FormatStateMessage(state));
            }
            nFees += txfee;
            if (!MoneyRange(nFees)) {
                return state.DoS(100, error("%s: accumulated fee in the block out of range.", __func__),
                                 REJECT_INVALID, "bad-txns-accumulated-fee-outofrange");
            }

            // Check that transaction is BIP68 final
            // BIP68 lock checks (as opposed to nLockTime checks) must
            // be in ConnectBlock because they require the UTXO set
            prevheights.resize(tx.vin.size());
            for (size_t j = 0; j < tx.vin.size(); j++) {
                prevheights[j] = view.AccessCoin(tx.vin[j].prevout).nHeight;
            }

            if (!SequenceLocks(tx, nLockTimeFlags, &prevheights, *pindex)) {
                return state.DoS(100, error("%s: contains a non-BIP68-final transaction", __func__),
                                 REJECT_INVALID, "bad-txns-nonfinal");
            }
        }

        // GetTransactionSigOpCost counts 3 types of sigops:
        // * legacy (always)
        // * p2sh (when P2SH enabled in flags and excludes coinbase)
        // * witness (when witness enabled in flags and excludes coinbase)
        nSigOpsCost += GetTransactionSigOpCost(tx, view, flags);
        if (nSigOpsCost > MAX_BLOCK_SIGOPS_COST)
            return state.DoS(100, error("ConnectBlock(): too many sigops"),
                             REJECT_INVALID, "bad-blk-sigops");

        txdata.emplace_back(tx);
        if (!tx.IsCoinBase())
        {
            std::vector<CScriptCheck> vChecks;
            bool fCacheResults = fJustCheck; /* Don't cache results if we're actually connecting blocks (still consult the cache, though) */
            if (!CheckInputs(tx, state, view, fScriptChecks, flags, fCacheResults, fCacheResults, txdata[i], nScriptCheckThreads ? &vChecks : nullptr))
                return error("ConnectBlock(): CheckInputs on %s failed with %s",
                    tx.GetHash().ToString(), FormatStateMessage(state));
            control.Add(vChecks);
        }

        CTxUndo undoDummy;
        if (i > 0) {
            blockundo.vtxundo.push_back(CTxUndo());
        }
        UpdateCoins(tx, view, i == 0 ? undoDummy : blockundo.vtxundo.back(), pindex->nHeight);
    }
    int64_t nTime3 = GetTimeMicros(); nTimeConnect += nTime3 - nTime2;
    LogPrint(BCLog::BENCH, "      - Connect %u transactions: %.2fms (%.3fms/tx, %.3fms/txin) [%.2fs (%.2fms/blk)]\n", (unsigned)block.vtx.size(), MILLI * (nTime3 - nTime2), MILLI * (nTime3 - nTime2) / block.vtx.size(), nInputs <= 1 ? 0 : MILLI * (nTime3 - nTime2) / (nInputs-1), nTimeConnect * MICRO, nTimeConnect * MILLI / nBlocksTotal);

    CAmount blockReward = nFees + GetBlockSubsidy(pindex->nHeight, chainparams.GetConsensus());
    if (block.vtx[0]->GetValueOut() > blockReward)
        return state.DoS(100,
                         error("ConnectBlock(): coinbase pays too much (actual=%d vs limit=%d)",
                               block.vtx[0]->GetValueOut(), blockReward),
                               REJECT_INVALID, "bad-cb-amount");

    if (!control.Wait())
        return state.DoS(100, error("%s: CheckQueue failed", __func__), REJECT_INVALID, "block-validation-failed");
    int64_t nTime4 = GetTimeMicros(); nTimeVerify += nTime4 - nTime2;
    LogPrint(BCLog::BENCH, "    - Verify %u txins: %.2fms (%.3fms/txin) [%.2fs (%.2fms/blk)]\n", nInputs - 1, MILLI * (nTime4 - nTime2), nInputs <= 1 ? 0 : MILLI * (nTime4 - nTime2) / (nInputs-1), nTimeVerify * MICRO, nTimeVerify * MILLI / nBlocksTotal);

    if (fJustCheck)
        return true;

    if (!WriteUndoDataForBlock(blockundo, state, pindex, chainparams))
        return false;

    if (!pindex->IsValid(BLOCK_VALID_SCRIPTS)) {
        pindex->RaiseValidity(BLOCK_VALID_SCRIPTS);
        setDirtyBlockIndex.insert(pindex);
    }

    if (!WriteTxIndexDataForBlock(block, state, pindex))
        return false;

    assert(pindex->phashBlock);
    // add this block to the view's block chain
    view.SetBestBlock(pindex->GetBlockHash());

    int64_t nTime5 = GetTimeMicros(); nTimeIndex += nTime5 - nTime4;
    LogPrint(BCLog::BENCH, "    - Index writing: %.2fms [%.2fs (%.2fms/blk)]\n", MILLI * (nTime5 - nTime4), nTimeIndex * MICRO, nTimeIndex * MILLI / nBlocksTotal);

    int64_t nTime6 = GetTimeMicros(); nTimeCallbacks += nTime6 - nTime5;
    LogPrint(BCLog::BENCH, "    - Callbacks: %.2fms [%.2fs (%.2fms/blk)]\n", MILLI * (nTime6 - nTime5), nTimeCallbacks * MICRO, nTimeCallbacks * MILLI / nBlocksTotal);

    return true;
}

/**
 * Update the on-disk chain state.
 * The caches and indexes are flushed depending on the mode we're called with
 * if they're too large, if it's been a while since the last write,
 * or always and in all cases if we're in prune mode and are deleting files.
 */
bool static FlushStateToDisk(const CChainParams& chainparams, CValidationState &state, FlushStateMode mode, int nManualPruneHeight) {
    int64_t nMempoolUsage = mempool.DynamicMemoryUsage();
    LOCK(cs_main);
    static int64_t nLastWrite = 0;
    static int64_t nLastFlush = 0;
    static int64_t nLastSetChain = 0;
    std::set<int> setFilesToPrune;
    bool fFlushForPrune = false;
    bool fDoFullFlush = false;
    int64_t nNow = 0;
    try {
    {
        LOCK(cs_LastBlockFile);
        if (fPruneMode && (fCheckForPruning || nManualPruneHeight > 0) && !fReindex) {
            if (nManualPruneHeight > 0) {
                FindFilesToPruneManual(setFilesToPrune, nManualPruneHeight);
            } else {
                FindFilesToPrune(setFilesToPrune, chainparams.PruneAfterHeight());
                fCheckForPruning = false;
            }
            if (!setFilesToPrune.empty()) {
                fFlushForPrune = true;
                if (!fHavePruned) {
                    pblocktree->WriteFlag("prunedblockfiles", true);
                    fHavePruned = true;
                }
            }
        }
        nNow = GetTimeMicros();
        // Avoid writing/flushing immediately after startup.
        if (nLastWrite == 0) {
            nLastWrite = nNow;
        }
        if (nLastFlush == 0) {
            nLastFlush = nNow;
        }
        if (nLastSetChain == 0) {
            nLastSetChain = nNow;
        }
        int64_t nMempoolSizeMax = gArgs.GetArg("-maxmempool", DEFAULT_MAX_MEMPOOL_SIZE) * 1000000;
        int64_t cacheSize = pcoinsTip->DynamicMemoryUsage();
        int64_t nTotalSpace = nCoinCacheUsage + std::max<int64_t>(nMempoolSizeMax - nMempoolUsage, 0);
        // The cache is large and we're within 10% and 10 MiB of the limit, but we have time now (not in the middle of a block processing).
        bool fCacheLarge = mode == FLUSH_STATE_PERIODIC && cacheSize > std::max((9 * nTotalSpace) / 10, nTotalSpace - MAX_BLOCK_COINSDB_USAGE * 1024 * 1024);
        // The cache is over the limit, we have to write now.
        bool fCacheCritical = mode == FLUSH_STATE_IF_NEEDED && cacheSize > nTotalSpace;
        // It's been a while since we wrote the block index to disk. Do this frequently, so we don't need to redownload after a crash.
        bool fPeriodicWrite = mode == FLUSH_STATE_PERIODIC && nNow > nLastWrite + (int64_t)DATABASE_WRITE_INTERVAL * 1000000;
        // It's been very long since we flushed the cache. Do this infrequently, to optimize cache usage.
        bool fPeriodicFlush = mode == FLUSH_STATE_PERIODIC && nNow > nLastFlush + (int64_t)DATABASE_FLUSH_INTERVAL * 1000000;
        // Combine all conditions that result in a full cache flush.
        fDoFullFlush = (mode == FLUSH_STATE_ALWAYS) || fCacheLarge || fCacheCritical || fPeriodicFlush || fFlushForPrune;
        // Write blocks and block index to disk.
        if (fDoFullFlush || fPeriodicWrite) {
            // Depend on nMinDiskSpace to ensure we can write block index
            if (!CheckDiskSpace(0))
                return state.Error("out of disk space");
            // First make sure all block and undo data is flushed to disk.
            FlushBlockFile();
            // Then update all block file information (which may refer to block and undo files).
            {
                std::vector<std::pair<int, const CBlockFileInfo*> > vFiles;
                vFiles.reserve(setDirtyFileInfo.size());
                for (std::set<int>::iterator it = setDirtyFileInfo.begin(); it != setDirtyFileInfo.end(); ) {
                    vFiles.push_back(std::make_pair(*it, &vinfoBlockFile[*it]));
                    setDirtyFileInfo.erase(it++);
                }
                std::vector<const CBlockIndex*> vBlocks;
                vBlocks.reserve(setDirtyBlockIndex.size());
                for (std::set<CBlockIndex*>::iterator it = setDirtyBlockIndex.begin(); it != setDirtyBlockIndex.end(); ) {
                    vBlocks.push_back(*it);
                    setDirtyBlockIndex.erase(it++);
                }
                if (!pblocktree->WriteBatchSync(vFiles, nLastBlockFile, vBlocks)) {
                    return AbortNode(state, "Failed to write to block index database");
                }
            }
            // Finally remove any pruned files
            if (fFlushForPrune)
                UnlinkPrunedFiles(setFilesToPrune);
            nLastWrite = nNow;
        }
        // Flush best chain related state. This can only be done if the blocks / block index write was also done.
        if (fDoFullFlush && !pcoinsTip->GetBestBlock().IsNull()) {
            // Typical Coin structures on disk are around 48 bytes in size.
            // Pushing a new one to the database can cause it to be written
            // twice (once in the log, and once in the tables). This is already
            // an overestimation, as most will delete an existing entry or
            // overwrite one. Still, use a conservative safety factor of 2.
            if (!CheckDiskSpace(48 * 2 * 2 * pcoinsTip->GetCacheSize()))
                return state.Error("out of disk space");
            // Flush the chainstate (which may refer to block index entries).
            if (!pcoinsTip->Flush())
                return AbortNode(state, "Failed to write to coin database");
            nLastFlush = nNow;
        }
    }
    if (fDoFullFlush || ((mode == FLUSH_STATE_ALWAYS || mode == FLUSH_STATE_PERIODIC) && nNow > nLastSetChain + (int64_t)DATABASE_WRITE_INTERVAL * 1000000)) {
        // Update best block in wallet (so we can detect restored wallets).
        GetMainSignals().SetBestChain(chainActive.GetLocator());
        nLastSetChain = nNow;
    }
    } catch (const std::runtime_error& e) {
        return AbortNode(state, std::string("System error while flushing: ") + e.what());
    }
    return true;
}

void FlushStateToDisk() {
    CValidationState state;
    const CChainParams& chainparams = Params();
    FlushStateToDisk(chainparams, state, FLUSH_STATE_ALWAYS);
}

void PruneAndFlush() {
    CValidationState state;
    fCheckForPruning = true;
    const CChainParams& chainparams = Params();
    FlushStateToDisk(chainparams, state, FLUSH_STATE_NONE);
}

static void DoWarning(const std::string& strWarning)
{
    static bool fWarned = false;
    SetMiscWarning(strWarning);
    if (!fWarned) {
        AlertNotify(strWarning);
        fWarned = true;
    }
}

/** Check warning conditions and do some notifications on new chain tip set. */
void static UpdateTip(const CBlockIndex *pindexNew, const CChainParams& chainParams) {
    // New best block
    mempool.AddTransactionsUpdated(1);

    cvBlockChange.notify_all();

    std::vector<std::string> warningMessages;
    if (!IsInitialBlockDownload())
    {
        int nUpgraded = 0;
        const CBlockIndex* pindex = pindexNew;
        for (int bit = 0; bit < VERSIONBITS_NUM_BITS; bit++) {
            WarningBitsConditionChecker checker(bit);
            ThresholdState state = checker.GetStateFor(pindex, chainParams.GetConsensus(), warningcache[bit]);
            if (state == THRESHOLD_ACTIVE || state == THRESHOLD_LOCKED_IN) {
                const std::string strWarning = strprintf(_("Warning: unknown new rules activated (versionbit %i)"), bit);
                if (state == THRESHOLD_ACTIVE) {
                    DoWarning(strWarning);
                } else {
                    warningMessages.push_back(strWarning);
                }
            }
        }
        // Check the version of the last 100 blocks to see if we need to upgrade:
        for (int i = 0; i < 100 && pindex != nullptr; i++)
        {
            int32_t nExpectedVersion = ComputeBlockVersion(pindex->pprev, chainParams.GetConsensus());
            if (pindex->nVersion > VERSIONBITS_LAST_OLD_BLOCK_VERSION && (pindex->nVersion & ~nExpectedVersion) != 0)
                ++nUpgraded;
            pindex = pindex->pprev;
        }
        if (nUpgraded > 0)
            warningMessages.push_back(strprintf(_("%d of last 100 blocks have unexpected version"), nUpgraded));
        if (nUpgraded > 100/2)
        {
            std::string strWarning = _("Warning: Unknown block versions being mined! It's possible unknown rules are in effect");
            // notify GetWarnings(), called by Qt and the JSON-RPC code to warn the user:
            DoWarning(strWarning);
        }
    }
    LogPrintf("%s: new best=%s height=%d version=0x%08x log2_work=%.8g tx=%lu date='%s' progress=%f cache=%.1fMiB(%utxo)", __func__,
      pindexNew->GetBlockHash().ToString(), pindexNew->nHeight, pindexNew->nVersion,
      log(pindexNew->nChainWork.getdouble())/log(2.0), (unsigned long)pindexNew->nChainTx,
      DateTimeStrFormat("%Y-%m-%d %H:%M:%S", pindexNew->GetBlockTime()),
      GuessVerificationProgress(chainParams.TxData(), pindexNew), pcoinsTip->DynamicMemoryUsage() * (1.0 / (1<<20)), pcoinsTip->GetCacheSize());
    if (!warningMessages.empty())
        LogPrintf(" warning='%s'", boost::algorithm::join(warningMessages, ", "));
    LogPrintf("\n");

}

/** Disconnect chainActive's tip.
  * After calling, the mempool will be in an inconsistent state, with
  * transactions from disconnected blocks being added to disconnectpool.  You
  * should make the mempool consistent again by calling UpdateMempoolForReorg.
  * with cs_main held.
  *
  * If disconnectpool is nullptr, then no disconnected transactions are added to
  * disconnectpool (note that the caller is responsible for mempool consistency
  * in any case).
  */
bool CChainState::DisconnectTip(CValidationState& state, const CChainParams& chainparams, DisconnectedBlockTransactions *disconnectpool)
{
    CBlockIndex *pindexDelete = chainActive.Tip();
    assert(pindexDelete);
    // Read block from disk.
    std::shared_ptr<CBlock> pblock = std::make_shared<CBlock>();
    CBlock& block = *pblock;
    if (!ReadBlockFromDisk(block, pindexDelete, chainparams.GetConsensus()))
        return AbortNode(state, "Failed to read block");
    // Apply the block atomically to the chain state.
    int64_t nStart = GetTimeMicros();
    {
        CCoinsViewCache view(pcoinsTip.get());
        assert(view.GetBestBlock() == pindexDelete->GetBlockHash());
        if (DisconnectBlock(block, pindexDelete, view) != DISCONNECT_OK)
            return error("DisconnectTip(): DisconnectBlock %s failed", pindexDelete->GetBlockHash().ToString());
        bool flushed = view.Flush();
        assert(flushed);
    }
    LogPrint(BCLog::BENCH, "- Disconnect block: %.2fms\n", (GetTimeMicros() - nStart) * MILLI);
    // Write the chain state to disk, if necessary.
    if (!FlushStateToDisk(chainparams, state, FLUSH_STATE_IF_NEEDED))
        return false;

    if (disconnectpool) {
        // Save transactions to re-add to mempool at end of reorg
        for (auto it = block.vtx.rbegin(); it != block.vtx.rend(); ++it) {
            mempool.UpdateDependentPriorities(*(*it), pindexDelete->nHeight, false);
            disconnectpool->addTransaction(*it);
        }
        while (disconnectpool->DynamicMemoryUsage() > MAX_DISCONNECTED_TX_POOL_SIZE * 1000) {
            // Drop the earliest entry, and remove its children from the mempool.
            auto it = disconnectpool->queuedTx.get<insertion_order>().begin();
            mempool.removeRecursive(**it, MemPoolRemovalReason::REORG);
            disconnectpool->removeEntry(it);
        }
    }

    chainActive.SetTip(pindexDelete->pprev);

    UpdateTip(pindexDelete->pprev, chainparams);
    // Let wallets know transactions went from 1-confirmed to
    // 0-confirmed or conflicted:
    GetMainSignals().BlockDisconnected(pblock);
    // add mempool stats sample
    CStats::DefaultStats()->addMempoolSample(mempool.size(), mempool.DynamicMemoryUsage(), mempool.GetMinFee(gArgs.GetArg("-maxmempool", DEFAULT_MAX_MEMPOOL_SIZE) * 1000000).GetFeePerK());
    return true;
}

static int64_t nTimeReadFromDisk = 0;
static int64_t nTimeConnectTotal = 0;
static int64_t nTimeFlush = 0;
static int64_t nTimeChainState = 0;
static int64_t nTimePostConnect = 0;

struct PerBlockConnectTrace {
    CBlockIndex* pindex = nullptr;
    std::shared_ptr<const CBlock> pblock;
    std::shared_ptr<std::vector<CTransactionRef>> conflictedTxs;
    PerBlockConnectTrace() : conflictedTxs(std::make_shared<std::vector<CTransactionRef>>()) {}
};
/**
 * Used to track blocks whose transactions were applied to the UTXO state as a
 * part of a single ActivateBestChainStep call.
 *
 * This class also tracks transactions that are removed from the mempool as
 * conflicts (per block) and can be used to pass all those transactions
 * through SyncTransaction.
 *
 * This class assumes (and asserts) that the conflicted transactions for a given
 * block are added via mempool callbacks prior to the BlockConnected() associated
 * with those transactions. If any transactions are marked conflicted, it is
 * assumed that an associated block will always be added.
 *
 * This class is single-use, once you call GetBlocksConnected() you have to throw
 * it away and make a new one.
 */
class ConnectTrace {
private:
    std::vector<PerBlockConnectTrace> blocksConnected;
    CTxMemPool &pool;

public:
    explicit ConnectTrace(CTxMemPool &_pool) : blocksConnected(1), pool(_pool) {
        pool.NotifyEntryRemoved.connect(boost::bind(&ConnectTrace::NotifyEntryRemoved, this, _1, _2));
    }

    ~ConnectTrace() {
        pool.NotifyEntryRemoved.disconnect(boost::bind(&ConnectTrace::NotifyEntryRemoved, this, _1, _2));
    }

    void BlockConnected(CBlockIndex* pindex, std::shared_ptr<const CBlock> pblock) {
        assert(!blocksConnected.back().pindex);
        assert(pindex);
        assert(pblock);
        blocksConnected.back().pindex = pindex;
        blocksConnected.back().pblock = std::move(pblock);
        blocksConnected.emplace_back();
    }

    std::vector<PerBlockConnectTrace>& GetBlocksConnected() {
        // We always keep one extra block at the end of our list because
        // blocks are added after all the conflicted transactions have
        // been filled in. Thus, the last entry should always be an empty
        // one waiting for the transactions from the next block. We pop
        // the last entry here to make sure the list we return is sane.
        assert(!blocksConnected.back().pindex);
        assert(blocksConnected.back().conflictedTxs->empty());
        blocksConnected.pop_back();
        return blocksConnected;
    }

    void NotifyEntryRemoved(CTransactionRef txRemoved, MemPoolRemovalReason reason) {
        assert(!blocksConnected.back().pindex);
        if (reason == MemPoolRemovalReason::CONFLICT) {
            blocksConnected.back().conflictedTxs->emplace_back(std::move(txRemoved));
        }
    }
};

/**
 * Connect a new block to chainActive. pblock is either nullptr or a pointer to a CBlock
 * corresponding to pindexNew, to bypass loading it again from disk.
 *
 * The block is added to connectTrace if connection succeeds.
 */
bool CChainState::ConnectTip(CValidationState& state, const CChainParams& chainparams, CBlockIndex* pindexNew, const std::shared_ptr<const CBlock>& pblock, ConnectTrace& connectTrace, DisconnectedBlockTransactions &disconnectpool)
{
    assert(pindexNew->pprev == chainActive.Tip());
    // Read block from disk.
    int64_t nTime1 = GetTimeMicros();
    std::shared_ptr<const CBlock> pthisBlock;
    if (!pblock) {
        std::shared_ptr<CBlock> pblockNew = std::make_shared<CBlock>();
        if (!ReadBlockFromDisk(*pblockNew, pindexNew, chainparams.GetConsensus()))
            return AbortNode(state, "Failed to read block");
        pthisBlock = pblockNew;
    } else {
        pthisBlock = pblock;
    }
    const CBlock& blockConnecting = *pthisBlock;
    // Apply the block atomically to the chain state.
    int64_t nTime2 = GetTimeMicros(); nTimeReadFromDisk += nTime2 - nTime1;
    int64_t nTime3;
    LogPrint(BCLog::BENCH, "  - Load block from disk: %.2fms [%.2fs]\n", (nTime2 - nTime1) * MILLI, nTimeReadFromDisk * MICRO);
    {
        CCoinsViewCache view(pcoinsTip.get());
        bool rv = ConnectBlock(blockConnecting, state, pindexNew, view, chainparams);
        GetMainSignals().BlockChecked(blockConnecting, state);
        if (!rv) {
            if (state.IsInvalid())
                InvalidBlockFound(pindexNew, state);
            return error("ConnectTip(): ConnectBlock %s failed", pindexNew->GetBlockHash().ToString());
        }
        nTime3 = GetTimeMicros(); nTimeConnectTotal += nTime3 - nTime2;
        LogPrint(BCLog::BENCH, "  - Connect total: %.2fms [%.2fs (%.2fms/blk)]\n", (nTime3 - nTime2) * MILLI, nTimeConnectTotal * MICRO, nTimeConnectTotal * MILLI / nBlocksTotal);
        bool flushed = view.Flush();
        assert(flushed);
    }
    int64_t nTime4 = GetTimeMicros(); nTimeFlush += nTime4 - nTime3;
    LogPrint(BCLog::BENCH, "  - Flush: %.2fms [%.2fs (%.2fms/blk)]\n", (nTime4 - nTime3) * MILLI, nTimeFlush * MICRO, nTimeFlush * MILLI / nBlocksTotal);
    // Write the chain state to disk, if necessary.
    if (!FlushStateToDisk(chainparams, state, FLUSH_STATE_IF_NEEDED))
        return false;
    int64_t nTime5 = GetTimeMicros(); nTimeChainState += nTime5 - nTime4;
    LogPrint(BCLog::BENCH, "  - Writing chainstate: %.2fms [%.2fs (%.2fms/blk)]\n", (nTime5 - nTime4) * MILLI, nTimeChainState * MICRO, nTimeChainState * MILLI / nBlocksTotal);
    // Remove conflicting transactions from the mempool.;
    mempool.removeForBlock(blockConnecting.vtx, pindexNew->nHeight);
    disconnectpool.removeForBlock(blockConnecting.vtx);
    // Update chainActive & related variables.
    chainActive.SetTip(pindexNew);
    UpdateTip(pindexNew, chainparams);

    // add mempool stats sample
    CStats::DefaultStats()->addMempoolSample(mempool.size(), mempool.DynamicMemoryUsage(), mempool.GetMinFee(gArgs.GetArg("-maxmempool", DEFAULT_MAX_MEMPOOL_SIZE) * 1000000).GetFeePerK());

    int64_t nTime6 = GetTimeMicros(); nTimePostConnect += nTime6 - nTime5; nTimeTotal += nTime6 - nTime1;
    LogPrint(BCLog::BENCH, "  - Connect postprocess: %.2fms [%.2fs (%.2fms/blk)]\n", (nTime6 - nTime5) * MILLI, nTimePostConnect * MICRO, nTimePostConnect * MILLI / nBlocksTotal);
    LogPrint(BCLog::BENCH, "- Connect block: %.2fms [%.2fs (%.2fms/blk)]\n", (nTime6 - nTime1) * MILLI, nTimeTotal * MICRO, nTimeTotal * MILLI / nBlocksTotal);

    connectTrace.BlockConnected(pindexNew, std::move(pthisBlock));
    return true;
}

/**
 * Return the tip of the chain with the most work in it, that isn't
 * known to be invalid (it's however far from certain to be valid).
 */
CBlockIndex* CChainState::FindMostWorkChain() {
    do {
        CBlockIndex *pindexNew = nullptr;

        // Find the best candidate header.
        {
            std::set<CBlockIndex*, CBlockIndexWorkComparator>::reverse_iterator it = setBlockIndexCandidates.rbegin();
            if (it == setBlockIndexCandidates.rend())
                return nullptr;
            pindexNew = *it;
        }

        // Check whether all blocks on the path between the currently active chain and the candidate are valid.
        // Just going until the active chain is an optimization, as we know all blocks in it are valid already.
        CBlockIndex *pindexTest = pindexNew;
        bool fInvalidAncestor = false;
        while (pindexTest && !chainActive.Contains(pindexTest)) {
            assert(pindexTest->nChainTx || pindexTest->nHeight == 0);

            // Pruned nodes may have entries in setBlockIndexCandidates for
            // which block files have been deleted.  Remove those as candidates
            // for the most work chain if we come across them; we can't switch
            // to a chain unless we have all the non-active-chain parent blocks.
            bool fFailedChain = pindexTest->nStatus & BLOCK_FAILED_MASK;
            bool fMissingData = !(pindexTest->nStatus & BLOCK_HAVE_DATA);
            if (fFailedChain || fMissingData) {
                // Candidate chain is not usable (either invalid or missing data)
                if (fFailedChain && (pindexBestInvalid == nullptr || pindexNew->nChainWork > pindexBestInvalid->nChainWork))
                    pindexBestInvalid = pindexNew;
                CBlockIndex *pindexFailed = pindexNew;
                // Remove the entire chain from the set.
                while (pindexTest != pindexFailed) {
                    if (fFailedChain) {
                        pindexFailed->nStatus |= BLOCK_FAILED_CHILD;
                    } else if (fMissingData) {
                        // If we're missing data, then add back to mapBlocksUnlinked,
                        // so that if the block arrives in the future we can try adding
                        // to setBlockIndexCandidates again.
                        mapBlocksUnlinked.insert(std::make_pair(pindexFailed->pprev, pindexFailed));
                    }
                    setBlockIndexCandidates.erase(pindexFailed);
                    pindexFailed = pindexFailed->pprev;
                }
                setBlockIndexCandidates.erase(pindexTest);
                fInvalidAncestor = true;
                break;
            }
            pindexTest = pindexTest->pprev;
        }
        if (!fInvalidAncestor)
            return pindexNew;
    } while(true);
}

/** Delete all entries in setBlockIndexCandidates that are worse than the current tip. */
void CChainState::PruneBlockIndexCandidates() {
    // Note that we can't delete the current block itself, as we may need to return to it later in case a
    // reorganization to a better block fails.
    std::set<CBlockIndex*, CBlockIndexWorkComparator>::iterator it = setBlockIndexCandidates.begin();
    while (it != setBlockIndexCandidates.end() && setBlockIndexCandidates.value_comp()(*it, chainActive.Tip())) {
        setBlockIndexCandidates.erase(it++);
    }
    // Either the current tip or a successor of it we're working towards is left in setBlockIndexCandidates.
    assert(!setBlockIndexCandidates.empty());
}

/**
 * Try to make some progress towards making pindexMostWork the active block.
 * pblock is either nullptr or a pointer to a CBlock corresponding to pindexMostWork.
 */
bool CChainState::ActivateBestChainStep(CValidationState& state, const CChainParams& chainparams, CBlockIndex* pindexMostWork, const std::shared_ptr<const CBlock>& pblock, bool& fInvalidFound, ConnectTrace& connectTrace)
{
    AssertLockHeld(cs_main);
    const CBlockIndex *pindexOldTip = chainActive.Tip();
    const CBlockIndex *pindexFork = chainActive.FindFork(pindexMostWork);

    // Disconnect active blocks which are no longer in the best chain.
    bool fBlocksDisconnected = false;
    DisconnectedBlockTransactions disconnectpool;
    while (chainActive.Tip() && chainActive.Tip() != pindexFork) {
        if (!DisconnectTip(state, chainparams, &disconnectpool)) {
            // This is likely a fatal error, but keep the mempool consistent,
            // just in case. Only remove from the mempool in this case.
            UpdateMempoolForReorg(disconnectpool, false);
            return false;
        }
        fBlocksDisconnected = true;
    }

    // Build list of new blocks to connect.
    std::vector<CBlockIndex*> vpindexToConnect;
    bool fContinue = true;
    int nHeight = pindexFork ? pindexFork->nHeight : -1;
    while (fContinue && nHeight != pindexMostWork->nHeight) {
        // Don't iterate the entire list of potential improvements toward the best tip, as we likely only need
        // a few blocks along the way.
        int nTargetHeight = std::min(nHeight + 32, pindexMostWork->nHeight);
        vpindexToConnect.clear();
        vpindexToConnect.reserve(nTargetHeight - nHeight);
        CBlockIndex *pindexIter = pindexMostWork->GetAncestor(nTargetHeight);
        while (pindexIter && pindexIter->nHeight != nHeight) {
            vpindexToConnect.push_back(pindexIter);
            pindexIter = pindexIter->pprev;
        }
        nHeight = nTargetHeight;

        // Connect new blocks.
        for (CBlockIndex *pindexConnect : reverse_iterate(vpindexToConnect)) {
            if (!ConnectTip(state, chainparams, pindexConnect, pindexConnect == pindexMostWork ? pblock : std::shared_ptr<const CBlock>(), connectTrace, disconnectpool)) {
                if (state.IsInvalid()) {
                    // The block violates a consensus rule.
                    if (!state.CorruptionPossible())
                        InvalidChainFound(vpindexToConnect.back());
                    state = CValidationState();
                    fInvalidFound = true;
                    fContinue = false;
                    break;
                } else {
                    // A system error occurred (disk space, database error, ...).
                    // Make the mempool consistent with the current tip, just in case
                    // any observers try to use it before shutdown.
                    UpdateMempoolForReorg(disconnectpool, false);
                    return false;
                }
            } else {
                PruneBlockIndexCandidates();
                if (!pindexOldTip || chainActive.Tip()->nChainWork > pindexOldTip->nChainWork) {
                    // We're in a better position than we were. Return temporarily to release the lock.
                    fContinue = false;
                    break;
                }
            }
        }
    }

    if (fBlocksDisconnected) {
        // If any blocks were disconnected, disconnectpool may be non empty.  Add
        // any disconnected transactions back to the mempool.
        UpdateMempoolForReorg(disconnectpool, true);
    }
    mempool.check(pcoinsTip.get());

    // Callbacks/notifications for a new best chain.
    if (fInvalidFound)
        CheckForkWarningConditionsOnNewFork(vpindexToConnect.back());
    else
        CheckForkWarningConditions();

    return true;
}

static void NotifyHeaderTip() {
    bool fNotify = false;
    bool fInitialBlockDownload = false;
    static CBlockIndex* pindexHeaderOld = nullptr;
    CBlockIndex* pindexHeader = nullptr;
    {
        LOCK(cs_main);
        pindexHeader = pindexBestHeader;

        if (pindexHeader != pindexHeaderOld) {
            fNotify = true;
            fInitialBlockDownload = IsInitialBlockDownload();
            pindexHeaderOld = pindexHeader;
        }
    }
    // Send block tip changed notifications without cs_main
    if (fNotify) {
        uiInterface.NotifyHeaderTip(fInitialBlockDownload, pindexHeader);
    }
}

/**
 * Make the best chain active, in multiple steps. The result is either failure
 * or an activated best chain. pblock is either nullptr or a pointer to a block
 * that is already loaded (to avoid loading it again from disk).
 */
bool CChainState::ActivateBestChain(CValidationState &state, const CChainParams& chainparams, std::shared_ptr<const CBlock> pblock) {
    // Note that while we're often called here from ProcessNewBlock, this is
    // far from a guarantee. Things in the P2P/RPC will often end up calling
    // us in the middle of ProcessNewBlock - do not assume pblock is set
    // sanely for performance or correctness!
    AssertLockNotHeld(cs_main);

    CBlockIndex *pindexMostWork = nullptr;
    CBlockIndex *pindexNewTip = nullptr;
    int nStopAtHeight = gArgs.GetArg("-stopatheight", DEFAULT_STOPATHEIGHT);
    do {
        boost::this_thread::interruption_point();

        if (GetMainSignals().CallbacksPending() > 10) {
            // Block until the validation queue drains. This should largely
            // never happen in normal operation, however may happen during
            // reindex, causing memory blowup  if we run too far ahead.
            SyncWithValidationInterfaceQueue();
        }

        const CBlockIndex *pindexFork;
        bool fInitialDownload;
        {
            LOCK(cs_main);
            ConnectTrace connectTrace(mempool); // Destructed before cs_main is unlocked

            CBlockIndex *pindexOldTip = chainActive.Tip();
            if (pindexMostWork == nullptr) {
                pindexMostWork = FindMostWorkChain();
            }

            // Whether we have anything to do at all.
            if (pindexMostWork == nullptr || pindexMostWork == chainActive.Tip())
                return true;

            bool fInvalidFound = false;
            std::shared_ptr<const CBlock> nullBlockPtr;
            if (!ActivateBestChainStep(state, chainparams, pindexMostWork, pblock && pblock->GetHash() == pindexMostWork->GetBlockHash() ? pblock : nullBlockPtr, fInvalidFound, connectTrace))
                return false;

            if (fInvalidFound) {
                // Wipe cache, we may need another branch now.
                pindexMostWork = nullptr;
            }
            pindexNewTip = chainActive.Tip();
            pindexFork = chainActive.FindFork(pindexOldTip);
            fInitialDownload = IsInitialBlockDownload();

            for (const PerBlockConnectTrace& trace : connectTrace.GetBlocksConnected()) {
                assert(trace.pblock && trace.pindex);
                GetMainSignals().BlockConnected(trace.pblock, trace.pindex, trace.conflictedTxs);
            }
        }
        // When we reach this point, we switched to a new tip (stored in pindexNewTip).

        // Notifications/callbacks that can run without cs_main

        // Notify external listeners about the new tip.
        GetMainSignals().UpdatedBlockTip(pindexNewTip, pindexFork, fInitialDownload);

        // Always notify the UI if a new block tip was connected
        if (pindexFork != pindexNewTip) {
            uiInterface.NotifyBlockTip(fInitialDownload, pindexNewTip);
        }

        if (nStopAtHeight && pindexNewTip && pindexNewTip->nHeight >= nStopAtHeight) StartShutdown();

        // We check shutdown only after giving ActivateBestChainStep a chance to run once so that we
        // never shutdown before connecting the genesis block during LoadChainTip(). Previously this
        // caused an assert() failure during shutdown in such cases as the UTXO DB flushing checks
        // that the best block hash is non-null.
        if (ShutdownRequested())
            break;
    } while (pindexNewTip != pindexMostWork);
    CheckBlockIndex(chainparams.GetConsensus());

    // Write changes periodically to disk, after relay.
    if (!FlushStateToDisk(chainparams, state, FLUSH_STATE_PERIODIC)) {
        return false;
    }

    return true;
}
bool ActivateBestChain(CValidationState &state, const CChainParams& chainparams, std::shared_ptr<const CBlock> pblock) {
    return g_chainstate.ActivateBestChain(state, chainparams, std::move(pblock));
}

bool CChainState::PreciousBlock(CValidationState& state, const CChainParams& params, CBlockIndex *pindex)
{
    {
        LOCK(cs_main);
        if (pindex->nChainWork < chainActive.Tip()->nChainWork) {
            // Nothing to do, this block is not at the tip.
            return true;
        }
        if (chainActive.Tip()->nChainWork > nLastPreciousChainwork) {
            // The chain has been extended since the last call, reset the counter.
            nBlockReverseSequenceId = -1;
        }
        nLastPreciousChainwork = chainActive.Tip()->nChainWork;
        setBlockIndexCandidates.erase(pindex);
        pindex->nSequenceId = nBlockReverseSequenceId;
        if (nBlockReverseSequenceId > std::numeric_limits<int32_t>::min()) {
            // We can't keep reducing the counter if somebody really wants to
            // call preciousblock 2**31-1 times on the same set of tips...
            nBlockReverseSequenceId--;
        }
        if (pindex->IsValid(BLOCK_VALID_TRANSACTIONS) && pindex->nChainTx) {
            setBlockIndexCandidates.insert(pindex);
            PruneBlockIndexCandidates();
        }
    }

    return ActivateBestChain(state, params, std::shared_ptr<const CBlock>());
}
bool PreciousBlock(CValidationState& state, const CChainParams& params, CBlockIndex *pindex) {
    return g_chainstate.PreciousBlock(state, params, pindex);
}

bool CChainState::InvalidateBlock(CValidationState& state, const CChainParams& chainparams, CBlockIndex *pindex)
{
    AssertLockHeld(cs_main);

    // We first disconnect backwards and then mark the blocks as invalid.
    // This prevents a case where pruned nodes may fail to invalidateblock
    // and be left unable to start as they have no tip candidates (as there
    // are no blocks that meet the "have data and are not invalid per
    // nStatus" criteria for inclusion in setBlockIndexCandidates).

    bool pindex_was_in_chain = false;
    CBlockIndex *invalid_walk_tip = chainActive.Tip();

    DisconnectedBlockTransactions disconnectpool;
    while (chainActive.Contains(pindex)) {
        pindex_was_in_chain = true;
        // ActivateBestChain considers blocks already in chainActive
        // unconditionally valid already, so force disconnect away from it.
        if (!DisconnectTip(state, chainparams, &disconnectpool)) {
            // It's probably hopeless to try to make the mempool consistent
            // here if DisconnectTip failed, but we can try.
            UpdateMempoolForReorg(disconnectpool, false);
            return false;
        }
    }

    // Now mark the blocks we just disconnected as descendants invalid
    // (note this may not be all descendants).
    while (pindex_was_in_chain && invalid_walk_tip != pindex) {
        invalid_walk_tip->nStatus |= BLOCK_FAILED_CHILD;
        setDirtyBlockIndex.insert(invalid_walk_tip);
        setBlockIndexCandidates.erase(invalid_walk_tip);
        invalid_walk_tip = invalid_walk_tip->pprev;
    }

    // Mark the block itself as invalid.
    pindex->nStatus |= BLOCK_FAILED_VALID;
    setDirtyBlockIndex.insert(pindex);
    setBlockIndexCandidates.erase(pindex);
    g_failed_blocks.insert(pindex);

    // DisconnectTip will add transactions to disconnectpool; try to add these
    // back to the mempool.
    UpdateMempoolForReorg(disconnectpool, true);

    // The resulting new best tip may not be in setBlockIndexCandidates anymore, so
    // add it again.
    BlockMap::iterator it = mapBlockIndex.begin();
    while (it != mapBlockIndex.end()) {
        if (it->second->IsValid(BLOCK_VALID_TRANSACTIONS) && it->second->nChainTx && !setBlockIndexCandidates.value_comp()(it->second, chainActive.Tip())) {
            setBlockIndexCandidates.insert(it->second);
        }
        it++;
    }

    InvalidChainFound(pindex);
    uiInterface.NotifyBlockTip(IsInitialBlockDownload(), pindex->pprev);
    return true;
}
bool InvalidateBlock(CValidationState& state, const CChainParams& chainparams, CBlockIndex *pindex) {
    return g_chainstate.InvalidateBlock(state, chainparams, pindex);
}

bool CChainState::ResetBlockFailureFlags(CBlockIndex *pindex) {
    AssertLockHeld(cs_main);

    int nHeight = pindex->nHeight;

    // Remove the invalidity flag from this block and all its descendants.
    BlockMap::iterator it = mapBlockIndex.begin();
    while (it != mapBlockIndex.end()) {
        if (!it->second->IsValid() && it->second->GetAncestor(nHeight) == pindex) {
            it->second->nStatus &= ~BLOCK_FAILED_MASK;
            setDirtyBlockIndex.insert(it->second);
            if (it->second->IsValid(BLOCK_VALID_TRANSACTIONS) && it->second->nChainTx && setBlockIndexCandidates.value_comp()(chainActive.Tip(), it->second)) {
                setBlockIndexCandidates.insert(it->second);
            }
            if (it->second == pindexBestInvalid) {
                // Reset invalid block marker if it was pointing to one of those.
                pindexBestInvalid = nullptr;
            }
            g_failed_blocks.erase(it->second);
        }
        it++;
    }

    // Remove the invalidity flag from all ancestors too.
    while (pindex != nullptr) {
        if (pindex->nStatus & BLOCK_FAILED_MASK) {
            pindex->nStatus &= ~BLOCK_FAILED_MASK;
            setDirtyBlockIndex.insert(pindex);
        }
        pindex = pindex->pprev;
    }
    return true;
}
bool ResetBlockFailureFlags(CBlockIndex *pindex) {
    return g_chainstate.ResetBlockFailureFlags(pindex);
}

CBlockIndex* CChainState::AddToBlockIndex(const CBlockHeader& block)
{
    // Check for duplicate
    uint256 hash = block.GetHash();
    BlockMap::iterator it = mapBlockIndex.find(hash);
    if (it != mapBlockIndex.end())
        return it->second;

    // Construct new block index object
    CBlockIndex* pindexNew = new CBlockIndex(block);
    // We assign the sequence id to blocks only when the full data is available,
    // to avoid miners withholding blocks but broadcasting headers, to get a
    // competitive advantage.
    pindexNew->nSequenceId = 0;
    BlockMap::iterator mi = mapBlockIndex.insert(std::make_pair(hash, pindexNew)).first;
    pindexNew->phashBlock = &((*mi).first);
    BlockMap::iterator miPrev = mapBlockIndex.find(block.hashPrevBlock);
    if (miPrev != mapBlockIndex.end())
    {
        pindexNew->pprev = (*miPrev).second;
        pindexNew->nHeight = pindexNew->pprev->nHeight + 1;
        pindexNew->BuildSkip();
    }
    pindexNew->nTimeMax = (pindexNew->pprev ? std::max(pindexNew->pprev->nTimeMax, pindexNew->nTime) : pindexNew->nTime);
    pindexNew->nChainWork = (pindexNew->pprev ? pindexNew->pprev->nChainWork : 0) + GetBlockProof(*pindexNew);
    pindexNew->RaiseValidity(BLOCK_VALID_TREE);
    if (pindexBestHeader == nullptr || pindexBestHeader->nChainWork < pindexNew->nChainWork)
        pindexBestHeader = pindexNew;

    setDirtyBlockIndex.insert(pindexNew);

    return pindexNew;
}

/** Mark a block as having its data received and checked (up to BLOCK_VALID_TRANSACTIONS). */
bool CChainState::ReceivedBlockTransactions(const CBlock &block, CValidationState& state, CBlockIndex *pindexNew, const CDiskBlockPos& pos, const Consensus::Params& consensusParams)
{
    pindexNew->nTx = block.vtx.size();
    pindexNew->nChainTx = 0;
    pindexNew->nFile = pos.nFile;
    pindexNew->nDataPos = pos.nPos;
    pindexNew->nUndoPos = 0;
    pindexNew->nStatus |= BLOCK_HAVE_DATA;
    if (IsWitnessEnabled(pindexNew->pprev, consensusParams)) {
        pindexNew->nStatus |= BLOCK_OPT_WITNESS;
    }
    pindexNew->RaiseValidity(BLOCK_VALID_TRANSACTIONS);
    setDirtyBlockIndex.insert(pindexNew);

    if (pindexNew->pprev == nullptr || pindexNew->pprev->nChainTx) {
        // If pindexNew is the genesis block or all parents are BLOCK_VALID_TRANSACTIONS.
        std::deque<CBlockIndex*> queue;
        queue.push_back(pindexNew);

        // Recursively process any descendant blocks that now may be eligible to be connected.
        while (!queue.empty()) {
            CBlockIndex *pindex = queue.front();
            queue.pop_front();
            pindex->nChainTx = (pindex->pprev ? pindex->pprev->nChainTx : 0) + pindex->nTx;
            {
                LOCK(cs_nBlockSequenceId);
                pindex->nSequenceId = nBlockSequenceId++;
            }
            if (chainActive.Tip() == nullptr || !setBlockIndexCandidates.value_comp()(pindex, chainActive.Tip())) {
                setBlockIndexCandidates.insert(pindex);
            }
            std::pair<std::multimap<CBlockIndex*, CBlockIndex*>::iterator, std::multimap<CBlockIndex*, CBlockIndex*>::iterator> range = mapBlocksUnlinked.equal_range(pindex);
            while (range.first != range.second) {
                std::multimap<CBlockIndex*, CBlockIndex*>::iterator it = range.first;
                queue.push_back(it->second);
                range.first++;
                mapBlocksUnlinked.erase(it);
            }
        }
    } else {
        if (pindexNew->pprev && pindexNew->pprev->IsValid(BLOCK_VALID_TREE)) {
            mapBlocksUnlinked.insert(std::make_pair(pindexNew->pprev, pindexNew));
        }
    }

    return true;
}

static bool FindBlockPos(CDiskBlockPos &pos, unsigned int nAddSize, unsigned int nHeight, uint64_t nTime, bool fKnown = false)
{
    LOCK(cs_LastBlockFile);

    unsigned int nFile = fKnown ? pos.nFile : nLastBlockFile;
    if (vinfoBlockFile.size() <= nFile) {
        vinfoBlockFile.resize(nFile + 1);
    }

    if (!fKnown) {
        while (vinfoBlockFile[nFile].nSize + nAddSize >= MAX_BLOCKFILE_SIZE) {
            nFile++;
            if (vinfoBlockFile.size() <= nFile) {
                vinfoBlockFile.resize(nFile + 1);
            }
        }
        pos.nFile = nFile;
        pos.nPos = vinfoBlockFile[nFile].nSize;
    }

    if ((int)nFile != nLastBlockFile) {
        if (!fKnown) {
            LogPrintf("Leaving block file %i: %s\n", nLastBlockFile, vinfoBlockFile[nLastBlockFile].ToString());
        }
        FlushBlockFile(!fKnown);
        nLastBlockFile = nFile;
    }

    vinfoBlockFile[nFile].AddBlock(nHeight, nTime);
    if (fKnown)
        vinfoBlockFile[nFile].nSize = std::max(pos.nPos + nAddSize, vinfoBlockFile[nFile].nSize);
    else
        vinfoBlockFile[nFile].nSize += nAddSize;

    if (!fKnown) {
        unsigned int nOldChunks = (pos.nPos + BLOCKFILE_CHUNK_SIZE - 1) / BLOCKFILE_CHUNK_SIZE;
        unsigned int nNewChunks = (vinfoBlockFile[nFile].nSize + BLOCKFILE_CHUNK_SIZE - 1) / BLOCKFILE_CHUNK_SIZE;
        if (nNewChunks > nOldChunks) {
            if (fPruneMode)
                fCheckForPruning = true;
            if (CheckDiskSpace(nNewChunks * BLOCKFILE_CHUNK_SIZE - pos.nPos)) {
                FILE *file = OpenBlockFile(pos);
                if (file) {
                    LogPrintf("Pre-allocating up to position 0x%x in blk%05u.dat\n", nNewChunks * BLOCKFILE_CHUNK_SIZE, pos.nFile);
                    AllocateFileRange(file, pos.nPos, nNewChunks * BLOCKFILE_CHUNK_SIZE - pos.nPos);
                    fclose(file);
                }
            }
            else
                return error("out of disk space");
        }
    }

    setDirtyFileInfo.insert(nFile);
    return true;
}

static bool FindUndoPos(CValidationState &state, int nFile, CDiskBlockPos &pos, unsigned int nAddSize)
{
    pos.nFile = nFile;

    LOCK(cs_LastBlockFile);

    unsigned int nNewSize;
    pos.nPos = vinfoBlockFile[nFile].nUndoSize;
    nNewSize = vinfoBlockFile[nFile].nUndoSize += nAddSize;
    setDirtyFileInfo.insert(nFile);

    unsigned int nOldChunks = (pos.nPos + UNDOFILE_CHUNK_SIZE - 1) / UNDOFILE_CHUNK_SIZE;
    unsigned int nNewChunks = (nNewSize + UNDOFILE_CHUNK_SIZE - 1) / UNDOFILE_CHUNK_SIZE;
    if (nNewChunks > nOldChunks) {
        if (fPruneMode)
            fCheckForPruning = true;
        if (CheckDiskSpace(nNewChunks * UNDOFILE_CHUNK_SIZE - pos.nPos)) {
            FILE *file = OpenUndoFile(pos);
            if (file) {
                LogPrintf("Pre-allocating up to position 0x%x in rev%05u.dat\n", nNewChunks * UNDOFILE_CHUNK_SIZE, pos.nFile);
                AllocateFileRange(file, pos.nPos, nNewChunks * UNDOFILE_CHUNK_SIZE - pos.nPos);
                fclose(file);
            }
        }
        else
            return state.Error("out of disk space");
    }

    return true;
}

static bool CheckBlockHeader(const CBlockHeader& block, CValidationState& state, const Consensus::Params& consensusParams, bool fCheckPOW = true)
{
    // Check proof of work matches claimed amount
    if (fCheckPOW && !CheckProofOfWork(block.GetHash(), block.nBits, consensusParams))
        return state.DoS(50, false, REJECT_INVALID, "high-hash", false, "proof of work failed");

    return true;
}

bool CheckBlock(const CBlock& block, CValidationState& state, const Consensus::Params& consensusParams, bool fCheckPOW, bool fCheckMerkleRoot)
{
    // These are checks that are independent of context.

    if (block.fChecked)
        return true;

    // Check that the header is valid (particularly PoW).  This is mostly
    // redundant with the call in AcceptBlockHeader.
    if (!CheckBlockHeader(block, state, consensusParams, fCheckPOW))
        return false;

    // Check the merkle root.
    if (fCheckMerkleRoot) {
        bool mutated;
        uint256 hashMerkleRoot2 = BlockMerkleRoot(block, &mutated);
        if (block.hashMerkleRoot != hashMerkleRoot2)
            return state.DoS(100, false, REJECT_INVALID, "bad-txnmrklroot", true, "hashMerkleRoot mismatch");

        // Check for merkle tree malleability (CVE-2012-2459): repeating sequences
        // of transactions in a block without affecting the merkle root of a block,
        // while still invalidating it.
        if (mutated)
            return state.DoS(100, false, REJECT_INVALID, "bad-txns-duplicate", true, "duplicate transaction");
    }

    // All potential-corruption validation must be done before we do any
    // transaction validation, as otherwise we may mark the header as invalid
    // because we receive the wrong transactions for it.
    // Note that witness malleability is checked in ContextualCheckBlock, so no
    // checks that use witness data may be performed here.

    // Size limits
    if (block.vtx.empty() || block.vtx.size() * WITNESS_SCALE_FACTOR > MAX_BLOCK_WEIGHT || ::GetSerializeSize(block, SER_NETWORK, PROTOCOL_VERSION | SERIALIZE_TRANSACTION_NO_WITNESS) * WITNESS_SCALE_FACTOR > MAX_BLOCK_WEIGHT)
        return state.DoS(100, false, REJECT_INVALID, "bad-blk-length", false, "size limits failed");

    // First transaction must be coinbase, the rest must not be
    if (block.vtx.empty() || !block.vtx[0]->IsCoinBase())
        return state.DoS(100, false, REJECT_INVALID, "bad-cb-missing", false, "first tx is not coinbase");
    for (unsigned int i = 1; i < block.vtx.size(); i++)
        if (block.vtx[i]->IsCoinBase())
            return state.DoS(100, false, REJECT_INVALID, "bad-cb-multiple", false, "more than one coinbase");

    // Check transactions
    for (const auto& tx : block.vtx)
        if (!CheckTransaction(*tx, state, false))
            return state.Invalid(false, state.GetRejectCode(), state.GetRejectReason(),
                                 strprintf("Transaction check failed (tx hash %s) %s", tx->GetHash().ToString(), state.GetDebugMessage()));

    unsigned int nSigOps = 0;
    for (const auto& tx : block.vtx)
    {
        nSigOps += GetLegacySigOpCount(*tx);
    }
    if (nSigOps * WITNESS_SCALE_FACTOR > MAX_BLOCK_SIGOPS_COST)
        return state.DoS(100, false, REJECT_INVALID, "bad-blk-sigops", false, "out-of-bounds SigOpCount");

    if (fCheckPOW && fCheckMerkleRoot)
        block.fChecked = true;

    return true;
}

bool IsWitnessEnabled(const CBlockIndex* pindexPrev, const Consensus::Params& params)
{
    LOCK(cs_main);
    return (VersionBitsState(pindexPrev, params, Consensus::DEPLOYMENT_SEGWIT, versionbitscache) == THRESHOLD_ACTIVE);
}

// Compute at which vout of the block's coinbase transaction the witness
// commitment occurs, or -1 if not found.
static int GetWitnessCommitmentIndex(const CBlock& block)
{
    int commitpos = -1;
    if (!block.vtx.empty()) {
        for (size_t o = 0; o < block.vtx[0]->vout.size(); o++) {
            if (block.vtx[0]->vout[o].scriptPubKey.size() >= 38 && block.vtx[0]->vout[o].scriptPubKey[0] == OP_RETURN && block.vtx[0]->vout[o].scriptPubKey[1] == 0x24 && block.vtx[0]->vout[o].scriptPubKey[2] == 0xaa && block.vtx[0]->vout[o].scriptPubKey[3] == 0x21 && block.vtx[0]->vout[o].scriptPubKey[4] == 0xa9 && block.vtx[0]->vout[o].scriptPubKey[5] == 0xed) {
                commitpos = o;
            }
        }
    }
    return commitpos;
}

void UpdateUncommittedBlockStructures(CBlock& block, const CBlockIndex* pindexPrev, const Consensus::Params& consensusParams)
{
    int commitpos = GetWitnessCommitmentIndex(block);
    static const std::vector<unsigned char> nonce(32, 0x00);
    if (commitpos != -1 && IsWitnessEnabled(pindexPrev, consensusParams) && !block.vtx[0]->HasWitness()) {
        CMutableTransaction tx(*block.vtx[0]);
        tx.vin[0].scriptWitness.stack.resize(1);
        tx.vin[0].scriptWitness.stack[0] = nonce;
        block.vtx[0] = MakeTransactionRef(std::move(tx));
    }
}

std::vector<unsigned char> GenerateCoinbaseCommitment(CBlock& block, const CBlockIndex* pindexPrev, const Consensus::Params& consensusParams)
{
    std::vector<unsigned char> commitment;
    int commitpos = GetWitnessCommitmentIndex(block);
    std::vector<unsigned char> ret(32, 0x00);
    if (consensusParams.vDeployments[Consensus::DEPLOYMENT_SEGWIT].nTimeout != 0) {
        if (commitpos == -1) {
            uint256 witnessroot = BlockWitnessMerkleRoot(block, nullptr);
            CHash256().Write(witnessroot.begin(), 32).Write(ret.data(), 32).Finalize(witnessroot.begin());
            CTxOut out;
            out.nValue = 0;
            out.scriptPubKey.resize(38);
            out.scriptPubKey[0] = OP_RETURN;
            out.scriptPubKey[1] = 0x24;
            out.scriptPubKey[2] = 0xaa;
            out.scriptPubKey[3] = 0x21;
            out.scriptPubKey[4] = 0xa9;
            out.scriptPubKey[5] = 0xed;
            memcpy(&out.scriptPubKey[6], witnessroot.begin(), 32);
            commitment = std::vector<unsigned char>(out.scriptPubKey.begin(), out.scriptPubKey.end());
            CMutableTransaction tx(*block.vtx[0]);
            tx.vout.push_back(out);
            block.vtx[0] = MakeTransactionRef(std::move(tx));
        }
    }
    UpdateUncommittedBlockStructures(block, pindexPrev, consensusParams);
    return commitment;
}

/** Context-dependent validity checks.
 *  By "context", we mean only the previous block headers, but not the UTXO
 *  set; UTXO-related validity checks are done in ConnectBlock().
 *  NOTE: This function is not currently invoked by ConnectBlock(), so we
 *  should consider upgrade issues if we change which consensus rules are
 *  enforced in this function (eg by adding a new consensus rule). See comment
 *  in ConnectBlock().
 *  Note that -reindex-chainstate skips the validation that happens here!
 */
static bool ContextualCheckBlockHeader(const CBlockHeader& block, CValidationState& state, const CChainParams& params, const CBlockIndex* pindexPrev, int64_t nAdjustedTime)
{
    assert(pindexPrev != nullptr);
    const int nHeight = pindexPrev->nHeight + 1;

    // Check proof of work
    const Consensus::Params& consensusParams = params.GetConsensus();
    if (block.nBits != GetNextWorkRequired(pindexPrev, &block, consensusParams))
        return state.DoS(100, false, REJECT_INVALID, "bad-diffbits", false, "incorrect proof of work");

    // Check against checkpoints
    if (fCheckpointsEnabled) {
        // Don't accept any forks from the main chain prior to last checkpoint.
        // GetLastCheckpoint finds the last checkpoint in MapCheckpoints that's in our
        // MapBlockIndex.
        CBlockIndex* pcheckpoint = Checkpoints::GetLastCheckpoint(params.Checkpoints());
        if (pcheckpoint && nHeight < pcheckpoint->nHeight)
            return state.DoS(100, error("%s: forked chain older than last checkpoint (height %d)", __func__, nHeight), REJECT_CHECKPOINT, "bad-fork-prior-to-checkpoint");
    }

    // Check timestamp against prev
    if (block.GetBlockTime() <= pindexPrev->GetMedianTimePast())
        return state.Invalid(false, REJECT_INVALID, "time-too-old", "block's timestamp is too early");

    // Check timestamp
    if (block.GetBlockTime() > nAdjustedTime + MAX_FUTURE_BLOCK_TIME)
        return state.Invalid(false, REJECT_INVALID, "time-too-new", "block timestamp too far in the future");

    // Reject outdated version blocks when 95% (75% on testnet) of the network has upgraded:
    // check for version 2, 3 and 4 upgrades
    if((block.nVersion < 2 && nHeight >= consensusParams.BIP34Height) ||
       (block.nVersion < 3 && nHeight >= consensusParams.BIP66Height) ||
       (block.nVersion < 4 && nHeight >= consensusParams.BIP65Height))
            return state.Invalid(false, REJECT_OBSOLETE, strprintf("bad-version(0x%08x)", block.nVersion),
                                 strprintf("rejected nVersion=0x%08x block", block.nVersion));

    return true;
}

/** NOTE: This function is not currently invoked by ConnectBlock(), so we
 *  should consider upgrade issues if we change which consensus rules are
 *  enforced in this function (eg by adding a new consensus rule). See comment
 *  in ConnectBlock().
 *  Note that -reindex-chainstate skips the validation that happens here!
 */
static bool ContextualCheckBlock(const CBlock& block, CValidationState& state, const Consensus::Params& consensusParams, const CBlockIndex* pindexPrev)
{
    const int nHeight = pindexPrev == nullptr ? 0 : pindexPrev->nHeight + 1;

    // Start enforcing BIP113 (Median Time Past) using versionbits logic.
    int nLockTimeFlags = 0;
    if (VersionBitsState(pindexPrev, consensusParams, Consensus::DEPLOYMENT_CSV, versionbitscache) == THRESHOLD_ACTIVE) {
        nLockTimeFlags |= LOCKTIME_MEDIAN_TIME_PAST;
    }

    int64_t nLockTimeCutoff = (nLockTimeFlags & LOCKTIME_MEDIAN_TIME_PAST)
                              ? pindexPrev->GetMedianTimePast()
                              : block.GetBlockTime();

    // Check that all transactions are finalized
    for (const auto& tx : block.vtx) {
        if (!IsFinalTx(*tx, nHeight, nLockTimeCutoff)) {
            return state.DoS(10, false, REJECT_INVALID, "bad-txns-nonfinal", false, "non-final transaction");
        }
    }

    // Enforce rule that the coinbase starts with serialized block height
    if (nHeight >= consensusParams.BIP34Height)
    {
        CScript expect = CScript() << nHeight;
        if (block.vtx[0]->vin[0].scriptSig.size() < expect.size() ||
            !std::equal(expect.begin(), expect.end(), block.vtx[0]->vin[0].scriptSig.begin())) {
            return state.DoS(100, false, REJECT_INVALID, "bad-cb-height", false, "block height mismatch in coinbase");
        }
    }

    // Validation for witness commitments.
    // * We compute the witness hash (which is the hash including witnesses) of all the block's transactions, except the
    //   coinbase (where 0x0000....0000 is used instead).
    // * The coinbase scriptWitness is a stack of a single 32-byte vector, containing a witness nonce (unconstrained).
    // * We build a merkle tree with all those witness hashes as leaves (similar to the hashMerkleRoot in the block header).
    // * There must be at least one output whose scriptPubKey is a single 36-byte push, the first 4 bytes of which are
    //   {0xaa, 0x21, 0xa9, 0xed}, and the following 32 bytes are SHA256^2(witness root, witness nonce). In case there are
    //   multiple, the last one is used.
    bool fHaveWitness = false;
    if (VersionBitsState(pindexPrev, consensusParams, Consensus::DEPLOYMENT_SEGWIT, versionbitscache) == THRESHOLD_ACTIVE) {
        int commitpos = GetWitnessCommitmentIndex(block);
        if (commitpos != -1) {
            bool malleated = false;
            uint256 hashWitness = BlockWitnessMerkleRoot(block, &malleated);
            // The malleation check is ignored; as the transaction tree itself
            // already does not permit it, it is impossible to trigger in the
            // witness tree.
            if (block.vtx[0]->vin[0].scriptWitness.stack.size() != 1 || block.vtx[0]->vin[0].scriptWitness.stack[0].size() != 32) {
                return state.DoS(100, false, REJECT_INVALID, "bad-witness-nonce-size", true, strprintf("%s : invalid witness nonce size", __func__));
            }
            CHash256().Write(hashWitness.begin(), 32).Write(&block.vtx[0]->vin[0].scriptWitness.stack[0][0], 32).Finalize(hashWitness.begin());
            if (memcmp(hashWitness.begin(), &block.vtx[0]->vout[commitpos].scriptPubKey[6], 32)) {
                return state.DoS(100, false, REJECT_INVALID, "bad-witness-merkle-match", true, strprintf("%s : witness merkle commitment mismatch", __func__));
            }
            fHaveWitness = true;
        }
    }

    // No witness data is allowed in blocks that don't commit to witness data, as this would otherwise leave room for spam
    if (!fHaveWitness) {
      for (const auto& tx : block.vtx) {
            if (tx->HasWitness()) {
                return state.DoS(100, false, REJECT_INVALID, "unexpected-witness", true, strprintf("%s : unexpected witness data found", __func__));
            }
        }
    }

    // After the coinbase witness nonce and commitment are verified,
    // we can check if the block weight passes (before we've checked the
    // coinbase witness, it would be possible for the weight to be too
    // large by filling up the coinbase witness, which doesn't change
    // the block hash, so we couldn't mark the block as permanently
    // failed).
    if (GetBlockWeight(block) > MAX_BLOCK_WEIGHT) {
        return state.DoS(100, false, REJECT_INVALID, "bad-blk-weight", false, strprintf("%s : weight limit failed", __func__));
    }

    return true;
}

bool CChainState::AcceptBlockHeader(const CBlockHeader& block, CValidationState& state, const CChainParams& chainparams, CBlockIndex** ppindex)
{
    AssertLockHeld(cs_main);
    // Check for duplicate
    uint256 hash = block.GetHash();
    BlockMap::iterator miSelf = mapBlockIndex.find(hash);
    CBlockIndex *pindex = nullptr;
    if (hash != chainparams.GetConsensus().hashGenesisBlock) {

        if (miSelf != mapBlockIndex.end()) {
            // Block header is already known.
            pindex = miSelf->second;
            if (ppindex)
                *ppindex = pindex;
            if (pindex->nStatus & BLOCK_FAILED_MASK)
                return state.Invalid(error("%s: block %s is marked invalid", __func__, hash.ToString()), 0, "duplicate");
            return true;
        }

        if (!CheckBlockHeader(block, state, chainparams.GetConsensus()))
            return error("%s: Consensus::CheckBlockHeader: %s, %s", __func__, hash.ToString(), FormatStateMessage(state));

        // Get prev block index
        CBlockIndex* pindexPrev = nullptr;
        BlockMap::iterator mi = mapBlockIndex.find(block.hashPrevBlock);
        if (mi == mapBlockIndex.end())
            return state.DoS(10, error("%s: prev block not found", __func__), 0, "prev-blk-not-found");
        pindexPrev = (*mi).second;
        if (pindexPrev->nStatus & BLOCK_FAILED_MASK)
            return state.DoS(100, error("%s: prev block invalid", __func__), REJECT_INVALID, "bad-prevblk");
        if (!ContextualCheckBlockHeader(block, state, chainparams, pindexPrev, GetAdjustedTime()))
            return error("%s: Consensus::ContextualCheckBlockHeader: %s, %s", __func__, hash.ToString(), FormatStateMessage(state));

        if (!pindexPrev->IsValid(BLOCK_VALID_SCRIPTS)) {
            for (const CBlockIndex* failedit : g_failed_blocks) {
                if (pindexPrev->GetAncestor(failedit->nHeight) == failedit) {
                    assert(failedit->nStatus & BLOCK_FAILED_VALID);
                    CBlockIndex* invalid_walk = pindexPrev;
                    while (invalid_walk != failedit) {
                        invalid_walk->nStatus |= BLOCK_FAILED_CHILD;
                        setDirtyBlockIndex.insert(invalid_walk);
                        invalid_walk = invalid_walk->pprev;
                    }
                    return state.DoS(100, error("%s: prev block invalid", __func__), REJECT_INVALID, "bad-prevblk");
                }
            }
        }
    }
    if (pindex == nullptr)
        pindex = AddToBlockIndex(block);

    if (ppindex)
        *ppindex = pindex;

    CheckBlockIndex(chainparams.GetConsensus());

    return true;
}

// Exposed wrapper for AcceptBlockHeader
bool ProcessNewBlockHeaders(const std::vector<CBlockHeader>& headers, CValidationState& state, const CChainParams& chainparams, const CBlockIndex** ppindex, CBlockHeader *first_invalid)
{
    if (first_invalid != nullptr) first_invalid->SetNull();
    {
        LOCK(cs_main);
        for (const CBlockHeader& header : headers) {
            CBlockIndex *pindex = nullptr; // Use a temp pindex instead of ppindex to avoid a const_cast
            if (!g_chainstate.AcceptBlockHeader(header, state, chainparams, &pindex)) {
                if (first_invalid) *first_invalid = header;
                return false;
            }
            if (ppindex) {
                *ppindex = pindex;
            }
        }
    }
    NotifyHeaderTip();
    return true;
}

/** Store block on disk. If dbp is non-nullptr, the file is known to already reside on disk */
static CDiskBlockPos SaveBlockToDisk(const CBlock& block, int nHeight, const CChainParams& chainparams, const CDiskBlockPos* dbp) {
    unsigned int nBlockSize = ::GetSerializeSize(block, SER_DISK, CLIENT_VERSION);
    CDiskBlockPos blockPos;
    if (dbp != nullptr)
        blockPos = *dbp;
    if (!FindBlockPos(blockPos, nBlockSize+8, nHeight, block.GetBlockTime(), dbp != nullptr)) {
        error("%s: FindBlockPos failed", __func__);
        return CDiskBlockPos();
    }
    if (dbp == nullptr) {
        if (!WriteBlockToDisk(block, blockPos, chainparams.MessageStart())) {
            AbortNode("Failed to write block");
            return CDiskBlockPos();
        }
    }
    return blockPos;
}

/** Store block on disk. If dbp is non-nullptr, the file is known to already reside on disk */
bool CChainState::AcceptBlock(const std::shared_ptr<const CBlock>& pblock, CValidationState& state, const CChainParams& chainparams, CBlockIndex** ppindex, bool fRequested, const CDiskBlockPos* dbp, bool* fNewBlock)
{
    const CBlock& block = *pblock;

    if (fNewBlock) *fNewBlock = false;
    AssertLockHeld(cs_main);

    CBlockIndex *pindexDummy = nullptr;
    CBlockIndex *&pindex = ppindex ? *ppindex : pindexDummy;

    if (!AcceptBlockHeader(block, state, chainparams, &pindex))
        return false;

    // Try to process all requested blocks that we don't have, but only
    // process an unrequested block if it's new and has enough work to
    // advance our tip, and isn't too many blocks ahead.
    bool fAlreadyHave = pindex->nStatus & BLOCK_HAVE_DATA;
    bool fHasMoreOrSameWork = (chainActive.Tip() ? pindex->nChainWork >= chainActive.Tip()->nChainWork : true);
    // Blocks that are too out-of-order needlessly limit the effectiveness of
    // pruning, because pruning will not delete block files that contain any
    // blocks which are too close in height to the tip.  Apply this test
    // regardless of whether pruning is enabled; it should generally be safe to
    // not process unrequested blocks.
    bool fTooFarAhead = (pindex->nHeight > int(chainActive.Height() + MIN_BLOCKS_TO_KEEP));

    // TODO: Decouple this function from the block download logic by removing fRequested
    // This requires some new chain data structure to efficiently look up if a
    // block is in a chain leading to a candidate for best tip, despite not
    // being such a candidate itself.

    // TODO: deal better with return value and error conditions for duplicate
    // and unrequested blocks.
    if (fAlreadyHave) return true;
    if (!fRequested) {  // If we didn't ask for it:
        if (pindex->nTx != 0) return true;    // This is a previously-processed block that was pruned
        if (!fHasMoreOrSameWork) return true; // Don't process less-work chains
        if (fTooFarAhead) return true;        // Block height is too high

        // Protect against DoS attacks from low-work chains.
        // If our tip is behind, a peer could try to send us
        // low-work blocks on a fake chain that we would never
        // request; don't process these.
        if (pindex->nChainWork < nMinimumChainWork) return true;
    }
    if (fNewBlock) *fNewBlock = true;

    if (!CheckBlock(block, state, chainparams.GetConsensus()) ||
        !ContextualCheckBlock(block, state, chainparams.GetConsensus(), pindex->pprev)) {
        if (state.IsInvalid() && !state.CorruptionPossible()) {
            pindex->nStatus |= BLOCK_FAILED_VALID;
            setDirtyBlockIndex.insert(pindex);
        }
        return error("%s: %s", __func__, FormatStateMessage(state));
    }

    // Header is valid/has work, merkle tree and segwit merkle tree are good...RELAY NOW
    // (but if it does not build on our best tip, let the SendMessages loop relay it)
    if (!IsInitialBlockDownload() && chainActive.Tip() == pindex->pprev)
        GetMainSignals().NewPoWValidBlock(pindex, pblock);

    // Write block to history file
    try {
        CDiskBlockPos blockPos = SaveBlockToDisk(block, pindex->nHeight, chainparams, dbp);
        if (blockPos.IsNull()) {
            state.Error(strprintf("%s: Failed to find position to write new block to disk", __func__));
            return false;
        }
        if (!ReceivedBlockTransactions(block, state, pindex, blockPos, chainparams.GetConsensus()))
            return error("AcceptBlock(): ReceivedBlockTransactions failed");
    } catch (const std::runtime_error& e) {
        return AbortNode(state, std::string("System error: ") + e.what());
    }

    if (fCheckForPruning)
        FlushStateToDisk(chainparams, state, FLUSH_STATE_NONE); // we just allocated more disk space for block files

    CheckBlockIndex(chainparams.GetConsensus());

    return true;
}

bool ProcessNewBlock(const CChainParams& chainparams, const std::shared_ptr<const CBlock> pblock, bool fForceProcessing, bool *fNewBlock)
{
    AssertLockNotHeld(cs_main);

    {
        CBlockIndex *pindex = nullptr;
        if (fNewBlock) *fNewBlock = false;
        CValidationState state;
        // Ensure that CheckBlock() passes before calling AcceptBlock, as
        // belt-and-suspenders.
        bool ret = CheckBlock(*pblock, state, chainparams.GetConsensus());

        LOCK(cs_main);

        if (ret) {
            // Store to disk
            ret = g_chainstate.AcceptBlock(pblock, state, chainparams, &pindex, fForceProcessing, nullptr, fNewBlock);
        }
        if (!ret) {
            GetMainSignals().BlockChecked(*pblock, state);
            return error("%s: AcceptBlock FAILED (%s)", __func__, state.GetDebugMessage());
        }
    }

    NotifyHeaderTip();

    CValidationState state; // Only used to report errors, not invalidity - ignore it
    if (!g_chainstate.ActivateBestChain(state, chainparams, pblock))
        return error("%s: ActivateBestChain failed", __func__);

    return true;
}

bool TestBlockValidity(CValidationState& state, const CChainParams& chainparams, const CBlock& block, CBlockIndex* pindexPrev, bool fCheckPOW, bool fCheckMerkleRoot)
{
    AssertLockHeld(cs_main);
    assert(pindexPrev && pindexPrev == chainActive.Tip());
    CCoinsViewCache viewNew(pcoinsTip.get());
    CBlockIndex indexDummy(block);
    indexDummy.pprev = pindexPrev;
    indexDummy.nHeight = pindexPrev->nHeight + 1;

    // NOTE: CheckBlockHeader is called by CheckBlock
    if (!ContextualCheckBlockHeader(block, state, chainparams, pindexPrev, GetAdjustedTime()))
        return error("%s: Consensus::ContextualCheckBlockHeader: %s", __func__, FormatStateMessage(state));
    if (!CheckBlock(block, state, chainparams.GetConsensus(), fCheckPOW, fCheckMerkleRoot))
        return error("%s: Consensus::CheckBlock: %s", __func__, FormatStateMessage(state));
    if (!ContextualCheckBlock(block, state, chainparams.GetConsensus(), pindexPrev))
        return error("%s: Consensus::ContextualCheckBlock: %s", __func__, FormatStateMessage(state));
    if (!g_chainstate.ConnectBlock(block, state, &indexDummy, viewNew, chainparams, true))
        return false;
    assert(state.IsValid());

    return true;
}

/**
 * BLOCK PRUNING CODE
 */

/* Calculate the amount of disk space the block & undo files currently use */
uint64_t CalculateCurrentUsage()
{
    LOCK(cs_LastBlockFile);

    uint64_t retval = 0;
    for (const CBlockFileInfo &file : vinfoBlockFile) {
        retval += file.nSize + file.nUndoSize;
    }
    return retval;
}

/* Prune a block file (modify associated database entries)*/
void PruneOneBlockFile(const int fileNumber)
{
    LOCK(cs_LastBlockFile);

    for (const auto& entry : mapBlockIndex) {
        CBlockIndex* pindex = entry.second;
        if (pindex->nFile == fileNumber) {
            pindex->nStatus &= ~BLOCK_HAVE_DATA;
            pindex->nStatus &= ~BLOCK_HAVE_UNDO;
            pindex->nFile = 0;
            pindex->nDataPos = 0;
            pindex->nUndoPos = 0;
            setDirtyBlockIndex.insert(pindex);

            // Prune from mapBlocksUnlinked -- any block we prune would have
            // to be downloaded again in order to consider its chain, at which
            // point it would be considered as a candidate for
            // mapBlocksUnlinked or setBlockIndexCandidates.
            std::pair<std::multimap<CBlockIndex*, CBlockIndex*>::iterator, std::multimap<CBlockIndex*, CBlockIndex*>::iterator> range = mapBlocksUnlinked.equal_range(pindex->pprev);
            while (range.first != range.second) {
                std::multimap<CBlockIndex *, CBlockIndex *>::iterator _it = range.first;
                range.first++;
                if (_it->second == pindex) {
                    mapBlocksUnlinked.erase(_it);
                }
            }
        }
    }

    vinfoBlockFile[fileNumber].SetNull();
    setDirtyFileInfo.insert(fileNumber);
}


void UnlinkPrunedFiles(const std::set<int>& setFilesToPrune)
{
    for (std::set<int>::iterator it = setFilesToPrune.begin(); it != setFilesToPrune.end(); ++it) {
        CDiskBlockPos pos(*it, 0);
        fs::remove(GetBlockPosFilename(pos, "blk"));
        fs::remove(GetBlockPosFilename(pos, "rev"));
        LogPrintf("Prune: %s deleted blk/rev (%05u)\n", __func__, *it);
    }
}

/* Calculate the block/rev files to delete based on height specified by user with RPC command pruneblockchain */
static void FindFilesToPruneManual(std::set<int>& setFilesToPrune, int nManualPruneHeight)
{
    assert(fPruneMode && nManualPruneHeight > 0);

    LOCK2(cs_main, cs_LastBlockFile);
    if (chainActive.Tip() == nullptr)
        return;

    // last block to prune is the lesser of (user-specified height, MIN_BLOCKS_TO_KEEP from the tip)
    unsigned int nLastBlockWeCanPrune = std::min((unsigned)nManualPruneHeight, chainActive.Tip()->nHeight - MIN_BLOCKS_TO_KEEP);
    int count=0;
    for (int fileNumber = 0; fileNumber < nLastBlockFile; fileNumber++) {
        if (vinfoBlockFile[fileNumber].nSize == 0 || vinfoBlockFile[fileNumber].nHeightLast > nLastBlockWeCanPrune)
            continue;
        PruneOneBlockFile(fileNumber);
        setFilesToPrune.insert(fileNumber);
        count++;
    }
    LogPrintf("Prune (Manual): prune_height=%d removed %d blk/rev pairs\n", nLastBlockWeCanPrune, count);
}

/* This function is called from the RPC code for pruneblockchain */
void PruneBlockFilesManual(int nManualPruneHeight)
{
    CValidationState state;
    const CChainParams& chainparams = Params();
    FlushStateToDisk(chainparams, state, FLUSH_STATE_NONE, nManualPruneHeight);
}

/**
 * Prune block and undo files (blk???.dat and undo???.dat) so that the disk space used is less than a user-defined target.
 * The user sets the target (in MB) on the command line or in config file.  This will be run on startup and whenever new
 * space is allocated in a block or undo file, staying below the target. Changing back to unpruned requires a reindex
 * (which in this case means the blockchain must be re-downloaded.)
 *
 * Pruning functions are called from FlushStateToDisk when the global fCheckForPruning flag has been set.
 * Block and undo files are deleted in lock-step (when blk00003.dat is deleted, so is rev00003.dat.)
 * Pruning cannot take place until the longest chain is at least a certain length (100000 on mainnet, 1000 on testnet, 1000 on regtest).
 * Pruning will never delete a block within a defined distance (currently 288) from the active chain's tip.
 * The block index is updated by unsetting HAVE_DATA and HAVE_UNDO for any blocks that were stored in the deleted files.
 * A db flag records the fact that at least some block files have been pruned.
 *
 * @param[out]   setFilesToPrune   The set of file indices that can be unlinked will be returned
 */
static void FindFilesToPrune(std::set<int>& setFilesToPrune, uint64_t nPruneAfterHeight)
{
    LOCK2(cs_main, cs_LastBlockFile);
    if (chainActive.Tip() == nullptr || nPruneTarget == 0) {
        return;
    }
    if ((uint64_t)chainActive.Tip()->nHeight <= nPruneAfterHeight) {
        return;
    }

    unsigned int nLastBlockWeCanPrune = chainActive.Tip()->nHeight - MIN_BLOCKS_TO_KEEP;
    uint64_t nCurrentUsage = CalculateCurrentUsage();
    // We don't check to prune until after we've allocated new space for files
    // So we should leave a buffer under our target to account for another allocation
    // before the next pruning.
    uint64_t nBuffer = BLOCKFILE_CHUNK_SIZE + UNDOFILE_CHUNK_SIZE;
    uint64_t nBytesToPrune;
    int count=0;

    if (nCurrentUsage + nBuffer >= nPruneTarget) {
        // On a prune event, the chainstate DB is flushed.
        // To avoid excessive prune events negating the benefit of high dbcache
        // values, we should not prune too rapidly.
        // So when pruning in IBD, increase the buffer a bit to avoid a re-prune too soon.
        if (IsInitialBlockDownload()) {
            // Since this is only relevant during IBD, we use a fixed 10%
            nBuffer += nPruneTarget / 10;
        }

        for (int fileNumber = 0; fileNumber < nLastBlockFile; fileNumber++) {
            nBytesToPrune = vinfoBlockFile[fileNumber].nSize + vinfoBlockFile[fileNumber].nUndoSize;

            if (vinfoBlockFile[fileNumber].nSize == 0)
                continue;

            if (nCurrentUsage + nBuffer < nPruneTarget)  // are we below our target?
                break;

            // don't prune files that could have a block within MIN_BLOCKS_TO_KEEP of the main chain's tip but keep scanning
            if (vinfoBlockFile[fileNumber].nHeightLast > nLastBlockWeCanPrune)
                continue;

            PruneOneBlockFile(fileNumber);
            // Queue up the files for removal
            setFilesToPrune.insert(fileNumber);
            nCurrentUsage -= nBytesToPrune;
            count++;
        }
    }

    LogPrint(BCLog::PRUNE, "Prune: target=%dMiB actual=%dMiB diff=%dMiB max_prune_height=%d removed %d blk/rev pairs\n",
           nPruneTarget/1024/1024, nCurrentUsage/1024/1024,
           ((int64_t)nPruneTarget - (int64_t)nCurrentUsage)/1024/1024,
           nLastBlockWeCanPrune, count);
}

bool CheckDiskSpace(uint64_t nAdditionalBytes)
{
    uint64_t nFreeBytesAvailable = fs::space(GetDataDir()).available;

    // Check for nMinDiskSpace bytes (currently 50MB)
    if (nFreeBytesAvailable < nMinDiskSpace + nAdditionalBytes)
        return AbortNode("Disk space is low!", _("Error: Disk space is low!"));

    return true;
}

static FILE* OpenDiskFile(const CDiskBlockPos &pos, const char *prefix, bool fReadOnly)
{
    if (pos.IsNull())
        return nullptr;
    fs::path path = GetBlockPosFilename(pos, prefix);
    fs::create_directories(path.parent_path());
    FILE* file = fsbridge::fopen(path, fReadOnly ? "rb": "rb+");
    if (!file && !fReadOnly)
        file = fsbridge::fopen(path, "wb+");
    if (!file) {
        LogPrintf("Unable to open file %s\n", path.string());
        return nullptr;
    }
    if (pos.nPos) {
        if (fseek(file, pos.nPos, SEEK_SET)) {
            LogPrintf("Unable to seek to position %u of %s\n", pos.nPos, path.string());
            fclose(file);
            return nullptr;
        }
    }
    return file;
}

FILE* OpenBlockFile(const CDiskBlockPos &pos, bool fReadOnly) {
    return OpenDiskFile(pos, "blk", fReadOnly);
}

/** Open an undo file (rev?????.dat) */
static FILE* OpenUndoFile(const CDiskBlockPos &pos, bool fReadOnly) {
    return OpenDiskFile(pos, "rev", fReadOnly);
}

fs::path GetBlockPosFilename(const CDiskBlockPos &pos, const char *prefix)
{
    return GetDataDir() / "blocks" / strprintf("%s%05u.dat", prefix, pos.nFile);
}

CBlockIndex * CChainState::InsertBlockIndex(const uint256& hash)
{
    if (hash.IsNull())
        return nullptr;

    // Return existing
    BlockMap::iterator mi = mapBlockIndex.find(hash);
    if (mi != mapBlockIndex.end())
        return (*mi).second;

    // Create new
    CBlockIndex* pindexNew = new CBlockIndex();
    mi = mapBlockIndex.insert(std::make_pair(hash, pindexNew)).first;
    pindexNew->phashBlock = &((*mi).first);

    return pindexNew;
}

bool CChainState::LoadBlockIndex(const Consensus::Params& consensus_params, CBlockTreeDB& blocktree)
{
    if (!blocktree.LoadBlockIndexGuts(consensus_params, [this](const uint256& hash){ return this->InsertBlockIndex(hash); }))
        return false;

    boost::this_thread::interruption_point();

    // Calculate nChainWork
    std::vector<std::pair<int, CBlockIndex*> > vSortedByHeight;
    vSortedByHeight.reserve(mapBlockIndex.size());
    for (const std::pair<uint256, CBlockIndex*>& item : mapBlockIndex)
    {
        CBlockIndex* pindex = item.second;
        vSortedByHeight.push_back(std::make_pair(pindex->nHeight, pindex));
    }
    sort(vSortedByHeight.begin(), vSortedByHeight.end());
    for (const std::pair<int, CBlockIndex*>& item : vSortedByHeight)
    {
        CBlockIndex* pindex = item.second;
        pindex->nChainWork = (pindex->pprev ? pindex->pprev->nChainWork : 0) + GetBlockProof(*pindex);
        pindex->nTimeMax = (pindex->pprev ? std::max(pindex->pprev->nTimeMax, pindex->nTime) : pindex->nTime);
        // We can link the chain of blocks for which we've received transactions at some point.
        // Pruned nodes may have deleted the block.
        if (pindex->nTx > 0) {
            if (pindex->pprev) {
                if (pindex->pprev->nChainTx) {
                    pindex->nChainTx = pindex->pprev->nChainTx + pindex->nTx;
                } else {
                    pindex->nChainTx = 0;
                    mapBlocksUnlinked.insert(std::make_pair(pindex->pprev, pindex));
                }
            } else {
                pindex->nChainTx = pindex->nTx;
            }
        }
        if (!(pindex->nStatus & BLOCK_FAILED_MASK) && pindex->pprev && (pindex->pprev->nStatus & BLOCK_FAILED_MASK)) {
            pindex->nStatus |= BLOCK_FAILED_CHILD;
            setDirtyBlockIndex.insert(pindex);
        }
        if (pindex->IsValid(BLOCK_VALID_TRANSACTIONS) && (pindex->nChainTx || pindex->pprev == nullptr))
            setBlockIndexCandidates.insert(pindex);
        if (pindex->nStatus & BLOCK_FAILED_MASK && (!pindexBestInvalid || pindex->nChainWork > pindexBestInvalid->nChainWork))
            pindexBestInvalid = pindex;
        if (pindex->pprev)
            pindex->BuildSkip();
        if (pindex->IsValid(BLOCK_VALID_TREE) && (pindexBestHeader == nullptr || CBlockIndexWorkComparator()(pindexBestHeader, pindex)))
            pindexBestHeader = pindex;
    }

    return true;
}

bool static LoadBlockIndexDB(const CChainParams& chainparams)
{
    if (!g_chainstate.LoadBlockIndex(chainparams.GetConsensus(), *pblocktree))
        return false;

    // Load block file info
    pblocktree->ReadLastBlockFile(nLastBlockFile);
    vinfoBlockFile.resize(nLastBlockFile + 1);
    LogPrintf("%s: last block file = %i\n", __func__, nLastBlockFile);
    for (int nFile = 0; nFile <= nLastBlockFile; nFile++) {
        pblocktree->ReadBlockFileInfo(nFile, vinfoBlockFile[nFile]);
    }
    LogPrintf("%s: last block file info: %s\n", __func__, vinfoBlockFile[nLastBlockFile].ToString());
    for (int nFile = nLastBlockFile + 1; true; nFile++) {
        CBlockFileInfo info;
        if (pblocktree->ReadBlockFileInfo(nFile, info)) {
            vinfoBlockFile.push_back(info);
        } else {
            break;
        }
    }

    // Check presence of blk files
    LogPrintf("Checking all blk files are present...\n");
    std::set<int> setBlkDataFiles;
    for (const std::pair<uint256, CBlockIndex*>& item : mapBlockIndex)
    {
        CBlockIndex* pindex = item.second;
        if (pindex->nStatus & BLOCK_HAVE_DATA) {
            setBlkDataFiles.insert(pindex->nFile);
        }
    }
    for (std::set<int>::iterator it = setBlkDataFiles.begin(); it != setBlkDataFiles.end(); it++)
    {
        CDiskBlockPos pos(*it, 0);
        if (CAutoFile(OpenBlockFile(pos, true), SER_DISK, CLIENT_VERSION).IsNull()) {
            return false;
        }
    }

    // Check whether we have ever pruned block & undo files
    pblocktree->ReadFlag("prunedblockfiles", fHavePruned);
    if (fHavePruned)
        LogPrintf("LoadBlockIndexDB(): Block files have previously been pruned\n");

    // Check whether we need to continue reindexing
    bool fReindexing = false;
    pblocktree->ReadReindexing(fReindexing);
    if(fReindexing) fReindex = true;

    // Check whether we have a transaction index
    pblocktree->ReadFlag("txindex", fTxIndex);
    LogPrintf("%s: transaction index %s\n", __func__, fTxIndex ? "enabled" : "disabled");

    return true;
}

bool LoadChainTip(const CChainParams& chainparams)
{
    if (chainActive.Tip() && chainActive.Tip()->GetBlockHash() == pcoinsTip->GetBestBlock()) return true;

    if (pcoinsTip->GetBestBlock().IsNull() && mapBlockIndex.size() == 1) {
        // In case we just added the genesis block, connect it now, so
        // that we always have a chainActive.Tip() when we return.
        LogPrintf("%s: Connecting genesis block...\n", __func__);
        CValidationState state;
        if (!ActivateBestChain(state, chainparams)) {
            return false;
        }
    }

    // Load pointer to end of best chain
    BlockMap::iterator it = mapBlockIndex.find(pcoinsTip->GetBestBlock());
    if (it == mapBlockIndex.end())
        return false;
    chainActive.SetTip(it->second);

    g_chainstate.PruneBlockIndexCandidates();

    LogPrintf("Loaded best chain: hashBestChain=%s height=%d date=%s progress=%f\n",
        chainActive.Tip()->GetBlockHash().ToString(), chainActive.Height(),
        DateTimeStrFormat("%Y-%m-%d %H:%M:%S", chainActive.Tip()->GetBlockTime()),
        GuessVerificationProgress(chainparams.TxData(), chainActive.Tip()));
    return true;
}

CVerifyDB::CVerifyDB()
{
    uiInterface.ShowProgress(_("Verifying blocks..."), 0, false);
}

CVerifyDB::~CVerifyDB()
{
    uiInterface.ShowProgress("", 100, false);
}

bool CVerifyDB::VerifyDB(const CChainParams& chainparams, CCoinsView *coinsview, int nCheckLevel, int nCheckDepth)
{
    LOCK(cs_main);
    if (chainActive.Tip() == nullptr || chainActive.Tip()->pprev == nullptr)
        return true;

    // Verify blocks in the best chain
    if (nCheckDepth <= 0 || nCheckDepth > chainActive.Height())
        nCheckDepth = chainActive.Height();
    nCheckLevel = std::max(0, std::min(4, nCheckLevel));
    LogPrintf("Verifying last %i blocks at level %i\n", nCheckDepth, nCheckLevel);
    CCoinsViewCache coins(coinsview);
    CBlockIndex* pindexState = chainActive.Tip();
    CBlockIndex* pindexFailure = nullptr;
    int nGoodTransactions = 0;
    CValidationState state;
    int reportDone = 0;
    LogPrintf("[0%%]...");
    for (CBlockIndex* pindex = chainActive.Tip(); pindex && pindex->pprev; pindex = pindex->pprev)
    {
        boost::this_thread::interruption_point();
        int percentageDone = std::max(1, std::min(99, (int)(((double)(chainActive.Height() - pindex->nHeight)) / (double)nCheckDepth * (nCheckLevel >= 4 ? 50 : 100))));
        if (reportDone < percentageDone/10) {
            // report every 10% step
            LogPrintf("[%d%%]...", percentageDone);
            reportDone = percentageDone/10;
        }
        uiInterface.ShowProgress(_("Verifying blocks..."), percentageDone, false);
        if (pindex->nHeight < chainActive.Height()-nCheckDepth)
            break;
        if (fPruneMode && !(pindex->nStatus & BLOCK_HAVE_DATA)) {
            // If pruning, only go back as far as we have data.
            LogPrintf("VerifyDB(): block verification stopping at height %d (pruning, no data)\n", pindex->nHeight);
            break;
        }
        CBlock block;
        // check level 0: read from disk
        if (!ReadBlockFromDisk(block, pindex, chainparams.GetConsensus(), true))
            return error("VerifyDB(): *** ReadBlockFromDisk failed at %d, hash=%s", pindex->nHeight, pindex->GetBlockHash().ToString());
        // check level 1: verify block validity
        if (nCheckLevel >= 1 && !CheckBlock(block, state, chainparams.GetConsensus()))
            return error("%s: *** found bad block at %d, hash=%s (%s)\n", __func__,
                         pindex->nHeight, pindex->GetBlockHash().ToString(), FormatStateMessage(state));
        // check level 2: verify undo validity
        if (nCheckLevel >= 2 && pindex) {
            CBlockUndo undo;
            if (!pindex->GetUndoPos().IsNull()) {
                if (!UndoReadFromDisk(undo, pindex)) {
                    return error("VerifyDB(): *** found bad undo data at %d, hash=%s\n", pindex->nHeight, pindex->GetBlockHash().ToString());
                }
            }
        }
        // check level 3: check for inconsistencies during memory-only disconnect of tip blocks
        if (nCheckLevel >= 3 && pindex == pindexState && (coins.DynamicMemoryUsage() + pcoinsTip->DynamicMemoryUsage()) <= nCoinCacheUsage) {
            assert(coins.GetBestBlock() == pindex->GetBlockHash());
            DisconnectResult res = g_chainstate.DisconnectBlock(block, pindex, coins);
            if (res == DISCONNECT_FAILED) {
                return error("VerifyDB(): *** irrecoverable inconsistency in block data at %d, hash=%s", pindex->nHeight, pindex->GetBlockHash().ToString());
            }
            pindexState = pindex->pprev;
            if (res == DISCONNECT_UNCLEAN) {
                nGoodTransactions = 0;
                pindexFailure = pindex;
            } else {
                nGoodTransactions += block.vtx.size();
            }
        }
        if (ShutdownRequested())
            return true;
    }
    if (pindexFailure)
        return error("VerifyDB(): *** coin database inconsistencies found (last %i blocks, %i good transactions before that)\n", chainActive.Height() - pindexFailure->nHeight + 1, nGoodTransactions);

    // check level 4: try reconnecting blocks
    if (nCheckLevel >= 4) {
        CBlockIndex *pindex = pindexState;
        while (pindex != chainActive.Tip()) {
            boost::this_thread::interruption_point();
            uiInterface.ShowProgress(_("Verifying blocks..."), std::max(1, std::min(99, 100 - (int)(((double)(chainActive.Height() - pindex->nHeight)) / (double)nCheckDepth * 50))), false);
            pindex = chainActive.Next(pindex);
            CBlock block;
            if (!ReadBlockFromDisk(block, pindex, chainparams.GetConsensus(), true))
                return error("VerifyDB(): *** ReadBlockFromDisk failed at %d, hash=%s", pindex->nHeight, pindex->GetBlockHash().ToString());
            if (!g_chainstate.ConnectBlock(block, state, pindex, coins, chainparams))
                return error("VerifyDB(): *** found unconnectable block at %d, hash=%s", pindex->nHeight, pindex->GetBlockHash().ToString());
        }
    }

    LogPrintf("[DONE].\n");
    LogPrintf("No coin database inconsistencies in last %i blocks (%i transactions)\n", chainActive.Height() - pindexState->nHeight, nGoodTransactions);

    return true;
}

/** Apply the effects of a block on the utxo cache, ignoring that it may already have been applied. */
bool CChainState::RollforwardBlock(const CBlockIndex* pindex, CCoinsViewCache& inputs, const CChainParams& params)
{
    // TODO: merge with ConnectBlock
    CBlock block;
    if (!ReadBlockFromDisk(block, pindex, params.GetConsensus())) {
        return error("ReplayBlock(): ReadBlockFromDisk failed at %d, hash=%s", pindex->nHeight, pindex->GetBlockHash().ToString());
    }

    for (const CTransactionRef& tx : block.vtx) {
        if (!tx->IsCoinBase()) {
            for (const CTxIn &txin : tx->vin) {
                inputs.SpendCoin(txin.prevout);
            }
        }
        // Pass check = true as every addition may be an overwrite.
        AddCoins(inputs, *tx, pindex->nHeight, true);
    }
    return true;
}

bool CChainState::ReplayBlocks(const CChainParams& params, CCoinsView* view)
{
    LOCK(cs_main);

    CCoinsViewCache cache(view);

    std::vector<uint256> hashHeads = view->GetHeadBlocks();
    if (hashHeads.empty()) return true; // We're already in a consistent state.
    if (hashHeads.size() != 2) return error("ReplayBlocks(): unknown inconsistent state");

    uiInterface.ShowProgress(_("Replaying blocks..."), 0, false);
    LogPrintf("Replaying blocks\n");

    const CBlockIndex* pindexOld = nullptr;  // Old tip during the interrupted flush.
    const CBlockIndex* pindexNew;            // New tip during the interrupted flush.
    const CBlockIndex* pindexFork = nullptr; // Latest block common to both the old and the new tip.

    if (mapBlockIndex.count(hashHeads[0]) == 0) {
        return error("ReplayBlocks(): reorganization to unknown block requested");
    }
    pindexNew = mapBlockIndex[hashHeads[0]];

    if (!hashHeads[1].IsNull()) { // The old tip is allowed to be 0, indicating it's the first flush.
        if (mapBlockIndex.count(hashHeads[1]) == 0) {
            return error("ReplayBlocks(): reorganization from unknown block requested");
        }
        pindexOld = mapBlockIndex[hashHeads[1]];
        pindexFork = LastCommonAncestor(pindexOld, pindexNew);
        assert(pindexFork != nullptr);
    }

    // Rollback along the old branch.
    while (pindexOld != pindexFork) {
        if (pindexOld->nHeight > 0) { // Never disconnect the genesis block.
            CBlock block;
            if (!ReadBlockFromDisk(block, pindexOld, params.GetConsensus())) {
                return error("RollbackBlock(): ReadBlockFromDisk() failed at %d, hash=%s", pindexOld->nHeight, pindexOld->GetBlockHash().ToString());
            }
            LogPrintf("Rolling back %s (%i)\n", pindexOld->GetBlockHash().ToString(), pindexOld->nHeight);
            DisconnectResult res = DisconnectBlock(block, pindexOld, cache);
            if (res == DISCONNECT_FAILED) {
                return error("RollbackBlock(): DisconnectBlock failed at %d, hash=%s", pindexOld->nHeight, pindexOld->GetBlockHash().ToString());
            }
            // If DISCONNECT_UNCLEAN is returned, it means a non-existing UTXO was deleted, or an existing UTXO was
            // overwritten. It corresponds to cases where the block-to-be-disconnect never had all its operations
            // applied to the UTXO set. However, as both writing a UTXO and deleting a UTXO are idempotent operations,
            // the result is still a version of the UTXO set with the effects of that block undone.
        }
        pindexOld = pindexOld->pprev;
    }

    // Roll forward from the forking point to the new tip.
    int nForkHeight = pindexFork ? pindexFork->nHeight : 0;
    for (int nHeight = nForkHeight + 1; nHeight <= pindexNew->nHeight; ++nHeight) {
        const CBlockIndex* pindex = pindexNew->GetAncestor(nHeight);
        LogPrintf("Rolling forward %s (%i)\n", pindex->GetBlockHash().ToString(), nHeight);
        if (!RollforwardBlock(pindex, cache, params)) return false;
    }

    cache.SetBestBlock(pindexNew->GetBlockHash());
    cache.Flush();
    uiInterface.ShowProgress("", 100, false);
    return true;
}

bool ReplayBlocks(const CChainParams& params, CCoinsView* view) {
    return g_chainstate.ReplayBlocks(params, view);
}

bool CChainState::RewindBlockIndex(const CChainParams& params)
{
    LOCK(cs_main);

    // Note that during -reindex-chainstate we are called with an empty chainActive!

    int nHeight = 1;
    while (nHeight <= chainActive.Height()) {
        if (IsWitnessEnabled(chainActive[nHeight - 1], params.GetConsensus()) && !(chainActive[nHeight]->nStatus & BLOCK_OPT_WITNESS)) {
            break;
        }
        nHeight++;
    }

    // nHeight is now the height of the first insufficiently-validated block, or tipheight + 1
    CValidationState state;
    CBlockIndex* pindex = chainActive.Tip();
    while (chainActive.Height() >= nHeight) {
        if (fPruneMode && !(chainActive.Tip()->nStatus & BLOCK_HAVE_DATA)) {
            // If pruning, don't try rewinding past the HAVE_DATA point;
            // since older blocks can't be served anyway, there's
            // no need to walk further, and trying to DisconnectTip()
            // will fail (and require a needless reindex/redownload
            // of the blockchain).
            break;
        }
        if (!DisconnectTip(state, params, nullptr)) {
            return error("RewindBlockIndex: unable to disconnect block at height %i", pindex->nHeight);
        }
        // Occasionally flush state to disk.
        if (!FlushStateToDisk(params, state, FLUSH_STATE_PERIODIC))
            return false;
    }

    // Reduce validity flag and have-data flags.
    // We do this after actual disconnecting, otherwise we'll end up writing the lack of data
    // to disk before writing the chainstate, resulting in a failure to continue if interrupted.
    for (const auto& entry : mapBlockIndex) {
        CBlockIndex* pindexIter = entry.second;

        // Note: If we encounter an insufficiently validated block that
        // is on chainActive, it must be because we are a pruning node, and
        // this block or some successor doesn't HAVE_DATA, so we were unable to
        // rewind all the way.  Blocks remaining on chainActive at this point
        // must not have their validity reduced.
        if (IsWitnessEnabled(pindexIter->pprev, params.GetConsensus()) && !(pindexIter->nStatus & BLOCK_OPT_WITNESS) && !chainActive.Contains(pindexIter)) {
            // Reduce validity
            pindexIter->nStatus = std::min<unsigned int>(pindexIter->nStatus & BLOCK_VALID_MASK, BLOCK_VALID_TREE) | (pindexIter->nStatus & ~BLOCK_VALID_MASK);
            // Remove have-data flags.
            pindexIter->nStatus &= ~(BLOCK_HAVE_DATA | BLOCK_HAVE_UNDO);
            // Remove storage location.
            pindexIter->nFile = 0;
            pindexIter->nDataPos = 0;
            pindexIter->nUndoPos = 0;
            // Remove various other things
            pindexIter->nTx = 0;
            pindexIter->nChainTx = 0;
            pindexIter->nSequenceId = 0;
            // Make sure it gets written.
            setDirtyBlockIndex.insert(pindexIter);
            // Update indexes
            setBlockIndexCandidates.erase(pindexIter);
            std::pair<std::multimap<CBlockIndex*, CBlockIndex*>::iterator, std::multimap<CBlockIndex*, CBlockIndex*>::iterator> ret = mapBlocksUnlinked.equal_range(pindexIter->pprev);
            while (ret.first != ret.second) {
                if (ret.first->second == pindexIter) {
                    mapBlocksUnlinked.erase(ret.first++);
                } else {
                    ++ret.first;
                }
            }
        } else if (pindexIter->IsValid(BLOCK_VALID_TRANSACTIONS) && pindexIter->nChainTx) {
            setBlockIndexCandidates.insert(pindexIter);
        }
    }

    if (chainActive.Tip() != nullptr) {
        // We can't prune block index candidates based on our tip if we have
        // no tip due to chainActive being empty!
        PruneBlockIndexCandidates();

        CheckBlockIndex(params.GetConsensus());
    }

    return true;
}

bool RewindBlockIndex(const CChainParams& params) {
    if (!g_chainstate.RewindBlockIndex(params)) {
        return false;
    }

    if (chainActive.Tip() != nullptr) {
        // FlushStateToDisk can possibly read chainActive. Be conservative
        // and skip it here, we're about to -reindex-chainstate anyway, so
        // it'll get called a bunch real soon.
        CValidationState state;
        if (!FlushStateToDisk(params, state, FLUSH_STATE_ALWAYS)) {
            return false;
        }
    }

    return true;
}

void CChainState::UnloadBlockIndex() {
    nBlockSequenceId = 1;
    g_failed_blocks.clear();
    setBlockIndexCandidates.clear();
}

// May NOT be used after any connections are up as much
// of the peer-processing logic assumes a consistent
// block index state
void UnloadBlockIndex()
{
    LOCK(cs_main);
    chainActive.SetTip(nullptr);
    pindexBestInvalid = nullptr;
    pindexBestHeader = nullptr;
    mempool.clear();
    mapBlocksUnlinked.clear();
    vinfoBlockFile.clear();
    nLastBlockFile = 0;
    setDirtyBlockIndex.clear();
    setDirtyFileInfo.clear();
    versionbitscache.Clear();
    for (int b = 0; b < VERSIONBITS_NUM_BITS; b++) {
        warningcache[b].clear();
    }

    for (BlockMap::value_type& entry : mapBlockIndex) {
        delete entry.second;
    }
    mapBlockIndex.clear();
    fHavePruned = false;

    g_chainstate.UnloadBlockIndex();
}

bool LoadBlockIndex(const CChainParams& chainparams)
{
    // Load block index from databases
    bool needs_init = fReindex;
    if (!fReindex) {
        bool ret = LoadBlockIndexDB(chainparams);
        if (!ret) return false;
        needs_init = mapBlockIndex.empty();
    }

    if (needs_init) {
        // Everything here is for *new* reindex/DBs. Thus, though
        // LoadBlockIndexDB may have set fReindex if we shut down
        // mid-reindex previously, we don't check fReindex and
        // instead only check it prior to LoadBlockIndexDB to set
        // needs_init.

        LogPrintf("Initializing databases...\n");
        // Use the provided setting for -txindex in the new database
        fTxIndex = gArgs.GetBoolArg("-txindex", DEFAULT_TXINDEX);
        pblocktree->WriteFlag("txindex", fTxIndex);
    }
    return true;
}

bool CChainState::LoadGenesisBlock(const CChainParams& chainparams)
{
    LOCK(cs_main);

    // Check whether we're already initialized by checking for genesis in
    // mapBlockIndex. Note that we can't use chainActive here, since it is
    // set based on the coins db, not the block index db, which is the only
    // thing loaded at this point.
    if (mapBlockIndex.count(chainparams.GenesisBlock().GetHash()))
        return true;

    try {
        CBlock &block = const_cast<CBlock&>(chainparams.GenesisBlock());
        CDiskBlockPos blockPos = SaveBlockToDisk(block, 0, chainparams, nullptr);
        if (blockPos.IsNull())
            return error("%s: writing genesis block to disk failed", __func__);
        CBlockIndex *pindex = AddToBlockIndex(block);
        CValidationState state;
        if (!ReceivedBlockTransactions(block, state, pindex, blockPos, chainparams.GetConsensus()))
            return error("%s: genesis block not accepted", __func__);
    } catch (const std::runtime_error& e) {
        return error("%s: failed to write genesis block: %s", __func__, e.what());
    }

    return true;
}

bool LoadGenesisBlock(const CChainParams& chainparams)
{
    return g_chainstate.LoadGenesisBlock(chainparams);
}

bool LoadExternalBlockFile(const CChainParams& chainparams, FILE* fileIn, CDiskBlockPos *dbp)
{
    // Map of disk positions for blocks with unknown parent (only used for reindex)
    static std::multimap<uint256, CDiskBlockPos> mapBlocksUnknownParent;
    int64_t nStart = GetTimeMillis();

    int nLoaded = 0;
    try {
        // This takes over fileIn and calls fclose() on it in the CBufferedFile destructor
        CBufferedFile blkdat(fileIn, 2*MAX_BLOCK_SERIALIZED_SIZE, MAX_BLOCK_SERIALIZED_SIZE+8, SER_DISK, CLIENT_VERSION);
        uint64_t nRewind = blkdat.GetPos();
        while (!blkdat.eof()) {
            boost::this_thread::interruption_point();

            blkdat.SetPos(nRewind);
            nRewind++; // start one byte further next time, in case of failure
            blkdat.SetLimit(); // remove former limit
            unsigned int nSize = 0;
            try {
                // locate a header
                unsigned char buf[CMessageHeader::MESSAGE_START_SIZE];
                blkdat.FindByte(chainparams.MessageStart()[0]);
                nRewind = blkdat.GetPos()+1;
                blkdat >> FLATDATA(buf);
                if (memcmp(buf, chainparams.MessageStart(), CMessageHeader::MESSAGE_START_SIZE))
                    continue;
                // read size
                blkdat >> nSize;
                if (nSize < 80 || nSize > MAX_BLOCK_SERIALIZED_SIZE)
                    continue;
            } catch (const std::exception&) {
                // no valid block header found; don't complain
                break;
            }
            try {
                // read block
                uint64_t nBlockPos = blkdat.GetPos();
                if (dbp)
                    dbp->nPos = nBlockPos;
                blkdat.SetLimit(nBlockPos + nSize);
                blkdat.SetPos(nBlockPos);
                std::shared_ptr<CBlock> pblock = std::make_shared<CBlock>();
                CBlock& block = *pblock;
                blkdat >> block;
                nRewind = blkdat.GetPos();

                // detect out of order blocks, and store them for later
                uint256 hash = block.GetHash();
                if (hash != chainparams.GetConsensus().hashGenesisBlock && mapBlockIndex.find(block.hashPrevBlock) == mapBlockIndex.end()) {
                    LogPrint(BCLog::REINDEX, "%s: Out of order block %s, parent %s not known\n", __func__, hash.ToString(),
                            block.hashPrevBlock.ToString());
                    if (dbp)
                        mapBlocksUnknownParent.insert(std::make_pair(block.hashPrevBlock, *dbp));
                    continue;
                }

                // process in case the block isn't known yet
                if (mapBlockIndex.count(hash) == 0 || (mapBlockIndex[hash]->nStatus & BLOCK_HAVE_DATA) == 0) {
                    LOCK(cs_main);
                    CValidationState state;
                    if (g_chainstate.AcceptBlock(pblock, state, chainparams, nullptr, true, dbp, nullptr))
                        nLoaded++;
                    if (state.IsError())
                        break;
                } else if (hash != chainparams.GetConsensus().hashGenesisBlock && mapBlockIndex[hash]->nHeight % 1000 == 0) {
                    LogPrint(BCLog::REINDEX, "Block Import: already had block %s at height %d\n", hash.ToString(), mapBlockIndex[hash]->nHeight);
                }

                // Activate the genesis block so normal node progress can continue
                if (hash == chainparams.GetConsensus().hashGenesisBlock) {
                    CValidationState state;
                    if (!ActivateBestChain(state, chainparams)) {
                        break;
                    }
                }

                NotifyHeaderTip();

                // Recursively process earlier encountered successors of this block
                std::deque<uint256> queue;
                queue.push_back(hash);
                while (!queue.empty()) {
                    uint256 head = queue.front();
                    queue.pop_front();
                    std::pair<std::multimap<uint256, CDiskBlockPos>::iterator, std::multimap<uint256, CDiskBlockPos>::iterator> range = mapBlocksUnknownParent.equal_range(head);
                    while (range.first != range.second) {
                        std::multimap<uint256, CDiskBlockPos>::iterator it = range.first;
                        std::shared_ptr<CBlock> pblockrecursive = std::make_shared<CBlock>();
                        if (ReadBlockFromDisk(*pblockrecursive, it->second, chainparams.GetConsensus()))
                        {
                            LogPrint(BCLog::REINDEX, "%s: Processing out of order child %s of %s\n", __func__, pblockrecursive->GetHash().ToString(),
                                    head.ToString());
                            LOCK(cs_main);
                            CValidationState dummy;
                            if (g_chainstate.AcceptBlock(pblockrecursive, dummy, chainparams, nullptr, true, &it->second, nullptr))
                            {
                                nLoaded++;
                                queue.push_back(pblockrecursive->GetHash());
                            }
                        }
                        range.first++;
                        mapBlocksUnknownParent.erase(it);
                        NotifyHeaderTip();
                    }
                }
            } catch (const std::exception& e) {
                LogPrintf("%s: Deserialize or I/O error - %s\n", __func__, e.what());
            }
        }
    } catch (const std::runtime_error& e) {
        AbortNode(std::string("System error: ") + e.what());
    }
    if (nLoaded > 0)
        LogPrintf("Loaded %i blocks from external file in %dms\n", nLoaded, GetTimeMillis() - nStart);
    return nLoaded > 0;
}

void CChainState::CheckBlockIndex(const Consensus::Params& consensusParams)
{
    if (!fCheckBlockIndex) {
        return;
    }

    LOCK(cs_main);

    // During a reindex, we read the genesis block and call CheckBlockIndex before ActivateBestChain,
    // so we have the genesis block in mapBlockIndex but no active chain.  (A few of the tests when
    // iterating the block tree require that chainActive has been initialized.)
    if (chainActive.Height() < 0) {
        assert(mapBlockIndex.size() <= 1);
        return;
    }

    // Build forward-pointing map of the entire block tree.
    std::multimap<CBlockIndex*,CBlockIndex*> forward;
    for (auto& entry : mapBlockIndex) {
        forward.insert(std::make_pair(entry.second->pprev, entry.second));
    }

    assert(forward.size() == mapBlockIndex.size());

    std::pair<std::multimap<CBlockIndex*,CBlockIndex*>::iterator,std::multimap<CBlockIndex*,CBlockIndex*>::iterator> rangeGenesis = forward.equal_range(nullptr);
    CBlockIndex *pindex = rangeGenesis.first->second;
    rangeGenesis.first++;
    assert(rangeGenesis.first == rangeGenesis.second); // There is only one index entry with parent nullptr.

    // Iterate over the entire block tree, using depth-first search.
    // Along the way, remember whether there are blocks on the path from genesis
    // block being explored which are the first to have certain properties.
    size_t nNodes = 0;
    int nHeight = 0;
    CBlockIndex* pindexFirstInvalid = nullptr; // Oldest ancestor of pindex which is invalid.
    CBlockIndex* pindexFirstMissing = nullptr; // Oldest ancestor of pindex which does not have BLOCK_HAVE_DATA.
    CBlockIndex* pindexFirstNeverProcessed = nullptr; // Oldest ancestor of pindex for which nTx == 0.
    CBlockIndex* pindexFirstNotTreeValid = nullptr; // Oldest ancestor of pindex which does not have BLOCK_VALID_TREE (regardless of being valid or not).
    CBlockIndex* pindexFirstNotTransactionsValid = nullptr; // Oldest ancestor of pindex which does not have BLOCK_VALID_TRANSACTIONS (regardless of being valid or not).
    CBlockIndex* pindexFirstNotChainValid = nullptr; // Oldest ancestor of pindex which does not have BLOCK_VALID_CHAIN (regardless of being valid or not).
    CBlockIndex* pindexFirstNotScriptsValid = nullptr; // Oldest ancestor of pindex which does not have BLOCK_VALID_SCRIPTS (regardless of being valid or not).
    while (pindex != nullptr) {
        nNodes++;
        if (pindexFirstInvalid == nullptr && pindex->nStatus & BLOCK_FAILED_VALID) pindexFirstInvalid = pindex;
        if (pindexFirstMissing == nullptr && !(pindex->nStatus & BLOCK_HAVE_DATA)) pindexFirstMissing = pindex;
        if (pindexFirstNeverProcessed == nullptr && pindex->nTx == 0) pindexFirstNeverProcessed = pindex;
        if (pindex->pprev != nullptr && pindexFirstNotTreeValid == nullptr && (pindex->nStatus & BLOCK_VALID_MASK) < BLOCK_VALID_TREE) pindexFirstNotTreeValid = pindex;
        if (pindex->pprev != nullptr && pindexFirstNotTransactionsValid == nullptr && (pindex->nStatus & BLOCK_VALID_MASK) < BLOCK_VALID_TRANSACTIONS) pindexFirstNotTransactionsValid = pindex;
        if (pindex->pprev != nullptr && pindexFirstNotChainValid == nullptr && (pindex->nStatus & BLOCK_VALID_MASK) < BLOCK_VALID_CHAIN) pindexFirstNotChainValid = pindex;
        if (pindex->pprev != nullptr && pindexFirstNotScriptsValid == nullptr && (pindex->nStatus & BLOCK_VALID_MASK) < BLOCK_VALID_SCRIPTS) pindexFirstNotScriptsValid = pindex;

        // Begin: actual consistency checks.
        if (pindex->pprev == nullptr) {
            // Genesis block checks.
            assert(pindex->GetBlockHash() == consensusParams.hashGenesisBlock); // Genesis block's hash must match.
            assert(pindex == chainActive.Genesis()); // The current active chain's genesis block must be this block.
        }
        if (pindex->nChainTx == 0) assert(pindex->nSequenceId <= 0);  // nSequenceId can't be set positive for blocks that aren't linked (negative is used for preciousblock)
        // VALID_TRANSACTIONS is equivalent to nTx > 0 for all nodes (whether or not pruning has occurred).
        // HAVE_DATA is only equivalent to nTx > 0 (or VALID_TRANSACTIONS) if no pruning has occurred.
        if (!fHavePruned) {
            // If we've never pruned, then HAVE_DATA should be equivalent to nTx > 0
            assert(!(pindex->nStatus & BLOCK_HAVE_DATA) == (pindex->nTx == 0));
            assert(pindexFirstMissing == pindexFirstNeverProcessed);
        } else {
            // If we have pruned, then we can only say that HAVE_DATA implies nTx > 0
            if (pindex->nStatus & BLOCK_HAVE_DATA) assert(pindex->nTx > 0);
        }
        if (pindex->nStatus & BLOCK_HAVE_UNDO) assert(pindex->nStatus & BLOCK_HAVE_DATA);
        assert(((pindex->nStatus & BLOCK_VALID_MASK) >= BLOCK_VALID_TRANSACTIONS) == (pindex->nTx > 0)); // This is pruning-independent.
        // All parents having had data (at some point) is equivalent to all parents being VALID_TRANSACTIONS, which is equivalent to nChainTx being set.
        assert((pindexFirstNeverProcessed != nullptr) == (pindex->nChainTx == 0)); // nChainTx != 0 is used to signal that all parent blocks have been processed (but may have been pruned).
        assert((pindexFirstNotTransactionsValid != nullptr) == (pindex->nChainTx == 0));
        assert(pindex->nHeight == nHeight); // nHeight must be consistent.
        assert(pindex->pprev == nullptr || pindex->nChainWork >= pindex->pprev->nChainWork); // For every block except the genesis block, the chainwork must be larger than the parent's.
        assert(nHeight < 2 || (pindex->pskip && (pindex->pskip->nHeight < nHeight))); // The pskip pointer must point back for all but the first 2 blocks.
        assert(pindexFirstNotTreeValid == nullptr); // All mapBlockIndex entries must at least be TREE valid
        if ((pindex->nStatus & BLOCK_VALID_MASK) >= BLOCK_VALID_TREE) assert(pindexFirstNotTreeValid == nullptr); // TREE valid implies all parents are TREE valid
        if ((pindex->nStatus & BLOCK_VALID_MASK) >= BLOCK_VALID_CHAIN) assert(pindexFirstNotChainValid == nullptr); // CHAIN valid implies all parents are CHAIN valid
        if ((pindex->nStatus & BLOCK_VALID_MASK) >= BLOCK_VALID_SCRIPTS) assert(pindexFirstNotScriptsValid == nullptr); // SCRIPTS valid implies all parents are SCRIPTS valid
        if (pindexFirstInvalid == nullptr) {
            // Checks for not-invalid blocks.
            assert((pindex->nStatus & BLOCK_FAILED_MASK) == 0); // The failed mask cannot be set for blocks without invalid parents.
        }
        if (!CBlockIndexWorkComparator()(pindex, chainActive.Tip()) && pindexFirstNeverProcessed == nullptr) {
            if (pindexFirstInvalid == nullptr) {
                // If this block sorts at least as good as the current tip and
                // is valid and we have all data for its parents, it must be in
                // setBlockIndexCandidates.  chainActive.Tip() must also be there
                // even if some data has been pruned.
                if (pindexFirstMissing == nullptr || pindex == chainActive.Tip()) {
                    assert(setBlockIndexCandidates.count(pindex));
                }
                // If some parent is missing, then it could be that this block was in
                // setBlockIndexCandidates but had to be removed because of the missing data.
                // In this case it must be in mapBlocksUnlinked -- see test below.
            }
        } else { // If this block sorts worse than the current tip or some ancestor's block has never been seen, it cannot be in setBlockIndexCandidates.
            assert(setBlockIndexCandidates.count(pindex) == 0);
        }
        // Check whether this block is in mapBlocksUnlinked.
        std::pair<std::multimap<CBlockIndex*,CBlockIndex*>::iterator,std::multimap<CBlockIndex*,CBlockIndex*>::iterator> rangeUnlinked = mapBlocksUnlinked.equal_range(pindex->pprev);
        bool foundInUnlinked = false;
        while (rangeUnlinked.first != rangeUnlinked.second) {
            assert(rangeUnlinked.first->first == pindex->pprev);
            if (rangeUnlinked.first->second == pindex) {
                foundInUnlinked = true;
                break;
            }
            rangeUnlinked.first++;
        }
        if (pindex->pprev && (pindex->nStatus & BLOCK_HAVE_DATA) && pindexFirstNeverProcessed != nullptr && pindexFirstInvalid == nullptr) {
            // If this block has block data available, some parent was never received, and has no invalid parents, it must be in mapBlocksUnlinked.
            assert(foundInUnlinked);
        }
        if (!(pindex->nStatus & BLOCK_HAVE_DATA)) assert(!foundInUnlinked); // Can't be in mapBlocksUnlinked if we don't HAVE_DATA
        if (pindexFirstMissing == nullptr) assert(!foundInUnlinked); // We aren't missing data for any parent -- cannot be in mapBlocksUnlinked.
        if (pindex->pprev && (pindex->nStatus & BLOCK_HAVE_DATA) && pindexFirstNeverProcessed == nullptr && pindexFirstMissing != nullptr) {
            // We HAVE_DATA for this block, have received data for all parents at some point, but we're currently missing data for some parent.
            assert(fHavePruned); // We must have pruned.
            // This block may have entered mapBlocksUnlinked if:
            //  - it has a descendant that at some point had more work than the
            //    tip, and
            //  - we tried switching to that descendant but were missing
            //    data for some intermediate block between chainActive and the
            //    tip.
            // So if this block is itself better than chainActive.Tip() and it wasn't in
            // setBlockIndexCandidates, then it must be in mapBlocksUnlinked.
            if (!CBlockIndexWorkComparator()(pindex, chainActive.Tip()) && setBlockIndexCandidates.count(pindex) == 0) {
                if (pindexFirstInvalid == nullptr) {
                    assert(foundInUnlinked);
                }
            }
        }
        // assert(pindex->GetBlockHash() == pindex->GetBlockHeader().GetHash()); // Perhaps too slow
        // End: actual consistency checks.

        // Try descending into the first subnode.
        std::pair<std::multimap<CBlockIndex*,CBlockIndex*>::iterator,std::multimap<CBlockIndex*,CBlockIndex*>::iterator> range = forward.equal_range(pindex);
        if (range.first != range.second) {
            // A subnode was found.
            pindex = range.first->second;
            nHeight++;
            continue;
        }
        // This is a leaf node.
        // Move upwards until we reach a node of which we have not yet visited the last child.
        while (pindex) {
            // We are going to either move to a parent or a sibling of pindex.
            // If pindex was the first with a certain property, unset the corresponding variable.
            if (pindex == pindexFirstInvalid) pindexFirstInvalid = nullptr;
            if (pindex == pindexFirstMissing) pindexFirstMissing = nullptr;
            if (pindex == pindexFirstNeverProcessed) pindexFirstNeverProcessed = nullptr;
            if (pindex == pindexFirstNotTreeValid) pindexFirstNotTreeValid = nullptr;
            if (pindex == pindexFirstNotTransactionsValid) pindexFirstNotTransactionsValid = nullptr;
            if (pindex == pindexFirstNotChainValid) pindexFirstNotChainValid = nullptr;
            if (pindex == pindexFirstNotScriptsValid) pindexFirstNotScriptsValid = nullptr;
            // Find our parent.
            CBlockIndex* pindexPar = pindex->pprev;
            // Find which child we just visited.
            std::pair<std::multimap<CBlockIndex*,CBlockIndex*>::iterator,std::multimap<CBlockIndex*,CBlockIndex*>::iterator> rangePar = forward.equal_range(pindexPar);
            while (rangePar.first->second != pindex) {
                assert(rangePar.first != rangePar.second); // Our parent must have at least the node we're coming from as child.
                rangePar.first++;
            }
            // Proceed to the next one.
            rangePar.first++;
            if (rangePar.first != rangePar.second) {
                // Move to the sibling.
                pindex = rangePar.first->second;
                break;
            } else {
                // Move up further.
                pindex = pindexPar;
                nHeight--;
                continue;
            }
        }
    }

    // Check that we actually traversed the entire map.
    assert(nNodes == forward.size());
}

std::string CBlockFileInfo::ToString() const
{
    return strprintf("CBlockFileInfo(blocks=%u, size=%u, heights=%u...%u, time=%s...%s)", nBlocks, nSize, nHeightFirst, nHeightLast, DateTimeStrFormat("%Y-%m-%d", nTimeFirst), DateTimeStrFormat("%Y-%m-%d", nTimeLast));
}

CBlockFileInfo* GetBlockFileInfo(size_t n)
{
    LOCK(cs_LastBlockFile);

    return &vinfoBlockFile.at(n);
}

ThresholdState VersionBitsTipState(const Consensus::Params& params, Consensus::DeploymentPos pos)
{
    LOCK(cs_main);
    return VersionBitsState(chainActive.Tip(), params, pos, versionbitscache);
}

BIP9Stats VersionBitsTipStatistics(const Consensus::Params& params, Consensus::DeploymentPos pos)
{
    LOCK(cs_main);
    return VersionBitsStatistics(chainActive.Tip(), params, pos);
}

int VersionBitsTipStateSinceHeight(const Consensus::Params& params, Consensus::DeploymentPos pos)
{
    LOCK(cs_main);
    return VersionBitsStateSinceHeight(chainActive.Tip(), params, pos, versionbitscache);
}

static const uint64_t MEMPOOL_DUMP_VERSION = 2;

bool LoadMempool(void)
{
    const CChainParams& chainparams = Params();
    int64_t nExpiryTimeout = gArgs.GetArg("-mempoolexpiry", DEFAULT_MEMPOOL_EXPIRY) * 60 * 60;
    FILE* filestr = fsbridge::fopen(GetDataDir() / "mempool.dat", "rb");
    CAutoFile file(filestr, SER_DISK, CLIENT_VERSION);
    if (file.IsNull()) {
        LogPrintf("Failed to open mempool file from disk. Continuing anyway.\n");
        return false;
    }

    int64_t count = 0;
    int64_t expired = 0;
    int64_t failed = 0;
    int64_t already_there = 0;
    int64_t nNow = GetTime();

    try {
        uint64_t version;
        file >> version;
        if (version != MEMPOOL_DUMP_VERSION) {
            return false;
        }
        std::map<std::string, std::vector<unsigned char>> mapData;
        file >> mapData;

        auto it = mapData.find("minfee");
        if (it != mapData.end()) {
            try {
                CDataStream ss(it->second, SER_DISK, CLIENT_VERSION);
                mempool.LoadMinFeeInternal(ss);
            } catch (const std::exception& e) {
                LogPrintf("Failed to deserialize mempool %s from disk: %s. Continuing anyway.\n", "minfee", e.what());
<<<<<<< HEAD
            }
        }

        it = mapData.find("deltas");
        if (it != mapData.end()) {
            try {
                CDataStream ss(it->second, SER_DISK, CLIENT_VERSION);
                std::map<uint256, std::pair<double, CAmount>> mapDeltas;
                ss >> mapDeltas;
                LOCK(mempool.cs);
                for (const auto& it : mapDeltas) {
                    const uint256& txid = it.first;
                    const CAmount& amountdelta = it.second.second;
                    mempool.PrioritiseTransaction(txid, amountdelta);
                }
            } catch (const std::exception& e) {
                LogPrintf("Failed to deserialize mempool %s from disk: %s. Continuing anyway.\n", "deltas", e.what());
            }
        }

=======
            }
        }

        it = mapData.find("deltas");
        if (it != mapData.end()) {
            try {
                CDataStream ss(it->second, SER_DISK, CLIENT_VERSION);
                LOCK(mempool.cs);
                ss >> mempool.mapDeltas;
            } catch (const std::exception& e) {
                LogPrintf("Failed to deserialize mempool %s from disk: %s. Continuing anyway.\n", "deltas", e.what());
            }
        }

>>>>>>> fd0fc2e9
        it = mapData.find("txs");
        if (it != mapData.end()) {
            std::vector<std::map<std::string, std::vector<unsigned char>>> txMapDatas;
            try {
                CDataStream(it->second, SER_DISK, CLIENT_VERSION) >> txMapDatas;
            } catch (const std::exception& e) {
                LogPrintf("Failed to deserialize mempool %s from disk: %s. Continuing anyway.\n", "transactions", e.what());
            }
            for (auto mapTxData : txMapDatas) {
                try {
                    it = mapTxData.find("t");
                    if (it == mapTxData.end()) {
                        throw std::runtime_error("mapTxData \"t\" key missing");
                    }
                    int64_t nTime;
                    CDataStream(it->second, SER_DISK, CLIENT_VERSION) >> nTime;
                    if (nTime + nExpiryTimeout <= nNow) {
                        ++expired;
                        continue;
                    }

                    it = mapTxData.find("");
                    if (it == mapTxData.end()) {
                        throw std::runtime_error("mapTxData null key missing");
                    }
                    CDataStream ssTx(it->second, SER_DISK, CLIENT_VERSION);
                    CTransactionRef tx;
                    ssTx >> tx;

                    // mempool may contain the transaction already, e.g. from
                    // wallet(s) having loaded it while we were processing
                    // mempool transactions; consider these as valid, instead of
                    // failing, but mark them as 'already there'
                    if (mempool.exists(tx->GetHash())) {
                        ++count;
                        ++already_there;
                        continue;
<<<<<<< HEAD
                    }

                    CValidationState state;
                    LOCK(cs_main);
                    AcceptToMemoryPoolWithTime(chainparams, mempool, state, tx, nullptr /* pfMissingInputs */, nTime,
                                               nullptr /* plTxnReplaced */, empty_ignore_rejects, 0 /* nAbsurdFee */);
                    if (!state.IsValid()) {
                        throw std::runtime_error(state.GetRejectReason());
                    }
=======
                    }

                    CValidationState state;
                    LOCK(cs_main);
                    AcceptToMemoryPoolWithTime(chainparams, mempool, state, tx, nullptr /* pfMissingInputs */, nTime,
                                               nullptr /* plTxnReplaced */, false /* bypass_limits */, 0 /* nAbsurdFee */);
                    if (!state.IsValid()) {
                        throw std::runtime_error(state.GetRejectReason());
                    }
>>>>>>> fd0fc2e9
                    ++count;
                } catch (const std::exception& e) {
                    ++failed;
                }
            }
            if (ShutdownRequested())
                return false;
        }
    } catch (const std::exception& e) {
        LogPrintf("Failed to deserialize mempool data on disk: %s. Continuing anyway.\n", e.what());
        return false;
    }

    LogPrintf("Imported mempool transactions from disk: %i succeeded, %i failed, %i expired, %i already there\n", count, failed, expired, already_there);
    return true;
}

template <class T>
std::vector<unsigned char> SerializeToVector(T o) {
    CDataStream ss(SER_DISK, CLIENT_VERSION);
    ss << o;
    return std::vector<unsigned char>(ss.begin(), ss.end());
}

bool DumpMempool(void)
{
    int64_t start = GetTimeMicros();

    std::vector<TxMempoolInfo> vinfo;
    std::map<uint256, std::pair<double, CAmount>> mapDeltas;

    {
        LOCK(mempool.cs);
<<<<<<< HEAD
        for (const auto &i : mempool.mapDeltas) {
            mapDeltas[i.first] = std::make_pair(0.0, i.second);
        }
=======
        mapDeltas = mempool.mapDeltas;
>>>>>>> fd0fc2e9
        vinfo = mempool.infoAll();
    }

    int64_t mid = GetTimeMicros();

    try {
        std::map<std::string, std::vector<unsigned char>> mapData;
        mapData["deltas"] = SerializeToVector(mapDeltas);
        {
            std::vector<std::map<std::string, std::vector<unsigned char>>> txMapDatas;
            for (TxMempoolInfo info : vinfo) {
                std::map<std::string, std::vector<unsigned char>> mapTxData;
                mapTxData[""] = SerializeToVector(*(info.tx));
                mapTxData["t"] = SerializeToVector(info.nTime);
                txMapDatas.push_back(std::move(mapTxData));
            }

            mapData["txs"] = SerializeToVector(txMapDatas);
        }
        {
            CDataStream ss(SER_DISK, CLIENT_VERSION);
            mempool.DumpMinFeeInternal(ss);
            mapData["minfee"] = std::vector<unsigned char>(ss.begin(), ss.end());
        }

        FILE* filestr = fsbridge::fopen(GetDataDir() / "mempool.dat.new", "wb");
        if (!filestr) {
            return false;
        }

        CAutoFile file(filestr, SER_DISK, CLIENT_VERSION);

        uint64_t version = MEMPOOL_DUMP_VERSION;
        file << version;

        file << mapData;

        FileCommit(file.Get());
        file.fclose();
        RenameOver(GetDataDir() / "mempool.dat.new", GetDataDir() / "mempool.dat");
        int64_t last = GetTimeMicros();
        LogPrintf("Dumped mempool: %gs to copy, %gs to dump\n", (mid-start)*MICRO, (last-mid)*MICRO);
    } catch (const std::exception& e) {
        LogPrintf("Failed to dump mempool: %s. Continuing anyway.\n", e.what());
        return false;
    }
    return true;
}

//! Guess how far we are in the verification process at the given block index
double GuessVerificationProgress(const ChainTxData& data, const CBlockIndex *pindex) {
    if (pindex == nullptr)
        return 0.0;

    int64_t nNow = time(nullptr);

    double fTxTotal;

    if (pindex->nChainTx <= data.nTxCount) {
        fTxTotal = data.nTxCount + (nNow - data.nTime) * data.dTxRate;
    } else {
        fTxTotal = pindex->nChainTx + (nNow - pindex->GetBlockTime()) * data.dTxRate;
    }

    return pindex->nChainTx / fTxTotal;
}

class CMainCleanup
{
public:
    CMainCleanup() {}
    ~CMainCleanup() {
        // block headers
        BlockMap::iterator it1 = mapBlockIndex.begin();
        for (; it1 != mapBlockIndex.end(); it1++)
            delete (*it1).second;
        mapBlockIndex.clear();
    }
} instance_of_cmaincleanup;<|MERGE_RESOLUTION|>--- conflicted
+++ resolved
@@ -4629,28 +4629,6 @@
                 mempool.LoadMinFeeInternal(ss);
             } catch (const std::exception& e) {
                 LogPrintf("Failed to deserialize mempool %s from disk: %s. Continuing anyway.\n", "minfee", e.what());
-<<<<<<< HEAD
-            }
-        }
-
-        it = mapData.find("deltas");
-        if (it != mapData.end()) {
-            try {
-                CDataStream ss(it->second, SER_DISK, CLIENT_VERSION);
-                std::map<uint256, std::pair<double, CAmount>> mapDeltas;
-                ss >> mapDeltas;
-                LOCK(mempool.cs);
-                for (const auto& it : mapDeltas) {
-                    const uint256& txid = it.first;
-                    const CAmount& amountdelta = it.second.second;
-                    mempool.PrioritiseTransaction(txid, amountdelta);
-                }
-            } catch (const std::exception& e) {
-                LogPrintf("Failed to deserialize mempool %s from disk: %s. Continuing anyway.\n", "deltas", e.what());
-            }
-        }
-
-=======
             }
         }
 
@@ -4665,7 +4643,6 @@
             }
         }
 
->>>>>>> fd0fc2e9
         it = mapData.find("txs");
         if (it != mapData.end()) {
             std::vector<std::map<std::string, std::vector<unsigned char>>> txMapDatas;
@@ -4703,7 +4680,6 @@
                         ++count;
                         ++already_there;
                         continue;
-<<<<<<< HEAD
                     }
 
                     CValidationState state;
@@ -4713,17 +4689,6 @@
                     if (!state.IsValid()) {
                         throw std::runtime_error(state.GetRejectReason());
                     }
-=======
-                    }
-
-                    CValidationState state;
-                    LOCK(cs_main);
-                    AcceptToMemoryPoolWithTime(chainparams, mempool, state, tx, nullptr /* pfMissingInputs */, nTime,
-                                               nullptr /* plTxnReplaced */, false /* bypass_limits */, 0 /* nAbsurdFee */);
-                    if (!state.IsValid()) {
-                        throw std::runtime_error(state.GetRejectReason());
-                    }
->>>>>>> fd0fc2e9
                     ++count;
                 } catch (const std::exception& e) {
                     ++failed;
@@ -4757,13 +4722,7 @@
 
     {
         LOCK(mempool.cs);
-<<<<<<< HEAD
-        for (const auto &i : mempool.mapDeltas) {
-            mapDeltas[i.first] = std::make_pair(0.0, i.second);
-        }
-=======
         mapDeltas = mempool.mapDeltas;
->>>>>>> fd0fc2e9
         vinfo = mempool.infoAll();
     }
 
