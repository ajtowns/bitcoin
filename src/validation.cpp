--- conflicted
+++ resolved
@@ -4289,22 +4289,6 @@
         if (version != MEMPOOL_DUMP_VERSION) {
             return false;
         }
-<<<<<<< HEAD
-        uint64_t num;
-        file >> num;
-        double prioritydummy = 0;
-        while (num--) {
-            CTransactionRef tx;
-            int64_t nTime;
-            int64_t nFeeDelta;
-            file >> tx;
-            file >> nTime;
-            file >> nFeeDelta;
-
-            CAmount amountdelta = nFeeDelta;
-            if (amountdelta) {
-                mempool.PrioritiseTransaction(tx->GetHash(), prioritydummy, amountdelta);
-=======
         std::map<std::string, std::vector<unsigned char>> mapData;
         file >> mapData;
 
@@ -4322,17 +4306,10 @@
         if (it != mapData.end()) {
             try {
                 CDataStream ss(it->second, SER_DISK, CLIENT_VERSION);
-                std::map<uint256, std::pair<double, CAmount>> mapDeltas;
-                ss >> mapDeltas;
                 LOCK(mempool.cs);
-                for (const auto& it : mapDeltas) {
-                    const uint256& txid = it.first;
-                    const CAmount& amountdelta = it.second.second;
-                    mempool.PrioritiseTransaction(txid, amountdelta);
-                }
+                ss >> mempool.mapDeltas;
             } catch (const std::exception& e) {
                 LogPrintf("Failed to deserialize mempool %s from disk: %s. Continuing anyway.\n", "deltas", e.what());
->>>>>>> 8d309b8d
             }
         }
 
@@ -4379,15 +4356,6 @@
             if (ShutdownRequested())
                 return false;
         }
-<<<<<<< HEAD
-        std::map<uint256, CAmount> mapDeltas;
-        file >> mapDeltas;
-
-        for (const auto& i : mapDeltas) {
-            mempool.PrioritiseTransaction(i.first, prioritydummy, i.second);
-        }
-=======
->>>>>>> 8d309b8d
     } catch (const std::exception& e) {
         LogPrintf("Failed to deserialize mempool data on disk: %s. Continuing anyway.\n", e.what());
         return false;
@@ -4413,13 +4381,7 @@
 
     {
         LOCK(mempool.cs);
-        for (const auto &i : mempool.mapDeltas) {
-<<<<<<< HEAD
-            mapDeltas[i.first] = i.second.second;
-=======
-            mapDeltas[i.first] = std::make_pair(0.0, i.second);
->>>>>>> 8d309b8d
-        }
+        mapDeltas = mempool.mapDeltas;
         vinfo = mempool.infoAll();
     }
 
