// Copyright (c) 2009-2010 Satoshi Nakamoto
// Copyright (c) 2009-2020 The Bitcoin Core developers
// Distributed under the MIT software license, see the accompanying
// file COPYING or http://www.opensource.org/licenses/mit-license.php.

#include <validation.h>

#include <arith_uint256.h>
#include <chain.h>
#include <chainparams.h>
#include <checkqueue.h>
#include <consensus/consensus.h>
#include <consensus/merkle.h>
#include <consensus/tx_check.h>
#include <consensus/tx_verify.h>
#include <consensus/validation.h>
#include <cuckoocache.h>
#include <flatfile.h>
#include <hash.h>
#include <index/txindex.h>
#include <logging.h>
#include <logging/timer.h>
#include <policy/fees.h>
#include <policy/policy.h>
#include <policy/settings.h>
#include <pow.h>
#include <primitives/block.h>
#include <primitives/transaction.h>
#include <random.h>
#include <reverse_iterator.h>
#include <script/script.h>
#include <script/sigcache.h>
#include <shutdown.h>
#include <stats/stats.h>
#include <timedata.h>
#include <tinyformat.h>
#include <txdb.h>
#include <txmempool.h>
#include <ui_interface.h>
#include <uint256.h>
#include <undo.h>
#include <util/ioprio.h>
#include <util/moneystr.h>
#include <util/rbf.h>
#include <util/strencodings.h>
#include <util/system.h>
#include <util/translation.h>
#include <validationinterface.h>
#include <warnings.h>

#include <string>

#include <boost/algorithm/string/replace.hpp>
#include <boost/thread.hpp>

#if defined(NDEBUG)
# error "Bitcoin cannot be compiled without assertions."
#endif

#define MICRO 0.000001
#define MILLI 0.001

bool CBlockIndexWorkComparator::operator()(const CBlockIndex *pa, const CBlockIndex *pb) const {
    // First sort by most total work, ...
    if (pa->nChainWork > pb->nChainWork) return false;
    if (pa->nChainWork < pb->nChainWork) return true;

    // ... then by earliest time received, ...
    if (pa->nSequenceId < pb->nSequenceId) return false;
    if (pa->nSequenceId > pb->nSequenceId) return true;

    // Use pointer address as tie breaker (should only happen with blocks
    // loaded from disk, as those all have id 0).
    if (pa < pb) return false;
    if (pa > pb) return true;

    // Identical blocks.
    return false;
}

namespace {
BlockManager g_blockman;
} // anon namespace

std::unique_ptr<CChainState> g_chainstate;

CChainState& ChainstateActive() {
    assert(g_chainstate);
    return *g_chainstate;
}

CChain& ChainActive() {
    assert(g_chainstate);
    return g_chainstate->m_chain;
}

/**
 * Mutex to guard access to validation specific variables, such as reading
 * or changing the chainstate.
 *
 * This may also need to be locked when updating the transaction pool, e.g. on
 * AcceptToMemoryPool. See CTxMemPool::cs comment for details.
 *
 * The transaction pool has a separate lock to allow reading from it and the
 * chainstate at the same time.
 */
RecursiveMutex cs_main;

CBlockIndex *pindexBestHeader = nullptr;
Mutex g_best_block_mutex;
std::condition_variable g_best_block_cv;
uint256 g_best_block;
bool g_parallel_script_checks{false};
int nScriptCheckThreads = 0;
std::atomic_bool fImporting(false);
std::atomic_bool fReindex(false);
bool fHavePruned = false;
bool fPruneMode = false;
bool fRequireStandard = true;
bool fCheckBlockIndex = false;
bool fCheckpointsEnabled = DEFAULT_CHECKPOINTS_ENABLED;
size_t nCoinCacheUsage = 5000 * 300;
uint64_t nPruneTarget = 0;
int64_t nMaxTipAge = DEFAULT_MAX_TIP_AGE;

uint256 hashAssumeValid;
arith_uint256 nMinimumChainWork;

CFeeRate minRelayTxFee = CFeeRate(DEFAULT_MIN_RELAY_TX_FEE);

CBlockPolicyEstimator feeEstimator;
CTxMemPool mempool(&feeEstimator);

// Internal stuff
namespace {
    CBlockIndex* pindexBestInvalid = nullptr;

    RecursiveMutex cs_LastBlockFile;
    std::vector<CBlockFileInfo> vinfoBlockFile;
    int nLastBlockFile = 0;
    /** Global flag to indicate we should check to see if there are
     *  block/undo files that should be deleted.  Set on startup
     *  or if we allocate more file space when we're in prune mode
     */
    bool fCheckForPruning = false;

    /** Dirty block index entries. */
    std::set<CBlockIndex*> setDirtyBlockIndex;

    /** Dirty block file entries. */
    std::set<int> setDirtyFileInfo;
} // anon namespace

CBlockIndex* LookupBlockIndex(const uint256& hash)
{
    AssertLockHeld(cs_main);
    BlockMap::const_iterator it = g_blockman.m_block_index.find(hash);
    return it == g_blockman.m_block_index.end() ? nullptr : it->second;
}

CBlockIndex* FindForkInGlobalIndex(const CChain& chain, const CBlockLocator& locator)
{
    AssertLockHeld(cs_main);

    // Find the latest block common to locator and chain - we expect that
    // locator.vHave is sorted descending by height.
    for (const uint256& hash : locator.vHave) {
        CBlockIndex* pindex = LookupBlockIndex(hash);
        if (pindex) {
            if (chain.Contains(pindex))
                return pindex;
            if (pindex->GetAncestor(chain.Height()) == chain.Tip()) {
                return chain.Tip();
            }
        }
    }
    return chain.Genesis();
}

std::unique_ptr<CBlockTreeDB> pblocktree;

// See definition for documentation
static void FindFilesToPruneManual(std::set<int>& setFilesToPrune, int nManualPruneHeight);
static void FindFilesToPrune(std::set<int>& setFilesToPrune, uint64_t nPruneAfterHeight);
bool CheckInputScripts(const CTransaction& tx, TxValidationState &state, const CCoinsViewCache &inputs, unsigned int flags, bool cacheSigStore, bool cacheFullScriptStore, PrecomputedTransactionData& txdata, std::vector<CScriptCheck> *pvChecks = nullptr);
static FILE* OpenUndoFile(const FlatFilePos &pos, bool fReadOnly = false);
static FlatFileSeq BlockFileSeq();
static FlatFileSeq UndoFileSeq();

bool CheckFinalTx(const CTransaction &tx, int flags)
{
    AssertLockHeld(cs_main);

    // By convention a negative value for flags indicates that the
    // current network-enforced consensus rules should be used. In
    // a future soft-fork scenario that would mean checking which
    // rules would be enforced for the next block and setting the
    // appropriate flags. At the present time no soft-forks are
    // scheduled, so no flags are set.
    flags = std::max(flags, 0);

    // CheckFinalTx() uses ::ChainActive().Height()+1 to evaluate
    // nLockTime because when IsFinalTx() is called within
    // CBlock::AcceptBlock(), the height of the block *being*
    // evaluated is what is used. Thus if we want to know if a
    // transaction can be part of the *next* block, we need to call
    // IsFinalTx() with one more than ::ChainActive().Height().
    const int nBlockHeight = ::ChainActive().Height() + 1;

    // BIP113 requires that time-locked transactions have nLockTime set to
    // less than the median time of the previous block they're contained in.
    // When the next block is created its previous block will be the current
    // chain tip, so we use that to calculate the median time passed to
    // IsFinalTx() if LOCKTIME_MEDIAN_TIME_PAST is set.
    const int64_t nBlockTime = (flags & LOCKTIME_MEDIAN_TIME_PAST)
                             ? ::ChainActive().Tip()->GetMedianTimePast()
                             : GetAdjustedTime();

    return IsFinalTx(tx, nBlockHeight, nBlockTime);
}

bool TestLockPointValidity(const LockPoints* lp)
{
    AssertLockHeld(cs_main);
    assert(lp);
    // If there are relative lock times then the maxInputBlock will be set
    // If there are no relative lock times, the LockPoints don't depend on the chain
    if (lp->maxInputBlock) {
        // Check whether ::ChainActive() is an extension of the block at which the LockPoints
        // calculation was valid.  If not LockPoints are no longer valid
        if (!::ChainActive().Contains(lp->maxInputBlock)) {
            return false;
        }
    }

    // LockPoints still valid
    return true;
}

bool CheckSequenceLocks(const CTxMemPool& pool, const CTransaction& tx, int flags, LockPoints* lp, bool useExistingLockPoints)
{
    AssertLockHeld(cs_main);
    AssertLockHeld(pool.cs);

    CBlockIndex* tip = ::ChainActive().Tip();
    assert(tip != nullptr);

    CBlockIndex index;
    index.pprev = tip;
    // CheckSequenceLocks() uses ::ChainActive().Height()+1 to evaluate
    // height based locks because when SequenceLocks() is called within
    // ConnectBlock(), the height of the block *being*
    // evaluated is what is used.
    // Thus if we want to know if a transaction can be part of the
    // *next* block, we need to use one more than ::ChainActive().Height()
    index.nHeight = tip->nHeight + 1;

    std::pair<int, int64_t> lockPair;
    if (useExistingLockPoints) {
        assert(lp);
        lockPair.first = lp->height;
        lockPair.second = lp->time;
    }
    else {
        // CoinsTip() contains the UTXO set for ::ChainActive().Tip()
        CCoinsViewMemPool viewMemPool(&::ChainstateActive().CoinsTip(), pool);
        std::vector<int> prevheights;
        prevheights.resize(tx.vin.size());
        for (size_t txinIndex = 0; txinIndex < tx.vin.size(); txinIndex++) {
            const CTxIn& txin = tx.vin[txinIndex];
            Coin coin;
            if (!viewMemPool.GetCoin(txin.prevout, coin)) {
                return error("%s: Missing input", __func__);
            }
            if (coin.nHeight == MEMPOOL_HEIGHT) {
                // Assume all mempool transaction confirm in the next block
                prevheights[txinIndex] = tip->nHeight + 1;
            } else {
                prevheights[txinIndex] = coin.nHeight;
            }
        }
        lockPair = CalculateSequenceLocks(tx, flags, &prevheights, index);
        if (lp) {
            lp->height = lockPair.first;
            lp->time = lockPair.second;
            // Also store the hash of the block with the highest height of
            // all the blocks which have sequence locked prevouts.
            // This hash needs to still be on the chain
            // for these LockPoint calculations to be valid
            // Note: It is impossible to correctly calculate a maxInputBlock
            // if any of the sequence locked inputs depend on unconfirmed txs,
            // except in the special case where the relative lock time/height
            // is 0, which is equivalent to no sequence lock. Since we assume
            // input height of tip+1 for mempool txs and test the resulting
            // lockPair from CalculateSequenceLocks against tip+1.  We know
            // EvaluateSequenceLocks will fail if there was a non-zero sequence
            // lock on a mempool input, so we can use the return value of
            // CheckSequenceLocks to indicate the LockPoints validity
            int maxInputHeight = 0;
            for (const int height : prevheights) {
                // Can ignore mempool inputs since we'll fail if they had non-zero locks
                if (height != tip->nHeight+1) {
                    maxInputHeight = std::max(maxInputHeight, height);
                }
            }
            lp->maxInputBlock = tip->GetAncestor(maxInputHeight);
        }
    }
    return EvaluateSequenceLocks(index, lockPair);
}

// Returns the script flags which should be checked for a given block
static unsigned int GetBlockScriptFlags(const CBlockIndex* pindex, const Consensus::Params& chainparams);

static void LimitMempoolSize(CTxMemPool& pool, size_t limit, std::chrono::seconds age)
    EXCLUSIVE_LOCKS_REQUIRED(pool.cs, ::cs_main)
{
    int expired = pool.Expire(GetTime<std::chrono::seconds>() - age);
    if (expired != 0) {
        LogPrint(BCLog::MEMPOOL, "Expired %i transactions from the memory pool\n", expired);
    }

    std::vector<COutPoint> vNoSpendsRemaining;
    pool.TrimToSize(limit, &vNoSpendsRemaining);
    for (const COutPoint& removed : vNoSpendsRemaining)
        ::ChainstateActive().CoinsTip().Uncache(removed);
}

static bool IsCurrentForFeeEstimation() EXCLUSIVE_LOCKS_REQUIRED(cs_main)
{
    AssertLockHeld(cs_main);
    if (::ChainstateActive().IsInitialBlockDownload())
        return false;
    if (::ChainActive().Tip()->GetBlockTime() < (GetTime() - MAX_FEE_ESTIMATION_TIP_AGE))
        return false;
    if (::ChainActive().Height() < pindexBestHeader->nHeight - 1)
        return false;
    return true;
}

/* Make mempool consistent after a reorg, by re-adding or recursively erasing
 * disconnected block transactions from the mempool, and also removing any
 * other transactions from the mempool that are no longer valid given the new
 * tip/height.
 *
 * Note: we assume that disconnectpool only contains transactions that are NOT
 * confirmed in the current chain nor already in the mempool (otherwise,
 * in-mempool descendants of such transactions would be removed).
 *
 * Passing fAddToMempool=false will skip trying to add the transactions back,
 * and instead just erase from the mempool as needed.
 */

static void UpdateMempoolForReorg(DisconnectedBlockTransactions& disconnectpool, bool fAddToMempool) EXCLUSIVE_LOCKS_REQUIRED(cs_main, ::mempool.cs)
{
    AssertLockHeld(cs_main);
    std::vector<uint256> vHashUpdate;
    // disconnectpool's insertion_order index sorts the entries from
    // oldest to newest, but the oldest entry will be the last tx from the
    // latest mined block that was disconnected.
    // Iterate disconnectpool in reverse, so that we add transactions
    // back to the mempool starting with the earliest transaction that had
    // been previously seen in a block.
    auto it = disconnectpool.queuedTx.get<insertion_order>().rbegin();
    while (it != disconnectpool.queuedTx.get<insertion_order>().rend()) {
        // ignore validation errors in resurrected transactions
        TxValidationState stateDummy;
        if (!fAddToMempool || (*it)->IsCoinBase() ||
            !AcceptToMemoryPool(mempool, stateDummy, *it,
                                nullptr /* plTxnReplaced */, true /* bypass_limits */, 0 /* nAbsurdFee */)) {
            // If the transaction doesn't make it in to the mempool, remove any
            // transactions that depend on it (which would now be orphans).
            mempool.removeRecursive(**it, MemPoolRemovalReason::REORG);
        } else if (mempool.exists((*it)->GetHash())) {
            vHashUpdate.push_back((*it)->GetHash());
        }
        ++it;
    }
    disconnectpool.queuedTx.clear();
    // AcceptToMemoryPool/addUnchecked all assume that new mempool entries have
    // no in-mempool children, which is generally not true when adding
    // previously-confirmed transactions back to the mempool.
    // UpdateTransactionsFromBlock finds descendants of any transactions in
    // the disconnectpool that were added back and cleans up the mempool state.
    mempool.UpdateTransactionsFromBlock(vHashUpdate);

    // We also need to remove any now-immature transactions
    mempool.removeForReorg(&::ChainstateActive().CoinsTip(), ::ChainActive().Tip()->nHeight + 1, STANDARD_LOCKTIME_VERIFY_FLAGS);
    // Re-limit mempool size, in case we added any transactions
    LimitMempoolSize(mempool, gArgs.GetArg("-maxmempool", DEFAULT_MAX_MEMPOOL_SIZE) * 1000000, std::chrono::hours{gArgs.GetArg("-mempoolexpiry", DEFAULT_MEMPOOL_EXPIRY)});
}

// Used to avoid mempool polluting consensus critical paths if CCoinsViewMempool
// were somehow broken and returning the wrong scriptPubKeys
static bool CheckInputsFromMempoolAndCache(const CTransaction& tx, TxValidationState& state, const CCoinsViewCache& view, const CTxMemPool& pool,
                 unsigned int flags, PrecomputedTransactionData& txdata) EXCLUSIVE_LOCKS_REQUIRED(cs_main) {
    AssertLockHeld(cs_main);

    // pool.cs should be locked already, but go ahead and re-take the lock here
    // to enforce that mempool doesn't change between when we check the view
    // and when we actually call through to CheckInputScripts
    LOCK(pool.cs);

    assert(!tx.IsCoinBase());
    for (const CTxIn& txin : tx.vin) {
        const Coin& coin = view.AccessCoin(txin.prevout);

        // AcceptToMemoryPoolWorker has already checked that the coins are
        // available, so this shouldn't fail. If the inputs are not available
        // here then return false.
        if (coin.IsSpent()) return false;

        // Check equivalence for available inputs.
        const CTransactionRef& txFrom = pool.get(txin.prevout.hash);
        if (txFrom) {
            assert(txFrom->GetHash() == txin.prevout.hash);
            assert(txFrom->vout.size() > txin.prevout.n);
            assert(txFrom->vout[txin.prevout.n] == coin.out);
        } else {
            const Coin& coinFromDisk = ::ChainstateActive().CoinsTip().AccessCoin(txin.prevout);
            assert(!coinFromDisk.IsSpent());
            assert(coinFromDisk.out == coin.out);
        }
    }

    // Call CheckInputScripts() to cache signature and script validity against current tip consensus rules.
    return CheckInputScripts(tx, state, view, flags, /* cacheSigStore = */ true, /* cacheFullSciptStore = */ true, txdata);
}

namespace {

class MemPoolAccept
{
public:
    MemPoolAccept(CTxMemPool& mempool) : m_pool(mempool), m_view(&m_dummy), m_viewmempool(&::ChainstateActive().CoinsTip(), m_pool),
        m_limit_ancestors(gArgs.GetArg("-limitancestorcount", DEFAULT_ANCESTOR_LIMIT)),
        m_limit_ancestor_size(gArgs.GetArg("-limitancestorsize", DEFAULT_ANCESTOR_SIZE_LIMIT)*1000),
        m_limit_descendants(gArgs.GetArg("-limitdescendantcount", DEFAULT_DESCENDANT_LIMIT)),
        m_limit_descendant_size(gArgs.GetArg("-limitdescendantsize", DEFAULT_DESCENDANT_SIZE_LIMIT)*1000) {}

    // We put the arguments we're handed into a struct, so we can pass them
    // around easier.
    struct ATMPArgs {
        const CChainParams& m_chainparams;
        TxValidationState &m_state;
        const int64_t m_accept_time;
        std::list<CTransactionRef>* m_replaced_transactions;
        const ignore_rejects_type& m_ignore_rejects;
        const CAmount& m_absurd_fee;
        /*
         * Return any outpoints which were not previously present in the coins
         * cache, but were added as a result of validating the tx for mempool
         * acceptance. This allows the caller to optionally remove the cache
         * additions if the associated transaction ends up being rejected by
         * the mempool.
         */
        std::vector<COutPoint>& m_coins_to_uncache;
        const bool m_test_accept;
        CAmount* m_fee;
    };

    // Single transaction acceptance
    bool AcceptSingleTransaction(const CTransactionRef& ptx, ATMPArgs& args) EXCLUSIVE_LOCKS_REQUIRED(cs_main);

private:
    // All the intermediate state that gets passed between the various levels
    // of checking a given transaction.
    struct Workspace {
        Workspace(const CTransactionRef& ptx) : m_ptx(ptx), m_hash(ptx->GetHash()) {}
        std::set<uint256> m_conflicts;
        CTxMemPool::setEntries m_all_conflicting;
        CTxMemPool::setEntries m_ancestors;
        std::unique_ptr<CTxMemPoolEntry> m_entry;

        bool m_replacement_transaction;
        CAmount m_modified_fees;
        CAmount m_conflicting_fees;
        size_t m_conflicting_size;

        const CTransactionRef& m_ptx;
        const uint256& m_hash;
    };

    static inline bool MaybeReject_(TxValidationResult reason, const std::string& reason_str, const std::string& debug_msg, const ignore_rejects_type& ignore_rejects, TxValidationState& state) {
        if (ignore_rejects.count(reason_str)) {
            return false;
        }

        state.Invalid(reason, reason_str, debug_msg);
        return true;
    }

#define MaybeRejectDbg(reason, reason_str, debug_msg)  do {  \
    if (MaybeReject_(reason, reason_str, debug_msg, ignore_rejects, state)) {  \
        return false;  \
    }  \
} while(0)

#define MaybeReject(reason, reason_str)  MaybeRejectDbg(reason, reason_str, "")

    // Run the policy checks on a given transaction, excluding any script checks.
    // Looks up inputs, calculates feerate, considers replacement, evaluates
    // package limits, etc. As this function can be invoked for "free" by a peer,
    // only tests that are fast should be done here (to avoid CPU DoS).
    bool PreChecks(ATMPArgs& args, Workspace& ws) EXCLUSIVE_LOCKS_REQUIRED(cs_main, m_pool.cs);

    // Run the script checks using our policy flags. As this can be slow, we should
    // only invoke this on transactions that have otherwise passed policy checks.
    bool PolicyScriptChecks(ATMPArgs& args, Workspace& ws, PrecomputedTransactionData& txdata) EXCLUSIVE_LOCKS_REQUIRED(cs_main);

    // Re-run the script checks, using consensus flags, and try to cache the
    // result in the scriptcache. This should be done after
    // PolicyScriptChecks(). This requires that all inputs either be in our
    // utxo set or in the mempool.
    bool ConsensusScriptChecks(ATMPArgs& args, Workspace& ws, PrecomputedTransactionData &txdata) EXCLUSIVE_LOCKS_REQUIRED(cs_main);

    // Try to add the transaction to the mempool, removing any conflicts first.
    // Returns true if the transaction is in the mempool after any size
    // limiting is performed, false otherwise.
    bool Finalize(ATMPArgs& args, Workspace& ws) EXCLUSIVE_LOCKS_REQUIRED(cs_main, m_pool.cs);

    // Compare a package's feerate against minimum allowed.
    bool CheckFeeRate(size_t package_size, CAmount package_fee, TxValidationState& state, const ignore_rejects_type& ignore_rejects)
    {
        CAmount mempoolRejectFee = m_pool.GetMinFee(gArgs.GetArg("-maxmempool", DEFAULT_MAX_MEMPOOL_SIZE) * 1000000).GetFee(package_size);
        if (mempoolRejectFee > 0 && package_fee < mempoolRejectFee && !ignore_rejects.count(rejectmsg_lowfee_mempool)) {
            return state.Invalid(TxValidationResult::TX_MEMPOOL_POLICY, "mempool min fee not met", strprintf("%d < %d", package_fee, mempoolRejectFee));
        }

        if (package_fee < ::minRelayTxFee.GetFee(package_size) && !ignore_rejects.count(rejectmsg_lowfee_relay)) {
            return state.Invalid(TxValidationResult::TX_MEMPOOL_POLICY, "min relay fee not met", strprintf("%d < %d", package_fee, ::minRelayTxFee.GetFee(package_size)));
        }
        return true;
    }

private:
    CTxMemPool& m_pool;
    CCoinsViewCache m_view;
    CCoinsViewMemPool m_viewmempool;
    CCoinsView m_dummy;

    // The package limits in effect at the time of invocation.
    // These may be modified while evaluating a transaction (eg to account for
    // in-mempool conflicts; see below).
    size_t m_limit_ancestors;
    size_t m_limit_ancestor_size;
    size_t m_limit_descendants;
    size_t m_limit_descendant_size;
};

bool MemPoolAccept::PreChecks(ATMPArgs& args, Workspace& ws)
{
    const CTransactionRef& ptx = ws.m_ptx;
    const CTransaction& tx = *ws.m_ptx;
    const uint256& hash = ws.m_hash;

    // Copy/alias what we need out of args
    TxValidationState &state = args.m_state;
    const int64_t nAcceptTime = args.m_accept_time;
    const ignore_rejects_type& ignore_rejects = args.m_ignore_rejects;
    const CAmount& nAbsurdFee = args.m_absurd_fee;
    std::vector<COutPoint>& coins_to_uncache = args.m_coins_to_uncache;

    // Alias what we need out of ws
    std::set<uint256>& setConflicts = ws.m_conflicts;
    CTxMemPool::setEntries& allConflicting = ws.m_all_conflicting;
    CTxMemPool::setEntries& setAncestors = ws.m_ancestors;
    std::unique_ptr<CTxMemPoolEntry>& entry = ws.m_entry;
    bool& fReplacementTransaction = ws.m_replacement_transaction;
    CAmount& nModifiedFees = ws.m_modified_fees;
    CAmount& nConflictingFees = ws.m_conflicting_fees;
    size_t& nConflictingSize = ws.m_conflicting_size;

    if (!CheckTransaction(tx, state))
        return false; // state filled in by CheckTransaction

    // Coinbase is only valid in a block, not as a loose transaction
    if (tx.IsCoinBase())
        return state.Invalid(TxValidationResult::TX_CONSENSUS, "coinbase");

    // Rather not work on nonstandard transactions (unless -testnet/-regtest)
    std::string reason;
    if (fRequireStandard && !IsStandardTx(tx, reason, ignore_rejects))
        return state.Invalid(TxValidationResult::TX_NOT_STANDARD, reason);

    // Do not work on transactions that are too small.
    // A transaction with 1 segwit input and 1 P2WPHK output has non-witness size of 82 bytes.
    // Transactions smaller than this are not relayed to mitigate CVE-2017-12842 by not relaying
    // 64-byte transactions.
    if (::GetSerializeSize(tx, PROTOCOL_VERSION | SERIALIZE_TRANSACTION_NO_WITNESS) < MIN_STANDARD_TX_NONWITNESS_SIZE)
        MaybeReject(TxValidationResult::TX_NOT_STANDARD, "tx-size-small");

    // Only accept nLockTime-using transactions that can be mined in the next
    // block; we don't want our mempool filled up with transactions that can't
    // be mined yet.
    if (!CheckFinalTx(tx, STANDARD_LOCKTIME_VERIFY_FLAGS))
        MaybeReject(TxValidationResult::TX_PREMATURE_SPEND, "non-final");

    // is it already in the memory pool?
    if (m_pool.exists(hash)) {
        return state.Invalid(TxValidationResult::TX_CONFLICT, "txn-already-in-mempool");
    }

    // Check for conflicts with in-memory transactions
    for (const CTxIn &txin : tx.vin)
    {
        const CTransaction* ptxConflicting = m_pool.GetConflictTx(txin.prevout);
        if (ptxConflicting) {
            if (!setConflicts.count(ptxConflicting->GetHash()))
            {
                if (!ignore_rejects.count("txn-mempool-conflict")) {

                // Allow opt-out of transaction replacement by setting
                // nSequence > MAX_BIP125_RBF_SEQUENCE (SEQUENCE_FINAL-2) on all inputs.
                //
                // SEQUENCE_FINAL-1 is picked to still allow use of nLockTime by
                // non-replaceable transactions. All inputs rather than just one
                // is for the sake of multi-party protocols, where we don't
                // want a single party to be able to disable replacement.
                //
                // The opt-out ignores descendants as anyone relying on
                // first-seen mempool behavior should be checking all
                // unconfirmed ancestors anyway; doing otherwise is hopelessly
                // insecure.
                bool fReplacementOptOut = true;
                for (const CTxIn &_txin : ptxConflicting->vin)
                {
                    if (_txin.nSequence <= MAX_BIP125_RBF_SEQUENCE)
                    {
                        fReplacementOptOut = false;
                        break;
                    }
                }
                if (fReplacementOptOut) {
                    return state.Invalid(TxValidationResult::TX_MEMPOOL_POLICY, "txn-mempool-conflict");
                }

                }  // ignore_rejects

                setConflicts.insert(ptxConflicting->GetHash());
            }
        }
    }

    LockPoints lp;
    m_view.SetBackend(m_viewmempool);

    CCoinsViewCache& coins_cache = ::ChainstateActive().CoinsTip();
    // do all inputs exist?
    for (const CTxIn& txin : tx.vin) {
        if (!coins_cache.HaveCoinInCache(txin.prevout)) {
            coins_to_uncache.push_back(txin.prevout);
        }

        // Note: this call may add txin.prevout to the coins cache
        // (coins_cache.cacheCoins) by way of FetchCoin(). It should be removed
        // later (via coins_to_uncache) if this tx turns out to be invalid.
        if (!m_view.HaveCoin(txin.prevout)) {
            // Are inputs missing because we already have the tx?
            for (size_t out = 0; out < tx.vout.size(); out++) {
                // Optimistically just do efficient check of cache for outputs
                if (coins_cache.HaveCoinInCache(COutPoint(hash, out))) {
                    return state.Invalid(TxValidationResult::TX_CONFLICT, "txn-already-known");
                }
            }
            // Otherwise assume this might be an orphan tx for which we just haven't seen parents yet
            return state.Invalid(TxValidationResult::TX_MISSING_INPUTS, "bad-txns-inputs-missingorspent");
        }
    }

    // Bring the best block into scope
    m_view.GetBestBlock();

    // we have all inputs cached now, so switch back to dummy (to protect
    // against bugs where we pull more inputs from disk that miss being added
    // to coins_to_uncache)
    m_view.SetBackend(m_dummy);

    // Only accept BIP68 sequence locked transactions that can be mined in the next
    // block; we don't want our mempool filled up with transactions that can't
    // be mined yet.
    // Must keep pool.cs for this unless we change CheckSequenceLocks to take a
    // CoinsViewCache instead of create its own
    // NOTE: The miner doesn't check this again, so for now it may not be overridden.
    if (!CheckSequenceLocks(m_pool, tx, STANDARD_LOCKTIME_VERIFY_FLAGS, &lp))
        return state.Invalid(TxValidationResult::TX_PREMATURE_SPEND, "non-BIP68-final");

    CAmount nFees = 0;
    if (!Consensus::CheckTxInputs(tx, state, m_view, GetSpendHeight(m_view), nFees)) {
        return error_with_debug_log(BCLog::MEMPOOL, "%s: Consensus::CheckTxInputs: %s, %s", __func__, tx.GetHash().ToString(), state.ToString());
    }

    // If fee_out is passed, return the fee to the caller
    if (args.m_fee) {
        *args.m_fee = nFees;
    }


    // Check for non-standard pay-to-script-hash in inputs
    if (fRequireStandard && !AreInputsStandard(tx, m_view, "bad-txns-input-", reason, ignore_rejects)) {
        return state.Invalid(TxValidationResult::TX_NOT_STANDARD, reason);
    }

    // Check for non-standard witness in P2WSH
    if (tx.HasWitness() && fRequireStandard && !IsWitnessStandard(tx, m_view, "bad-witness-", reason, ignore_rejects))
        return state.Invalid(TxValidationResult::TX_WITNESS_MUTATED, reason);

    int64_t nSigOpsCost = GetTransactionSigOpCost(tx, m_view, STANDARD_SCRIPT_VERIFY_FLAGS);

    // nModifiedFees includes any fee deltas from PrioritiseTransaction
    nModifiedFees = nFees;
    m_pool.ApplyDelta(hash, nModifiedFees);

    // Keep track of transactions that spend a coinbase, which we re-scan
    // during reorgs to ensure COINBASE_MATURITY is still met.
    bool fSpendsCoinbase = false;
    for (const CTxIn &txin : tx.vin) {
        const Coin &coin = m_view.AccessCoin(txin.prevout);
        if (coin.IsCoinBase()) {
            fSpendsCoinbase = true;
            break;
        }
    }

    entry.reset(new CTxMemPoolEntry(ptx, nFees, nAcceptTime, ::ChainActive().Height(),
            fSpendsCoinbase, nSigOpsCost, lp));
    unsigned int nSize = entry->GetTxSize();

    if (nSigOpsCost > MAX_STANDARD_TX_SIGOPS_COST)
        MaybeRejectDbg(TxValidationResult::TX_NOT_STANDARD, "bad-txns-too-many-sigops",
                strprintf("%d", nSigOpsCost));

    // No transactions are allowed below minRelayTxFee except from disconnected
    // blocks
    if (!CheckFeeRate(nSize, nModifiedFees, state, args.m_ignore_rejects)) return false;

    if (nAbsurdFee && nFees > nAbsurdFee)
        MaybeRejectDbg(TxValidationResult::TX_NOT_STANDARD,
                "absurdly-high-fee", strprintf("%d > %d", nFees, nAbsurdFee));

    const CTxMemPool::setEntries setIterConflicting = m_pool.GetIterSet(setConflicts);
    // Calculate in-mempool ancestors, up to a limit.
    if (setConflicts.size() == 1) {
        // In general, when we receive an RBF transaction with mempool conflicts, we want to know whether we
        // would meet the chain limits after the conflicts have been removed. However, there isn't a practical
        // way to do this short of calculating the ancestor and descendant sets with an overlay cache of
        // changed mempool entries. Due to both implementation and runtime complexity concerns, this isn't
        // very realistic, thus we only ensure a limited set of transactions are RBF'able despite mempool
        // conflicts here. Importantly, we need to ensure that some transactions which were accepted using
        // the below carve-out are able to be RBF'ed, without impacting the security the carve-out provides
        // for off-chain contract systems (see link in the comment below).
        //
        // Specifically, the subset of RBF transactions which we allow despite chain limits are those which
        // conflict directly with exactly one other transaction (but may evict children of said transaction),
        // and which are not adding any new mempool dependencies. Note that the "no new mempool dependencies"
        // check is accomplished later, so we don't bother doing anything about it here, but if BIP 125 is
        // amended, we may need to move that check to here instead of removing it wholesale.
        //
        // Such transactions are clearly not merging any existing packages, so we are only concerned with
        // ensuring that (a) no package is growing past the package size (not count) limits and (b) we are
        // not allowing something to effectively use the (below) carve-out spot when it shouldn't be allowed
        // to.
        //
        // To check these we first check if we meet the RBF criteria, above, and increment the descendant
        // limits by the direct conflict and its descendants (as these are recalculated in
        // CalculateMempoolAncestors by assuming the new transaction being added is a new descendant, with no
        // removals, of each parent's existing dependent set). The ancestor count limits are unmodified (as
        // the ancestor limits should be the same for both our new transaction and any conflicts).
        // We don't bother incrementing m_limit_descendants by the full removal count as that limit never comes
        // into force here (as we're only adding a single transaction).
        assert(setIterConflicting.size() == 1);
        CTxMemPool::txiter conflict = *setIterConflicting.begin();

        m_limit_descendants += 1;
        m_limit_descendant_size += conflict->GetSizeWithDescendants();
    }

    if (ignore_rejects.count("too-long-mempool-chain")) {
        m_limit_ancestors = m_limit_ancestor_size = m_limit_descendants = m_limit_descendant_size = std::numeric_limits<size_t>::max();
    }
    std::string errString;
    if (!m_pool.CalculateMemPoolAncestors(*entry, setAncestors, m_limit_ancestors, m_limit_ancestor_size, m_limit_descendants, m_limit_descendant_size, errString)) {
        setAncestors.clear();
        // If CalculateMemPoolAncestors fails second time, we want the original error string.
        std::string dummy_err_string;
        // Contracting/payment channels CPFP carve-out:
        // If the new transaction is relatively small (up to 40k weight)
        // and has at most one ancestor (ie ancestor limit of 2, including
        // the new transaction), allow it if its parent has exactly the
        // descendant limit descendants.
        //
        // This allows protocols which rely on distrusting counterparties
        // being able to broadcast descendants of an unconfirmed transaction
        // to be secure by simply only having two immediately-spendable
        // outputs - one for each counterparty. For more info on the uses for
        // this, see https://lists.linuxfoundation.org/pipermail/bitcoin-dev/2018-November/016518.html
        if (nSize >  EXTRA_DESCENDANT_TX_SIZE_LIMIT ||
                !m_pool.CalculateMemPoolAncestors(*entry, setAncestors, 2, m_limit_ancestor_size, m_limit_descendants + 1, m_limit_descendant_size + EXTRA_DESCENDANT_TX_SIZE_LIMIT, dummy_err_string)) {
            return state.Invalid(TxValidationResult::TX_MEMPOOL_POLICY, "too-long-mempool-chain", errString);
        }
    }

    // A transaction that spends outputs that would be replaced by it is invalid. Now
    // that we have the set of all ancestors we can detect this
    // pathological case by making sure setConflicts and setAncestors don't
    // intersect.
    for (CTxMemPool::txiter ancestorIt : setAncestors)
    {
        const uint256 &hashAncestor = ancestorIt->GetTx().GetHash();
        if (setConflicts.count(hashAncestor))
        {
            return state.Invalid(TxValidationResult::TX_CONSENSUS, "bad-txns-spends-conflicting-tx",
                    strprintf("%s spends conflicting transaction %s",
                        hash.ToString(),
                        hashAncestor.ToString()));
        }
    }

    // Check if it's economically rational to mine this transaction rather
    // than the ones it replaces.
    nConflictingFees = 0;
    nConflictingSize = 0;
    uint64_t nConflictingCount = 0;

    // If we don't hold the lock allConflicting might be incomplete; the
    // subsequent RemoveStaged() and addUnchecked() calls don't guarantee
    // mempool consistency for us.
    fReplacementTransaction = setConflicts.size();
    if (fReplacementTransaction)
    {
        CFeeRate newFeeRate(nModifiedFees, nSize);
        std::set<uint256> setConflictsParents;
        const int maxDescendantsToVisit = 100;
        for (const auto& mi : setIterConflicting) {
            // Don't allow the replacement to reduce the feerate of the
            // mempool.
            //
            // We usually don't want to accept replacements with lower
            // feerates than what they replaced as that would lower the
            // feerate of the next block. Requiring that the feerate always
            // be increased is also an easy-to-reason about way to prevent
            // DoS attacks via replacements.
            //
            // We only consider the feerates of transactions being directly
            // replaced, not their indirect descendants. While that does
            // mean high feerate children are ignored when deciding whether
            // or not to replace, we do require the replacement to pay more
            // overall fees too, mitigating most cases.
            CFeeRate oldFeeRate(mi->GetModifiedFee(), mi->GetTxSize());
            if (newFeeRate <= oldFeeRate)
            {
                MaybeRejectDbg(TxValidationResult::TX_MEMPOOL_POLICY, "insufficient fee",
                        strprintf("rejecting replacement %s; new feerate %s <= old feerate %s",
                            hash.ToString(),
                            newFeeRate.ToString(),
                            oldFeeRate.ToString()));
            }

            for (const CTxIn &txin : mi->GetTx().vin)
            {
                setConflictsParents.insert(txin.prevout.hash);
            }

            nConflictingCount += mi->GetCountWithDescendants();
        }
        // This potentially overestimates the number of actual descendants
        // but we just want to be conservative to avoid doing too much
        // work.
        if (nConflictingCount <= maxDescendantsToVisit || ignore_rejects.count("too-many-replacements")) {
            // If not too many to replace, then calculate the set of
            // transactions that would have to be evicted
            for (CTxMemPool::txiter it : setIterConflicting) {
                m_pool.CalculateDescendants(it, allConflicting);
            }
            for (CTxMemPool::txiter it : allConflicting) {
                nConflictingFees += it->GetModifiedFee();
                nConflictingSize += it->GetTxSize();
            }
        } else {
            return state.Invalid(TxValidationResult::TX_MEMPOOL_POLICY, "too many potential replacements",
                    strprintf("rejecting replacement %s; too many potential replacements (%d > %d)\n",
                        hash.ToString(),
                        nConflictingCount,
                        maxDescendantsToVisit));
        }

        if (!ignore_rejects.count("replacement-adds-unconfirmed")) {

        for (unsigned int j = 0; j < tx.vin.size(); j++)
        {
            // We don't want to accept replacements that require low
            // feerate junk to be mined first. Ideally we'd keep track of
            // the ancestor feerates and make the decision based on that,
            // but for now requiring all new inputs to be confirmed works.
            //
            // Note that if you relax this to make RBF a little more useful,
            // this may break the CalculateMempoolAncestors RBF relaxation,
            // above. See the comment above the first CalculateMempoolAncestors
            // call for more info.
            if (!setConflictsParents.count(tx.vin[j].prevout.hash))
            {
                // Rather than check the UTXO set - potentially expensive -
                // it's cheaper to just check if the new input refers to a
                // tx that's in the mempool.
                if (m_pool.exists(tx.vin[j].prevout.hash)) {
                    return state.Invalid(TxValidationResult::TX_MEMPOOL_POLICY, "replacement-adds-unconfirmed",
                            strprintf("replacement %s adds unconfirmed input, idx %d",
                                hash.ToString(), j));
                }
            }
        }

        }  // ignore_rejects

        // The replacement must pay greater fees than the transactions it
        // replaces - if we did the bandwidth used by those conflicting
        // transactions would not be paid for.
        if (nModifiedFees < nConflictingFees)
        {
            MaybeRejectDbg(TxValidationResult::TX_MEMPOOL_POLICY, "insufficient fee",
                    strprintf("rejecting replacement %s, less fees than conflicting txs; %s < %s",
                        hash.ToString(), FormatMoney(nModifiedFees), FormatMoney(nConflictingFees)));
        }

        // Finally in addition to paying more fees than the conflicts the
        // new transaction must pay for its own bandwidth.
        CAmount nDeltaFees = nModifiedFees - nConflictingFees;
        if (nDeltaFees < ::incrementalRelayFee.GetFee(nSize))
        {
            MaybeRejectDbg(TxValidationResult::TX_MEMPOOL_POLICY, "insufficient fee",
                    strprintf("rejecting replacement %s, not enough additional fees to relay; %s < %s",
                        hash.ToString(),
                        FormatMoney(nDeltaFees),
                        FormatMoney(::incrementalRelayFee.GetFee(nSize))));
        }
    }
    return true;
}

bool MemPoolAccept::PolicyScriptChecks(ATMPArgs& args, Workspace& ws, PrecomputedTransactionData& txdata)
{
    const CTransaction& tx = *ws.m_ptx;

    TxValidationState &state = args.m_state;

    constexpr unsigned int scriptVerifyFlags = STANDARD_SCRIPT_VERIFY_FLAGS;

    // Check input scripts and signatures.
    // This is done last to help prevent CPU exhaustion denial-of-service attacks.
    if (!CheckInputScripts(tx, state, m_view, scriptVerifyFlags, true, false, txdata)) {
        // SCRIPT_VERIFY_CLEANSTACK requires SCRIPT_VERIFY_WITNESS, so we
        // need to turn both off, and compare against just turning off CLEANSTACK
        // to see if the failure is specifically due to witness validation.
        TxValidationState state_dummy; // Want reported failures to be from first CheckInputScripts
        if (!tx.HasWitness() && CheckInputScripts(tx, state_dummy, m_view, scriptVerifyFlags & ~(SCRIPT_VERIFY_WITNESS | SCRIPT_VERIFY_CLEANSTACK), true, false, txdata) &&
                !CheckInputScripts(tx, state_dummy, m_view, scriptVerifyFlags & ~SCRIPT_VERIFY_CLEANSTACK, true, false, txdata)) {
            // Only the witness is missing, so the transaction itself may be fine.
            state.Invalid(TxValidationResult::TX_WITNESS_MUTATED,
                    state.GetRejectReason(), state.GetDebugMessage());
        }
        return false; // state filled in by CheckInputScripts
    }

    return true;
}

bool MemPoolAccept::ConsensusScriptChecks(ATMPArgs& args, Workspace& ws, PrecomputedTransactionData& txdata)
{
    const CTransaction& tx = *ws.m_ptx;
    const uint256& hash = ws.m_hash;

    TxValidationState &state = args.m_state;
    const CChainParams& chainparams = args.m_chainparams;

    // Check again against the current block tip's script verification
    // flags to cache our script execution flags. This is, of course,
    // useless if the next block has different script flags from the
    // previous one, but because the cache tracks script flags for us it
    // will auto-invalidate and we'll just have a few blocks of extra
    // misses on soft-fork activation.
    //
    // This is also useful in case of bugs in the standard flags that cause
    // transactions to pass as valid when they're actually invalid. For
    // instance the STRICTENC flag was incorrectly allowing certain
    // CHECKSIG NOT scripts to pass, even though they were invalid.
    //
    // There is a similar check in CreateNewBlock() to prevent creating
    // invalid blocks (using TestBlockValidity), however allowing such
    // transactions into the mempool can be exploited as a DoS attack.
    unsigned int currentBlockScriptVerifyFlags = GetBlockScriptFlags(::ChainActive().Tip(), chainparams.GetConsensus());
    if (!CheckInputsFromMempoolAndCache(tx, state, m_view, m_pool, currentBlockScriptVerifyFlags, txdata)) {
        return error("%s: BUG! PLEASE REPORT THIS! CheckInputScripts failed against latest-block but not STANDARD flags %s, %s",
                __func__, hash.ToString(), state.ToString());
    }

    return true;
}

bool MemPoolAccept::Finalize(ATMPArgs& args, Workspace& ws)
{
    const CTransaction& tx = *ws.m_ptx;
    const uint256& hash = ws.m_hash;
    TxValidationState &state = args.m_state;

    CTxMemPool::setEntries& allConflicting = ws.m_all_conflicting;
    CTxMemPool::setEntries& setAncestors = ws.m_ancestors;
    const CAmount& nModifiedFees = ws.m_modified_fees;
    const CAmount& nConflictingFees = ws.m_conflicting_fees;
    const size_t& nConflictingSize = ws.m_conflicting_size;
    const bool fReplacementTransaction = ws.m_replacement_transaction;
    std::unique_ptr<CTxMemPoolEntry>& entry = ws.m_entry;

    // Remove conflicting transactions from the mempool
    for (CTxMemPool::txiter it : allConflicting)
    {
        LogPrint(BCLog::MEMPOOL, "replacing tx %s with %s for %s additional fees, %d delta bytes\n",
                it->GetTx().GetHash().ToString(),
                hash.ToString(),
                FormatMoney(nModifiedFees - nConflictingFees),
                (int)entry->GetTxSize() - (int)nConflictingSize);
        if (args.m_replaced_transactions)
            args.m_replaced_transactions->push_back(it->GetSharedTx());
    }
    m_pool.RemoveStaged(allConflicting, false, MemPoolRemovalReason::REPLACED);

    // This transaction should only count for fee estimation if:
    // - it isn't a BIP 125 replacement transaction (may not be widely supported)
    // - it's not being re-added during a reorg which bypasses typical mempool fee limits
    // - the node is not behind
    // - the transaction is not dependent on any other transactions in the mempool
    bool validForFeeEstimation = !fReplacementTransaction && args.m_ignore_rejects.empty() && IsCurrentForFeeEstimation() && m_pool.HasNoInputsOf(tx);

    // Store transaction in memory
    m_pool.addUnchecked(*entry, setAncestors, validForFeeEstimation);

    // trim mempool and check if tx was trimmed
    if (!args.m_ignore_rejects.count(rejectmsg_mempoolfull)) {
        LimitMempoolSize(m_pool, gArgs.GetArg("-maxmempool", DEFAULT_MAX_MEMPOOL_SIZE) * 1000000, std::chrono::hours{gArgs.GetArg("-mempoolexpiry", DEFAULT_MEMPOOL_EXPIRY)});
        if (!m_pool.exists(hash))
            return state.Invalid(TxValidationResult::TX_MEMPOOL_POLICY, "mempool full");
    }
    return true;
}

bool MemPoolAccept::AcceptSingleTransaction(const CTransactionRef& ptx, ATMPArgs& args)
{
    AssertLockHeld(cs_main);
    LOCK(m_pool.cs); // mempool "read lock" (held through GetMainSignals().TransactionAddedToMempool())

    const CFeeRate mempool_min_fee_rate = m_pool.GetMinFee(gArgs.GetArg("-maxmempool", DEFAULT_MAX_MEMPOOL_SIZE) * 1000000);

    Workspace workspace(ptx);

    if (!PreChecks(args, workspace)) return false;

    // Only compute the precomputed transaction data if we need to verify
    // scripts (ie, other policy checks pass). We perform the inexpensive
    // checks first and avoid hashing and signature verification unless those
    // checks pass, to mitigate CPU exhaustion denial-of-service attacks.
    PrecomputedTransactionData txdata(*ptx);

    if (!PolicyScriptChecks(args, workspace, txdata)) return false;

    if (!ConsensusScriptChecks(args, workspace, txdata)) return false;

    // Tx was accepted, but not added
    if (args.m_test_accept) return true;

    if (!Finalize(args, workspace)) return false;

    GetMainSignals().TransactionAddedToMempool(ptx);

    // update mempool stats cache
    CStats::DefaultStats()->addMempoolSample(m_pool.size(), m_pool.DynamicMemoryUsage(), mempool_min_fee_rate.GetFeePerK());

    return true;
}

} // anon namespace

/** (try to) add transaction to memory pool with a specified acceptance time **/
static bool AcceptToMemoryPoolWithTime(const CChainParams& chainparams, CTxMemPool& pool, TxValidationState &state, const CTransactionRef &tx,
                        int64_t nAcceptTime, std::list<CTransactionRef>* plTxnReplaced,
                        const ignore_rejects_type& ignore_rejects, const CAmount nAbsurdFee, bool test_accept, CAmount* fee_out=nullptr) EXCLUSIVE_LOCKS_REQUIRED(cs_main)
{
    std::vector<COutPoint> coins_to_uncache;
    MemPoolAccept::ATMPArgs args { chainparams, state, nAcceptTime, plTxnReplaced, ignore_rejects, nAbsurdFee, coins_to_uncache, test_accept, fee_out };
    bool res = MemPoolAccept(pool).AcceptSingleTransaction(tx, args);
    if (!res) {
        // Remove coins that were not present in the coins cache before calling ATMPW;
        // this is to prevent memory DoS in case we receive a large number of
        // invalid transactions that attempt to overrun the in-memory coins cache
        // (`CCoinsViewCache::cacheCoins`).

        for (const COutPoint& hashTx : coins_to_uncache)
            ::ChainstateActive().CoinsTip().Uncache(hashTx);
    }
    // After we've (potentially) uncached entries, ensure our coins cache is still within its size limits
    BlockValidationState state_dummy;
    ::ChainstateActive().FlushStateToDisk(chainparams, state_dummy, FlushStateMode::PERIODIC);
    return res;
}

bool AcceptToMemoryPool(CTxMemPool& pool, TxValidationState &state, const CTransactionRef &tx,
                        std::list<CTransactionRef>* plTxnReplaced,
                        const ignore_rejects_type& ignore_rejects, const CAmount nAbsurdFee, bool test_accept, CAmount* fee_out)
{
    const CChainParams& chainparams = Params();
    return AcceptToMemoryPoolWithTime(chainparams, pool, state, tx, GetTime(), plTxnReplaced, ignore_rejects, nAbsurdFee, test_accept, fee_out);
}

/**
 * Return transaction in txOut, and if it was found inside a block, its hash is placed in hashBlock.
 * If blockIndex is provided, the transaction is fetched from the corresponding block.
 */
bool GetTransaction(const uint256& hash, CTransactionRef& txOut, const Consensus::Params& consensusParams, uint256& hashBlock, const CBlockIndex* const block_index)
{
    LOCK(cs_main);

    if (!block_index) {
        CTransactionRef ptx = mempool.get(hash);
        if (ptx) {
            txOut = ptx;
            return true;
        }

        if (g_txindex) {
            return g_txindex->FindTx(hash, hashBlock, txOut);
        }
    } else {
        CBlock block;
        if (ReadBlockFromDisk(block, block_index, consensusParams)) {
            for (const auto& tx : block.vtx) {
                if (tx->GetHash() == hash) {
                    txOut = tx;
                    hashBlock = block_index->GetBlockHash();
                    return true;
                }
            }
        }
    }

    return false;
}






//////////////////////////////////////////////////////////////////////////////
//
// CBlock and CBlockIndex
//

static bool WriteBlockToDisk(const CBlock& block, FlatFilePos& pos, const CMessageHeader::MessageStartChars& messageStart)
{
    // Open history file to append
    CAutoFile fileout(OpenBlockFile(pos), SER_DISK, CLIENT_VERSION);
    if (fileout.IsNull())
        return error("WriteBlockToDisk: OpenBlockFile failed");

    // Write index header
    unsigned int nSize = GetSerializeSize(block, fileout.GetVersion());
    fileout << messageStart << nSize;

    // Write block
    long fileOutPos = ftell(fileout.Get());
    if (fileOutPos < 0)
        return error("WriteBlockToDisk: ftell failed");
    pos.nPos = (unsigned int)fileOutPos;
    fileout << block;

    return true;
}

bool ReadBlockFromDisk(CBlock& block, const FlatFilePos& pos, const Consensus::Params& consensusParams, const bool lowprio)
{
    block.SetNull();

    {
    IOPRIO_IDLER(lowprio);

    // Open history file to read
    CAutoFile filein(OpenBlockFile(pos, true), SER_DISK, CLIENT_VERSION);
    if (filein.IsNull())
        return error("ReadBlockFromDisk: OpenBlockFile failed for %s", pos.ToString());

    ioprio_set_file_idle(filein.Get());

    // Read block
    try {
        filein >> block;
    }
    catch (const std::exception& e) {
        return error("%s: Deserialize or I/O error - %s at %s", __func__, e.what(), pos.ToString());
    }

    }  // end IOPRIO_IDLER scope

    // Check the header
    if (!CheckProofOfWork(block.GetHash(), block.nBits, consensusParams))
        return error("ReadBlockFromDisk: Errors in block header at %s", pos.ToString());

    return true;
}

bool ReadBlockFromDisk(CBlock& block, const CBlockIndex* pindex, const Consensus::Params& consensusParams, const bool lowprio)
{
    FlatFilePos blockPos;
    {
        LOCK(cs_main);
        blockPos = pindex->GetBlockPos();
    }

    if (!ReadBlockFromDisk(block, blockPos, consensusParams, lowprio))
        return false;
    if (block.GetHash() != pindex->GetBlockHash())
        return error("ReadBlockFromDisk(CBlock&, CBlockIndex*): GetHash() doesn't match index for %s at %s",
                pindex->ToString(), pindex->GetBlockPos().ToString());
    return true;
}

bool ReadRawBlockFromDisk(std::vector<uint8_t>& block, const FlatFilePos& pos, const CMessageHeader::MessageStartChars& message_start, const bool lowprio)
{
    FlatFilePos hpos = pos;
    hpos.nPos -= 8; // Seek back 8 bytes for meta header

    IOPRIO_IDLER(lowprio);

    CAutoFile filein(OpenBlockFile(hpos, true), SER_DISK, CLIENT_VERSION);
    if (filein.IsNull()) {
        return error("%s: OpenBlockFile failed for %s", __func__, pos.ToString());
    }

    try {
        CMessageHeader::MessageStartChars blk_start;
        unsigned int blk_size;

        filein >> blk_start >> blk_size;

        if (memcmp(blk_start, message_start, CMessageHeader::MESSAGE_START_SIZE)) {
            return error("%s: Block magic mismatch for %s: %s versus expected %s", __func__, pos.ToString(),
                    HexStr(blk_start, blk_start + CMessageHeader::MESSAGE_START_SIZE),
                    HexStr(message_start, message_start + CMessageHeader::MESSAGE_START_SIZE));
        }

        if (blk_size > MAX_SIZE) {
            return error("%s: Block data is larger than maximum deserialization size for %s: %s versus %s", __func__, pos.ToString(),
                    blk_size, MAX_SIZE);
        }

        block.resize(blk_size); // Zeroing of memory is intentional here
        filein.read((char*)block.data(), blk_size);
    } catch(const std::exception& e) {
        return error("%s: Read from block file failed: %s for %s", __func__, e.what(), pos.ToString());
    }

    return true;
}

bool ReadRawBlockFromDisk(std::vector<uint8_t>& block, const CBlockIndex* pindex, const CMessageHeader::MessageStartChars& message_start, const bool lowprio)
{
    FlatFilePos block_pos;
    {
        LOCK(cs_main);
        block_pos = pindex->GetBlockPos();
    }

    return ReadRawBlockFromDisk(block, block_pos, message_start, lowprio);
}

CAmount GetBlockSubsidy(int nHeight, const Consensus::Params& consensusParams)
{
    int halvings = nHeight / consensusParams.nSubsidyHalvingInterval;
    // Force block reward to zero when right shift is undefined.
    if (halvings >= 64)
        return 0;

    CAmount nSubsidy = 50 * COIN;
    // Subsidy is cut in half every 210,000 blocks which will occur approximately every 4 years.
    nSubsidy >>= halvings;
    return nSubsidy;
}

CoinsViews::CoinsViews(
    std::string ldb_name,
    size_t cache_size_bytes,
    bool in_memory,
    bool should_wipe) : m_dbview(
                            GetDataDir() / ldb_name, cache_size_bytes, in_memory, should_wipe),
                        m_catcherview(&m_dbview) {}

void CoinsViews::InitCache()
{
    m_cacheview = MakeUnique<CCoinsViewCache>(&m_catcherview);
}

// NOTE: for now m_blockman is set to a global, but this will be changed
// in a future commit.
CChainState::CChainState() : m_blockman(g_blockman) {}


void CChainState::InitCoinsDB(
    size_t cache_size_bytes,
    bool in_memory,
    bool should_wipe,
    std::string leveldb_name)
{
    m_coins_views = MakeUnique<CoinsViews>(
        leveldb_name, cache_size_bytes, in_memory, should_wipe);
}

void CChainState::InitCoinsCache()
{
    assert(m_coins_views != nullptr);
    m_coins_views->InitCache();
}

// Note that though this is marked const, we may end up modifying `m_cached_finished_ibd`, which
// is a performance-related implementation detail. This function must be marked
// `const` so that `CValidationInterface` clients (which are given a `const CChainState*`)
// can call it.
//
bool CChainState::IsInitialBlockDownload() const
{
    // Optimization: pre-test latch before taking the lock.
    if (m_cached_finished_ibd.load(std::memory_order_relaxed))
        return false;

    LOCK(cs_main);
    if (m_cached_finished_ibd.load(std::memory_order_relaxed))
        return false;
    if (fImporting || fReindex)
        return true;
    if (m_chain.Tip() == nullptr)
        return true;
    if (m_chain.Tip()->nChainWork < nMinimumChainWork)
        return true;
    if (m_chain.Tip()->GetBlockTime() < (GetTime() - nMaxTipAge))
        return true;
    LogPrintf("Leaving InitialBlockDownload (latching to false)\n");
    m_cached_finished_ibd.store(true, std::memory_order_relaxed);
    return false;
}

static CBlockIndex *pindexBestForkTip = nullptr, *pindexBestForkBase = nullptr;

BlockMap& BlockIndex()
{
    return g_blockman.m_block_index;
}

static void AlertNotify(const std::string& strMessage)
{
    uiInterface.NotifyAlertChanged();
#if HAVE_SYSTEM
    std::string strCmd = gArgs.GetArg("-alertnotify", "");
    if (strCmd.empty()) return;

    // Alert text should be plain ascii coming from a trusted source, but to
    // be safe we first strip anything not in safeChars, then add single quotes around
    // the whole string before passing it to the shell:
    std::string singleQuote("'");
    std::string safeStatus = SanitizeString(strMessage);
    safeStatus = singleQuote+safeStatus+singleQuote;
    boost::replace_all(strCmd, "%s", safeStatus);

    std::thread t(runCommand, strCmd);
    t.detach(); // thread runs free
#endif
}

static void CheckForkWarningConditions() EXCLUSIVE_LOCKS_REQUIRED(cs_main)
{
    AssertLockHeld(cs_main);
    // Before we get past initial download, we cannot reliably alert about forks
    // (we assume we don't get stuck on a fork before finishing our initial sync)
    if (::ChainstateActive().IsInitialBlockDownload())
        return;

    // If our best fork is no longer within 72 blocks (+/- 12 hours if no one mines it)
    // of our head, drop it
    if (pindexBestForkTip && ::ChainActive().Height() - pindexBestForkTip->nHeight >= 72)
        pindexBestForkTip = nullptr;

    if (pindexBestForkTip || (pindexBestInvalid && pindexBestInvalid->nChainWork > ::ChainActive().Tip()->nChainWork + (GetBlockProof(*::ChainActive().Tip()) * 6)))
    {
        if (!GetfLargeWorkForkFound() && pindexBestForkBase)
        {
            std::string warning = std::string("'Warning: Large-work fork detected, forking after block ") +
                pindexBestForkBase->phashBlock->ToString() + std::string("'");
            AlertNotify(warning);
        }
        if (pindexBestForkTip && pindexBestForkBase)
        {
            LogPrintf("%s: Warning: Large valid fork found\n  forking the chain at height %d (%s)\n  lasting to height %d (%s).\nChain state database corruption likely.\n", __func__,
                   pindexBestForkBase->nHeight, pindexBestForkBase->phashBlock->ToString(),
                   pindexBestForkTip->nHeight, pindexBestForkTip->phashBlock->ToString());
            SetfLargeWorkForkFound(true);
        }
        else
        {
            LogPrintf("%s: Warning: Found invalid chain at least ~6 blocks longer than our best chain.\nChain state database corruption likely.\n", __func__);
            SetfLargeWorkInvalidChainFound(true);
        }
    }
    else
    {
        SetfLargeWorkForkFound(false);
        SetfLargeWorkInvalidChainFound(false);
    }
}

static void CheckForkWarningConditionsOnNewFork(CBlockIndex* pindexNewForkTip) EXCLUSIVE_LOCKS_REQUIRED(cs_main)
{
    AssertLockHeld(cs_main);
    // If we are on a fork that is sufficiently large, set a warning flag
    CBlockIndex* pfork = pindexNewForkTip;
    CBlockIndex* plonger = ::ChainActive().Tip();
    while (pfork && pfork != plonger)
    {
        while (plonger && plonger->nHeight > pfork->nHeight)
            plonger = plonger->pprev;
        if (pfork == plonger)
            break;
        pfork = pfork->pprev;
    }

    // We define a condition where we should warn the user about as a fork of at least 7 blocks
    // with a tip within 72 blocks (+/- 12 hours if no one mines it) of ours
    // We use 7 blocks rather arbitrarily as it represents just under 10% of sustained network
    // hash rate operating on the fork.
    // or a chain that is entirely longer than ours and invalid (note that this should be detected by both)
    // We define it this way because it allows us to only store the highest fork tip (+ base) which meets
    // the 7-block condition and from this always have the most-likely-to-cause-warning fork
    if (pfork && (!pindexBestForkTip || pindexNewForkTip->nHeight > pindexBestForkTip->nHeight) &&
            pindexNewForkTip->nChainWork - pfork->nChainWork > (GetBlockProof(*pfork) * 7) &&
            ::ChainActive().Height() - pindexNewForkTip->nHeight < 72)
    {
        pindexBestForkTip = pindexNewForkTip;
        pindexBestForkBase = pfork;
    }

    CheckForkWarningConditions();
}

// Called both upon regular invalid block discovery *and* InvalidateBlock
void static InvalidChainFound(CBlockIndex* pindexNew) EXCLUSIVE_LOCKS_REQUIRED(cs_main)
{
    if (!pindexBestInvalid || pindexNew->nChainWork > pindexBestInvalid->nChainWork)
        pindexBestInvalid = pindexNew;
    if (pindexBestHeader != nullptr && pindexBestHeader->GetAncestor(pindexNew->nHeight) == pindexNew) {
        pindexBestHeader = ::ChainActive().Tip();
    }

    LogPrintf("%s: invalid block=%s  height=%d  log2_work=%.8g  date=%s\n", __func__,
      pindexNew->GetBlockHash().ToString(), pindexNew->nHeight,
      log(pindexNew->nChainWork.getdouble())/log(2.0), FormatISO8601DateTime(pindexNew->GetBlockTime()));
    CBlockIndex *tip = ::ChainActive().Tip();
    assert (tip);
    LogPrintf("%s:  current best=%s  height=%d  log2_work=%.8g  date=%s\n", __func__,
      tip->GetBlockHash().ToString(), ::ChainActive().Height(), log(tip->nChainWork.getdouble())/log(2.0),
      FormatISO8601DateTime(tip->GetBlockTime()));
    CheckForkWarningConditions();
}

// Same as InvalidChainFound, above, except not called directly from InvalidateBlock,
// which does its own setBlockIndexCandidates manageent.
void CChainState::InvalidBlockFound(CBlockIndex *pindex, const BlockValidationState &state) {
    if (state.GetResult() != BlockValidationResult::BLOCK_MUTATED) {
        pindex->nStatus |= BLOCK_FAILED_VALID;
        m_blockman.m_failed_blocks.insert(pindex);
        setDirtyBlockIndex.insert(pindex);
        setBlockIndexCandidates.erase(pindex);
        InvalidChainFound(pindex);
    }
}

void UpdateCoins(const CTransaction& tx, CCoinsViewCache& inputs, CTxUndo &txundo, int nHeight)
{
    // mark inputs spent
    if (!tx.IsCoinBase()) {
        txundo.vprevout.reserve(tx.vin.size());
        for (const CTxIn &txin : tx.vin) {
            txundo.vprevout.emplace_back();
            bool is_spent = inputs.SpendCoin(txin.prevout, &txundo.vprevout.back());
            assert(is_spent);
        }
    }
    // add outputs
    AddCoins(inputs, tx, nHeight);
}

void UpdateCoins(const CTransaction& tx, CCoinsViewCache& inputs, int nHeight)
{
    CTxUndo txundo;
    UpdateCoins(tx, inputs, txundo, nHeight);
}

bool CScriptCheck::operator()() {
    const CScript &scriptSig = ptxTo->vin[nIn].scriptSig;
    const CScriptWitness *witness = &ptxTo->vin[nIn].scriptWitness;
    return VerifyScript(scriptSig, m_tx_out.scriptPubKey, witness, nFlags, CachingTransactionSignatureChecker(ptxTo, nIn, m_tx_out.nValue, cacheStore, *txdata), &error);
}

int GetSpendHeight(const CCoinsViewCache& inputs)
{
    LOCK(cs_main);
    CBlockIndex* pindexPrev = LookupBlockIndex(inputs.GetBestBlock());
    return pindexPrev->nHeight + 1;
}


static CuckooCache::cache<uint256, SignatureCacheHasher> scriptExecutionCache;
static uint256 scriptExecutionCacheNonce(GetRandHash());

void InitScriptExecutionCache() {
    // nMaxCacheSize is unsigned. If -maxsigcachesize is set to zero,
    // setup_bytes creates the minimum possible cache (2 elements).
    size_t nMaxCacheSize = std::min(std::max((int64_t)0, gArgs.GetArg("-maxsigcachesize", DEFAULT_MAX_SIG_CACHE_SIZE) / 2), MAX_MAX_SIG_CACHE_SIZE) * ((size_t) 1 << 20);
    size_t nElems = scriptExecutionCache.setup_bytes(nMaxCacheSize);
    LogPrintf("Using %zu MiB out of %zu/2 requested for script execution cache, able to store %zu elements\n",
            (nElems*sizeof(uint256)) >>20, (nMaxCacheSize*2)>>20, nElems);
}

/**
 * Check whether all of this transaction's input scripts succeed.
 *
 * This involves ECDSA signature checks so can be computationally intensive. This function should
 * only be called after the cheap sanity checks in CheckTxInputs passed.
 *
 * If pvChecks is not nullptr, script checks are pushed onto it instead of being performed inline. Any
 * script checks which are not necessary (eg due to script execution cache hits) are, obviously,
 * not pushed onto pvChecks/run.
 *
 * Setting cacheSigStore/cacheFullScriptStore to false will remove elements from the corresponding cache
 * which are matched. This is useful for checking blocks where we will likely never need the cache
 * entry again.
 *
 * Note that we may set state.reason to NOT_STANDARD for extra soft-fork flags in flags, block-checking
 * callers should probably reset it to CONSENSUS in such cases.
 *
 * Non-static (and re-declared) in src/test/txvalidationcache_tests.cpp
 */
bool CheckInputScripts(const CTransaction& tx, TxValidationState &state, const CCoinsViewCache &inputs, unsigned int flags, bool cacheSigStore, bool cacheFullScriptStore, PrecomputedTransactionData& txdata, std::vector<CScriptCheck> *pvChecks) EXCLUSIVE_LOCKS_REQUIRED(cs_main)
{
    if (tx.IsCoinBase()) return true;

    if (pvChecks) {
        pvChecks->reserve(tx.vin.size());
    }

    // First check if script executions have been cached with the same
    // flags. Note that this assumes that the inputs provided are
    // correct (ie that the transaction hash which is in tx's prevouts
    // properly commits to the scriptPubKey in the inputs view of that
    // transaction).
    uint256 hashCacheEntry;
    // We only use the first 19 bytes of nonce to avoid a second SHA
    // round - giving us 19 + 32 + 4 = 55 bytes (+ 8 + 1 = 64)
    static_assert(55 - sizeof(flags) - 32 >= 128/8, "Want at least 128 bits of nonce for script execution cache");
    CSHA256().Write(scriptExecutionCacheNonce.begin(), 55 - sizeof(flags) - 32).Write(tx.GetWitnessHash().begin(), 32).Write((unsigned char*)&flags, sizeof(flags)).Finalize(hashCacheEntry.begin());
    AssertLockHeld(cs_main); //TODO: Remove this requirement by making CuckooCache not require external locks
    if (scriptExecutionCache.contains(hashCacheEntry, !cacheFullScriptStore)) {
        return true;
    }

    for (unsigned int i = 0; i < tx.vin.size(); i++) {
        const COutPoint &prevout = tx.vin[i].prevout;
        const Coin& coin = inputs.AccessCoin(prevout);
        assert(!coin.IsSpent());

        // We very carefully only pass in things to CScriptCheck which
        // are clearly committed to by tx' witness hash. This provides
        // a sanity check that our caching is not introducing consensus
        // failures through additional data in, eg, the coins being
        // spent being checked as a part of CScriptCheck.

        // Verify signature
        CScriptCheck check(coin.out, tx, i, flags, cacheSigStore, &txdata);
        if (pvChecks) {
            pvChecks->push_back(CScriptCheck());
            check.swap(pvChecks->back());
        } else if (!check()) {
            if (flags & STANDARD_NOT_MANDATORY_VERIFY_FLAGS) {
                // Check whether the failure was caused by a
                // non-mandatory script verification check, such as
                // non-standard DER encodings or non-null dummy
                // arguments; if so, ensure we return NOT_STANDARD
                // instead of CONSENSUS to avoid downstream users
                // splitting the network between upgraded and
                // non-upgraded nodes by banning CONSENSUS-failing
                // data providers.
                CScriptCheck check2(coin.out, tx, i,
                        flags & ~STANDARD_NOT_MANDATORY_VERIFY_FLAGS, cacheSigStore, &txdata);
                if (check2())
                    return state.Invalid(TxValidationResult::TX_NOT_STANDARD, strprintf("non-mandatory-script-verify-flag (%s)", ScriptErrorString(check.GetScriptError())));
            }
            // MANDATORY flag failures correspond to
            // TxValidationResult::TX_CONSENSUS. Because CONSENSUS
            // failures are the most serious case of validation
            // failures, we may need to consider using
            // RECENT_CONSENSUS_CHANGE for any script failure that
            // could be due to non-upgraded nodes which we may want to
            // support, to avoid splitting the network (but this
            // depends on the details of how net_processing handles
            // such errors).
            return state.Invalid(TxValidationResult::TX_CONSENSUS, strprintf("mandatory-script-verify-flag-failed (%s)", ScriptErrorString(check.GetScriptError())));
        }
    }

    if (cacheFullScriptStore && !pvChecks) {
        // We executed all of the provided scripts, and were told to
        // cache the result. Do so now.
        scriptExecutionCache.insert(hashCacheEntry);
    }

    return true;
}

static bool UndoWriteToDisk(const CBlockUndo& blockundo, FlatFilePos& pos, const uint256& hashBlock, const CMessageHeader::MessageStartChars& messageStart)
{
    // Open history file to append
    CAutoFile fileout(OpenUndoFile(pos), SER_DISK, CLIENT_VERSION);
    if (fileout.IsNull())
        return error("%s: OpenUndoFile failed", __func__);

    // Write index header
    unsigned int nSize = GetSerializeSize(blockundo, fileout.GetVersion());
    fileout << messageStart << nSize;

    // Write undo data
    long fileOutPos = ftell(fileout.Get());
    if (fileOutPos < 0)
        return error("%s: ftell failed", __func__);
    pos.nPos = (unsigned int)fileOutPos;
    fileout << blockundo;

    // calculate & write checksum
    CHashWriter hasher(SER_GETHASH, PROTOCOL_VERSION);
    hasher << hashBlock;
    hasher << blockundo;
    fileout << hasher.GetHash();

    return true;
}

bool UndoReadFromDisk(CBlockUndo& blockundo, const CBlockIndex* pindex)
{
    FlatFilePos pos = pindex->GetUndoPos();
    if (pos.IsNull()) {
        return error("%s: no undo data available", __func__);
    }

    // Open history file to read
    CAutoFile filein(OpenUndoFile(pos, true), SER_DISK, CLIENT_VERSION);
    if (filein.IsNull())
        return error("%s: OpenUndoFile failed", __func__);

    // Read block
    uint256 hashChecksum;
    CHashVerifier<CAutoFile> verifier(&filein); // We need a CHashVerifier as reserializing may lose data
    try {
        verifier << pindex->pprev->GetBlockHash();
        verifier >> blockundo;
        filein >> hashChecksum;
    }
    catch (const std::exception& e) {
        return error("%s: Deserialize or I/O error - %s", __func__, e.what());
    }

    // Verify checksum
    if (hashChecksum != verifier.GetHash())
        return error("%s: Checksum mismatch", __func__);

    return true;
}

/** Abort with a message */
static bool AbortNode(const std::string& strMessage, const std::string& userMessage = "", unsigned int prefix = 0)
{
    SetMiscWarning(strMessage);
    LogPrintf("*** %s\n", strMessage);
    if (!userMessage.empty()) {
        uiInterface.ThreadSafeMessageBox(userMessage, "", CClientUIInterface::MSG_ERROR | prefix);
    } else {
        uiInterface.ThreadSafeMessageBox(_("Error: A fatal internal error occurred, see debug.log for details").translated, "", CClientUIInterface::MSG_ERROR | CClientUIInterface::MSG_NOPREFIX);
    }
    StartShutdown();
    return false;
}

static bool AbortNode(BlockValidationState& state, const std::string& strMessage, const std::string& userMessage = "", unsigned int prefix = 0)
{
    AbortNode(strMessage, userMessage, prefix);
    return state.Error(strMessage);
}

/**
 * Restore the UTXO in a Coin at a given COutPoint
 * @param undo The Coin to be restored.
 * @param view The coins view to which to apply the changes.
 * @param out The out point that corresponds to the tx input.
 * @return A DisconnectResult as an int
 */
int ApplyTxInUndo(Coin&& undo, CCoinsViewCache& view, const COutPoint& out)
{
    bool fClean = true;

    if (view.HaveCoin(out)) fClean = false; // overwriting transaction output

    if (undo.nHeight == 0) {
        // Missing undo metadata (height and coinbase). Older versions included this
        // information only in undo records for the last spend of a transactions'
        // outputs. This implies that it must be present for some other output of the same tx.
        const Coin& alternate = AccessByTxid(view, out.hash);
        if (!alternate.IsSpent()) {
            undo.nHeight = alternate.nHeight;
            undo.fCoinBase = alternate.fCoinBase;
        } else {
            return DISCONNECT_FAILED; // adding output for transaction without known metadata
        }
    }
    // The potential_overwrite parameter to AddCoin is only allowed to be false if we know for
    // sure that the coin did not already exist in the cache. As we have queried for that above
    // using HaveCoin, we don't need to guess. When fClean is false, a coin already existed and
    // it is an overwrite.
    view.AddCoin(out, std::move(undo), !fClean);

    return fClean ? DISCONNECT_OK : DISCONNECT_UNCLEAN;
}

/** Undo the effects of this block (with given index) on the UTXO set represented by coins.
 *  When FAILED is returned, view is left in an indeterminate state. */
DisconnectResult CChainState::DisconnectBlock(const CBlock& block, const CBlockIndex* pindex, CCoinsViewCache& view)
{
    bool fClean = true;

    CBlockUndo blockUndo;
    if (!UndoReadFromDisk(blockUndo, pindex)) {
        error("DisconnectBlock(): failure reading undo data");
        return DISCONNECT_FAILED;
    }

    if (blockUndo.vtxundo.size() + 1 != block.vtx.size()) {
        error("DisconnectBlock(): block and undo data inconsistent");
        return DISCONNECT_FAILED;
    }

    // undo transactions in reverse order
    for (int i = block.vtx.size() - 1; i >= 0; i--) {
        const CTransaction &tx = *(block.vtx[i]);
        uint256 hash = tx.GetHash();
        bool is_coinbase = tx.IsCoinBase();

        // Check that all outputs are available and match the outputs in the block itself
        // exactly.
        for (size_t o = 0; o < tx.vout.size(); o++) {
            if (!tx.vout[o].scriptPubKey.IsUnspendable()) {
                COutPoint out(hash, o);
                Coin coin;
                bool is_spent = view.SpendCoin(out, &coin);
                if (!is_spent || tx.vout[o] != coin.out || pindex->nHeight != coin.nHeight || is_coinbase != coin.fCoinBase) {
                    fClean = false; // transaction output mismatch
                }
            }
        }

        // restore inputs
        if (i > 0) { // not coinbases
            CTxUndo &txundo = blockUndo.vtxundo[i-1];
            if (txundo.vprevout.size() != tx.vin.size()) {
                error("DisconnectBlock(): transaction and undo data inconsistent");
                return DISCONNECT_FAILED;
            }
            for (unsigned int j = tx.vin.size(); j-- > 0;) {
                const COutPoint &out = tx.vin[j].prevout;
                int res = ApplyTxInUndo(std::move(txundo.vprevout[j]), view, out);
                if (res == DISCONNECT_FAILED) return DISCONNECT_FAILED;
                fClean = fClean && res != DISCONNECT_UNCLEAN;
            }
            // At this point, all of txundo.vprevout should have been moved out.
        }
    }

    // move best block pointer to prevout block
    view.SetBestBlock(pindex->pprev->GetBlockHash());

    return fClean ? DISCONNECT_OK : DISCONNECT_UNCLEAN;
}

void static FlushBlockFile(bool fFinalize = false)
{
    LOCK(cs_LastBlockFile);

    FlatFilePos block_pos_old(nLastBlockFile, vinfoBlockFile[nLastBlockFile].nSize);
    FlatFilePos undo_pos_old(nLastBlockFile, vinfoBlockFile[nLastBlockFile].nUndoSize);

    bool status = true;
    status &= BlockFileSeq().Flush(block_pos_old, fFinalize);
    status &= UndoFileSeq().Flush(undo_pos_old, fFinalize);
    if (!status) {
        AbortNode("Flushing block file to disk failed. This is likely the result of an I/O error.");
    }
}

static bool FindUndoPos(BlockValidationState &state, int nFile, FlatFilePos &pos, unsigned int nAddSize);

static bool WriteUndoDataForBlock(const CBlockUndo& blockundo, BlockValidationState& state, CBlockIndex* pindex, const CChainParams& chainparams)
{
    // Write undo information to disk
    if (pindex->GetUndoPos().IsNull()) {
        FlatFilePos _pos;
        if (!FindUndoPos(state, pindex->nFile, _pos, ::GetSerializeSize(blockundo, CLIENT_VERSION) + 40))
            return error("ConnectBlock(): FindUndoPos failed");
        if (!UndoWriteToDisk(blockundo, _pos, pindex->pprev->GetBlockHash(), chainparams.MessageStart()))
            return AbortNode(state, "Failed to write undo data");

        // update nUndoPos in block index
        pindex->nUndoPos = _pos.nPos;
        pindex->nStatus |= BLOCK_HAVE_UNDO;
        setDirtyBlockIndex.insert(pindex);
    }

    return true;
}

static CCheckQueue<CScriptCheck> scriptcheckqueue(128);

void ThreadScriptCheck(int worker_num) {
    util::ThreadRename(strprintf("scriptch.%i", worker_num));
    scriptcheckqueue.Thread();
}

VersionBitsCache versionbitscache GUARDED_BY(cs_main);

int32_t ComputeBlockVersion(const CBlockIndex* pindexPrev, const Consensus::Params& params)
{
    LOCK(cs_main);
    int32_t nVersion = VERSIONBITS_TOP_BITS;

    for (int i = 0; i < (int)Consensus::MAX_VERSION_BITS_DEPLOYMENTS; i++) {
        ThresholdState state = VersionBitsState(pindexPrev, params, static_cast<Consensus::DeploymentPos>(i), versionbitscache);
        if (state == ThresholdState::LOCKED_IN || state == ThresholdState::STARTED) {
            nVersion |= VersionBitsMask(params, static_cast<Consensus::DeploymentPos>(i));
        }
    }

    return nVersion;
}

/**
 * Threshold condition checker that triggers when unknown versionbits are seen on the network.
 */
class WarningBitsConditionChecker : public AbstractThresholdConditionChecker
{
private:
    int bit;

public:
    explicit WarningBitsConditionChecker(int bitIn) : bit(bitIn) {}

    int64_t BeginTime(const Consensus::Params& params) const override { return 0; }
    int64_t EndTime(const Consensus::Params& params) const override { return std::numeric_limits<int64_t>::max(); }
    int Period(const Consensus::Params& params) const override { return params.nMinerConfirmationWindow; }
    int Threshold(const Consensus::Params& params) const override { return params.nRuleChangeActivationThreshold; }

    bool Condition(const CBlockIndex* pindex, const Consensus::Params& params) const override
    {
        return pindex->nHeight >= params.MinBIP9WarningHeight &&
               ((pindex->nVersion & VERSIONBITS_TOP_MASK) == VERSIONBITS_TOP_BITS) &&
               ((pindex->nVersion >> bit) & 1) != 0 &&
               ((ComputeBlockVersion(pindex->pprev, params) >> bit) & 1) == 0;
    }
};

static ThresholdConditionCache warningcache[VERSIONBITS_NUM_BITS] GUARDED_BY(cs_main);

// 0.13.0 was shipped with a segwit deployment defined for testnet, but not for
// mainnet. We no longer need to support disabling the segwit deployment
// except for testing purposes, due to limitations of the functional test
// environment. See test/functional/p2p-segwit.py.
static bool IsScriptWitnessEnabled(const Consensus::Params& params)
{
    return params.SegwitHeight != std::numeric_limits<int>::max();
}

static unsigned int GetBlockScriptFlags(const CBlockIndex* pindex, const Consensus::Params& consensusparams) EXCLUSIVE_LOCKS_REQUIRED(cs_main) {
    AssertLockHeld(cs_main);

    unsigned int flags = SCRIPT_VERIFY_NONE;

    // BIP16 didn't become active until Apr 1 2012 (on mainnet, and
    // retroactively applied to testnet)
    // However, only one historical block violated the P2SH rules (on both
    // mainnet and testnet), so for simplicity, always leave P2SH
    // on except for the one violating block.
    if (consensusparams.BIP16Exception.IsNull() || // no bip16 exception on this chain
        pindex->phashBlock == nullptr || // this is a new candidate block, eg from TestBlockValidity()
        *pindex->phashBlock != consensusparams.BIP16Exception) // this block isn't the historical exception
    {
        flags |= SCRIPT_VERIFY_P2SH;
    }

    // Enforce WITNESS rules whenever P2SH is in effect (and the segwit
    // deployment is defined).
    if (flags & SCRIPT_VERIFY_P2SH && IsScriptWitnessEnabled(consensusparams)) {
        flags |= SCRIPT_VERIFY_WITNESS;
    }

    // Start enforcing the DERSIG (BIP66) rule
    if (pindex->nHeight >= consensusparams.BIP66Height) {
        flags |= SCRIPT_VERIFY_DERSIG;
    }

    // Start enforcing CHECKLOCKTIMEVERIFY (BIP65) rule
    if (pindex->nHeight >= consensusparams.BIP65Height) {
        flags |= SCRIPT_VERIFY_CHECKLOCKTIMEVERIFY;
    }

    // Start enforcing BIP112 (CHECKSEQUENCEVERIFY)
    if (pindex->nHeight >= consensusparams.CSVHeight) {
        flags |= SCRIPT_VERIFY_CHECKSEQUENCEVERIFY;
    }

    // Start enforcing BIP147 NULLDUMMY (activated simultaneously with segwit)
    if (IsWitnessEnabled(pindex->pprev, consensusparams)) {
        flags |= SCRIPT_VERIFY_NULLDUMMY;
    }

    return flags;
}



static int64_t nTimeCheck = 0;
static int64_t nTimeForks = 0;
static int64_t nTimeVerify = 0;
static int64_t nTimeConnect = 0;
static int64_t nTimeIndex = 0;
static int64_t nTimeCallbacks = 0;
static int64_t nTimeTotal = 0;
static int64_t nBlocksTotal = 0;

/** Apply the effects of this block (with given index) on the UTXO set represented by coins.
 *  Validity checks that depend on the UTXO set are also done; ConnectBlock()
 *  can fail if those validity checks fail (among other reasons). */
bool CChainState::ConnectBlock(const CBlock& block, BlockValidationState& state, CBlockIndex* pindex,
                  CCoinsViewCache& view, const CChainParams& chainparams, bool fJustCheck)
{
    AssertLockHeld(cs_main);
    assert(pindex);
    assert(*pindex->phashBlock == block.GetHash());
    int64_t nTimeStart = GetTimeMicros();

    // Check it again in case a previous version let a bad block in
    // NOTE: We don't currently (re-)invoke ContextualCheckBlock() or
    // ContextualCheckBlockHeader() here. This means that if we add a new
    // consensus rule that is enforced in one of those two functions, then we
    // may have let in a block that violates the rule prior to updating the
    // software, and we would NOT be enforcing the rule here. Fully solving
    // upgrade from one software version to the next after a consensus rule
    // change is potentially tricky and issue-specific (see RewindBlockIndex()
    // for one general approach that was used for BIP 141 deployment).
    // Also, currently the rule against blocks more than 2 hours in the future
    // is enforced in ContextualCheckBlockHeader(); we wouldn't want to
    // re-enforce that rule here (at least until we make it impossible for
    // GetAdjustedTime() to go backward).
    if (!CheckBlock(block, state, chainparams.GetConsensus(), !fJustCheck, !fJustCheck)) {
        if (state.GetResult() == BlockValidationResult::BLOCK_MUTATED) {
            // We don't write down blocks to disk if they may have been
            // corrupted, so this should be impossible unless we're having hardware
            // problems.
            return AbortNode(state, "Corrupt block found indicating potential hardware failure; shutting down");
        }
        return error("%s: Consensus::CheckBlock: %s", __func__, state.ToString());
    }

    // verify that the view's current state corresponds to the previous block
    uint256 hashPrevBlock = pindex->pprev == nullptr ? uint256() : pindex->pprev->GetBlockHash();
    assert(hashPrevBlock == view.GetBestBlock());

    nBlocksTotal++;

    // Special case for the genesis block, skipping connection of its transactions
    // (its coinbase is unspendable)
    if (block.GetHash() == chainparams.GetConsensus().hashGenesisBlock) {
        if (!fJustCheck)
            view.SetBestBlock(pindex->GetBlockHash());
        return true;
    }

    bool fScriptChecks = true;
    if (!hashAssumeValid.IsNull()) {
        // We've been configured with the hash of a block which has been externally verified to have a valid history.
        // A suitable default value is included with the software and updated from time to time.  Because validity
        //  relative to a piece of software is an objective fact these defaults can be easily reviewed.
        // This setting doesn't force the selection of any particular chain but makes validating some faster by
        //  effectively caching the result of part of the verification.
        BlockMap::const_iterator  it = m_blockman.m_block_index.find(hashAssumeValid);
        if (it != m_blockman.m_block_index.end()) {
            if (it->second->GetAncestor(pindex->nHeight) == pindex &&
                pindexBestHeader->GetAncestor(pindex->nHeight) == pindex &&
                pindexBestHeader->nChainWork >= nMinimumChainWork) {
                // This block is a member of the assumed verified chain and an ancestor of the best header.
                // Script verification is skipped when connecting blocks under the
                // assumevalid block. Assuming the assumevalid block is valid this
                // is safe because block merkle hashes are still computed and checked,
                // Of course, if an assumed valid block is invalid due to false scriptSigs
                // this optimization would allow an invalid chain to be accepted.
                // The equivalent time check discourages hash power from extorting the network via DOS attack
                //  into accepting an invalid block through telling users they must manually set assumevalid.
                //  Requiring a software change or burying the invalid block, regardless of the setting, makes
                //  it hard to hide the implication of the demand.  This also avoids having release candidates
                //  that are hardly doing any signature verification at all in testing without having to
                //  artificially set the default assumed verified block further back.
                // The test against nMinimumChainWork prevents the skipping when denied access to any chain at
                //  least as good as the expected chain.
                fScriptChecks = (GetBlockProofEquivalentTime(*pindexBestHeader, *pindex, *pindexBestHeader, chainparams.GetConsensus()) <= 60 * 60 * 24 * 7 * 2);
            }
        }
    }

    int64_t nTime1 = GetTimeMicros(); nTimeCheck += nTime1 - nTimeStart;
    LogPrint(BCLog::BENCH, "    - Sanity checks: %.2fms [%.2fs (%.2fms/blk)]\n", MILLI * (nTime1 - nTimeStart), nTimeCheck * MICRO, nTimeCheck * MILLI / nBlocksTotal);

    // Do not allow blocks that contain transactions which 'overwrite' older transactions,
    // unless those are already completely spent.
    // If such overwrites are allowed, coinbases and transactions depending upon those
    // can be duplicated to remove the ability to spend the first instance -- even after
    // being sent to another address.
    // See BIP30, CVE-2012-1909, and http://r6.ca/blog/20120206T005236Z.html for more information.
    // This logic is not necessary for memory pool transactions, as AcceptToMemoryPool
    // already refuses previously-known transaction ids entirely.
    // This rule was originally applied to all blocks with a timestamp after March 15, 2012, 0:00 UTC.
    // Now that the whole chain is irreversibly beyond that time it is applied to all blocks except the
    // two in the chain that violate it. This prevents exploiting the issue against nodes during their
    // initial block download.
    bool fEnforceBIP30 = !((pindex->nHeight==91842 && pindex->GetBlockHash() == uint256S("0x00000000000a4d0a398161ffc163c503763b1f4360639393e0e4c8e300e0caec")) ||
                           (pindex->nHeight==91880 && pindex->GetBlockHash() == uint256S("0x00000000000743f190a18c5577a3c2d2a1f610ae9601ac046a38084ccb7cd721")));

    // Once BIP34 activated it was not possible to create new duplicate coinbases and thus other than starting
    // with the 2 existing duplicate coinbase pairs, not possible to create overwriting txs.  But by the
    // time BIP34 activated, in each of the existing pairs the duplicate coinbase had overwritten the first
    // before the first had been spent.  Since those coinbases are sufficiently buried it's no longer possible to create further
    // duplicate transactions descending from the known pairs either.
    // If we're on the known chain at height greater than where BIP34 activated, we can save the db accesses needed for the BIP30 check.

    // BIP34 requires that a block at height X (block X) has its coinbase
    // scriptSig start with a CScriptNum of X (indicated height X).  The above
    // logic of no longer requiring BIP30 once BIP34 activates is flawed in the
    // case that there is a block X before the BIP34 height of 227,931 which has
    // an indicated height Y where Y is greater than X.  The coinbase for block
    // X would also be a valid coinbase for block Y, which could be a BIP30
    // violation.  An exhaustive search of all mainnet coinbases before the
    // BIP34 height which have an indicated height greater than the block height
    // reveals many occurrences. The 3 lowest indicated heights found are
    // 209,921, 490,897, and 1,983,702 and thus coinbases for blocks at these 3
    // heights would be the first opportunity for BIP30 to be violated.

    // The search reveals a great many blocks which have an indicated height
    // greater than 1,983,702, so we simply remove the optimization to skip
    // BIP30 checking for blocks at height 1,983,702 or higher.  Before we reach
    // that block in another 25 years or so, we should take advantage of a
    // future consensus change to do a new and improved version of BIP34 that
    // will actually prevent ever creating any duplicate coinbases in the
    // future.
    static constexpr int BIP34_IMPLIES_BIP30_LIMIT = 1983702;

    // There is no potential to create a duplicate coinbase at block 209,921
    // because this is still before the BIP34 height and so explicit BIP30
    // checking is still active.

    // The final case is block 176,684 which has an indicated height of
    // 490,897. Unfortunately, this issue was not discovered until about 2 weeks
    // before block 490,897 so there was not much opportunity to address this
    // case other than to carefully analyze it and determine it would not be a
    // problem. Block 490,897 was, in fact, mined with a different coinbase than
    // block 176,684, but it is important to note that even if it hadn't been or
    // is remined on an alternate fork with a duplicate coinbase, we would still
    // not run into a BIP30 violation.  This is because the coinbase for 176,684
    // is spent in block 185,956 in transaction
    // d4f7fbbf92f4a3014a230b2dc70b8058d02eb36ac06b4a0736d9d60eaa9e8781.  This
    // spending transaction can't be duplicated because it also spends coinbase
    // 0328dd85c331237f18e781d692c92de57649529bd5edf1d01036daea32ffde29.  This
    // coinbase has an indicated height of over 4.2 billion, and wouldn't be
    // duplicatable until that height, and it's currently impossible to create a
    // chain that long. Nevertheless we may wish to consider a future soft fork
    // which retroactively prevents block 490,897 from creating a duplicate
    // coinbase. The two historical BIP30 violations often provide a confusing
    // edge case when manipulating the UTXO and it would be simpler not to have
    // another edge case to deal with.

    // testnet3 has no blocks before the BIP34 height with indicated heights
    // post BIP34 before approximately height 486,000,000 and presumably will
    // be reset before it reaches block 1,983,702 and starts doing unnecessary
    // BIP30 checking again.
    assert(pindex->pprev);
    CBlockIndex *pindexBIP34height = pindex->pprev->GetAncestor(chainparams.GetConsensus().BIP34Height);
    //Only continue to enforce if we're below BIP34 activation height or the block hash at that height doesn't correspond.
    fEnforceBIP30 = fEnforceBIP30 && (!pindexBIP34height || !(pindexBIP34height->GetBlockHash() == chainparams.GetConsensus().BIP34Hash));

    // TODO: Remove BIP30 checking from block height 1,983,702 on, once we have a
    // consensus change that ensures coinbases at those heights can not
    // duplicate earlier coinbases.
    if (fEnforceBIP30 || pindex->nHeight >= BIP34_IMPLIES_BIP30_LIMIT) {
        for (const auto& tx : block.vtx) {
            for (size_t o = 0; o < tx->vout.size(); o++) {
                if (view.HaveCoin(COutPoint(tx->GetHash(), o))) {
                    LogPrintf("ERROR: ConnectBlock(): tried to overwrite transaction\n");
                    return state.Invalid(BlockValidationResult::BLOCK_CONSENSUS, "bad-txns-BIP30");
                }
            }
        }
    }

    // Start enforcing BIP68 (sequence locks)
    int nLockTimeFlags = 0;
    if (pindex->nHeight >= chainparams.GetConsensus().CSVHeight) {
        nLockTimeFlags |= LOCKTIME_VERIFY_SEQUENCE;
    }

    // Get the script flags for this block
    unsigned int flags = GetBlockScriptFlags(pindex, chainparams.GetConsensus());

    int64_t nTime2 = GetTimeMicros(); nTimeForks += nTime2 - nTime1;
    LogPrint(BCLog::BENCH, "    - Fork checks: %.2fms [%.2fs (%.2fms/blk)]\n", MILLI * (nTime2 - nTime1), nTimeForks * MICRO, nTimeForks * MILLI / nBlocksTotal);

    CBlockUndo blockundo;

    CCheckQueueControl<CScriptCheck> control(fScriptChecks && g_parallel_script_checks ? &scriptcheckqueue : nullptr);

    std::vector<int> prevheights;
    CAmount nFees = 0;
    int nInputs = 0;
    int64_t nSigOpsCost = 0;
    blockundo.vtxundo.reserve(block.vtx.size() - 1);
    std::vector<PrecomputedTransactionData> txdata;
    txdata.reserve(block.vtx.size()); // Required so that pointers to individual PrecomputedTransactionData don't get invalidated
    for (unsigned int i = 0; i < block.vtx.size(); i++)
    {
        const CTransaction &tx = *(block.vtx[i]);

        nInputs += tx.vin.size();

        if (!tx.IsCoinBase())
        {
            CAmount txfee = 0;
            TxValidationState tx_state;
            if (!Consensus::CheckTxInputs(tx, tx_state, view, pindex->nHeight, txfee)) {
                // Any transaction validation failure in ConnectBlock is a block consensus failure
                state.Invalid(BlockValidationResult::BLOCK_CONSENSUS,
                            tx_state.GetRejectReason(), tx_state.GetDebugMessage());
                return error("%s: Consensus::CheckTxInputs: %s, %s", __func__, tx.GetHash().ToString(), state.ToString());
            }
            nFees += txfee;
            if (!MoneyRange(nFees)) {
                LogPrintf("ERROR: %s: accumulated fee in the block out of range.\n", __func__);
                return state.Invalid(BlockValidationResult::BLOCK_CONSENSUS, "bad-txns-accumulated-fee-outofrange");
            }

            // Check that transaction is BIP68 final
            // BIP68 lock checks (as opposed to nLockTime checks) must
            // be in ConnectBlock because they require the UTXO set
            prevheights.resize(tx.vin.size());
            for (size_t j = 0; j < tx.vin.size(); j++) {
                prevheights[j] = view.AccessCoin(tx.vin[j].prevout).nHeight;
            }

            if (!SequenceLocks(tx, nLockTimeFlags, &prevheights, *pindex)) {
                LogPrintf("ERROR: %s: contains a non-BIP68-final transaction\n", __func__);
                return state.Invalid(BlockValidationResult::BLOCK_CONSENSUS, "bad-txns-nonfinal");
            }
        }

        // GetTransactionSigOpCost counts 3 types of sigops:
        // * legacy (always)
        // * p2sh (when P2SH enabled in flags and excludes coinbase)
        // * witness (when witness enabled in flags and excludes coinbase)
        nSigOpsCost += GetTransactionSigOpCost(tx, view, flags);
        if (nSigOpsCost > MAX_BLOCK_SIGOPS_COST) {
            LogPrintf("ERROR: ConnectBlock(): too many sigops\n");
            return state.Invalid(BlockValidationResult::BLOCK_CONSENSUS, "bad-blk-sigops");
        }

        txdata.emplace_back(tx);
        if (!tx.IsCoinBase())
        {
            std::vector<CScriptCheck> vChecks;
            bool fCacheResults = fJustCheck; /* Don't cache results if we're actually connecting blocks (still consult the cache, though) */
            TxValidationState tx_state;
            if (fScriptChecks && !CheckInputScripts(tx, tx_state, view, flags, fCacheResults, fCacheResults, txdata[i], g_parallel_script_checks ? &vChecks : nullptr)) {
                // Any transaction validation failure in ConnectBlock is a block consensus failure
                state.Invalid(BlockValidationResult::BLOCK_CONSENSUS,
                              tx_state.GetRejectReason(), tx_state.GetDebugMessage());
                return error("ConnectBlock(): CheckInputScripts on %s failed with %s",
                    tx.GetHash().ToString(), state.ToString());
            }
            control.Add(vChecks);
        }

        CTxUndo undoDummy;
        if (i > 0) {
            blockundo.vtxundo.push_back(CTxUndo());
        }
        UpdateCoins(tx, view, i == 0 ? undoDummy : blockundo.vtxundo.back(), pindex->nHeight);
    }
    int64_t nTime3 = GetTimeMicros(); nTimeConnect += nTime3 - nTime2;
    LogPrint(BCLog::BENCH, "      - Connect %u transactions: %.2fms (%.3fms/tx, %.3fms/txin) [%.2fs (%.2fms/blk)]\n", (unsigned)block.vtx.size(), MILLI * (nTime3 - nTime2), MILLI * (nTime3 - nTime2) / block.vtx.size(), nInputs <= 1 ? 0 : MILLI * (nTime3 - nTime2) / (nInputs-1), nTimeConnect * MICRO, nTimeConnect * MILLI / nBlocksTotal);

    CAmount blockReward = nFees + GetBlockSubsidy(pindex->nHeight, chainparams.GetConsensus());
    if (block.vtx[0]->GetValueOut() > blockReward) {
        LogPrintf("ERROR: ConnectBlock(): coinbase pays too much (actual=%d vs limit=%d)\n", block.vtx[0]->GetValueOut(), blockReward);
        return state.Invalid(BlockValidationResult::BLOCK_CONSENSUS, "bad-cb-amount");
    }

    if (!control.Wait()) {
        LogPrintf("ERROR: %s: CheckQueue failed\n", __func__);
        return state.Invalid(BlockValidationResult::BLOCK_CONSENSUS, "block-validation-failed");
    }
    int64_t nTime4 = GetTimeMicros(); nTimeVerify += nTime4 - nTime2;
    LogPrint(BCLog::BENCH, "    - Verify %u txins: %.2fms (%.3fms/txin) [%.2fs (%.2fms/blk)]\n", nInputs - 1, MILLI * (nTime4 - nTime2), nInputs <= 1 ? 0 : MILLI * (nTime4 - nTime2) / (nInputs-1), nTimeVerify * MICRO, nTimeVerify * MILLI / nBlocksTotal);

    if (fJustCheck)
        return true;

    if (!WriteUndoDataForBlock(blockundo, state, pindex, chainparams))
        return false;

    if (!pindex->IsValid(BLOCK_VALID_SCRIPTS)) {
        pindex->RaiseValidity(BLOCK_VALID_SCRIPTS);
        setDirtyBlockIndex.insert(pindex);
    }

    assert(pindex->phashBlock);
    // add this block to the view's block chain
    view.SetBestBlock(pindex->GetBlockHash());

    int64_t nTime5 = GetTimeMicros(); nTimeIndex += nTime5 - nTime4;
    LogPrint(BCLog::BENCH, "    - Index writing: %.2fms [%.2fs (%.2fms/blk)]\n", MILLI * (nTime5 - nTime4), nTimeIndex * MICRO, nTimeIndex * MILLI / nBlocksTotal);

    int64_t nTime6 = GetTimeMicros(); nTimeCallbacks += nTime6 - nTime5;
    LogPrint(BCLog::BENCH, "    - Callbacks: %.2fms [%.2fs (%.2fms/blk)]\n", MILLI * (nTime6 - nTime5), nTimeCallbacks * MICRO, nTimeCallbacks * MILLI / nBlocksTotal);

    return true;
}

CoinsCacheSizeState CChainState::GetCoinsCacheSizeState(const CTxMemPool& tx_pool)
{
    return this->GetCoinsCacheSizeState(
        tx_pool,
        nCoinCacheUsage,
        gArgs.GetArg("-maxmempool", DEFAULT_MAX_MEMPOOL_SIZE) * 1000000);
}

CoinsCacheSizeState CChainState::GetCoinsCacheSizeState(
    const CTxMemPool& tx_pool,
    size_t max_coins_cache_size_bytes,
    size_t max_mempool_size_bytes)
{
    int64_t nMempoolUsage = tx_pool.DynamicMemoryUsage();
    int64_t cacheSize = CoinsTip().DynamicMemoryUsage();
    int64_t nTotalSpace =
        max_coins_cache_size_bytes + std::max<int64_t>(max_mempool_size_bytes - nMempoolUsage, 0);

    //! No need to periodic flush if at least this much space still available.
    static constexpr int64_t MAX_BLOCK_COINSDB_USAGE_BYTES = 10 * 1024 * 1024;  // 10MB
    int64_t large_threshold =
        std::max((9 * nTotalSpace) / 10, nTotalSpace - MAX_BLOCK_COINSDB_USAGE_BYTES);

    if (cacheSize > nTotalSpace) {
        LogPrintf("Cache size (%s) exceeds total space (%s)\n", cacheSize, nTotalSpace);
        return CoinsCacheSizeState::CRITICAL;
    } else if (cacheSize > large_threshold) {
        return CoinsCacheSizeState::LARGE;
    }
    return CoinsCacheSizeState::OK;
}

bool CChainState::FlushStateToDisk(
    const CChainParams& chainparams,
    BlockValidationState &state,
    FlushStateMode mode,
    int nManualPruneHeight)
{
    LOCK(cs_main);
    assert(this->CanFlushToDisk());
    static int64_t nLastWrite = 0;
    static int64_t nLastFlush = 0;
    std::set<int> setFilesToPrune;
    bool full_flush_completed = false;

    const size_t coins_count = CoinsTip().GetCacheSize();
    const size_t coins_mem_usage = CoinsTip().DynamicMemoryUsage();

    try {
    {
        bool fFlushForPrune = false;
        bool fDoFullFlush = false;
        CoinsCacheSizeState cache_state = GetCoinsCacheSizeState(::mempool);
        LOCK(cs_LastBlockFile);
        if (fPruneMode && (fCheckForPruning || nManualPruneHeight > 0) && !fReindex) {
            if (nManualPruneHeight > 0) {
                LOG_TIME_MILLIS("find files to prune (manual)", BCLog::BENCH);

                FindFilesToPruneManual(setFilesToPrune, nManualPruneHeight);
            } else {
                LOG_TIME_MILLIS("find files to prune", BCLog::BENCH);

                FindFilesToPrune(setFilesToPrune, chainparams.PruneAfterHeight());
                fCheckForPruning = false;
            }
            if (!setFilesToPrune.empty()) {
                fFlushForPrune = true;
                if (!fHavePruned) {
                    pblocktree->WriteFlag("prunedblockfiles", true);
                    fHavePruned = true;
                }
            }
        }
        int64_t nNow = GetTimeMicros();
        // Avoid writing/flushing immediately after startup.
        if (nLastWrite == 0) {
            nLastWrite = nNow;
        }
        if (nLastFlush == 0) {
            nLastFlush = nNow;
        }
        // The cache is large and we're within 10% and 10 MiB of the limit, but we have time now (not in the middle of a block processing).
        bool fCacheLarge = mode == FlushStateMode::PERIODIC && cache_state >= CoinsCacheSizeState::LARGE;
        // The cache is over the limit, we have to write now.
        bool fCacheCritical = mode == FlushStateMode::IF_NEEDED && cache_state >= CoinsCacheSizeState::CRITICAL;
        // It's been a while since we wrote the block index to disk. Do this frequently, so we don't need to redownload after a crash.
        bool fPeriodicWrite = mode == FlushStateMode::PERIODIC && nNow > nLastWrite + (int64_t)DATABASE_WRITE_INTERVAL * 1000000;
        // It's been very long since we flushed the cache. Do this infrequently, to optimize cache usage.
        bool fPeriodicFlush = mode == FlushStateMode::PERIODIC && nNow > nLastFlush + (int64_t)DATABASE_FLUSH_INTERVAL * 1000000;
        // Combine all conditions that result in a full cache flush.
        fDoFullFlush = (mode == FlushStateMode::ALWAYS) || fCacheLarge || fCacheCritical || fPeriodicFlush || fFlushForPrune;
        // Write blocks and block index to disk.
        if (fDoFullFlush || fPeriodicWrite) {
            // Depend on nMinDiskSpace to ensure we can write block index
            if (!CheckDiskSpace(GetBlocksDir())) {
                return AbortNode(state, "Disk space is too low!", _("Error: Disk space is too low!").translated, CClientUIInterface::MSG_NOPREFIX);
            }
            {
                LOG_TIME_MILLIS("write block and undo data to disk", BCLog::BENCH);

                // First make sure all block and undo data is flushed to disk.
                FlushBlockFile();
            }

            // Then update all block file information (which may refer to block and undo files).
            {
                LOG_TIME_MILLIS("write block index to disk", BCLog::BENCH);

                std::vector<std::pair<int, const CBlockFileInfo*> > vFiles;
                vFiles.reserve(setDirtyFileInfo.size());
                for (std::set<int>::iterator it = setDirtyFileInfo.begin(); it != setDirtyFileInfo.end(); ) {
                    vFiles.push_back(std::make_pair(*it, &vinfoBlockFile[*it]));
                    setDirtyFileInfo.erase(it++);
                }
                std::vector<const CBlockIndex*> vBlocks;
                vBlocks.reserve(setDirtyBlockIndex.size());
                for (std::set<CBlockIndex*>::iterator it = setDirtyBlockIndex.begin(); it != setDirtyBlockIndex.end(); ) {
                    vBlocks.push_back(*it);
                    setDirtyBlockIndex.erase(it++);
                }
                if (!pblocktree->WriteBatchSync(vFiles, nLastBlockFile, vBlocks)) {
                    return AbortNode(state, "Failed to write to block index database");
                }
            }
            // Finally remove any pruned files
            if (fFlushForPrune) {
                LOG_TIME_MILLIS("unlink pruned files", BCLog::BENCH);

                UnlinkPrunedFiles(setFilesToPrune);
            }
            nLastWrite = nNow;
        }
        // Flush best chain related state. This can only be done if the blocks / block index write was also done.
        if (fDoFullFlush && !CoinsTip().GetBestBlock().IsNull()) {
            LOG_TIME_SECONDS(strprintf("write coins cache to disk (%d coins, %.2fkB)",
                coins_count, coins_mem_usage / 1000));

            // Typical Coin structures on disk are around 48 bytes in size.
            // Pushing a new one to the database can cause it to be written
            // twice (once in the log, and once in the tables). This is already
            // an overestimation, as most will delete an existing entry or
            // overwrite one. Still, use a conservative safety factor of 2.
            if (!CheckDiskSpace(GetDataDir(), 48 * 2 * 2 * CoinsTip().GetCacheSize())) {
                return AbortNode(state, "Disk space is too low!", _("Error: Disk space is too low!").translated, CClientUIInterface::MSG_NOPREFIX);
            }
            // Flush the chainstate (which may refer to block index entries).
            if (!CoinsTip().Flush())
                return AbortNode(state, "Failed to write to coin database");
            nLastFlush = nNow;
            full_flush_completed = true;
        }
    }
    if (full_flush_completed) {
        // Update best block in wallet (so we can detect restored wallets).
        GetMainSignals().ChainStateFlushed(m_chain.GetLocator());
    }
    } catch (const std::runtime_error& e) {
        return AbortNode(state, std::string("System error while flushing: ") + e.what());
    }
    return true;
}

void CChainState::ForceFlushStateToDisk() {
    BlockValidationState state;
    const CChainParams& chainparams = Params();
    if (!this->FlushStateToDisk(chainparams, state, FlushStateMode::ALWAYS)) {
        LogPrintf("%s: failed to flush state (%s)\n", __func__, state.ToString());
    }
}

void CChainState::PruneAndFlush() {
    BlockValidationState state;
    fCheckForPruning = true;
    const CChainParams& chainparams = Params();

    if (!this->FlushStateToDisk(chainparams, state, FlushStateMode::NONE)) {
        LogPrintf("%s: failed to flush state (%s)\n", __func__, state.ToString());
    }
}

static void DoWarning(const std::string& strWarning)
{
    static bool fWarned = false;
    SetMiscWarning(strWarning);
    if (!fWarned) {
        AlertNotify(strWarning);
        fWarned = true;
    }
}

/** Private helper function that concatenates warning messages. */
static void AppendWarning(std::string& res, const std::string& warn)
{
    if (!res.empty()) res += ", ";
    res += warn;
}

/** Check warning conditions and do some notifications on new chain tip set. */
void static UpdateTip(const CBlockIndex* pindexNew, const CChainParams& chainParams)
    EXCLUSIVE_LOCKS_REQUIRED(::cs_main)
{
    // New best block
    mempool.AddTransactionsUpdated(1);

    {
        LOCK(g_best_block_mutex);
        g_best_block = pindexNew->GetBlockHash();
        g_best_block_cv.notify_all();
    }

    std::string warningMessages;
    if (!::ChainstateActive().IsInitialBlockDownload())
    {
        int nUpgraded = 0;
        const CBlockIndex* pindex = pindexNew;
        for (int bit = 0; bit < VERSIONBITS_NUM_BITS; bit++) {
            WarningBitsConditionChecker checker(bit);
            ThresholdState state = checker.GetStateFor(pindex, chainParams.GetConsensus(), warningcache[bit]);
            if (state == ThresholdState::ACTIVE || state == ThresholdState::LOCKED_IN) {
                const std::string strWarning = strprintf(_("Warning: unknown new rules activated (versionbit %i)").translated, bit);
                if (state == ThresholdState::ACTIVE) {
                    DoWarning(strWarning);
                } else {
                    AppendWarning(warningMessages, strWarning);
                }
            }
        }
        // Check the version of the last 100 blocks to see if we need to upgrade:
        int unexpected_bit_count[VERSIONBITS_NUM_BITS], nonversionbit_count = 0;
        for (size_t i = 0; i < VERSIONBITS_NUM_BITS; ++i) unexpected_bit_count[i] = 0;
        static constexpr int WARNING_THRESHOLD = 100/2;
        bool warning_threshold_hit = false;
        for (int i = 0; i < 100 && pindex != nullptr; i++)
        {
            int32_t nExpectedVersion = ComputeBlockVersion(pindex->pprev, chainParams.GetConsensus());
            if (pindex->nVersion > VERSIONBITS_LAST_OLD_BLOCK_VERSION && (pindex->nVersion & ~nExpectedVersion) != 0) {
                ++nUpgraded;
                if ((pindex->nVersion & VERSIONBITS_TOP_MASK) == VERSIONBITS_TOP_BITS) {
                    for (int bit = 0; bit < VERSIONBITS_NUM_BITS; ++bit) {
                        const int32_t mask = 1 << bit;
                        if ((nExpectedVersion & mask) != (pindex->nVersion & mask)) {
                            if (++unexpected_bit_count[bit] > WARNING_THRESHOLD) {
                                warning_threshold_hit = true;
                            }
                        }
                    }
                } else {
                    // Non-versionbits upgrade
                    if (++nonversionbit_count > WARNING_THRESHOLD) {
                        warning_threshold_hit = true;
                    }
                }
            }
            pindex = pindex->pprev;
        }
        if (nUpgraded > 0)
            AppendWarning(warningMessages, strprintf(_("%d of last 100 blocks have unexpected version").translated, nUpgraded));
        if (warning_threshold_hit) {
            std::string strWarning = _("Warning: Unrecognised block version being mined! Unknown rules may or may not be in effect").translated;
            // notify GetWarnings(), called by Qt and the JSON-RPC code to warn the user:
            DoWarning(strWarning);
        }
    }
    LogPrintf("%s: new best=%s height=%d version=0x%08x log2_work=%.8g tx=%lu date='%s' progress=%f cache=%.1fMiB(%utxo)%s\n", __func__,
      pindexNew->GetBlockHash().ToString(), pindexNew->nHeight, pindexNew->nVersion,
      log(pindexNew->nChainWork.getdouble())/log(2.0), (unsigned long)pindexNew->nChainTx,
      FormatISO8601DateTime(pindexNew->GetBlockTime()),
      GuessVerificationProgress(chainParams.TxData(), pindexNew), ::ChainstateActive().CoinsTip().DynamicMemoryUsage() * (1.0 / (1<<20)), ::ChainstateActive().CoinsTip().GetCacheSize(),
      !warningMessages.empty() ? strprintf(" warning='%s'", warningMessages) : "");

}

/** Disconnect m_chain's tip.
  * After calling, the mempool will be in an inconsistent state, with
  * transactions from disconnected blocks being added to disconnectpool.  You
  * should make the mempool consistent again by calling UpdateMempoolForReorg.
  * with cs_main held.
  *
  * If disconnectpool is nullptr, then no disconnected transactions are added to
  * disconnectpool (note that the caller is responsible for mempool consistency
  * in any case).
  */
bool CChainState::DisconnectTip(BlockValidationState& state, const CChainParams& chainparams, DisconnectedBlockTransactions *disconnectpool)
{
    CBlockIndex *pindexDelete = m_chain.Tip();
    assert(pindexDelete);
    // Read block from disk.
    std::shared_ptr<CBlock> pblock = std::make_shared<CBlock>();
    CBlock& block = *pblock;
    if (!ReadBlockFromDisk(block, pindexDelete, chainparams.GetConsensus()))
        return error("DisconnectTip(): Failed to read block");
    // Apply the block atomically to the chain state.
    int64_t nStart = GetTimeMicros();
    {
        CCoinsViewCache view(&CoinsTip());
        assert(view.GetBestBlock() == pindexDelete->GetBlockHash());
        if (DisconnectBlock(block, pindexDelete, view) != DISCONNECT_OK)
            return error("DisconnectTip(): DisconnectBlock %s failed", pindexDelete->GetBlockHash().ToString());
        bool flushed = view.Flush();
        assert(flushed);
    }
    LogPrint(BCLog::BENCH, "- Disconnect block: %.2fms\n", (GetTimeMicros() - nStart) * MILLI);
    // Write the chain state to disk, if necessary.
    if (!FlushStateToDisk(chainparams, state, FlushStateMode::IF_NEEDED))
        return false;

    if (disconnectpool) {
        // Save transactions to re-add to mempool at end of reorg
        for (auto it = block.vtx.rbegin(); it != block.vtx.rend(); ++it) {
            disconnectpool->addTransaction(*it);
        }
        while (disconnectpool->DynamicMemoryUsage() > MAX_DISCONNECTED_TX_POOL_SIZE * 1000) {
            // Drop the earliest entry, and remove its children from the mempool.
            auto it = disconnectpool->queuedTx.get<insertion_order>().begin();
            mempool.removeRecursive(**it, MemPoolRemovalReason::REORG);
            disconnectpool->removeEntry(it);
        }
    }

    m_chain.SetTip(pindexDelete->pprev);

    UpdateTip(pindexDelete->pprev, chainparams);
    // Let wallets know transactions went from 1-confirmed to
    // 0-confirmed or conflicted:
    GetMainSignals().BlockDisconnected(pblock, pindexDelete);
    // add mempool stats sample
    CStats::DefaultStats()->addMempoolSample(mempool.size(), mempool.DynamicMemoryUsage(), mempool.GetMinFee(gArgs.GetArg("-maxmempool", DEFAULT_MAX_MEMPOOL_SIZE) * 1000000).GetFeePerK());
    return true;
}

static int64_t nTimeReadFromDisk = 0;
static int64_t nTimeConnectTotal = 0;
static int64_t nTimeFlush = 0;
static int64_t nTimeChainState = 0;
static int64_t nTimePostConnect = 0;

struct PerBlockConnectTrace {
    CBlockIndex* pindex = nullptr;
    std::shared_ptr<const CBlock> pblock;
    PerBlockConnectTrace() {}
};
/**
 * Used to track blocks whose transactions were applied to the UTXO state as a
 * part of a single ActivateBestChainStep call.
 *
 * This class is single-use, once you call GetBlocksConnected() you have to throw
 * it away and make a new one.
 */
class ConnectTrace {
private:
    std::vector<PerBlockConnectTrace> blocksConnected;

public:
    explicit ConnectTrace() : blocksConnected(1) {}

    void BlockConnected(CBlockIndex* pindex, std::shared_ptr<const CBlock> pblock) {
        assert(!blocksConnected.back().pindex);
        assert(pindex);
        assert(pblock);
        blocksConnected.back().pindex = pindex;
        blocksConnected.back().pblock = std::move(pblock);
        blocksConnected.emplace_back();
    }

    std::vector<PerBlockConnectTrace>& GetBlocksConnected() {
        // We always keep one extra block at the end of our list because
        // blocks are added after all the conflicted transactions have
        // been filled in. Thus, the last entry should always be an empty
        // one waiting for the transactions from the next block. We pop
        // the last entry here to make sure the list we return is sane.
        assert(!blocksConnected.back().pindex);
        blocksConnected.pop_back();
        return blocksConnected;
    }
};

/**
 * Connect a new block to m_chain. pblock is either nullptr or a pointer to a CBlock
 * corresponding to pindexNew, to bypass loading it again from disk.
 *
 * The block is added to connectTrace if connection succeeds.
 */
bool CChainState::ConnectTip(BlockValidationState& state, const CChainParams& chainparams, CBlockIndex* pindexNew, const std::shared_ptr<const CBlock>& pblock, ConnectTrace& connectTrace, DisconnectedBlockTransactions &disconnectpool)
{
    assert(pindexNew->pprev == m_chain.Tip());
    // Read block from disk.
    int64_t nTime1 = GetTimeMicros();
    std::shared_ptr<const CBlock> pthisBlock;
    if (!pblock) {
        std::shared_ptr<CBlock> pblockNew = std::make_shared<CBlock>();
        if (!ReadBlockFromDisk(*pblockNew, pindexNew, chainparams.GetConsensus()))
            return AbortNode(state, "Failed to read block");
        pthisBlock = pblockNew;
    } else {
        pthisBlock = pblock;
    }
    const CBlock& blockConnecting = *pthisBlock;
    // Apply the block atomically to the chain state.
    int64_t nTime2 = GetTimeMicros(); nTimeReadFromDisk += nTime2 - nTime1;
    int64_t nTime3;
    LogPrint(BCLog::BENCH, "  - Load block from disk: %.2fms [%.2fs]\n", (nTime2 - nTime1) * MILLI, nTimeReadFromDisk * MICRO);
    {
        CCoinsViewCache view(&CoinsTip());
        bool rv = ConnectBlock(blockConnecting, state, pindexNew, view, chainparams);
        GetMainSignals().BlockChecked(blockConnecting, state);
        if (!rv) {
            if (state.IsInvalid())
                InvalidBlockFound(pindexNew, state);
            return error("%s: ConnectBlock %s failed, %s", __func__, pindexNew->GetBlockHash().ToString(), state.ToString());
        }
        nTime3 = GetTimeMicros(); nTimeConnectTotal += nTime3 - nTime2;
        assert(nBlocksTotal > 0);
        LogPrint(BCLog::BENCH, "  - Connect total: %.2fms [%.2fs (%.2fms/blk)]\n", (nTime3 - nTime2) * MILLI, nTimeConnectTotal * MICRO, nTimeConnectTotal * MILLI / nBlocksTotal);
        bool flushed = view.Flush();
        assert(flushed);
    }
    int64_t nTime4 = GetTimeMicros(); nTimeFlush += nTime4 - nTime3;
    LogPrint(BCLog::BENCH, "  - Flush: %.2fms [%.2fs (%.2fms/blk)]\n", (nTime4 - nTime3) * MILLI, nTimeFlush * MICRO, nTimeFlush * MILLI / nBlocksTotal);
    // Write the chain state to disk, if necessary.
    if (!FlushStateToDisk(chainparams, state, FlushStateMode::IF_NEEDED))
        return false;
    int64_t nTime5 = GetTimeMicros(); nTimeChainState += nTime5 - nTime4;
    LogPrint(BCLog::BENCH, "  - Writing chainstate: %.2fms [%.2fs (%.2fms/blk)]\n", (nTime5 - nTime4) * MILLI, nTimeChainState * MICRO, nTimeChainState * MILLI / nBlocksTotal);
    // Remove conflicting transactions from the mempool.;
    mempool.removeForBlock(blockConnecting.vtx, pindexNew->nHeight);
    disconnectpool.removeForBlock(blockConnecting.vtx);
    // Update m_chain & related variables.
    m_chain.SetTip(pindexNew);
    UpdateTip(pindexNew, chainparams);

    // add mempool stats sample
    CStats::DefaultStats()->addMempoolSample(mempool.size(), mempool.DynamicMemoryUsage(), mempool.GetMinFee(gArgs.GetArg("-maxmempool", DEFAULT_MAX_MEMPOOL_SIZE) * 1000000).GetFeePerK());

    int64_t nTime6 = GetTimeMicros(); nTimePostConnect += nTime6 - nTime5; nTimeTotal += nTime6 - nTime1;
    LogPrint(BCLog::BENCH, "  - Connect postprocess: %.2fms [%.2fs (%.2fms/blk)]\n", (nTime6 - nTime5) * MILLI, nTimePostConnect * MICRO, nTimePostConnect * MILLI / nBlocksTotal);
    LogPrint(BCLog::BENCH, "- Connect block: %.2fms [%.2fs (%.2fms/blk)]\n", (nTime6 - nTime1) * MILLI, nTimeTotal * MICRO, nTimeTotal * MILLI / nBlocksTotal);

    connectTrace.BlockConnected(pindexNew, std::move(pthisBlock));
    return true;
}

/**
 * Return the tip of the chain with the most work in it, that isn't
 * known to be invalid (it's however far from certain to be valid).
 */
CBlockIndex* CChainState::FindMostWorkChain() {
    do {
        CBlockIndex *pindexNew = nullptr;

        // Find the best candidate header.
        {
            std::set<CBlockIndex*, CBlockIndexWorkComparator>::reverse_iterator it = setBlockIndexCandidates.rbegin();
            if (it == setBlockIndexCandidates.rend())
                return nullptr;
            pindexNew = *it;
        }

        // Check whether all blocks on the path between the currently active chain and the candidate are valid.
        // Just going until the active chain is an optimization, as we know all blocks in it are valid already.
        CBlockIndex *pindexTest = pindexNew;
        bool fInvalidAncestor = false;
        while (pindexTest && !m_chain.Contains(pindexTest)) {
            assert(pindexTest->HaveTxsDownloaded() || pindexTest->nHeight == 0);

            // Pruned nodes may have entries in setBlockIndexCandidates for
            // which block files have been deleted.  Remove those as candidates
            // for the most work chain if we come across them; we can't switch
            // to a chain unless we have all the non-active-chain parent blocks.
            bool fFailedChain = pindexTest->nStatus & BLOCK_FAILED_MASK;
            bool fMissingData = !(pindexTest->nStatus & BLOCK_HAVE_DATA);
            if (fFailedChain || fMissingData) {
                // Candidate chain is not usable (either invalid or missing data)
                if (fFailedChain && (pindexBestInvalid == nullptr || pindexNew->nChainWork > pindexBestInvalid->nChainWork))
                    pindexBestInvalid = pindexNew;
                CBlockIndex *pindexFailed = pindexNew;
                // Remove the entire chain from the set.
                while (pindexTest != pindexFailed) {
                    if (fFailedChain) {
                        pindexFailed->nStatus |= BLOCK_FAILED_CHILD;
                    } else if (fMissingData) {
                        // If we're missing data, then add back to m_blocks_unlinked,
                        // so that if the block arrives in the future we can try adding
                        // to setBlockIndexCandidates again.
                        m_blockman.m_blocks_unlinked.insert(
                            std::make_pair(pindexFailed->pprev, pindexFailed));
                    }
                    setBlockIndexCandidates.erase(pindexFailed);
                    pindexFailed = pindexFailed->pprev;
                }
                setBlockIndexCandidates.erase(pindexTest);
                fInvalidAncestor = true;
                break;
            }
            pindexTest = pindexTest->pprev;
        }
        if (!fInvalidAncestor)
            return pindexNew;
    } while(true);
}

/** Delete all entries in setBlockIndexCandidates that are worse than the current tip. */
void CChainState::PruneBlockIndexCandidates() {
    // Note that we can't delete the current block itself, as we may need to return to it later in case a
    // reorganization to a better block fails.
    std::set<CBlockIndex*, CBlockIndexWorkComparator>::iterator it = setBlockIndexCandidates.begin();
    while (it != setBlockIndexCandidates.end() && setBlockIndexCandidates.value_comp()(*it, m_chain.Tip())) {
        setBlockIndexCandidates.erase(it++);
    }
    // Either the current tip or a successor of it we're working towards is left in setBlockIndexCandidates.
    assert(!setBlockIndexCandidates.empty());
}

/**
 * Try to make some progress towards making pindexMostWork the active block.
 * pblock is either nullptr or a pointer to a CBlock corresponding to pindexMostWork.
 *
 * @returns true unless a system error occurred
 */
bool CChainState::ActivateBestChainStep(BlockValidationState& state, const CChainParams& chainparams, CBlockIndex* pindexMostWork, const std::shared_ptr<const CBlock>& pblock, bool& fInvalidFound, ConnectTrace& connectTrace)
{
    AssertLockHeld(cs_main);

    const CBlockIndex *pindexOldTip = m_chain.Tip();
    const CBlockIndex *pindexFork = m_chain.FindFork(pindexMostWork);

    // Disconnect active blocks which are no longer in the best chain.
    bool fBlocksDisconnected = false;
    DisconnectedBlockTransactions disconnectpool;
    while (m_chain.Tip() && m_chain.Tip() != pindexFork) {
        if (!DisconnectTip(state, chainparams, &disconnectpool)) {
            // This is likely a fatal error, but keep the mempool consistent,
            // just in case. Only remove from the mempool in this case.
            UpdateMempoolForReorg(disconnectpool, false);

            // If we're unable to disconnect a block during normal operation,
            // then that is a failure of our local system -- we should abort
            // rather than stay on a less work chain.
            AbortNode(state, "Failed to disconnect block; see debug.log for details");
            return false;
        }
        fBlocksDisconnected = true;
    }

    // Build list of new blocks to connect.
    std::vector<CBlockIndex*> vpindexToConnect;
    bool fContinue = true;
    int nHeight = pindexFork ? pindexFork->nHeight : -1;
    while (fContinue && nHeight != pindexMostWork->nHeight) {
        // Don't iterate the entire list of potential improvements toward the best tip, as we likely only need
        // a few blocks along the way.
        int nTargetHeight = std::min(nHeight + 32, pindexMostWork->nHeight);
        vpindexToConnect.clear();
        vpindexToConnect.reserve(nTargetHeight - nHeight);
        CBlockIndex *pindexIter = pindexMostWork->GetAncestor(nTargetHeight);
        while (pindexIter && pindexIter->nHeight != nHeight) {
            vpindexToConnect.push_back(pindexIter);
            pindexIter = pindexIter->pprev;
        }
        nHeight = nTargetHeight;

        // Connect new blocks.
        for (CBlockIndex *pindexConnect : reverse_iterate(vpindexToConnect)) {
            if (!ConnectTip(state, chainparams, pindexConnect, pindexConnect == pindexMostWork ? pblock : std::shared_ptr<const CBlock>(), connectTrace, disconnectpool)) {
                if (state.IsInvalid()) {
                    // The block violates a consensus rule.
                    if (state.GetResult() != BlockValidationResult::BLOCK_MUTATED) {
                        InvalidChainFound(vpindexToConnect.front());
                    }
                    state = BlockValidationState();
                    fInvalidFound = true;
                    fContinue = false;
                    break;
                } else {
                    // A system error occurred (disk space, database error, ...).
                    // Make the mempool consistent with the current tip, just in case
                    // any observers try to use it before shutdown.
                    UpdateMempoolForReorg(disconnectpool, false);
                    return false;
                }
            } else {
                PruneBlockIndexCandidates();
                if (!pindexOldTip || m_chain.Tip()->nChainWork > pindexOldTip->nChainWork) {
                    // We're in a better position than we were. Return temporarily to release the lock.
                    fContinue = false;
                    break;
                }
            }
        }
    }

    if (fBlocksDisconnected) {
        // If any blocks were disconnected, disconnectpool may be non empty.  Add
        // any disconnected transactions back to the mempool.
        UpdateMempoolForReorg(disconnectpool, true);
    }
    mempool.check(&CoinsTip());

    // Callbacks/notifications for a new best chain.
    if (fInvalidFound)
        CheckForkWarningConditionsOnNewFork(vpindexToConnect.back());
    else
        CheckForkWarningConditions();

    return true;
}

static bool NotifyHeaderTip() LOCKS_EXCLUDED(cs_main) {
    bool fNotify = false;
    bool fInitialBlockDownload = false;
    static CBlockIndex* pindexHeaderOld = nullptr;
    CBlockIndex* pindexHeader = nullptr;
    {
        LOCK(cs_main);
        pindexHeader = pindexBestHeader;

        if (pindexHeader != pindexHeaderOld) {
            fNotify = true;
            fInitialBlockDownload = ::ChainstateActive().IsInitialBlockDownload();
            pindexHeaderOld = pindexHeader;
        }
    }
    // Send block tip changed notifications without cs_main
    if (fNotify) {
        uiInterface.NotifyHeaderTip(fInitialBlockDownload, pindexHeader);
    }
    return fNotify;
}

static void LimitValidationInterfaceQueue() LOCKS_EXCLUDED(cs_main) {
    AssertLockNotHeld(cs_main);

    if (GetMainSignals().CallbacksPending() > 10) {
        SyncWithValidationInterfaceQueue();
    }
}

bool CChainState::ActivateBestChain(BlockValidationState &state, const CChainParams& chainparams, std::shared_ptr<const CBlock> pblock) {
    // Note that while we're often called here from ProcessNewBlock, this is
    // far from a guarantee. Things in the P2P/RPC will often end up calling
    // us in the middle of ProcessNewBlock - do not assume pblock is set
    // sanely for performance or correctness!
    AssertLockNotHeld(cs_main);

    // ABC maintains a fair degree of expensive-to-calculate internal state
    // because this function periodically releases cs_main so that it does not lock up other threads for too long
    // during large connects - and to allow for e.g. the callback queue to drain
    // we use m_cs_chainstate to enforce mutual exclusion so that only one caller may execute this function at a time
    LOCK(m_cs_chainstate);

    CBlockIndex *pindexMostWork = nullptr;
    CBlockIndex *pindexNewTip = nullptr;
    int nStopAtHeight = gArgs.GetArg("-stopatheight", DEFAULT_STOPATHEIGHT);
    do {
        boost::this_thread::interruption_point();

        // Block until the validation queue drains. This should largely
        // never happen in normal operation, however may happen during
        // reindex, causing memory blowup if we run too far ahead.
        // Note that if a validationinterface callback ends up calling
        // ActivateBestChain this may lead to a deadlock! We should
        // probably have a DEBUG_LOCKORDER test for this in the future.
        LimitValidationInterfaceQueue();

        {
            LOCK2(cs_main, ::mempool.cs); // Lock transaction pool for at least as long as it takes for connectTrace to be consumed
            CBlockIndex* starting_tip = m_chain.Tip();
            bool blocks_connected = false;
            do {
                // We absolutely may not unlock cs_main until we've made forward progress
                // (with the exception of shutdown due to hardware issues, low disk space, etc).
                ConnectTrace connectTrace; // Destructed before cs_main is unlocked

                if (pindexMostWork == nullptr) {
                    pindexMostWork = FindMostWorkChain();
                }

                // Whether we have anything to do at all.
                if (pindexMostWork == nullptr || pindexMostWork == m_chain.Tip()) {
                    break;
                }

                bool fInvalidFound = false;
                std::shared_ptr<const CBlock> nullBlockPtr;
                if (!ActivateBestChainStep(state, chainparams, pindexMostWork, pblock && pblock->GetHash() == pindexMostWork->GetBlockHash() ? pblock : nullBlockPtr, fInvalidFound, connectTrace)) {
                    // A system error occurred
                    return false;
                }
                blocks_connected = true;

                if (fInvalidFound) {
                    // Wipe cache, we may need another branch now.
                    pindexMostWork = nullptr;
                }
                pindexNewTip = m_chain.Tip();

                for (const PerBlockConnectTrace& trace : connectTrace.GetBlocksConnected()) {
                    assert(trace.pblock && trace.pindex);
                    GetMainSignals().BlockConnected(trace.pblock, trace.pindex);
                }
            } while (!m_chain.Tip() || (starting_tip && CBlockIndexWorkComparator()(m_chain.Tip(), starting_tip)));
            if (!blocks_connected) return true;

            const CBlockIndex* pindexFork = m_chain.FindFork(starting_tip);
            bool fInitialDownload = IsInitialBlockDownload();

            // Notify external listeners about the new tip.
            // Enqueue while holding cs_main to ensure that UpdatedBlockTip is called in the order in which blocks are connected
            if (pindexFork != pindexNewTip) {
                // Notify ValidationInterface subscribers
                GetMainSignals().UpdatedBlockTip(pindexNewTip, pindexFork, fInitialDownload);

                // Always notify the UI if a new block tip was connected
                uiInterface.NotifyBlockTip(fInitialDownload, pindexNewTip);
            }
        }
        // When we reach this point, we switched to a new tip (stored in pindexNewTip).

        if (nStopAtHeight && pindexNewTip && pindexNewTip->nHeight >= nStopAtHeight) StartShutdown();

        // We check shutdown only after giving ActivateBestChainStep a chance to run once so that we
        // never shutdown before connecting the genesis block during LoadChainTip(). Previously this
        // caused an assert() failure during shutdown in such cases as the UTXO DB flushing checks
        // that the best block hash is non-null.
        if (ShutdownRequested())
            break;
    } while (pindexNewTip != pindexMostWork);
    CheckBlockIndex(chainparams.GetConsensus());

    // Write changes periodically to disk, after relay.
    if (!FlushStateToDisk(chainparams, state, FlushStateMode::PERIODIC)) {
        return false;
    }

    return true;
}

bool ActivateBestChain(BlockValidationState &state, const CChainParams& chainparams, std::shared_ptr<const CBlock> pblock) {
    return ::ChainstateActive().ActivateBestChain(state, chainparams, std::move(pblock));
}

bool CChainState::PreciousBlock(BlockValidationState& state, const CChainParams& params, CBlockIndex *pindex)
{
    {
        LOCK(cs_main);
        if (pindex->nChainWork < m_chain.Tip()->nChainWork) {
            // Nothing to do, this block is not at the tip.
            return true;
        }
        if (m_chain.Tip()->nChainWork > nLastPreciousChainwork) {
            // The chain has been extended since the last call, reset the counter.
            nBlockReverseSequenceId = -1;
        }
        nLastPreciousChainwork = m_chain.Tip()->nChainWork;
        setBlockIndexCandidates.erase(pindex);
        pindex->nSequenceId = nBlockReverseSequenceId;
        if (nBlockReverseSequenceId > std::numeric_limits<int32_t>::min()) {
            // We can't keep reducing the counter if somebody really wants to
            // call preciousblock 2**31-1 times on the same set of tips...
            nBlockReverseSequenceId--;
        }
        if (pindex->IsValid(BLOCK_VALID_TRANSACTIONS) && pindex->HaveTxsDownloaded()) {
            setBlockIndexCandidates.insert(pindex);
            PruneBlockIndexCandidates();
        }
    }

    return ActivateBestChain(state, params, std::shared_ptr<const CBlock>());
}
bool PreciousBlock(BlockValidationState& state, const CChainParams& params, CBlockIndex *pindex) {
    return ::ChainstateActive().PreciousBlock(state, params, pindex);
}

bool CChainState::InvalidateBlock(BlockValidationState& state, const CChainParams& chainparams, CBlockIndex *pindex)
{
    CBlockIndex* to_mark_failed = pindex;
    bool pindex_was_in_chain = false;
    int disconnected = 0;

    // We do not allow ActivateBestChain() to run while InvalidateBlock() is
    // running, as that could cause the tip to change while we disconnect
    // blocks.
    LOCK(m_cs_chainstate);

    // We'll be acquiring and releasing cs_main below, to allow the validation
    // callbacks to run. However, we should keep the block index in a
    // consistent state as we disconnect blocks -- in particular we need to
    // add equal-work blocks to setBlockIndexCandidates as we disconnect.
    // To avoid walking the block index repeatedly in search of candidates,
    // build a map once so that we can look up candidate blocks by chain
    // work as we go.
    std::multimap<const arith_uint256, CBlockIndex *> candidate_blocks_by_work;

    {
        LOCK(cs_main);
        for (const auto& entry : m_blockman.m_block_index) {
            CBlockIndex *candidate = entry.second;
            // We don't need to put anything in our active chain into the
            // multimap, because those candidates will be found and considered
            // as we disconnect.
            // Instead, consider only non-active-chain blocks that have at
            // least as much work as where we expect the new tip to end up.
            if (!m_chain.Contains(candidate) &&
                    !CBlockIndexWorkComparator()(candidate, pindex->pprev) &&
                    candidate->IsValid(BLOCK_VALID_TRANSACTIONS) &&
                    candidate->HaveTxsDownloaded()) {
                candidate_blocks_by_work.insert(std::make_pair(candidate->nChainWork, candidate));
            }
        }
    }

    // Disconnect (descendants of) pindex, and mark them invalid.
    while (true) {
        if (ShutdownRequested()) break;

        // Make sure the queue of validation callbacks doesn't grow unboundedly.
        LimitValidationInterfaceQueue();

        LOCK(cs_main);
        LOCK(::mempool.cs); // Lock for as long as disconnectpool is in scope to make sure UpdateMempoolForReorg is called after DisconnectTip without unlocking in between
        if (!m_chain.Contains(pindex)) break;
        pindex_was_in_chain = true;
        CBlockIndex *invalid_walk_tip = m_chain.Tip();

        // ActivateBestChain considers blocks already in m_chain
        // unconditionally valid already, so force disconnect away from it.
        DisconnectedBlockTransactions disconnectpool;
        bool ret = DisconnectTip(state, chainparams, &disconnectpool);
        // DisconnectTip will add transactions to disconnectpool.
        // Adjust the mempool to be consistent with the new tip, adding
        // transactions back to the mempool if disconnecting was successful,
        // and we're not doing a very deep invalidation (in which case
        // keeping the mempool up to date is probably futile anyway).
        UpdateMempoolForReorg(disconnectpool, /* fAddToMempool = */ (++disconnected <= 10) && ret);
        if (!ret) return false;
        assert(invalid_walk_tip->pprev == m_chain.Tip());

        // We immediately mark the disconnected blocks as invalid.
        // This prevents a case where pruned nodes may fail to invalidateblock
        // and be left unable to start as they have no tip candidates (as there
        // are no blocks that meet the "have data and are not invalid per
        // nStatus" criteria for inclusion in setBlockIndexCandidates).
        invalid_walk_tip->nStatus |= BLOCK_FAILED_VALID;
        setDirtyBlockIndex.insert(invalid_walk_tip);
        setBlockIndexCandidates.erase(invalid_walk_tip);
        setBlockIndexCandidates.insert(invalid_walk_tip->pprev);
        if (invalid_walk_tip->pprev == to_mark_failed && (to_mark_failed->nStatus & BLOCK_FAILED_VALID)) {
            // We only want to mark the last disconnected block as BLOCK_FAILED_VALID; its children
            // need to be BLOCK_FAILED_CHILD instead.
            to_mark_failed->nStatus = (to_mark_failed->nStatus ^ BLOCK_FAILED_VALID) | BLOCK_FAILED_CHILD;
            setDirtyBlockIndex.insert(to_mark_failed);
        }

        // Add any equal or more work headers to setBlockIndexCandidates
        auto candidate_it = candidate_blocks_by_work.lower_bound(invalid_walk_tip->pprev->nChainWork);
        while (candidate_it != candidate_blocks_by_work.end()) {
            if (!CBlockIndexWorkComparator()(candidate_it->second, invalid_walk_tip->pprev)) {
                setBlockIndexCandidates.insert(candidate_it->second);
                candidate_it = candidate_blocks_by_work.erase(candidate_it);
            } else {
                ++candidate_it;
            }
        }

        // Track the last disconnected block, so we can correct its BLOCK_FAILED_CHILD status in future
        // iterations, or, if it's the last one, call InvalidChainFound on it.
        to_mark_failed = invalid_walk_tip;
    }

    CheckBlockIndex(chainparams.GetConsensus());

    {
        LOCK(cs_main);
        if (m_chain.Contains(to_mark_failed)) {
            // If the to-be-marked invalid block is in the active chain, something is interfering and we can't proceed.
            return false;
        }

        // Mark pindex (or the last disconnected block) as invalid, even when it never was in the main chain
        to_mark_failed->nStatus |= BLOCK_FAILED_VALID;
        setDirtyBlockIndex.insert(to_mark_failed);
        setBlockIndexCandidates.erase(to_mark_failed);
        m_blockman.m_failed_blocks.insert(to_mark_failed);

        // If any new blocks somehow arrived while we were disconnecting
        // (above), then the pre-calculation of what should go into
        // setBlockIndexCandidates may have missed entries. This would
        // technically be an inconsistency in the block index, but if we clean
        // it up here, this should be an essentially unobservable error.
        // Loop back over all block index entries and add any missing entries
        // to setBlockIndexCandidates.
        BlockMap::iterator it = m_blockman.m_block_index.begin();
        while (it != m_blockman.m_block_index.end()) {
            if (it->second->IsValid(BLOCK_VALID_TRANSACTIONS) && it->second->HaveTxsDownloaded() && !setBlockIndexCandidates.value_comp()(it->second, m_chain.Tip())) {
                setBlockIndexCandidates.insert(it->second);
            }
            it++;
        }

        InvalidChainFound(to_mark_failed);
    }

    // Only notify about a new block tip if the active chain was modified.
    if (pindex_was_in_chain) {
        uiInterface.NotifyBlockTip(IsInitialBlockDownload(), to_mark_failed->pprev);
    }
    return true;
}

bool InvalidateBlock(BlockValidationState& state, const CChainParams& chainparams, CBlockIndex *pindex) {
    return ::ChainstateActive().InvalidateBlock(state, chainparams, pindex);
}

void CChainState::ResetBlockFailureFlags(CBlockIndex *pindex) {
    AssertLockHeld(cs_main);

    int nHeight = pindex->nHeight;

    // Remove the invalidity flag from this block and all its descendants.
    BlockMap::iterator it = m_blockman.m_block_index.begin();
    while (it != m_blockman.m_block_index.end()) {
        if (!it->second->IsValid() && it->second->GetAncestor(nHeight) == pindex) {
            it->second->nStatus &= ~BLOCK_FAILED_MASK;
            setDirtyBlockIndex.insert(it->second);
            if (it->second->IsValid(BLOCK_VALID_TRANSACTIONS) && it->second->HaveTxsDownloaded() && setBlockIndexCandidates.value_comp()(m_chain.Tip(), it->second)) {
                setBlockIndexCandidates.insert(it->second);
            }
            if (it->second == pindexBestInvalid) {
                // Reset invalid block marker if it was pointing to one of those.
                pindexBestInvalid = nullptr;
            }
            m_blockman.m_failed_blocks.erase(it->second);
        }
        it++;
    }

    // Remove the invalidity flag from all ancestors too.
    while (pindex != nullptr) {
        if (pindex->nStatus & BLOCK_FAILED_MASK) {
            pindex->nStatus &= ~BLOCK_FAILED_MASK;
            setDirtyBlockIndex.insert(pindex);
            m_blockman.m_failed_blocks.erase(pindex);
        }
        pindex = pindex->pprev;
    }
}

void ResetBlockFailureFlags(CBlockIndex *pindex) {
    return ::ChainstateActive().ResetBlockFailureFlags(pindex);
}

CBlockIndex* BlockManager::AddToBlockIndex(const CBlockHeader& block)
{
    AssertLockHeld(cs_main);

    // Check for duplicate
    uint256 hash = block.GetHash();
    BlockMap::iterator it = m_block_index.find(hash);
    if (it != m_block_index.end())
        return it->second;

    // Construct new block index object
    CBlockIndex* pindexNew = new CBlockIndex(block);
    // We assign the sequence id to blocks only when the full data is available,
    // to avoid miners withholding blocks but broadcasting headers, to get a
    // competitive advantage.
    pindexNew->nSequenceId = 0;
    BlockMap::iterator mi = m_block_index.insert(std::make_pair(hash, pindexNew)).first;
    pindexNew->phashBlock = &((*mi).first);
    BlockMap::iterator miPrev = m_block_index.find(block.hashPrevBlock);
    if (miPrev != m_block_index.end())
    {
        pindexNew->pprev = (*miPrev).second;
        pindexNew->nHeight = pindexNew->pprev->nHeight + 1;
        pindexNew->BuildSkip();
    }
    pindexNew->nTimeMax = (pindexNew->pprev ? std::max(pindexNew->pprev->nTimeMax, pindexNew->nTime) : pindexNew->nTime);
    pindexNew->nChainWork = (pindexNew->pprev ? pindexNew->pprev->nChainWork : 0) + GetBlockProof(*pindexNew);
    pindexNew->RaiseValidity(BLOCK_VALID_TREE);
    if (pindexBestHeader == nullptr || pindexBestHeader->nChainWork < pindexNew->nChainWork)
        pindexBestHeader = pindexNew;

    setDirtyBlockIndex.insert(pindexNew);

    return pindexNew;
}

/** Mark a block as having its data received and checked (up to BLOCK_VALID_TRANSACTIONS). */
void CChainState::ReceivedBlockTransactions(const CBlock& block, CBlockIndex* pindexNew, const FlatFilePos& pos, const Consensus::Params& consensusParams)
{
    pindexNew->nTx = block.vtx.size();
    pindexNew->nChainTx = 0;
    pindexNew->nFile = pos.nFile;
    pindexNew->nDataPos = pos.nPos;
    pindexNew->nUndoPos = 0;
    pindexNew->nStatus |= BLOCK_HAVE_DATA;
    if (IsWitnessEnabled(pindexNew->pprev, consensusParams)) {
        pindexNew->nStatus |= BLOCK_OPT_WITNESS;
    }
    pindexNew->RaiseValidity(BLOCK_VALID_TRANSACTIONS);
    setDirtyBlockIndex.insert(pindexNew);

    if (pindexNew->pprev == nullptr || pindexNew->pprev->HaveTxsDownloaded()) {
        // If pindexNew is the genesis block or all parents are BLOCK_VALID_TRANSACTIONS.
        std::deque<CBlockIndex*> queue;
        queue.push_back(pindexNew);

        // Recursively process any descendant blocks that now may be eligible to be connected.
        while (!queue.empty()) {
            CBlockIndex *pindex = queue.front();
            queue.pop_front();
            pindex->nChainTx = (pindex->pprev ? pindex->pprev->nChainTx : 0) + pindex->nTx;
            {
                LOCK(cs_nBlockSequenceId);
                pindex->nSequenceId = nBlockSequenceId++;
            }
            if (m_chain.Tip() == nullptr || !setBlockIndexCandidates.value_comp()(pindex, m_chain.Tip())) {
                setBlockIndexCandidates.insert(pindex);
            }
            std::pair<std::multimap<CBlockIndex*, CBlockIndex*>::iterator, std::multimap<CBlockIndex*, CBlockIndex*>::iterator> range = m_blockman.m_blocks_unlinked.equal_range(pindex);
            while (range.first != range.second) {
                std::multimap<CBlockIndex*, CBlockIndex*>::iterator it = range.first;
                queue.push_back(it->second);
                range.first++;
                m_blockman.m_blocks_unlinked.erase(it);
            }
        }
    } else {
        if (pindexNew->pprev && pindexNew->pprev->IsValid(BLOCK_VALID_TREE)) {
            m_blockman.m_blocks_unlinked.insert(std::make_pair(pindexNew->pprev, pindexNew));
        }
    }
}

static bool FindBlockPos(FlatFilePos &pos, unsigned int nAddSize, unsigned int nHeight, uint64_t nTime, bool fKnown = false)
{
    LOCK(cs_LastBlockFile);

    unsigned int nFile = fKnown ? pos.nFile : nLastBlockFile;
    if (vinfoBlockFile.size() <= nFile) {
        vinfoBlockFile.resize(nFile + 1);
    }

    if (!fKnown) {
        while (vinfoBlockFile[nFile].nSize + nAddSize >= MAX_BLOCKFILE_SIZE) {
            nFile++;
            if (vinfoBlockFile.size() <= nFile) {
                vinfoBlockFile.resize(nFile + 1);
            }
        }
        pos.nFile = nFile;
        pos.nPos = vinfoBlockFile[nFile].nSize;
    }

    if ((int)nFile != nLastBlockFile) {
        if (!fKnown) {
            LogPrintf("Leaving block file %i: %s\n", nLastBlockFile, vinfoBlockFile[nLastBlockFile].ToString());
        }
        FlushBlockFile(!fKnown);
        nLastBlockFile = nFile;
    }

    vinfoBlockFile[nFile].AddBlock(nHeight, nTime);
    if (fKnown)
        vinfoBlockFile[nFile].nSize = std::max(pos.nPos + nAddSize, vinfoBlockFile[nFile].nSize);
    else
        vinfoBlockFile[nFile].nSize += nAddSize;

    if (!fKnown) {
        bool out_of_space;
        size_t bytes_allocated = BlockFileSeq().Allocate(pos, nAddSize, out_of_space);
        if (out_of_space) {
            return AbortNode("Disk space is too low!", _("Error: Disk space is too low!").translated, CClientUIInterface::MSG_NOPREFIX);
        }
        if (bytes_allocated != 0 && fPruneMode) {
            fCheckForPruning = true;
        }
    }

    setDirtyFileInfo.insert(nFile);
    return true;
}

static bool FindUndoPos(BlockValidationState &state, int nFile, FlatFilePos &pos, unsigned int nAddSize)
{
    pos.nFile = nFile;

    LOCK(cs_LastBlockFile);

    pos.nPos = vinfoBlockFile[nFile].nUndoSize;
    vinfoBlockFile[nFile].nUndoSize += nAddSize;
    setDirtyFileInfo.insert(nFile);

    bool out_of_space;
    size_t bytes_allocated = UndoFileSeq().Allocate(pos, nAddSize, out_of_space);
    if (out_of_space) {
        return AbortNode(state, "Disk space is too low!", _("Error: Disk space is too low!").translated, CClientUIInterface::MSG_NOPREFIX);
    }
    if (bytes_allocated != 0 && fPruneMode) {
        fCheckForPruning = true;
    }

    return true;
}

static bool CheckBlockHeader(const CBlockHeader& block, BlockValidationState& state, const Consensus::Params& consensusParams, bool fCheckPOW = true)
{
    // Check proof of work matches claimed amount
    if (fCheckPOW && !CheckProofOfWork(block.GetHash(), block.nBits, consensusParams))
        return state.Invalid(BlockValidationResult::BLOCK_INVALID_HEADER, "high-hash", "proof of work failed");

    return true;
}

bool CheckBlock(const CBlock& block, BlockValidationState& state, const Consensus::Params& consensusParams, bool fCheckPOW, bool fCheckMerkleRoot)
{
    // These are checks that are independent of context.

    if (block.fChecked)
        return true;

    // Check that the header is valid (particularly PoW).  This is mostly
    // redundant with the call in AcceptBlockHeader.
    if (!CheckBlockHeader(block, state, consensusParams, fCheckPOW))
        return false;

    // Check the merkle root.
    if (fCheckMerkleRoot) {
        bool mutated;
        uint256 hashMerkleRoot2 = BlockMerkleRoot(block, &mutated);
        if (block.hashMerkleRoot != hashMerkleRoot2)
            return state.Invalid(BlockValidationResult::BLOCK_MUTATED, "bad-txnmrklroot", "hashMerkleRoot mismatch");

        // Check for merkle tree malleability (CVE-2012-2459): repeating sequences
        // of transactions in a block without affecting the merkle root of a block,
        // while still invalidating it.
        if (mutated)
            return state.Invalid(BlockValidationResult::BLOCK_MUTATED, "bad-txns-duplicate", "duplicate transaction");
    }

    // All potential-corruption validation must be done before we do any
    // transaction validation, as otherwise we may mark the header as invalid
    // because we receive the wrong transactions for it.
    // Note that witness malleability is checked in ContextualCheckBlock, so no
    // checks that use witness data may be performed here.

    // Size limits
    if (block.vtx.empty() || block.vtx.size() * WITNESS_SCALE_FACTOR > MAX_BLOCK_WEIGHT || ::GetSerializeSize(block, PROTOCOL_VERSION | SERIALIZE_TRANSACTION_NO_WITNESS) * WITNESS_SCALE_FACTOR > MAX_BLOCK_WEIGHT)
        return state.Invalid(BlockValidationResult::BLOCK_CONSENSUS, "bad-blk-length", "size limits failed");

    // First transaction must be coinbase, the rest must not be
    if (block.vtx.empty() || !block.vtx[0]->IsCoinBase())
        return state.Invalid(BlockValidationResult::BLOCK_CONSENSUS, "bad-cb-missing", "first tx is not coinbase");
    for (unsigned int i = 1; i < block.vtx.size(); i++)
        if (block.vtx[i]->IsCoinBase())
            return state.Invalid(BlockValidationResult::BLOCK_CONSENSUS, "bad-cb-multiple", "more than one coinbase");

    // Check transactions
    // Must check for duplicate inputs (see CVE-2018-17144)
    for (const auto& tx : block.vtx) {
        TxValidationState tx_state;
        if (!CheckTransaction(*tx, tx_state)) {
            // CheckBlock() does context-free validation checks. The only
            // possible failures are consensus failures.
            assert(tx_state.GetResult() == TxValidationResult::TX_CONSENSUS);
            return state.Invalid(BlockValidationResult::BLOCK_CONSENSUS, tx_state.GetRejectReason(),
                                 strprintf("Transaction check failed (tx hash %s) %s", tx->GetHash().ToString(), tx_state.GetDebugMessage()));
        }
    }
    unsigned int nSigOps = 0;
    for (const auto& tx : block.vtx)
    {
        nSigOps += GetLegacySigOpCount(*tx);
    }
    if (nSigOps * WITNESS_SCALE_FACTOR > MAX_BLOCK_SIGOPS_COST)
        return state.Invalid(BlockValidationResult::BLOCK_CONSENSUS, "bad-blk-sigops", "out-of-bounds SigOpCount");

    if (fCheckPOW && fCheckMerkleRoot)
        block.fChecked = true;

    return true;
}

bool IsWitnessEnabled(const CBlockIndex* pindexPrev, const Consensus::Params& params)
{
    int height = pindexPrev == nullptr ? 0 : pindexPrev->nHeight + 1;
    return (height >= params.SegwitHeight);
}

int GetWitnessCommitmentIndex(const CBlock& block)
{
    int commitpos = -1;
    if (!block.vtx.empty()) {
        for (size_t o = 0; o < block.vtx[0]->vout.size(); o++) {
            if (block.vtx[0]->vout[o].scriptPubKey.size() >= 38 && block.vtx[0]->vout[o].scriptPubKey[0] == OP_RETURN && block.vtx[0]->vout[o].scriptPubKey[1] == 0x24 && block.vtx[0]->vout[o].scriptPubKey[2] == 0xaa && block.vtx[0]->vout[o].scriptPubKey[3] == 0x21 && block.vtx[0]->vout[o].scriptPubKey[4] == 0xa9 && block.vtx[0]->vout[o].scriptPubKey[5] == 0xed) {
                commitpos = o;
            }
        }
    }
    return commitpos;
}

void UpdateUncommittedBlockStructures(CBlock& block, const CBlockIndex* pindexPrev, const Consensus::Params& consensusParams)
{
    int commitpos = GetWitnessCommitmentIndex(block);
    static const std::vector<unsigned char> nonce(32, 0x00);
    if (commitpos != -1 && IsWitnessEnabled(pindexPrev, consensusParams) && !block.vtx[0]->HasWitness()) {
        CMutableTransaction tx(*block.vtx[0]);
        tx.vin[0].scriptWitness.stack.resize(1);
        tx.vin[0].scriptWitness.stack[0] = nonce;
        block.vtx[0] = MakeTransactionRef(std::move(tx));
    }
}

std::vector<unsigned char> GenerateCoinbaseCommitment(CBlock& block, const CBlockIndex* pindexPrev, const Consensus::Params& consensusParams)
{
    std::vector<unsigned char> commitment;
    int commitpos = GetWitnessCommitmentIndex(block);
    std::vector<unsigned char> ret(32, 0x00);
    if (consensusParams.SegwitHeight != std::numeric_limits<int>::max()) {
        if (commitpos == -1) {
            uint256 witnessroot = BlockWitnessMerkleRoot(block, nullptr);
            CHash256().Write(witnessroot.begin(), 32).Write(ret.data(), 32).Finalize(witnessroot.begin());
            CTxOut out;
            out.nValue = 0;
            out.scriptPubKey.resize(38);
            out.scriptPubKey[0] = OP_RETURN;
            out.scriptPubKey[1] = 0x24;
            out.scriptPubKey[2] = 0xaa;
            out.scriptPubKey[3] = 0x21;
            out.scriptPubKey[4] = 0xa9;
            out.scriptPubKey[5] = 0xed;
            memcpy(&out.scriptPubKey[6], witnessroot.begin(), 32);
            commitment = std::vector<unsigned char>(out.scriptPubKey.begin(), out.scriptPubKey.end());
            CMutableTransaction tx(*block.vtx[0]);
            tx.vout.push_back(out);
            block.vtx[0] = MakeTransactionRef(std::move(tx));
        }
    }
    UpdateUncommittedBlockStructures(block, pindexPrev, consensusParams);
    return commitment;
}

//! Returns last CBlockIndex* that is a checkpoint
static CBlockIndex* GetLastCheckpoint(const CCheckpointData& data) EXCLUSIVE_LOCKS_REQUIRED(cs_main)
{
    const MapCheckpoints& checkpoints = data.mapCheckpoints;

    for (const MapCheckpoints::value_type& i : reverse_iterate(checkpoints))
    {
        const uint256& hash = i.second;
        CBlockIndex* pindex = LookupBlockIndex(hash);
        if (pindex) {
            return pindex;
        }
    }
    return nullptr;
}

/** Context-dependent validity checks.
 *  By "context", we mean only the previous block headers, but not the UTXO
 *  set; UTXO-related validity checks are done in ConnectBlock().
 *  NOTE: This function is not currently invoked by ConnectBlock(), so we
 *  should consider upgrade issues if we change which consensus rules are
 *  enforced in this function (eg by adding a new consensus rule). See comment
 *  in ConnectBlock().
 *  Note that -reindex-chainstate skips the validation that happens here!
 */
static bool ContextualCheckBlockHeader(const CBlockHeader& block, BlockValidationState& state, const CChainParams& params, const CBlockIndex* pindexPrev, int64_t nAdjustedTime) EXCLUSIVE_LOCKS_REQUIRED(cs_main)
{
    assert(pindexPrev != nullptr);
    const int nHeight = pindexPrev->nHeight + 1;

    // Check proof of work
    const Consensus::Params& consensusParams = params.GetConsensus();
    if (block.nBits != GetNextWorkRequired(pindexPrev, &block, consensusParams))
        return state.Invalid(BlockValidationResult::BLOCK_INVALID_HEADER, "bad-diffbits", "incorrect proof of work");

    // Check against checkpoints
    if (fCheckpointsEnabled) {
        // Don't accept any forks from the main chain prior to last checkpoint.
        // GetLastCheckpoint finds the last checkpoint in MapCheckpoints that's in our
        // g_blockman.m_block_index.
        CBlockIndex* pcheckpoint = GetLastCheckpoint(params.Checkpoints());
        if (pcheckpoint && nHeight < pcheckpoint->nHeight) {
            LogPrintf("ERROR: %s: forked chain older than last checkpoint (height %d)\n", __func__, nHeight);
            return state.Invalid(BlockValidationResult::BLOCK_CHECKPOINT, "bad-fork-prior-to-checkpoint");
        }
    }

    // Check timestamp against prev
    if (block.GetBlockTime() <= pindexPrev->GetMedianTimePast())
        return state.Invalid(BlockValidationResult::BLOCK_INVALID_HEADER, "time-too-old", "block's timestamp is too early");

    // Check timestamp
    if (block.GetBlockTime() > nAdjustedTime + MAX_FUTURE_BLOCK_TIME)
        return state.Invalid(BlockValidationResult::BLOCK_TIME_FUTURE, "time-too-new", "block timestamp too far in the future");

    // Reject outdated version blocks when 95% (75% on testnet) of the network has upgraded:
    // check for version 2, 3 and 4 upgrades
    if((block.nVersion < 2 && nHeight >= consensusParams.BIP34Height) ||
       (block.nVersion < 3 && nHeight >= consensusParams.BIP66Height) ||
       (block.nVersion < 4 && nHeight >= consensusParams.BIP65Height))
            return state.Invalid(BlockValidationResult::BLOCK_INVALID_HEADER, strprintf("bad-version(0x%08x)", block.nVersion),
                                 strprintf("rejected nVersion=0x%08x block", block.nVersion));

    return true;
}

/** NOTE: This function is not currently invoked by ConnectBlock(), so we
 *  should consider upgrade issues if we change which consensus rules are
 *  enforced in this function (eg by adding a new consensus rule). See comment
 *  in ConnectBlock().
 *  Note that -reindex-chainstate skips the validation that happens here!
 */
static bool ContextualCheckBlock(const CBlock& block, BlockValidationState& state, const Consensus::Params& consensusParams, const CBlockIndex* pindexPrev)
{
    const int nHeight = pindexPrev == nullptr ? 0 : pindexPrev->nHeight + 1;

    // Start enforcing BIP113 (Median Time Past).
    int nLockTimeFlags = 0;
    if (nHeight >= consensusParams.CSVHeight) {
        assert(pindexPrev != nullptr);
        nLockTimeFlags |= LOCKTIME_MEDIAN_TIME_PAST;
    }

    int64_t nLockTimeCutoff = (nLockTimeFlags & LOCKTIME_MEDIAN_TIME_PAST)
                              ? pindexPrev->GetMedianTimePast()
                              : block.GetBlockTime();

    // Check that all transactions are finalized
    for (const auto& tx : block.vtx) {
        if (!IsFinalTx(*tx, nHeight, nLockTimeCutoff)) {
            return state.Invalid(BlockValidationResult::BLOCK_CONSENSUS, "bad-txns-nonfinal", "non-final transaction");
        }
    }

    // Enforce rule that the coinbase starts with serialized block height
    if (nHeight >= consensusParams.BIP34Height)
    {
        CScript expect = CScript() << nHeight;
        if (block.vtx[0]->vin[0].scriptSig.size() < expect.size() ||
            !std::equal(expect.begin(), expect.end(), block.vtx[0]->vin[0].scriptSig.begin())) {
            return state.Invalid(BlockValidationResult::BLOCK_CONSENSUS, "bad-cb-height", "block height mismatch in coinbase");
        }
    }

    // Validation for witness commitments.
    // * We compute the witness hash (which is the hash including witnesses) of all the block's transactions, except the
    //   coinbase (where 0x0000....0000 is used instead).
    // * The coinbase scriptWitness is a stack of a single 32-byte vector, containing a witness reserved value (unconstrained).
    // * We build a merkle tree with all those witness hashes as leaves (similar to the hashMerkleRoot in the block header).
    // * There must be at least one output whose scriptPubKey is a single 36-byte push, the first 4 bytes of which are
    //   {0xaa, 0x21, 0xa9, 0xed}, and the following 32 bytes are SHA256^2(witness root, witness reserved value). In case there are
    //   multiple, the last one is used.
    bool fHaveWitness = false;
    if (nHeight >= consensusParams.SegwitHeight) {
        int commitpos = GetWitnessCommitmentIndex(block);
        if (commitpos != -1) {
            bool malleated = false;
            uint256 hashWitness = BlockWitnessMerkleRoot(block, &malleated);
            // The malleation check is ignored; as the transaction tree itself
            // already does not permit it, it is impossible to trigger in the
            // witness tree.
            if (block.vtx[0]->vin[0].scriptWitness.stack.size() != 1 || block.vtx[0]->vin[0].scriptWitness.stack[0].size() != 32) {
                return state.Invalid(BlockValidationResult::BLOCK_MUTATED, "bad-witness-nonce-size", strprintf("%s : invalid witness reserved value size", __func__));
            }
            CHash256().Write(hashWitness.begin(), 32).Write(&block.vtx[0]->vin[0].scriptWitness.stack[0][0], 32).Finalize(hashWitness.begin());
            if (memcmp(hashWitness.begin(), &block.vtx[0]->vout[commitpos].scriptPubKey[6], 32)) {
                return state.Invalid(BlockValidationResult::BLOCK_MUTATED, "bad-witness-merkle-match", strprintf("%s : witness merkle commitment mismatch", __func__));
            }
            fHaveWitness = true;
        }
    }

    // No witness data is allowed in blocks that don't commit to witness data, as this would otherwise leave room for spam
    if (!fHaveWitness) {
      for (const auto& tx : block.vtx) {
            if (tx->HasWitness()) {
                return state.Invalid(BlockValidationResult::BLOCK_MUTATED, "unexpected-witness", strprintf("%s : unexpected witness data found", __func__));
            }
        }
    }

    // After the coinbase witness reserved value and commitment are verified,
    // we can check if the block weight passes (before we've checked the
    // coinbase witness, it would be possible for the weight to be too
    // large by filling up the coinbase witness, which doesn't change
    // the block hash, so we couldn't mark the block as permanently
    // failed).
    if (GetBlockWeight(block) > MAX_BLOCK_WEIGHT) {
        return state.Invalid(BlockValidationResult::BLOCK_CONSENSUS, "bad-blk-weight", strprintf("%s : weight limit failed", __func__));
    }

    return true;
}

bool BlockManager::AcceptBlockHeader(const CBlockHeader& block, BlockValidationState& state, const CChainParams& chainparams, CBlockIndex** ppindex)
{
    AssertLockHeld(cs_main);
    // Check for duplicate
    uint256 hash = block.GetHash();
    BlockMap::iterator miSelf = m_block_index.find(hash);
    CBlockIndex *pindex = nullptr;
    if (hash != chainparams.GetConsensus().hashGenesisBlock) {
        if (miSelf != m_block_index.end()) {
            // Block header is already known.
            pindex = miSelf->second;
            if (ppindex)
                *ppindex = pindex;
            if (pindex->nStatus & BLOCK_FAILED_MASK) {
                LogPrintf("ERROR: %s: block %s is marked invalid\n", __func__, hash.ToString());
                return state.Invalid(BlockValidationResult::BLOCK_CACHED_INVALID, "duplicate");
            }
            return true;
        }

        if (!CheckBlockHeader(block, state, chainparams.GetConsensus()))
            return error_with_debug_log(BCLog::VALIDATION, "%s: Consensus::CheckBlockHeader: %s, %s", __func__, hash.ToString(), state.ToString());

        // Get prev block index
        CBlockIndex* pindexPrev = nullptr;
        BlockMap::iterator mi = m_block_index.find(block.hashPrevBlock);
        if (mi == m_block_index.end()) {
            LogPrint(BCLog::VALIDATION, "ERROR: %s: prev block not found\n", __func__);
            return state.Invalid(BlockValidationResult::BLOCK_MISSING_PREV, "prev-blk-not-found");
        }
        pindexPrev = (*mi).second;
        if (pindexPrev->nStatus & BLOCK_FAILED_MASK) {
            LogPrintf("ERROR: %s: prev block invalid\n", __func__);
            return state.Invalid(BlockValidationResult::BLOCK_INVALID_PREV, "bad-prevblk");
        }
        if (!ContextualCheckBlockHeader(block, state, chainparams, pindexPrev, GetAdjustedTime()))
            return error_with_debug_log(BCLog::VALIDATION, "%s: Consensus::ContextualCheckBlockHeader: %s, %s", __func__, hash.ToString(), state.ToString());

        /* Determine if this block descends from any block which has been found
         * invalid (m_failed_blocks), then mark pindexPrev and any blocks between
         * them as failed. For example:
         *
         *                D3
         *              /
         *      B2 - C2
         *    /         \
         *  A             D2 - E2 - F2
         *    \
         *      B1 - C1 - D1 - E1
         *
         * In the case that we attempted to reorg from E1 to F2, only to find
         * C2 to be invalid, we would mark D2, E2, and F2 as BLOCK_FAILED_CHILD
         * but NOT D3 (it was not in any of our candidate sets at the time).
         *
         * In any case D3 will also be marked as BLOCK_FAILED_CHILD at restart
         * in LoadBlockIndex.
         */
        if (!pindexPrev->IsValid(BLOCK_VALID_SCRIPTS)) {
            // The above does not mean "invalid": it checks if the previous block
            // hasn't been validated up to BLOCK_VALID_SCRIPTS. This is a performance
            // optimization, in the common case of adding a new block to the tip,
            // we don't need to iterate over the failed blocks list.
            for (const CBlockIndex* failedit : m_failed_blocks) {
                if (pindexPrev->GetAncestor(failedit->nHeight) == failedit) {
                    assert(failedit->nStatus & BLOCK_FAILED_VALID);
                    CBlockIndex* invalid_walk = pindexPrev;
                    while (invalid_walk != failedit) {
                        invalid_walk->nStatus |= BLOCK_FAILED_CHILD;
                        setDirtyBlockIndex.insert(invalid_walk);
                        invalid_walk = invalid_walk->pprev;
                    }
                    LogPrintf("ERROR: %s: prev block invalid\n", __func__);
                    return state.Invalid(BlockValidationResult::BLOCK_INVALID_PREV, "bad-prevblk");
                }
            }
        }
    }
    if (pindex == nullptr)
        pindex = AddToBlockIndex(block);

    if (ppindex)
        *ppindex = pindex;

    return true;
}

// Exposed wrapper for AcceptBlockHeader
bool ProcessNewBlockHeaders(const std::vector<CBlockHeader>& headers, BlockValidationState& state, const CChainParams& chainparams, const CBlockIndex** ppindex)
{
    {
        LOCK(cs_main);
        for (const CBlockHeader& header : headers) {
            CBlockIndex *pindex = nullptr; // Use a temp pindex instead of ppindex to avoid a const_cast
            bool accepted = g_blockman.AcceptBlockHeader(header, state, chainparams, &pindex);
            ::ChainstateActive().CheckBlockIndex(chainparams.GetConsensus());

            if (!accepted) {
                return false;
            }
            if (ppindex) {
                *ppindex = pindex;
            }
        }
    }
    if (NotifyHeaderTip()) {
        if (::ChainstateActive().IsInitialBlockDownload() && ppindex && *ppindex) {
            LogPrintf("Synchronizing blockheaders, height: %d (~%.2f%%)\n", (*ppindex)->nHeight, 100.0/((*ppindex)->nHeight+(GetAdjustedTime() - (*ppindex)->GetBlockTime()) / Params().GetConsensus().nPowTargetSpacing) * (*ppindex)->nHeight);
        }
    }
    return true;
}

/** Store block on disk. If dbp is non-nullptr, the file is known to already reside on disk */
static FlatFilePos SaveBlockToDisk(const CBlock& block, int nHeight, const CChainParams& chainparams, const FlatFilePos* dbp) {
    unsigned int nBlockSize = ::GetSerializeSize(block, CLIENT_VERSION);
    FlatFilePos blockPos;
    if (dbp != nullptr)
        blockPos = *dbp;
    if (!FindBlockPos(blockPos, nBlockSize+8, nHeight, block.GetBlockTime(), dbp != nullptr)) {
        error("%s: FindBlockPos failed", __func__);
        return FlatFilePos();
    }
    if (dbp == nullptr) {
        if (!WriteBlockToDisk(block, blockPos, chainparams.MessageStart())) {
            AbortNode("Failed to write block");
            return FlatFilePos();
        }
    }
    return blockPos;
}

/** Store block on disk. If dbp is non-nullptr, the file is known to already reside on disk */
bool CChainState::AcceptBlock(const std::shared_ptr<const CBlock>& pblock, BlockValidationState& state, const CChainParams& chainparams, CBlockIndex** ppindex, bool fRequested, const FlatFilePos* dbp, bool* fNewBlock)
{
    const CBlock& block = *pblock;

    if (fNewBlock) *fNewBlock = false;
    AssertLockHeld(cs_main);

    CBlockIndex *pindexDummy = nullptr;
    CBlockIndex *&pindex = ppindex ? *ppindex : pindexDummy;

    bool accepted_header = m_blockman.AcceptBlockHeader(block, state, chainparams, &pindex);
    CheckBlockIndex(chainparams.GetConsensus());

    if (!accepted_header)
        return false;

    // Try to process all requested blocks that we don't have, but only
    // process an unrequested block if it's new and has enough work to
    // advance our tip, and isn't too many blocks ahead.
    bool fAlreadyHave = pindex->nStatus & BLOCK_HAVE_DATA;
    bool fHasMoreOrSameWork = (m_chain.Tip() ? pindex->nChainWork >= m_chain.Tip()->nChainWork : true);
    // Blocks that are too out-of-order needlessly limit the effectiveness of
    // pruning, because pruning will not delete block files that contain any
    // blocks which are too close in height to the tip.  Apply this test
    // regardless of whether pruning is enabled; it should generally be safe to
    // not process unrequested blocks.
    bool fTooFarAhead = (pindex->nHeight > int(m_chain.Height() + MIN_BLOCKS_TO_KEEP));

    // TODO: Decouple this function from the block download logic by removing fRequested
    // This requires some new chain data structure to efficiently look up if a
    // block is in a chain leading to a candidate for best tip, despite not
    // being such a candidate itself.

    // TODO: deal better with return value and error conditions for duplicate
    // and unrequested blocks.
    if (fAlreadyHave) return true;
    if (!fRequested) {  // If we didn't ask for it:
        if (pindex->nTx != 0) return true;    // This is a previously-processed block that was pruned
        if (!fHasMoreOrSameWork) return true; // Don't process less-work chains
        if (fTooFarAhead) return true;        // Block height is too high

        // Protect against DoS attacks from low-work chains.
        // If our tip is behind, a peer could try to send us
        // low-work blocks on a fake chain that we would never
        // request; don't process these.
        if (pindex->nChainWork < nMinimumChainWork) return true;
    }

    if (!CheckBlock(block, state, chainparams.GetConsensus()) ||
        !ContextualCheckBlock(block, state, chainparams.GetConsensus(), pindex->pprev)) {
        if (state.IsInvalid() && state.GetResult() != BlockValidationResult::BLOCK_MUTATED) {
            pindex->nStatus |= BLOCK_FAILED_VALID;
            setDirtyBlockIndex.insert(pindex);
        }
        return error("%s: %s", __func__, state.ToString());
    }

    // Header is valid/has work, merkle tree and segwit merkle tree are good...RELAY NOW
    // (but if it does not build on our best tip, let the SendMessages loop relay it)
    if (!IsInitialBlockDownload() && m_chain.Tip() == pindex->pprev)
        GetMainSignals().NewPoWValidBlock(pindex, pblock);

    // Write block to history file
    if (fNewBlock) *fNewBlock = true;
    try {
        FlatFilePos blockPos = SaveBlockToDisk(block, pindex->nHeight, chainparams, dbp);
        if (blockPos.IsNull()) {
            state.Error(strprintf("%s: Failed to find position to write new block to disk", __func__));
            return false;
        }
        ReceivedBlockTransactions(block, pindex, blockPos, chainparams.GetConsensus());
    } catch (const std::runtime_error& e) {
        return AbortNode(state, std::string("System error: ") + e.what());
    }

    FlushStateToDisk(chainparams, state, FlushStateMode::NONE);

    CheckBlockIndex(chainparams.GetConsensus());

    return true;
}

bool ProcessNewBlock(const CChainParams& chainparams, const std::shared_ptr<const CBlock> pblock, bool fForceProcessing, bool *fNewBlock)
{
    AssertLockNotHeld(cs_main);

    {
        CBlockIndex *pindex = nullptr;
        if (fNewBlock) *fNewBlock = false;
        BlockValidationState state;

        // CheckBlock() does not support multi-threaded block validation because CBlock::fChecked can cause data race.
        // Therefore, the following critical section must include the CheckBlock() call as well.
        LOCK(cs_main);

        // Ensure that CheckBlock() passes before calling AcceptBlock, as
        // belt-and-suspenders.
        bool ret = CheckBlock(*pblock, state, chainparams.GetConsensus());
        if (ret) {
            // Store to disk
            ret = ::ChainstateActive().AcceptBlock(pblock, state, chainparams, &pindex, fForceProcessing, nullptr, fNewBlock);
        }
        if (!ret) {
            GetMainSignals().BlockChecked(*pblock, state);
            return error_with_debug_log(BCLog::VALIDATION, "%s: AcceptBlock FAILED (%s)", __func__, state.ToString());
        }
    }

    NotifyHeaderTip();

    BlockValidationState state; // Only used to report errors, not invalidity - ignore it
    if (!::ChainstateActive().ActivateBestChain(state, chainparams, pblock))
        return error("%s: ActivateBestChain failed (%s)", __func__, state.ToString());

    return true;
}

bool TestBlockValidity(BlockValidationState& state, const CChainParams& chainparams, const CBlock& block, CBlockIndex* pindexPrev, bool fCheckPOW, bool fCheckMerkleRoot)
{
    AssertLockHeld(cs_main);
    assert(pindexPrev && pindexPrev == ::ChainActive().Tip());
    CCoinsViewCache viewNew(&::ChainstateActive().CoinsTip());
    uint256 block_hash(block.GetHash());
    CBlockIndex indexDummy(block);
    indexDummy.pprev = pindexPrev;
    indexDummy.nHeight = pindexPrev->nHeight + 1;
    indexDummy.phashBlock = &block_hash;

    // NOTE: CheckBlockHeader is called by CheckBlock
    if (!ContextualCheckBlockHeader(block, state, chainparams, pindexPrev, GetAdjustedTime()))
        return error("%s: Consensus::ContextualCheckBlockHeader: %s", __func__, state.ToString());
    if (!CheckBlock(block, state, chainparams.GetConsensus(), fCheckPOW, fCheckMerkleRoot))
        return error("%s: Consensus::CheckBlock: %s", __func__, state.ToString());
    if (!ContextualCheckBlock(block, state, chainparams.GetConsensus(), pindexPrev))
        return error("%s: Consensus::ContextualCheckBlock: %s", __func__, state.ToString());
    if (!::ChainstateActive().ConnectBlock(block, state, &indexDummy, viewNew, chainparams, true))
        return false;
    assert(state.IsValid());

    return true;
}

/**
 * BLOCK PRUNING CODE
 */

/* Calculate the amount of disk space the block & undo files currently use */
uint64_t CalculateCurrentUsage()
{
    LOCK(cs_LastBlockFile);

    uint64_t retval = 0;
    for (const CBlockFileInfo &file : vinfoBlockFile) {
        retval += file.nSize + file.nUndoSize;
    }
    return retval;
}

/* Prune a block file (modify associated database entries)*/
void PruneOneBlockFile(const int fileNumber)
{
    LOCK(cs_LastBlockFile);

    for (const auto& entry : g_blockman.m_block_index) {
        CBlockIndex* pindex = entry.second;
        if (pindex->nFile == fileNumber) {
            pindex->nStatus &= ~BLOCK_HAVE_DATA;
            pindex->nStatus &= ~BLOCK_HAVE_UNDO;
            pindex->nFile = 0;
            pindex->nDataPos = 0;
            pindex->nUndoPos = 0;
            setDirtyBlockIndex.insert(pindex);

            // Prune from m_blocks_unlinked -- any block we prune would have
            // to be downloaded again in order to consider its chain, at which
            // point it would be considered as a candidate for
            // m_blocks_unlinked or setBlockIndexCandidates.
            auto range = g_blockman.m_blocks_unlinked.equal_range(pindex->pprev);
            while (range.first != range.second) {
                std::multimap<CBlockIndex *, CBlockIndex *>::iterator _it = range.first;
                range.first++;
                if (_it->second == pindex) {
                    g_blockman.m_blocks_unlinked.erase(_it);
                }
            }
        }
    }

    vinfoBlockFile[fileNumber].SetNull();
    setDirtyFileInfo.insert(fileNumber);
}


void UnlinkPrunedFiles(const std::set<int>& setFilesToPrune)
{
    for (std::set<int>::iterator it = setFilesToPrune.begin(); it != setFilesToPrune.end(); ++it) {
        FlatFilePos pos(*it, 0);
        fs::remove(BlockFileSeq().FileName(pos));
        fs::remove(UndoFileSeq().FileName(pos));
        LogPrintf("Prune: %s deleted blk/rev (%05u)\n", __func__, *it);
    }
}

/* Calculate the block/rev files to delete based on height specified by user with RPC command pruneblockchain */
static void FindFilesToPruneManual(std::set<int>& setFilesToPrune, int nManualPruneHeight)
{
    assert(fPruneMode && nManualPruneHeight > 0);

    LOCK2(cs_main, cs_LastBlockFile);
    if (::ChainActive().Tip() == nullptr)
        return;

    // last block to prune is the lesser of (user-specified height, MIN_BLOCKS_TO_KEEP from the tip)
    unsigned int nLastBlockWeCanPrune = std::min((unsigned)nManualPruneHeight, ::ChainActive().Tip()->nHeight - MIN_BLOCKS_TO_KEEP);
    int count=0;
    for (int fileNumber = 0; fileNumber < nLastBlockFile; fileNumber++) {
        if (vinfoBlockFile[fileNumber].nSize == 0 || vinfoBlockFile[fileNumber].nHeightLast > nLastBlockWeCanPrune)
            continue;
        PruneOneBlockFile(fileNumber);
        setFilesToPrune.insert(fileNumber);
        count++;
    }
    LogPrintf("Prune (Manual): prune_height=%d removed %d blk/rev pairs\n", nLastBlockWeCanPrune, count);
}

/* This function is called from the RPC code for pruneblockchain */
void PruneBlockFilesManual(int nManualPruneHeight)
{
    BlockValidationState state;
    const CChainParams& chainparams = Params();
    if (!::ChainstateActive().FlushStateToDisk(
            chainparams, state, FlushStateMode::NONE, nManualPruneHeight)) {
        LogPrintf("%s: failed to flush state (%s)\n", __func__, state.ToString());
    }
}

/**
 * Prune block and undo files (blk???.dat and undo???.dat) so that the disk space used is less than a user-defined target.
 * The user sets the target (in MB) on the command line or in config file.  This will be run on startup and whenever new
 * space is allocated in a block or undo file, staying below the target. Changing back to unpruned requires a reindex
 * (which in this case means the blockchain must be re-downloaded.)
 *
 * Pruning functions are called from FlushStateToDisk when the global fCheckForPruning flag has been set.
 * Block and undo files are deleted in lock-step (when blk00003.dat is deleted, so is rev00003.dat.)
 * Pruning cannot take place until the longest chain is at least a certain length (100000 on mainnet, 1000 on testnet, 1000 on regtest).
 * Pruning will never delete a block within a defined distance (currently 288) from the active chain's tip.
 * The block index is updated by unsetting HAVE_DATA and HAVE_UNDO for any blocks that were stored in the deleted files.
 * A db flag records the fact that at least some block files have been pruned.
 *
 * @param[out]   setFilesToPrune   The set of file indices that can be unlinked will be returned
 */
static void FindFilesToPrune(std::set<int>& setFilesToPrune, uint64_t nPruneAfterHeight)
{
    LOCK2(cs_main, cs_LastBlockFile);
    if (::ChainActive().Tip() == nullptr || nPruneTarget == 0) {
        return;
    }
    if ((uint64_t)::ChainActive().Tip()->nHeight <= nPruneAfterHeight) {
        return;
    }

    unsigned int nLastBlockWeCanPrune = ::ChainActive().Tip()->nHeight - MIN_BLOCKS_TO_KEEP;
    uint64_t nCurrentUsage = CalculateCurrentUsage();
    // We don't check to prune until after we've allocated new space for files
    // So we should leave a buffer under our target to account for another allocation
    // before the next pruning.
    uint64_t nBuffer = BLOCKFILE_CHUNK_SIZE + UNDOFILE_CHUNK_SIZE;
    uint64_t nBytesToPrune;
    int count=0;

    if (nCurrentUsage + nBuffer >= nPruneTarget) {
        // On a prune event, the chainstate DB is flushed.
        // To avoid excessive prune events negating the benefit of high dbcache
        // values, we should not prune too rapidly.
        // So when pruning in IBD, increase the buffer a bit to avoid a re-prune too soon.
        if (::ChainstateActive().IsInitialBlockDownload()) {
            // Since this is only relevant during IBD, we use a fixed 10%
            nBuffer += nPruneTarget / 10;
        }

        for (int fileNumber = 0; fileNumber < nLastBlockFile; fileNumber++) {
            nBytesToPrune = vinfoBlockFile[fileNumber].nSize + vinfoBlockFile[fileNumber].nUndoSize;

            if (vinfoBlockFile[fileNumber].nSize == 0)
                continue;

            if (nCurrentUsage + nBuffer < nPruneTarget)  // are we below our target?
                break;

            // don't prune files that could have a block within MIN_BLOCKS_TO_KEEP of the main chain's tip but keep scanning
            if (vinfoBlockFile[fileNumber].nHeightLast > nLastBlockWeCanPrune)
                continue;

            PruneOneBlockFile(fileNumber);
            // Queue up the files for removal
            setFilesToPrune.insert(fileNumber);
            nCurrentUsage -= nBytesToPrune;
            count++;
        }
    }

    LogPrint(BCLog::PRUNE, "Prune: target=%dMiB actual=%dMiB diff=%dMiB max_prune_height=%d removed %d blk/rev pairs\n",
           nPruneTarget/1024/1024, nCurrentUsage/1024/1024,
           ((int64_t)nPruneTarget - (int64_t)nCurrentUsage)/1024/1024,
           nLastBlockWeCanPrune, count);
}

static FlatFileSeq BlockFileSeq()
{
    return FlatFileSeq(GetBlocksDir(), "blk", BLOCKFILE_CHUNK_SIZE);
}

static FlatFileSeq UndoFileSeq()
{
    return FlatFileSeq(GetBlocksDir(), "rev", UNDOFILE_CHUNK_SIZE);
}

FILE* OpenBlockFile(const FlatFilePos &pos, bool fReadOnly) {
    return BlockFileSeq().Open(pos, fReadOnly);
}

/** Open an undo file (rev?????.dat) */
static FILE* OpenUndoFile(const FlatFilePos &pos, bool fReadOnly) {
    return UndoFileSeq().Open(pos, fReadOnly);
}

fs::path GetBlockPosFilename(const FlatFilePos &pos)
{
    return BlockFileSeq().FileName(pos);
}

CBlockIndex * BlockManager::InsertBlockIndex(const uint256& hash)
{
    AssertLockHeld(cs_main);

    if (hash.IsNull())
        return nullptr;

    // Return existing
    BlockMap::iterator mi = m_block_index.find(hash);
    if (mi != m_block_index.end())
        return (*mi).second;

    // Create new
    CBlockIndex* pindexNew = new CBlockIndex();
    mi = m_block_index.insert(std::make_pair(hash, pindexNew)).first;
    pindexNew->phashBlock = &((*mi).first);

    return pindexNew;
}

bool BlockManager::LoadBlockIndex(
    const Consensus::Params& consensus_params,
    CBlockTreeDB& blocktree,
    std::set<CBlockIndex*, CBlockIndexWorkComparator>& block_index_candidates)
{
    if (!blocktree.LoadBlockIndexGuts(consensus_params, [this](const uint256& hash) EXCLUSIVE_LOCKS_REQUIRED(cs_main) { return this->InsertBlockIndex(hash); }))
        return false;

    // Calculate nChainWork
    std::vector<std::pair<int, CBlockIndex*> > vSortedByHeight;
    vSortedByHeight.reserve(m_block_index.size());
    for (const std::pair<const uint256, CBlockIndex*>& item : m_block_index)
    {
        CBlockIndex* pindex = item.second;
        vSortedByHeight.push_back(std::make_pair(pindex->nHeight, pindex));
    }
    sort(vSortedByHeight.begin(), vSortedByHeight.end());
    for (const std::pair<int, CBlockIndex*>& item : vSortedByHeight)
    {
        if (ShutdownRequested()) return false;
        CBlockIndex* pindex = item.second;
        pindex->nChainWork = (pindex->pprev ? pindex->pprev->nChainWork : 0) + GetBlockProof(*pindex);
        pindex->nTimeMax = (pindex->pprev ? std::max(pindex->pprev->nTimeMax, pindex->nTime) : pindex->nTime);
        // We can link the chain of blocks for which we've received transactions at some point.
        // Pruned nodes may have deleted the block.
        if (pindex->nTx > 0) {
            if (pindex->pprev) {
                if (pindex->pprev->HaveTxsDownloaded()) {
                    pindex->nChainTx = pindex->pprev->nChainTx + pindex->nTx;
                } else {
                    pindex->nChainTx = 0;
                    m_blocks_unlinked.insert(std::make_pair(pindex->pprev, pindex));
                }
            } else {
                pindex->nChainTx = pindex->nTx;
            }
        }
        if (!(pindex->nStatus & BLOCK_FAILED_MASK) && pindex->pprev && (pindex->pprev->nStatus & BLOCK_FAILED_MASK)) {
            pindex->nStatus |= BLOCK_FAILED_CHILD;
            setDirtyBlockIndex.insert(pindex);
        }
        if (pindex->IsValid(BLOCK_VALID_TRANSACTIONS) && (pindex->HaveTxsDownloaded() || pindex->pprev == nullptr)) {
            block_index_candidates.insert(pindex);
        }
        if (pindex->nStatus & BLOCK_FAILED_MASK && (!pindexBestInvalid || pindex->nChainWork > pindexBestInvalid->nChainWork))
            pindexBestInvalid = pindex;
        if (pindex->pprev)
            pindex->BuildSkip();
        if (pindex->IsValid(BLOCK_VALID_TREE) && (pindexBestHeader == nullptr || CBlockIndexWorkComparator()(pindexBestHeader, pindex)))
            pindexBestHeader = pindex;
    }

    return true;
}

void BlockManager::Unload() {
    m_failed_blocks.clear();
    m_blocks_unlinked.clear();

    for (const BlockMap::value_type& entry : m_block_index) {
        delete entry.second;
    }

    m_block_index.clear();
}

bool static LoadBlockIndexDB(const CChainParams& chainparams) EXCLUSIVE_LOCKS_REQUIRED(cs_main)
{
    if (!g_blockman.LoadBlockIndex(
            chainparams.GetConsensus(), *pblocktree, ::ChainstateActive().setBlockIndexCandidates))
        return false;

    // Load block file info
    pblocktree->ReadLastBlockFile(nLastBlockFile);
    vinfoBlockFile.resize(nLastBlockFile + 1);
    LogPrintf("%s: last block file = %i\n", __func__, nLastBlockFile);
    for (int nFile = 0; nFile <= nLastBlockFile; nFile++) {
        pblocktree->ReadBlockFileInfo(nFile, vinfoBlockFile[nFile]);
    }
    LogPrintf("%s: last block file info: %s\n", __func__, vinfoBlockFile[nLastBlockFile].ToString());
    for (int nFile = nLastBlockFile + 1; true; nFile++) {
        CBlockFileInfo info;
        if (pblocktree->ReadBlockFileInfo(nFile, info)) {
            vinfoBlockFile.push_back(info);
        } else {
            break;
        }
    }

    // Check presence of blk files
    LogPrintf("Checking all blk files are present...\n");
    std::set<int> setBlkDataFiles;
    for (const std::pair<const uint256, CBlockIndex*>& item : g_blockman.m_block_index)
    {
        CBlockIndex* pindex = item.second;
        if (pindex->nStatus & BLOCK_HAVE_DATA) {
            setBlkDataFiles.insert(pindex->nFile);
        }
    }
    for (std::set<int>::iterator it = setBlkDataFiles.begin(); it != setBlkDataFiles.end(); it++)
    {
        FlatFilePos pos(*it, 0);
        if (CAutoFile(OpenBlockFile(pos, true), SER_DISK, CLIENT_VERSION).IsNull()) {
            return false;
        }
    }

    // Check whether we have ever pruned block & undo files
    pblocktree->ReadFlag("prunedblockfiles", fHavePruned);
    if (fHavePruned)
        LogPrintf("LoadBlockIndexDB(): Block files have previously been pruned\n");

    // Check whether we need to continue reindexing
    bool fReindexing = false;
    pblocktree->ReadReindexing(fReindexing);
    if(fReindexing) fReindex = true;

    return true;
}

bool CChainState::LoadChainTip(const CChainParams& chainparams)
{
    AssertLockHeld(cs_main);
    const CCoinsViewCache& coins_cache = CoinsTip();
    assert(!coins_cache.GetBestBlock().IsNull()); // Never called when the coins view is empty
    const CBlockIndex* tip = m_chain.Tip();

    if (tip && tip->GetBlockHash() == coins_cache.GetBestBlock()) {
        return true;
    }

    // Load pointer to end of best chain
    CBlockIndex* pindex = LookupBlockIndex(coins_cache.GetBestBlock());
    if (!pindex) {
        return false;
    }
    m_chain.SetTip(pindex);
    PruneBlockIndexCandidates();

    tip = m_chain.Tip();
    LogPrintf("Loaded best chain: hashBestChain=%s height=%d date=%s progress=%f\n",
        tip->GetBlockHash().ToString(),
        m_chain.Height(),
        FormatISO8601DateTime(tip->GetBlockTime()),
        GuessVerificationProgress(chainparams.TxData(), tip));
    return true;
}

CVerifyDB::CVerifyDB()
{
    uiInterface.ShowProgress(_("Verifying blocks...").translated, 0, false);
}

CVerifyDB::~CVerifyDB()
{
    uiInterface.ShowProgress("", 100, false);
}

bool CVerifyDB::VerifyDB(const CChainParams& chainparams, CCoinsView *coinsview, int nCheckLevel, int nCheckDepth)
{
    LOCK(cs_main);
    if (::ChainActive().Tip() == nullptr || ::ChainActive().Tip()->pprev == nullptr)
        return true;

    // Verify blocks in the best chain
    if (nCheckDepth <= 0 || nCheckDepth > ::ChainActive().Height())
        nCheckDepth = ::ChainActive().Height();
    nCheckLevel = std::max(0, std::min(4, nCheckLevel));
    LogPrintf("Verifying last %i blocks at level %i\n", nCheckDepth, nCheckLevel);
    CCoinsViewCache coins(coinsview);
    CBlockIndex* pindex;
    CBlockIndex* pindexFailure = nullptr;
    int nGoodTransactions = 0;
    BlockValidationState state;
    int reportDone = 0;
    LogPrintf("[0%%]..."); /* Continued */
    for (pindex = ::ChainActive().Tip(); pindex && pindex->pprev; pindex = pindex->pprev) {
        boost::this_thread::interruption_point();
        const int percentageDone = std::max(1, std::min(99, (int)(((double)(::ChainActive().Height() - pindex->nHeight)) / (double)nCheckDepth * (nCheckLevel >= 4 ? 50 : 100))));
        if (reportDone < percentageDone/10) {
            // report every 10% step
            LogPrintf("[%d%%]...", percentageDone); /* Continued */
            reportDone = percentageDone/10;
        }
        uiInterface.ShowProgress(_("Verifying blocks...").translated, percentageDone, false);
        if (pindex->nHeight <= ::ChainActive().Height()-nCheckDepth)
            break;
        if (fPruneMode && !(pindex->nStatus & BLOCK_HAVE_DATA)) {
            // If pruning, only go back as far as we have data.
            LogPrintf("VerifyDB(): block verification stopping at height %d (pruning, no data)\n", pindex->nHeight);
            break;
        }
        CBlock block;
        // check level 0: read from disk
        if (!ReadBlockFromDisk(block, pindex, chainparams.GetConsensus(), true))
            return error("VerifyDB(): *** ReadBlockFromDisk failed at %d, hash=%s", pindex->nHeight, pindex->GetBlockHash().ToString());
        // check level 1: verify block validity
        if (nCheckLevel >= 1 && !CheckBlock(block, state, chainparams.GetConsensus()))
            return error("%s: *** found bad block at %d, hash=%s (%s)\n", __func__,
                         pindex->nHeight, pindex->GetBlockHash().ToString(), state.ToString());
        // check level 2: verify undo validity
        if (nCheckLevel >= 2 && pindex) {
            CBlockUndo undo;
            if (!pindex->GetUndoPos().IsNull()) {
                if (!UndoReadFromDisk(undo, pindex)) {
                    return error("VerifyDB(): *** found bad undo data at %d, hash=%s\n", pindex->nHeight, pindex->GetBlockHash().ToString());
                }
            }
        }
        // check level 3: check for inconsistencies during memory-only disconnect of tip blocks
        if (nCheckLevel >= 3 && (coins.DynamicMemoryUsage() + ::ChainstateActive().CoinsTip().DynamicMemoryUsage()) <= nCoinCacheUsage) {
            assert(coins.GetBestBlock() == pindex->GetBlockHash());
            DisconnectResult res = ::ChainstateActive().DisconnectBlock(block, pindex, coins);
            if (res == DISCONNECT_FAILED) {
                return error("VerifyDB(): *** irrecoverable inconsistency in block data at %d, hash=%s", pindex->nHeight, pindex->GetBlockHash().ToString());
            }
            if (res == DISCONNECT_UNCLEAN) {
                nGoodTransactions = 0;
                pindexFailure = pindex;
            } else {
                nGoodTransactions += block.vtx.size();
            }
        }
        if (ShutdownRequested())
            return true;
    }
    if (pindexFailure)
        return error("VerifyDB(): *** coin database inconsistencies found (last %i blocks, %i good transactions before that)\n", ::ChainActive().Height() - pindexFailure->nHeight + 1, nGoodTransactions);

    // store block count as we move pindex at check level >= 4
    int block_count = ::ChainActive().Height() - pindex->nHeight;

    // check level 4: try reconnecting blocks
    if (nCheckLevel >= 4) {
        while (pindex != ::ChainActive().Tip()) {
            boost::this_thread::interruption_point();
            const int percentageDone = std::max(1, std::min(99, 100 - (int)(((double)(::ChainActive().Height() - pindex->nHeight)) / (double)nCheckDepth * 50)));
            if (reportDone < percentageDone/10) {
                // report every 10% step
                LogPrintf("[%d%%]...", percentageDone); /* Continued */
                reportDone = percentageDone/10;
            }
            uiInterface.ShowProgress(_("Verifying blocks...").translated, percentageDone, false);
            pindex = ::ChainActive().Next(pindex);
            CBlock block;
            if (!ReadBlockFromDisk(block, pindex, chainparams.GetConsensus(), true))
                return error("VerifyDB(): *** ReadBlockFromDisk failed at %d, hash=%s", pindex->nHeight, pindex->GetBlockHash().ToString());
            if (!::ChainstateActive().ConnectBlock(block, state, pindex, coins, chainparams))
                return error("VerifyDB(): *** found unconnectable block at %d, hash=%s (%s)", pindex->nHeight, pindex->GetBlockHash().ToString(), state.ToString());
            if (ShutdownRequested()) return true;
        }
    }

    LogPrintf("[DONE].\n");
    LogPrintf("No coin database inconsistencies in last %i blocks (%i transactions)\n", block_count, nGoodTransactions);

    return true;
}

/** Apply the effects of a block on the utxo cache, ignoring that it may already have been applied. */
bool CChainState::RollforwardBlock(const CBlockIndex* pindex, CCoinsViewCache& inputs, const CChainParams& params)
{
    // TODO: merge with ConnectBlock
    CBlock block;
    if (!ReadBlockFromDisk(block, pindex, params.GetConsensus())) {
        return error("ReplayBlock(): ReadBlockFromDisk failed at %d, hash=%s", pindex->nHeight, pindex->GetBlockHash().ToString());
    }

    for (const CTransactionRef& tx : block.vtx) {
        if (!tx->IsCoinBase()) {
            for (const CTxIn &txin : tx->vin) {
                inputs.SpendCoin(txin.prevout);
            }
        }
        // Pass check = true as every addition may be an overwrite.
        AddCoins(inputs, *tx, pindex->nHeight, true);
    }
    return true;
}

bool CChainState::ReplayBlocks(const CChainParams& params)
{
    LOCK(cs_main);

    CCoinsView& db = this->CoinsDB();
    CCoinsViewCache cache(&db);

    std::vector<uint256> hashHeads = db.GetHeadBlocks();
    if (hashHeads.empty()) return true; // We're already in a consistent state.
    if (hashHeads.size() != 2) return error("ReplayBlocks(): unknown inconsistent state");

    uiInterface.ShowProgress(_("Replaying blocks...").translated, 0, false);
    LogPrintf("Replaying blocks\n");

    const CBlockIndex* pindexOld = nullptr;  // Old tip during the interrupted flush.
    const CBlockIndex* pindexNew;            // New tip during the interrupted flush.
    const CBlockIndex* pindexFork = nullptr; // Latest block common to both the old and the new tip.

    if (m_blockman.m_block_index.count(hashHeads[0]) == 0) {
        return error("ReplayBlocks(): reorganization to unknown block requested");
    }
    pindexNew = m_blockman.m_block_index[hashHeads[0]];

    if (!hashHeads[1].IsNull()) { // The old tip is allowed to be 0, indicating it's the first flush.
        if (m_blockman.m_block_index.count(hashHeads[1]) == 0) {
            return error("ReplayBlocks(): reorganization from unknown block requested");
        }
        pindexOld = m_blockman.m_block_index[hashHeads[1]];
        pindexFork = LastCommonAncestor(pindexOld, pindexNew);
        assert(pindexFork != nullptr);
    }

    // Rollback along the old branch.
    while (pindexOld != pindexFork) {
        if (pindexOld->nHeight > 0) { // Never disconnect the genesis block.
            CBlock block;
            if (!ReadBlockFromDisk(block, pindexOld, params.GetConsensus())) {
                return error("RollbackBlock(): ReadBlockFromDisk() failed at %d, hash=%s", pindexOld->nHeight, pindexOld->GetBlockHash().ToString());
            }
            LogPrintf("Rolling back %s (%i)\n", pindexOld->GetBlockHash().ToString(), pindexOld->nHeight);
            DisconnectResult res = DisconnectBlock(block, pindexOld, cache);
            if (res == DISCONNECT_FAILED) {
                return error("RollbackBlock(): DisconnectBlock failed at %d, hash=%s", pindexOld->nHeight, pindexOld->GetBlockHash().ToString());
            }
            // If DISCONNECT_UNCLEAN is returned, it means a non-existing UTXO was deleted, or an existing UTXO was
            // overwritten. It corresponds to cases where the block-to-be-disconnect never had all its operations
            // applied to the UTXO set. However, as both writing a UTXO and deleting a UTXO are idempotent operations,
            // the result is still a version of the UTXO set with the effects of that block undone.
        }
        pindexOld = pindexOld->pprev;
    }

    // Roll forward from the forking point to the new tip.
    int nForkHeight = pindexFork ? pindexFork->nHeight : 0;
    for (int nHeight = nForkHeight + 1; nHeight <= pindexNew->nHeight; ++nHeight) {
        const CBlockIndex* pindex = pindexNew->GetAncestor(nHeight);
        LogPrintf("Rolling forward %s (%i)\n", pindex->GetBlockHash().ToString(), nHeight);
        uiInterface.ShowProgress(_("Replaying blocks...").translated, (int) ((nHeight - nForkHeight) * 100.0 / (pindexNew->nHeight - nForkHeight)) , false);
        if (!RollforwardBlock(pindex, cache, params)) return false;
    }

    cache.SetBestBlock(pindexNew->GetBlockHash());
    cache.Flush();
    uiInterface.ShowProgress("", 100, false);
    return true;
}

//! Helper for CChainState::RewindBlockIndex
void CChainState::EraseBlockData(CBlockIndex* index)
{
    AssertLockHeld(cs_main);
    assert(!m_chain.Contains(index)); // Make sure this block isn't active

    // Reduce validity
    index->nStatus = std::min<unsigned int>(index->nStatus & BLOCK_VALID_MASK, BLOCK_VALID_TREE) | (index->nStatus & ~BLOCK_VALID_MASK);
    // Remove have-data flags.
    index->nStatus &= ~(BLOCK_HAVE_DATA | BLOCK_HAVE_UNDO);
    // Remove storage location.
    index->nFile = 0;
    index->nDataPos = 0;
    index->nUndoPos = 0;
    // Remove various other things
    index->nTx = 0;
    index->nChainTx = 0;
    index->nSequenceId = 0;
    // Make sure it gets written.
    setDirtyBlockIndex.insert(index);
    // Update indexes
    setBlockIndexCandidates.erase(index);
    auto ret = m_blockman.m_blocks_unlinked.equal_range(index->pprev);
    while (ret.first != ret.second) {
        if (ret.first->second == index) {
            m_blockman.m_blocks_unlinked.erase(ret.first++);
        } else {
            ++ret.first;
        }
    }
    // Mark parent as eligible for main chain again
    if (index->pprev && index->pprev->IsValid(BLOCK_VALID_TRANSACTIONS) && index->pprev->HaveTxsDownloaded()) {
        setBlockIndexCandidates.insert(index->pprev);
    }
}

bool CChainState::RewindBlockIndex(const CChainParams& params)
{
    // Note that during -reindex-chainstate we are called with an empty m_chain!

    // First erase all post-segwit blocks without witness not in the main chain,
    // as this can we done without costly DisconnectTip calls. Active
    // blocks will be dealt with below (releasing cs_main in between).
    {
        LOCK(cs_main);
        for (const auto& entry : m_blockman.m_block_index) {
            if (IsWitnessEnabled(entry.second->pprev, params.GetConsensus()) && !(entry.second->nStatus & BLOCK_OPT_WITNESS) && !m_chain.Contains(entry.second)) {
                EraseBlockData(entry.second);
            }
        }
    }

    // Find what height we need to reorganize to.
    CBlockIndex *tip;
    int nHeight = 1;
    {
        LOCK(cs_main);
        while (nHeight <= m_chain.Height()) {
            // Although SCRIPT_VERIFY_WITNESS is now generally enforced on all
            // blocks in ConnectBlock, we don't need to go back and
            // re-download/re-verify blocks from before segwit actually activated.
            if (IsWitnessEnabled(m_chain[nHeight - 1], params.GetConsensus()) && !(m_chain[nHeight]->nStatus & BLOCK_OPT_WITNESS)) {
                break;
            }
            nHeight++;
        }

        tip = m_chain.Tip();
    }
    // nHeight is now the height of the first insufficiently-validated block, or tipheight + 1

    BlockValidationState state;
    // Loop until the tip is below nHeight, or we reach a pruned block.
    while (!ShutdownRequested()) {
        {
            LOCK2(cs_main, ::mempool.cs);
            // Make sure nothing changed from under us (this won't happen because RewindBlockIndex runs before importing/network are active)
            assert(tip == m_chain.Tip());
            if (tip == nullptr || tip->nHeight < nHeight) break;
            if (fPruneMode && !(tip->nStatus & BLOCK_HAVE_DATA)) {
                // If pruning, don't try rewinding past the HAVE_DATA point;
                // since older blocks can't be served anyway, there's
                // no need to walk further, and trying to DisconnectTip()
                // will fail (and require a needless reindex/redownload
                // of the blockchain).
                break;
            }

            // Disconnect block
            if (!DisconnectTip(state, params, nullptr)) {
                return error("RewindBlockIndex: unable to disconnect block at height %i (%s)", tip->nHeight, state.ToString());
            }

            // Reduce validity flag and have-data flags.
            // We do this after actual disconnecting, otherwise we'll end up writing the lack of data
            // to disk before writing the chainstate, resulting in a failure to continue if interrupted.
            // Note: If we encounter an insufficiently validated block that
            // is on m_chain, it must be because we are a pruning node, and
            // this block or some successor doesn't HAVE_DATA, so we were unable to
            // rewind all the way.  Blocks remaining on m_chain at this point
            // must not have their validity reduced.
            EraseBlockData(tip);

            tip = tip->pprev;
        }
        // Make sure the queue of validation callbacks doesn't grow unboundedly.
        LimitValidationInterfaceQueue();

        // Occasionally flush state to disk.
        if (!FlushStateToDisk(params, state, FlushStateMode::PERIODIC)) {
            LogPrintf("RewindBlockIndex: unable to flush state to disk (%s)\n", state.ToString());
            return false;
        }
    }

    {
        LOCK(cs_main);
        if (m_chain.Tip() != nullptr) {
            // We can't prune block index candidates based on our tip if we have
            // no tip due to m_chain being empty!
            PruneBlockIndexCandidates();

            CheckBlockIndex(params.GetConsensus());
        }
    }

    return true;
}

bool RewindBlockIndex(const CChainParams& params) {
    if (!::ChainstateActive().RewindBlockIndex(params)) {
        return false;
    }

    LOCK(cs_main);
    if (::ChainActive().Tip() != nullptr) {
        // FlushStateToDisk can possibly read ::ChainActive(). Be conservative
        // and skip it here, we're about to -reindex-chainstate anyway, so
        // it'll get called a bunch real soon.
        BlockValidationState state;
        if (!::ChainstateActive().FlushStateToDisk(params, state, FlushStateMode::ALWAYS)) {
            LogPrintf("RewindBlockIndex: unable to flush state to disk (%s)\n", state.ToString());
            return false;
        }
    }

    return true;
}

void CChainState::UnloadBlockIndex() {
    nBlockSequenceId = 1;
    setBlockIndexCandidates.clear();
}

// May NOT be used after any connections are up as much
// of the peer-processing logic assumes a consistent
// block index state
void UnloadBlockIndex()
{
    LOCK(cs_main);
    ::ChainActive().SetTip(nullptr);
    g_blockman.Unload();
    pindexBestInvalid = nullptr;
    pindexBestHeader = nullptr;
    mempool.clear();
    vinfoBlockFile.clear();
    nLastBlockFile = 0;
    setDirtyBlockIndex.clear();
    setDirtyFileInfo.clear();
    versionbitscache.Clear();
    for (int b = 0; b < VERSIONBITS_NUM_BITS; b++) {
        warningcache[b].clear();
    }
    fHavePruned = false;

    ::ChainstateActive().UnloadBlockIndex();
}

bool LoadBlockIndex(const CChainParams& chainparams)
{
    // Load block index from databases
    bool needs_init = fReindex;
    if (!fReindex) {
        bool ret = LoadBlockIndexDB(chainparams);
        if (!ret) return false;
        needs_init = g_blockman.m_block_index.empty();
    }

    if (needs_init) {
        // Everything here is for *new* reindex/DBs. Thus, though
        // LoadBlockIndexDB may have set fReindex if we shut down
        // mid-reindex previously, we don't check fReindex and
        // instead only check it prior to LoadBlockIndexDB to set
        // needs_init.

        LogPrintf("Initializing databases...\n");
    }
    return true;
}

bool CChainState::LoadGenesisBlock(const CChainParams& chainparams)
{
    LOCK(cs_main);

    // Check whether we're already initialized by checking for genesis in
    // m_blockman.m_block_index. Note that we can't use m_chain here, since it is
    // set based on the coins db, not the block index db, which is the only
    // thing loaded at this point.
    if (m_blockman.m_block_index.count(chainparams.GenesisBlock().GetHash()))
        return true;

    try {
        const CBlock& block = chainparams.GenesisBlock();
        FlatFilePos blockPos = SaveBlockToDisk(block, 0, chainparams, nullptr);
        if (blockPos.IsNull())
            return error("%s: writing genesis block to disk failed", __func__);
        CBlockIndex *pindex = m_blockman.AddToBlockIndex(block);
        ReceivedBlockTransactions(block, pindex, blockPos, chainparams.GetConsensus());
    } catch (const std::runtime_error& e) {
        return error("%s: failed to write genesis block: %s", __func__, e.what());
    }

    return true;
}

bool LoadGenesisBlock(const CChainParams& chainparams)
{
    return ::ChainstateActive().LoadGenesisBlock(chainparams);
}

bool LoadExternalBlockFile(const CChainParams& chainparams, FILE* fileIn, FlatFilePos *dbp)
{
    // Map of disk positions for blocks with unknown parent (only used for reindex)
    static std::multimap<uint256, FlatFilePos> mapBlocksUnknownParent;
    int64_t nStart = GetTimeMillis();

    int nLoaded = 0;
    try {
        // This takes over fileIn and calls fclose() on it in the CBufferedFile destructor
        CBufferedFile blkdat(fileIn, 2*MAX_BLOCK_SERIALIZED_SIZE, MAX_BLOCK_SERIALIZED_SIZE+8, SER_DISK, CLIENT_VERSION);
        uint64_t nRewind = blkdat.GetPos();
        while (!blkdat.eof()) {
            boost::this_thread::interruption_point();

            blkdat.SetPos(nRewind);
            nRewind++; // start one byte further next time, in case of failure
            blkdat.SetLimit(); // remove former limit
            unsigned int nSize = 0;
            try {
                // locate a header
                unsigned char buf[CMessageHeader::MESSAGE_START_SIZE];
                blkdat.FindByte(chainparams.MessageStart()[0]);
                nRewind = blkdat.GetPos()+1;
                blkdat >> buf;
                if (memcmp(buf, chainparams.MessageStart(), CMessageHeader::MESSAGE_START_SIZE))
                    continue;
                // read size
                blkdat >> nSize;
                if (nSize < 80 || nSize > MAX_BLOCK_SERIALIZED_SIZE)
                    continue;
            } catch (const std::exception&) {
                // no valid block header found; don't complain
                break;
            }
            try {
                // read block
                uint64_t nBlockPos = blkdat.GetPos();
                if (dbp)
                    dbp->nPos = nBlockPos;
                blkdat.SetLimit(nBlockPos + nSize);
                blkdat.SetPos(nBlockPos);
                std::shared_ptr<CBlock> pblock = std::make_shared<CBlock>();
                CBlock& block = *pblock;
                blkdat >> block;
                nRewind = blkdat.GetPos();

                uint256 hash = block.GetHash();
                {
                    LOCK(cs_main);
                    // detect out of order blocks, and store them for later
                    if (hash != chainparams.GetConsensus().hashGenesisBlock && !LookupBlockIndex(block.hashPrevBlock)) {
                        LogPrint(BCLog::REINDEX, "%s: Out of order block %s, parent %s not known\n", __func__, hash.ToString(),
                                block.hashPrevBlock.ToString());
                        if (dbp)
                            mapBlocksUnknownParent.insert(std::make_pair(block.hashPrevBlock, *dbp));
                        continue;
                    }

                    // process in case the block isn't known yet
                    CBlockIndex* pindex = LookupBlockIndex(hash);
                    if (!pindex || (pindex->nStatus & BLOCK_HAVE_DATA) == 0) {
                      BlockValidationState state;
                      if (::ChainstateActive().AcceptBlock(pblock, state, chainparams, nullptr, true, dbp, nullptr)) {
                          nLoaded++;
                      }
                      if (state.IsError()) {
                          break;
                      }
                    } else if (hash != chainparams.GetConsensus().hashGenesisBlock && pindex->nHeight % 1000 == 0) {
                      LogPrint(BCLog::REINDEX, "Block Import: already had block %s at height %d\n", hash.ToString(), pindex->nHeight);
                    }
                }

                // Activate the genesis block so normal node progress can continue
                if (hash == chainparams.GetConsensus().hashGenesisBlock) {
                    BlockValidationState state;
                    if (!ActivateBestChain(state, chainparams)) {
                        break;
                    }
                }

                NotifyHeaderTip();

                // Recursively process earlier encountered successors of this block
                std::deque<uint256> queue;
                queue.push_back(hash);
                while (!queue.empty()) {
                    uint256 head = queue.front();
                    queue.pop_front();
                    std::pair<std::multimap<uint256, FlatFilePos>::iterator, std::multimap<uint256, FlatFilePos>::iterator> range = mapBlocksUnknownParent.equal_range(head);
                    while (range.first != range.second) {
                        std::multimap<uint256, FlatFilePos>::iterator it = range.first;
                        std::shared_ptr<CBlock> pblockrecursive = std::make_shared<CBlock>();
                        if (ReadBlockFromDisk(*pblockrecursive, it->second, chainparams.GetConsensus()))
                        {
                            LogPrint(BCLog::REINDEX, "%s: Processing out of order child %s of %s\n", __func__, pblockrecursive->GetHash().ToString(),
                                    head.ToString());
                            LOCK(cs_main);
                            BlockValidationState dummy;
                            if (::ChainstateActive().AcceptBlock(pblockrecursive, dummy, chainparams, nullptr, true, &it->second, nullptr))
                            {
                                nLoaded++;
                                queue.push_back(pblockrecursive->GetHash());
                            }
                        }
                        range.first++;
                        mapBlocksUnknownParent.erase(it);
                        NotifyHeaderTip();
                    }
                }
            } catch (const std::exception& e) {
                LogPrintf("%s: Deserialize or I/O error - %s\n", __func__, e.what());
            }
        }
    } catch (const std::runtime_error& e) {
        AbortNode(std::string("System error: ") + e.what());
    }
    if (nLoaded > 0)
        LogPrintf("Loaded %i blocks from external file in %dms\n", nLoaded, GetTimeMillis() - nStart);
    return nLoaded > 0;
}

void CChainState::CheckBlockIndex(const Consensus::Params& consensusParams)
{
    if (!fCheckBlockIndex) {
        return;
    }

    LOCK(cs_main);

    // During a reindex, we read the genesis block and call CheckBlockIndex before ActivateBestChain,
    // so we have the genesis block in m_blockman.m_block_index but no active chain. (A few of the
    // tests when iterating the block tree require that m_chain has been initialized.)
    if (m_chain.Height() < 0) {
        assert(m_blockman.m_block_index.size() <= 1);
        return;
    }

    // Build forward-pointing map of the entire block tree.
    std::multimap<CBlockIndex*,CBlockIndex*> forward;
    for (const std::pair<const uint256, CBlockIndex*>& entry : m_blockman.m_block_index) {
        forward.insert(std::make_pair(entry.second->pprev, entry.second));
    }

    assert(forward.size() == m_blockman.m_block_index.size());

    std::pair<std::multimap<CBlockIndex*,CBlockIndex*>::iterator,std::multimap<CBlockIndex*,CBlockIndex*>::iterator> rangeGenesis = forward.equal_range(nullptr);
    CBlockIndex *pindex = rangeGenesis.first->second;
    rangeGenesis.first++;
    assert(rangeGenesis.first == rangeGenesis.second); // There is only one index entry with parent nullptr.

    // Iterate over the entire block tree, using depth-first search.
    // Along the way, remember whether there are blocks on the path from genesis
    // block being explored which are the first to have certain properties.
    size_t nNodes = 0;
    int nHeight = 0;
    CBlockIndex* pindexFirstInvalid = nullptr; // Oldest ancestor of pindex which is invalid.
    CBlockIndex* pindexFirstMissing = nullptr; // Oldest ancestor of pindex which does not have BLOCK_HAVE_DATA.
    CBlockIndex* pindexFirstNeverProcessed = nullptr; // Oldest ancestor of pindex for which nTx == 0.
    CBlockIndex* pindexFirstNotTreeValid = nullptr; // Oldest ancestor of pindex which does not have BLOCK_VALID_TREE (regardless of being valid or not).
    CBlockIndex* pindexFirstNotTransactionsValid = nullptr; // Oldest ancestor of pindex which does not have BLOCK_VALID_TRANSACTIONS (regardless of being valid or not).
    CBlockIndex* pindexFirstNotChainValid = nullptr; // Oldest ancestor of pindex which does not have BLOCK_VALID_CHAIN (regardless of being valid or not).
    CBlockIndex* pindexFirstNotScriptsValid = nullptr; // Oldest ancestor of pindex which does not have BLOCK_VALID_SCRIPTS (regardless of being valid or not).
    while (pindex != nullptr) {
        nNodes++;
        if (pindexFirstInvalid == nullptr && pindex->nStatus & BLOCK_FAILED_VALID) pindexFirstInvalid = pindex;
        if (pindexFirstMissing == nullptr && !(pindex->nStatus & BLOCK_HAVE_DATA)) pindexFirstMissing = pindex;
        if (pindexFirstNeverProcessed == nullptr && pindex->nTx == 0) pindexFirstNeverProcessed = pindex;
        if (pindex->pprev != nullptr && pindexFirstNotTreeValid == nullptr && (pindex->nStatus & BLOCK_VALID_MASK) < BLOCK_VALID_TREE) pindexFirstNotTreeValid = pindex;
        if (pindex->pprev != nullptr && pindexFirstNotTransactionsValid == nullptr && (pindex->nStatus & BLOCK_VALID_MASK) < BLOCK_VALID_TRANSACTIONS) pindexFirstNotTransactionsValid = pindex;
        if (pindex->pprev != nullptr && pindexFirstNotChainValid == nullptr && (pindex->nStatus & BLOCK_VALID_MASK) < BLOCK_VALID_CHAIN) pindexFirstNotChainValid = pindex;
        if (pindex->pprev != nullptr && pindexFirstNotScriptsValid == nullptr && (pindex->nStatus & BLOCK_VALID_MASK) < BLOCK_VALID_SCRIPTS) pindexFirstNotScriptsValid = pindex;

        // Begin: actual consistency checks.
        if (pindex->pprev == nullptr) {
            // Genesis block checks.
            assert(pindex->GetBlockHash() == consensusParams.hashGenesisBlock); // Genesis block's hash must match.
            assert(pindex == m_chain.Genesis()); // The current active chain's genesis block must be this block.
        }
        if (!pindex->HaveTxsDownloaded()) assert(pindex->nSequenceId <= 0); // nSequenceId can't be set positive for blocks that aren't linked (negative is used for preciousblock)
        // VALID_TRANSACTIONS is equivalent to nTx > 0 for all nodes (whether or not pruning has occurred).
        // HAVE_DATA is only equivalent to nTx > 0 (or VALID_TRANSACTIONS) if no pruning has occurred.
        if (!fHavePruned) {
            // If we've never pruned, then HAVE_DATA should be equivalent to nTx > 0
            assert(!(pindex->nStatus & BLOCK_HAVE_DATA) == (pindex->nTx == 0));
            assert(pindexFirstMissing == pindexFirstNeverProcessed);
        } else {
            // If we have pruned, then we can only say that HAVE_DATA implies nTx > 0
            if (pindex->nStatus & BLOCK_HAVE_DATA) assert(pindex->nTx > 0);
        }
        if (pindex->nStatus & BLOCK_HAVE_UNDO) assert(pindex->nStatus & BLOCK_HAVE_DATA);
        assert(((pindex->nStatus & BLOCK_VALID_MASK) >= BLOCK_VALID_TRANSACTIONS) == (pindex->nTx > 0)); // This is pruning-independent.
        // All parents having had data (at some point) is equivalent to all parents being VALID_TRANSACTIONS, which is equivalent to HaveTxsDownloaded().
        assert((pindexFirstNeverProcessed == nullptr) == pindex->HaveTxsDownloaded());
        assert((pindexFirstNotTransactionsValid == nullptr) == pindex->HaveTxsDownloaded());
        assert(pindex->nHeight == nHeight); // nHeight must be consistent.
        assert(pindex->pprev == nullptr || pindex->nChainWork >= pindex->pprev->nChainWork); // For every block except the genesis block, the chainwork must be larger than the parent's.
        assert(nHeight < 2 || (pindex->pskip && (pindex->pskip->nHeight < nHeight))); // The pskip pointer must point back for all but the first 2 blocks.
        assert(pindexFirstNotTreeValid == nullptr); // All m_blockman.m_block_index entries must at least be TREE valid
        if ((pindex->nStatus & BLOCK_VALID_MASK) >= BLOCK_VALID_TREE) assert(pindexFirstNotTreeValid == nullptr); // TREE valid implies all parents are TREE valid
        if ((pindex->nStatus & BLOCK_VALID_MASK) >= BLOCK_VALID_CHAIN) assert(pindexFirstNotChainValid == nullptr); // CHAIN valid implies all parents are CHAIN valid
        if ((pindex->nStatus & BLOCK_VALID_MASK) >= BLOCK_VALID_SCRIPTS) assert(pindexFirstNotScriptsValid == nullptr); // SCRIPTS valid implies all parents are SCRIPTS valid
        if (pindexFirstInvalid == nullptr) {
            // Checks for not-invalid blocks.
            assert((pindex->nStatus & BLOCK_FAILED_MASK) == 0); // The failed mask cannot be set for blocks without invalid parents.
        }
        if (!CBlockIndexWorkComparator()(pindex, m_chain.Tip()) && pindexFirstNeverProcessed == nullptr) {
            if (pindexFirstInvalid == nullptr) {
                // If this block sorts at least as good as the current tip and
                // is valid and we have all data for its parents, it must be in
                // setBlockIndexCandidates.  m_chain.Tip() must also be there
                // even if some data has been pruned.
                if (pindexFirstMissing == nullptr || pindex == m_chain.Tip()) {
                    assert(setBlockIndexCandidates.count(pindex));
                }
                // If some parent is missing, then it could be that this block was in
                // setBlockIndexCandidates but had to be removed because of the missing data.
                // In this case it must be in m_blocks_unlinked -- see test below.
            }
        } else { // If this block sorts worse than the current tip or some ancestor's block has never been seen, it cannot be in setBlockIndexCandidates.
            assert(setBlockIndexCandidates.count(pindex) == 0);
        }
        // Check whether this block is in m_blocks_unlinked.
        std::pair<std::multimap<CBlockIndex*,CBlockIndex*>::iterator,std::multimap<CBlockIndex*,CBlockIndex*>::iterator> rangeUnlinked = m_blockman.m_blocks_unlinked.equal_range(pindex->pprev);
        bool foundInUnlinked = false;
        while (rangeUnlinked.first != rangeUnlinked.second) {
            assert(rangeUnlinked.first->first == pindex->pprev);
            if (rangeUnlinked.first->second == pindex) {
                foundInUnlinked = true;
                break;
            }
            rangeUnlinked.first++;
        }
        if (pindex->pprev && (pindex->nStatus & BLOCK_HAVE_DATA) && pindexFirstNeverProcessed != nullptr && pindexFirstInvalid == nullptr) {
            // If this block has block data available, some parent was never received, and has no invalid parents, it must be in m_blocks_unlinked.
            assert(foundInUnlinked);
        }
        if (!(pindex->nStatus & BLOCK_HAVE_DATA)) assert(!foundInUnlinked); // Can't be in m_blocks_unlinked if we don't HAVE_DATA
        if (pindexFirstMissing == nullptr) assert(!foundInUnlinked); // We aren't missing data for any parent -- cannot be in m_blocks_unlinked.
        if (pindex->pprev && (pindex->nStatus & BLOCK_HAVE_DATA) && pindexFirstNeverProcessed == nullptr && pindexFirstMissing != nullptr) {
            // We HAVE_DATA for this block, have received data for all parents at some point, but we're currently missing data for some parent.
            assert(fHavePruned); // We must have pruned.
            // This block may have entered m_blocks_unlinked if:
            //  - it has a descendant that at some point had more work than the
            //    tip, and
            //  - we tried switching to that descendant but were missing
            //    data for some intermediate block between m_chain and the
            //    tip.
            // So if this block is itself better than m_chain.Tip() and it wasn't in
            // setBlockIndexCandidates, then it must be in m_blocks_unlinked.
            if (!CBlockIndexWorkComparator()(pindex, m_chain.Tip()) && setBlockIndexCandidates.count(pindex) == 0) {
                if (pindexFirstInvalid == nullptr) {
                    assert(foundInUnlinked);
                }
            }
        }
        // assert(pindex->GetBlockHash() == pindex->GetBlockHeader().GetHash()); // Perhaps too slow
        // End: actual consistency checks.

        // Try descending into the first subnode.
        std::pair<std::multimap<CBlockIndex*,CBlockIndex*>::iterator,std::multimap<CBlockIndex*,CBlockIndex*>::iterator> range = forward.equal_range(pindex);
        if (range.first != range.second) {
            // A subnode was found.
            pindex = range.first->second;
            nHeight++;
            continue;
        }
        // This is a leaf node.
        // Move upwards until we reach a node of which we have not yet visited the last child.
        while (pindex) {
            // We are going to either move to a parent or a sibling of pindex.
            // If pindex was the first with a certain property, unset the corresponding variable.
            if (pindex == pindexFirstInvalid) pindexFirstInvalid = nullptr;
            if (pindex == pindexFirstMissing) pindexFirstMissing = nullptr;
            if (pindex == pindexFirstNeverProcessed) pindexFirstNeverProcessed = nullptr;
            if (pindex == pindexFirstNotTreeValid) pindexFirstNotTreeValid = nullptr;
            if (pindex == pindexFirstNotTransactionsValid) pindexFirstNotTransactionsValid = nullptr;
            if (pindex == pindexFirstNotChainValid) pindexFirstNotChainValid = nullptr;
            if (pindex == pindexFirstNotScriptsValid) pindexFirstNotScriptsValid = nullptr;
            // Find our parent.
            CBlockIndex* pindexPar = pindex->pprev;
            // Find which child we just visited.
            std::pair<std::multimap<CBlockIndex*,CBlockIndex*>::iterator,std::multimap<CBlockIndex*,CBlockIndex*>::iterator> rangePar = forward.equal_range(pindexPar);
            while (rangePar.first->second != pindex) {
                assert(rangePar.first != rangePar.second); // Our parent must have at least the node we're coming from as child.
                rangePar.first++;
            }
            // Proceed to the next one.
            rangePar.first++;
            if (rangePar.first != rangePar.second) {
                // Move to the sibling.
                pindex = rangePar.first->second;
                break;
            } else {
                // Move up further.
                pindex = pindexPar;
                nHeight--;
                continue;
            }
        }
    }

    // Check that we actually traversed the entire map.
    assert(nNodes == forward.size());
}

std::string CBlockFileInfo::ToString() const
{
    return strprintf("CBlockFileInfo(blocks=%u, size=%u, heights=%u...%u, time=%s...%s)", nBlocks, nSize, nHeightFirst, nHeightLast, FormatISO8601Date(nTimeFirst), FormatISO8601Date(nTimeLast));
}

CBlockFileInfo* GetBlockFileInfo(size_t n)
{
    LOCK(cs_LastBlockFile);

    return &vinfoBlockFile.at(n);
}

ThresholdState VersionBitsTipState(const Consensus::Params& params, Consensus::DeploymentPos pos)
{
    LOCK(cs_main);
    return VersionBitsState(::ChainActive().Tip(), params, pos, versionbitscache);
}

BIP9Stats VersionBitsTipStatistics(const Consensus::Params& params, Consensus::DeploymentPos pos)
{
    LOCK(cs_main);
    return VersionBitsStatistics(::ChainActive().Tip(), params, pos);
}

int VersionBitsTipStateSinceHeight(const Consensus::Params& params, Consensus::DeploymentPos pos)
{
    LOCK(cs_main);
    return VersionBitsStateSinceHeight(::ChainActive().Tip(), params, pos, versionbitscache);
}

static const uint64_t MEMPOOL_DUMP_VERSION = 2;

bool LoadMempool(CTxMemPool& pool)
{
    const CChainParams& chainparams = Params();
    int64_t nExpiryTimeout = gArgs.GetArg("-mempoolexpiry", DEFAULT_MEMPOOL_EXPIRY) * 60 * 60;
    FILE* filestr = fsbridge::fopen(GetDataDir() / "mempool.dat", "rb");
    CAutoFile file(filestr, SER_DISK, CLIENT_VERSION);
    if (file.IsNull()) {
        LogPrintf("Failed to open mempool file from disk. Continuing anyway.\n");
        return false;
    }

    int64_t count = 0;
    int64_t expired = 0;
    int64_t failed = 0;
    int64_t already_there = 0;
    int64_t nNow = GetTime();

    try {
        uint64_t version;
        file >> version;
        if (version != MEMPOOL_DUMP_VERSION) {
            return false;
        }
        std::map<std::string, std::vector<unsigned char>> mapData;
        file >> mapData;

        auto it = mapData.find("minfee");
        if (it != mapData.end()) {
            try {
                CDataStream ss(it->second, SER_DISK, CLIENT_VERSION);
                mempool.LoadMinFeeInternal(ss);
            } catch (const std::exception& e) {
                LogPrintf("Failed to deserialize mempool %s from disk: %s. Continuing anyway.\n", "minfee", e.what());
            }
        }

        it = mapData.find("deltas");
        if (it != mapData.end()) {
            try {
                CDataStream ss(it->second, SER_DISK, CLIENT_VERSION);
                std::map<uint256, std::pair<double, CAmount>> mapDeltas;
                ss >> mapDeltas;
                LOCK(pool.cs);
                for (const auto& it : mapDeltas) {
                    const uint256& txid = it.first;
                    const CAmount& amountdelta = it.second.second;
                    pool.PrioritiseTransaction(txid, amountdelta);
                }
            } catch (const std::exception& e) {
                LogPrintf("Failed to deserialize mempool %s from disk: %s. Continuing anyway.\n", "deltas", e.what());
            }
        }

        it = mapData.find("txs");
        if (it != mapData.end()) {
            std::vector<std::map<std::string, std::vector<unsigned char>>> txMapDatas;
            try {
                CDataStream(it->second, SER_DISK, CLIENT_VERSION) >> txMapDatas;
            } catch (const std::exception& e) {
                LogPrintf("Failed to deserialize mempool %s from disk: %s. Continuing anyway.\n", "transactions", e.what());
            }
            for (auto mapTxData : txMapDatas) {
                try {
                    it = mapTxData.find("t");
                    if (it == mapTxData.end()) {
                        throw std::runtime_error("mapTxData \"t\" key missing");
                    }
                    int64_t nTime;
                    CDataStream(it->second, SER_DISK, CLIENT_VERSION) >> nTime;
                    if (nTime + nExpiryTimeout <= nNow) {
                        ++expired;
                        continue;
                    }

                    it = mapTxData.find("");
                    if (it == mapTxData.end()) {
                        throw std::runtime_error("mapTxData null key missing");
                    }
                    CDataStream ssTx(it->second, SER_DISK, CLIENT_VERSION);
                    CTransactionRef tx;
                    ssTx >> tx;

                    // mempool may contain the transaction already, e.g. from
                    // wallet(s) having loaded it while we were processing
                    // mempool transactions; consider these as valid, instead of
                    // failing, but mark them as 'already there'
                    if (pool.exists(tx->GetHash())) {
                        ++count;
                        ++already_there;
                        continue;
                    }

                    TxValidationState state;
                    LOCK(cs_main);
                    AcceptToMemoryPoolWithTime(chainparams, pool, state, tx, nTime,
<<<<<<< HEAD
                                               nullptr /* plTxnReplaced */, false /* bypass_limits */, 0 /* nAbsurdFee */,
=======
                                               nullptr /* plTxnReplaced */, empty_ignore_rejects, 0 /* nAbsurdFee */,
>>>>>>> c1141a1b
                                               false /* test_accept */);
                    if (!state.IsValid()) {
                        throw std::runtime_error(state.GetRejectReason());
                    }
                    ++count;
                } catch (const std::exception& e) {
                    ++failed;
                }
            }
            if (ShutdownRequested())
                return false;
        }
    } catch (const std::exception& e) {
        LogPrintf("Failed to deserialize mempool data on disk: %s. Continuing anyway.\n", e.what());
        return false;
    }

    LogPrintf("Imported mempool transactions from disk: %i succeeded, %i failed, %i expired, %i already there\n", count, failed, expired, already_there);
    return true;
}

template <class T>
std::vector<unsigned char> SerializeToVector(T o) {
    CDataStream ss(SER_DISK, CLIENT_VERSION);
    ss << o;
    return std::vector<unsigned char>(ss.begin(), ss.end());
}

bool DumpMempool(const CTxMemPool& pool)
{
    int64_t start = GetTimeMicros();

    std::vector<TxMempoolInfo> vinfo;
    std::map<uint256, std::pair<double, CAmount>> mapDeltas;

    static Mutex dump_mutex;
    LOCK(dump_mutex);

    {
        LOCK(pool.cs);
        for (const auto &i : pool.mapDeltas) {
            mapDeltas[i.first] = std::make_pair(0.0, i.second);
        }
        vinfo = pool.infoAll();
    }

    int64_t mid = GetTimeMicros();

    try {
        std::map<std::string, std::vector<unsigned char>> mapData;
        mapData["deltas"] = SerializeToVector(mapDeltas);
        {
            std::vector<std::map<std::string, std::vector<unsigned char>>> txMapDatas;
            for (TxMempoolInfo info : vinfo) {
                std::map<std::string, std::vector<unsigned char>> mapTxData;
                mapTxData[""] = SerializeToVector(*(info.tx));
                mapTxData["t"] = SerializeToVector(count_seconds(info.m_time));
                txMapDatas.push_back(std::move(mapTxData));
            }

            mapData["txs"] = SerializeToVector(txMapDatas);
        }
        {
            CDataStream ss(SER_DISK, CLIENT_VERSION);
            mempool.DumpMinFeeInternal(ss);
            mapData["minfee"] = std::vector<unsigned char>(ss.begin(), ss.end());
        }

        FILE* filestr = fsbridge::fopen(GetDataDir() / "mempool.dat.new", "wb");
        if (!filestr) {
            return false;
        }

        CAutoFile file(filestr, SER_DISK, CLIENT_VERSION);

        uint64_t version = MEMPOOL_DUMP_VERSION;
        file << version;

        file << mapData;

        if (!FileCommit(file.Get()))
            throw std::runtime_error("FileCommit failed");
        file.fclose();
        RenameOver(GetDataDir() / "mempool.dat.new", GetDataDir() / "mempool.dat");
        int64_t last = GetTimeMicros();
        LogPrintf("Dumped mempool: %gs to copy, %gs to dump\n", (mid-start)*MICRO, (last-mid)*MICRO);
    } catch (const std::exception& e) {
        LogPrintf("Failed to dump mempool: %s. Continuing anyway.\n", e.what());
        return false;
    }
    return true;
}

//! Guess how far we are in the verification process at the given block index
//! require cs_main if pindex has not been validated yet (because nChainTx might be unset)
double GuessVerificationProgress(const ChainTxData& data, const CBlockIndex *pindex) {
    if (pindex == nullptr)
        return 0.0;

    int64_t nNow = time(nullptr);

    double fTxTotal;

    if (pindex->nChainTx <= data.nTxCount) {
        fTxTotal = data.nTxCount + (nNow - data.nTime) * data.dTxRate;
    } else {
        fTxTotal = pindex->nChainTx + (nNow - pindex->GetBlockTime()) * data.dTxRate;
    }

    return std::min<double>(pindex->nChainTx / fTxTotal, 1.0);
}

class CMainCleanup
{
public:
    CMainCleanup() {}
    ~CMainCleanup() {
        // block headers
        BlockMap::iterator it1 = g_blockman.m_block_index.begin();
        for (; it1 != g_blockman.m_block_index.end(); it1++)
            delete (*it1).second;
        g_blockman.m_block_index.clear();
    }
};
static CMainCleanup instance_of_cmaincleanup;<|MERGE_RESOLUTION|>--- conflicted
+++ resolved
@@ -5135,11 +5135,7 @@
                     TxValidationState state;
                     LOCK(cs_main);
                     AcceptToMemoryPoolWithTime(chainparams, pool, state, tx, nTime,
-<<<<<<< HEAD
-                                               nullptr /* plTxnReplaced */, false /* bypass_limits */, 0 /* nAbsurdFee */,
-=======
                                                nullptr /* plTxnReplaced */, empty_ignore_rejects, 0 /* nAbsurdFee */,
->>>>>>> c1141a1b
                                                false /* test_accept */);
                     if (!state.IsValid()) {
                         throw std::runtime_error(state.GetRejectReason());
