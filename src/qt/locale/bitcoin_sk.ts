--- conflicted
+++ resolved
@@ -1945,7 +1945,6 @@
         <translation>Generovať natívnu segwit adresu (Bech32)</translation>
     </message>
     <message>
-<<<<<<< HEAD
         <source>Requested payments history</source>
         <translation>História vyžiadaných platieb</translation>
     </message>
@@ -1954,8 +1953,6 @@
         <translation>&amp;Vyžiadať platbu</translation>
     </message>
     <message>
-=======
->>>>>>> 6eccb372
         <source>Show the selected request (does the same as double clicking an entry)</source>
         <translation>Zobraz zvolenú požiadavku (urobí to isté ako dvoj-klik na záznam)</translation>
     </message>
@@ -2261,20 +2258,16 @@
         <translation>Určite chcete odoslať transakciu?</translation>
     </message>
     <message>
-        <source>added as transaction fee</source>
-        <translation>pridané ako poplatok za transakciu</translation>
-    </message>
-    <message>
-        <source>Total Amount %1</source>
-        <translation>Celková suma %1</translation>
-    </message>
-    <message>
         <source>or</source>
         <translation>alebo</translation>
     </message>
     <message>
         <source>You can increase the fee later (signals Replace-By-Fee, BIP-125).</source>
         <translation>Poplatok môžete navýšiť neskôr (vysiela sa "Replace-By-Fee" - nahradenie poplatkom, BIP-125).</translation>
+    </message>
+    <message>
+        <source>Transaction fee</source>
+        <translation>Transakčný poplatok</translation>
     </message>
     <message>
         <source>Not signalling Replace-By-Fee, BIP-125.</source>
@@ -3270,10 +3263,6 @@
         <translation>Vylúčiť ladiacu informáciu danej kategórie. Dá se zkombinovať s -debug=1, aby sa zaznamenávali ladice informácie všetkých kategórií pkrem jednej alebo niekolkých zvolených.</translation>
     </message>
     <message>
-        <source>Execute command when a wallet transaction changes (%s in cmd is replaced by TxID)</source>
-        <translation>Vykonaj príkaz keď sa zmení transakcia peňaženky (%s v príkaze je nahradená TxID)</translation>
-    </message>
-    <message>
         <source>Extra transactions to keep in memory for compact block reconstructions (default: %u)</source>
         <translation>Počet extra transakcíí, ktoré sa majú držať v pamäti pre účely rekonštrukcie kompaktných blokov (predvolené: %u)</translation>
     </message>
