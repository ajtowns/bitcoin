--- conflicted
+++ resolved
@@ -169,11 +169,7 @@
     </message>
     <message>
         <source>Warning: If you encrypt your wallet and lose your passphrase, you will &lt;b&gt;LOSE ALL OF YOUR BITCOINS&lt;/b&gt;!</source>
-<<<<<<< HEAD
         <translation>Varovanie: Ak zašifrujete peňaženku a stratíte heslo, &lt;b&gt;STRATÍTE VŠETKY VAŠE BITCOINY&lt;/b&gt;!</translation>
-=======
-        <translation>Varovanie: Ak zašifrujete peňaženku a stratíte heslo, &lt;b&gt;STRATÍTE VŠETKY VAŠE BITCOINY&lt;/b&gt;!⏎</translation>
->>>>>>> d3a038f4
     </message>
     <message>
         <source>Are you sure you wish to encrypt your wallet?</source>
@@ -185,11 +181,7 @@
     </message>
     <message>
         <source>%1 will close now to finish the encryption process. Remember that encrypting your wallet cannot fully protect your bitcoins from being stolen by malware infecting your computer.</source>
-<<<<<<< HEAD
         <translation>%1 sa teraz zavrie, aby sa ukončil proces šifrovania. Zašifrovanie peňaženky neochráni úplne pred krádežou bitcoinov škodlivými programami, ktoré prenikli do vášho počítača.</translation>
-=======
-        <translation>%1 sa teraz ukončí pre dokončenie procesu šifrovania. Pamätaj, že šifrovanie peňaženky Ťa nemôže úplne ochrániť pred krádežou bitcoinov pomocou škodlivého software.</translation>
->>>>>>> d3a038f4
     </message>
     <message>
         <source>IMPORTANT: Any previous backups you have made of your wallet file should be replaced with the newly generated, encrypted wallet file. For security reasons, previous backups of the unencrypted wallet file will become useless as soon as you start using the new, encrypted wallet.</source>
@@ -326,7 +318,10 @@
         <translation>Otvoriť &amp;URI...</translation>
     </message>
     <message>
-<<<<<<< HEAD
+        <source>Wallet:</source>
+        <translation type="unfinished">Peňaženka:</translation>
+    </message>
+    <message>
         <source>Click to disable network activity.</source>
         <translation>Kliknite pre zakázanie sieťovej aktivity.</translation>
     </message>
@@ -341,10 +336,6 @@
     <message>
         <source>Syncing Headers (%1%)...</source>
         <translation>Synchronizujú sa hlavičky (%1%)...</translation>
-=======
-        <source>Wallet:</source>
-        <translation type="unfinished">Peňaženka:</translation>
->>>>>>> d3a038f4
     </message>
     <message>
         <source>Reindexing blocks on disk...</source>
@@ -545,6 +536,14 @@
         <translation>Prijatá transakcia</translation>
     </message>
     <message>
+        <source>HD key generation is &lt;b&gt;enabled&lt;/b&gt;</source>
+        <translation>Generovanie HD kľúčov je &lt;b&gt;zapnuté&lt;/b&gt;</translation>
+    </message>
+    <message>
+        <source>HD key generation is &lt;b&gt;disabled&lt;/b&gt;</source>
+        <translation>Generovanie HD kľúčov je &lt;b&gt;vypnuté&lt;/b&gt;</translation>
+    </message>
+    <message>
         <source>Wallet is &lt;b&gt;encrypted&lt;/b&gt; and currently &lt;b&gt;unlocked&lt;/b&gt;</source>
         <translation>Peňaženka je &lt;b&gt;zašifrovaná&lt;/b&gt; a momentálne &lt;b&gt;odomknutá&lt;/b&gt;</translation>
     </message>
@@ -693,11 +692,7 @@
     </message>
     <message>
         <source>Can vary +/- %1 satoshi(s) per input.</source>
-<<<<<<< HEAD
         <translation>Môže sa líšiť o +/- %1 satoshi pre každý vstup.</translation>
-=======
-        <translation>Môže sa líšiť o +/- %1 satoshi pre každý vstup</translation>
->>>>>>> d3a038f4
     </message>
     <message>
         <source>(no label)</source>
@@ -913,7 +908,6 @@
         <translation>Forma</translation>
     </message>
     <message>
-<<<<<<< HEAD
         <source>Recent transactions may not yet be visible, and therefore your wallet's balance might be incorrect. This information will be correct once your wallet has finished synchronizing with the bitcoin network, as detailed below.</source>
         <translation>Nedávne transakcie nemusia byť ešte viditeľné preto môže byť zostatok vo vašej peňaženke nesprávny. Táto informácia bude správna keď sa dokončí synchronizovanie peňaženky so sieťou bitcoin, ako je rozpísané nižšie.</translation>
     </message>
@@ -928,10 +922,6 @@
     <message>
         <source>Unknown...</source>
         <translation>Neznáme...</translation>
-=======
-        <source>Unknown...</source>
-        <translation type="unfinished">neznámy...</translation>
->>>>>>> d3a038f4
     </message>
     <message>
         <source>Last block time</source>
@@ -1465,7 +1455,6 @@
         <translation>%1 ms</translation>
     </message>
     <message numerus="yes">
-<<<<<<< HEAD
         <source>%n second(s)</source>
         <translation><numerusform>%n sekunda</numerusform><numerusform>%n sekundy</numerusform><numerusform>%n sekúnd</numerusform></translation>
     </message>
@@ -1474,8 +1463,6 @@
         <translation><numerusform>%n minúta</numerusform><numerusform>%n minúty</numerusform><numerusform>%n minút</numerusform></translation>
     </message>
     <message numerus="yes">
-=======
->>>>>>> d3a038f4
         <source>%n hour(s)</source>
         <translation><numerusform>%n hodina</numerusform><numerusform>%n hodiny</numerusform><numerusform>%n hodín</numerusform></translation>
     </message>
@@ -1496,14 +1483,13 @@
         <translation><numerusform>%n rok</numerusform><numerusform>%n roky</numerusform><numerusform>%n rokov</numerusform></translation>
     </message>
     <message>
-<<<<<<< HEAD
         <source>%1 didn't yet exit safely...</source>
         <translation>%1 ešte nebol bezpečne ukončený...</translation>
-=======
+    </message>
+    <message>
         <source>Txn</source>
         <comment>Tx Watch: Transaction type abbreviation</comment>
         <translation>Tse</translation>
->>>>>>> d3a038f4
     </message>
 </context>
 <context>
@@ -1912,11 +1898,7 @@
     </message>
     <message>
         <source>Copy URI</source>
-<<<<<<< HEAD
         <translation>Kopírovať URI</translation>
-=======
-        <translation type="unfinished">Kopírovať URI</translation>
->>>>>>> d3a038f4
     </message>
     <message>
         <source>Copy label</source>
@@ -2201,11 +2183,7 @@
     </message>
     <message>
         <source>added as transaction fee</source>
-<<<<<<< HEAD
         <translation>pridané ako poplatok za transakciu</translation>
-=======
-        <translation>pridané ako transakčný poplatok</translation>
->>>>>>> d3a038f4
     </message>
     <message>
         <source>Total Amount %1</source>
@@ -2244,25 +2222,16 @@
         <translation>Vytvorenie transakcie zlyhalo!</translation>
     </message>
     <message>
-<<<<<<< HEAD
         <source>The transaction was rejected with the following reason: %1</source>
         <translation>Transakcia bola odmietnutá z nasledujúceho dôvodu: %1</translation>
     </message>
     <message>
         <source>A fee higher than %1 is considered an absurdly high fee.</source>
         <translation>Poplatok vyšší ako %1 sa považuje za neprimerane vysoký.</translation>
-=======
-        <source>A fee higher than %1 is considered an absurdly high fee.</source>
-        <translation>Poplatok vyšší ako %1 je považovaný za šialene vysoký.</translation>
->>>>>>> d3a038f4
     </message>
     <message>
         <source>Payment request expired.</source>
         <translation>Vypršala platnosť požiadavky na platbu.</translation>
-    </message>
-    <message>
-        <source>Pay only the required fee of %1</source>
-        <translation>Zaplatiť len vyžadovaný poplatok z %1</translation>
     </message>
     <message numerus="yes">
         <source>%n block(s)</source>
@@ -3058,6 +3027,10 @@
         <translation>Prijať spojenia zvonku (predvolené: 1 ak žiadne -proxy alebo -connect)</translation>
     </message>
     <message>
+        <source>Distributed under the MIT software license, see the accompanying file %s or %s</source>
+        <translation>Distribuované pod softvérovou licenciou MIT, viď sprievodný súbor %s alebo %s</translation>
+    </message>
+    <message>
         <source>If &lt;category&gt; is not supplied or if &lt;category&gt; = 1, output all debugging information.</source>
         <translation>Pokiaľ &lt;category&gt; nie je nastavená, alebo &lt;category&gt; = 1, vypíš všetky informácie pre ladenie.</translation>
     </message>
@@ -3150,8 +3123,12 @@
         <translation>Varovanie: Zjavne sa úplne nezhodujeme s našimi peer-mi! Možno potrebujete prejsť na novšiu verziu alebo ostatné uzly potrebujú vyššiu verziu.</translation>
     </message>
     <message>
+        <source>Whitelist peers using the given IP address (e.g. 1.2.3.4) or CIDR notated network (e.g. 1.2.3.0/24). Can be specified multiple times.</source>
+        <translation>Povoliť partnerov pripájajúcich sa z danej IP adresy (napr. 1.2.3.4) alebo zo siete vo formáte CIDR (napr. 1.2.3.0/24). Môže byť zadané viackrát.</translation>
+    </message>
+    <message>
         <source>You need to rebuild the database using -reindex-chainstate to change -txindex</source>
-        <translation>Potrebujete prebudovať databázu použitím -reindex-chainstate zmeniť -txindex</translation>
+        <translation>Potrebujete prebudovať databázu použitím -reindex-chainstate pre zmenu -txindex</translation>
     </message>
     <message>
         <source>%s corrupt, salvage failed</source>
@@ -3167,7 +3144,7 @@
     </message>
     <message>
         <source>Attempt to recover private keys from a corrupt wallet on startup</source>
-        <translation>Pokus o obnovenie privátnych kľúčov z poškodenej wallet pri spustení</translation>
+        <translation>Pokúsiť sa o obnovenie privátnych kľúčov z poškodenej peňaženky pri spustení</translation>
     </message>
     <message>
         <source>Block creation options:</source>
@@ -3358,6 +3335,10 @@
         <translation>Použiť UPnP pre mapovanie počúvajúceho portu (predvolené: %u)</translation>
     </message>
     <message>
+        <source>Use the test chain</source>
+        <translation>Použiť testovaciu sieť</translation>
+    </message>
+    <message>
         <source>Verifying blocks...</source>
         <translation>Overujem bloky...</translation>
     </message>
@@ -3602,17 +3583,16 @@
         <translation>Výstupné ladiace informácie (predvolené: %u, dodanie &lt;category&gt; je voliteľné)</translation>
     </message>
     <message>
-<<<<<<< HEAD
+        <source>Query for peer addresses via DNS lookup, if low on addresses (default: 1 unless -connect/-noconnect)</source>
+        <translation>Dotaz na partnerské adresy pomocou vyhľadávania DNS v prípade nedostatku adries (predvolené: 1, pokiaľ -connect)</translation>
+    </message>
+    <message>
         <source>This is the transaction fee you may pay when fee estimates are not available.</source>
         <translation>Toto je poplatok za transakciu keď odhad poplatkov ešte nie je k dispozícii.</translation>
-=======
-        <source>Query for peer addresses via DNS lookup, if low on addresses (default: 1 unless -connect/-noconnect)</source>
-        <translation>Dotaz na partnerské adresy pomocou vyhľadávania DNS v prípade nedostatku adries (predvolené: 1, pokiaľ -connect)</translation>
     </message>
     <message>
         <source>This product includes software developed by the OpenSSL Project for use in the OpenSSL Toolkit %s and cryptographic software written by Eric Young and UPnP software written by Thomas Bernard.</source>
         <translation>Tento produkt obsahuje softvér vyvinutý projektom OpenSSL pre použitie sady nástrojov OpenSSL %s a kryptografického softvéru napísaného Eric Young a UPnP softvér napísaný Thomas Bernard.</translation>
->>>>>>> d3a038f4
     </message>
     <message>
         <source>Total length of network version string (%i) exceeds maximum length (%i). Reduce the number or size of uacomments.</source>
@@ -3643,10 +3623,6 @@
         <translation>Varovanie: Peňaženka poškodená, dáta boli zachránené! Originálna %s ako %s v %s; ak váš zostatok alebo transakcie sú nesprávne, mali by ste obnoviť zálohu.</translation>
     </message>
     <message>
-        <source>Whitelist peers connecting from the given IP address (e.g. 1.2.3.4) or CIDR notated network (e.g. 1.2.3.0/24). Can be specified multiple times.</source>
-        <translation>Povoliť partnerov pripájajúcich sa z danej IP adresy (napr. 1.2.3.4) alebo zo siete vo formáte CIDR (napr. 1.2.3.0/24). Môže byť zadané viackrát.</translation>
-    </message>
-    <message>
         <source>%s is set very high!</source>
         <translation>Hodnota %s je nastavená veľmi vysoko!</translation>
     </message>
