--- conflicted
+++ resolved
@@ -286,7 +286,7 @@
 <context>
     <name>BanTableModel</name>
     <message>
-        <location filename="../bantablemodel.cpp" line="+89"/>
+        <location filename="../bantablemodel.cpp" line="+90"/>
         <source>IP/Netmask</source>
         <translation type="unfinished"></translation>
     </message>
@@ -304,12 +304,12 @@
         <translation>Sign &amp;message...</translation>
     </message>
     <message>
-        <location line="+495"/>
+        <location line="+494"/>
         <source>Synchronizing with network...</source>
         <translation>Synchronizing with network...</translation>
     </message>
     <message>
-        <location line="-573"/>
+        <location line="-572"/>
         <source>&amp;Overview</source>
         <translation>&amp;Overview</translation>
     </message>
@@ -424,7 +424,7 @@
         <translation type="unfinished"></translation>
     </message>
     <message>
-        <location line="+189"/>
+        <location line="+188"/>
         <source>Wallet:</source>
         <translation type="unfinished"></translation>
     </message>
@@ -454,7 +454,7 @@
         <translation>Reindexing blocks on disk...</translation>
     </message>
     <message>
-        <location line="-576"/>
+        <location line="-575"/>
         <source>Send coins to a Bitcoin address</source>
         <translation>Send coins to a Bitcoin address</translation>
     </message>
@@ -484,12 +484,12 @@
         <translation>&amp;Verify message...</translation>
     </message>
     <message>
-        <location line="+582"/>
+        <location line="+581"/>
         <source>Bitcoin</source>
         <translation>Bitcoin</translation>
     </message>
     <message>
-        <location line="-808"/>
+        <location line="-807"/>
         <source>Wallet</source>
         <translation>Wallet</translation>
     </message>
@@ -574,7 +574,7 @@
         <translation type="unfinished"></translation>
     </message>
     <message numerus="yes">
-        <location line="+414"/>
+        <location line="+413"/>
         <source>%n active connection(s) to Bitcoin network</source>
         <translation>
             <numerusform>%n active connection to Bitcoin network</numerusform>
@@ -635,12 +635,12 @@
         <translation>Up to date</translation>
     </message>
     <message>
-        <location line="-498"/>
+        <location line="-497"/>
         <source>Show the %1 help message to get a list with possible Bitcoin command-line options</source>
         <translation type="unfinished"></translation>
     </message>
     <message>
-        <location line="+231"/>
+        <location line="+230"/>
         <source>%1 client</source>
         <translation type="unfinished"></translation>
     </message>
@@ -1437,7 +1437,17 @@
         <translation type="unfinished"></translation>
     </message>
     <message>
-        <location line="+43"/>
+        <location line="+45"/>
+        <source>Open the %1 configuration file from the working directory.</source>
+        <translation type="unfinished"></translation>
+    </message>
+    <message>
+        <location line="+3"/>
+        <source>Open Configuration File</source>
+        <translation type="unfinished"></translation>
+    </message>
+    <message>
+        <location line="+10"/>
         <source>Reset all client options to default.</source>
         <translation>Reset all client options to default.</translation>
     </message>
@@ -1447,7 +1457,7 @@
         <translation>&amp;Reset Options</translation>
     </message>
     <message>
-        <location line="-623"/>
+        <location line="-638"/>
         <source>&amp;Network</source>
         <translation>&amp;Network</translation>
     </message>
@@ -1647,7 +1657,7 @@
         <translation type="unfinished"></translation>
     </message>
     <message>
-        <location line="+721"/>
+        <location line="+755"/>
         <source>&amp;OK</source>
         <translation>&amp;OK</translation>
     </message>
@@ -1863,17 +1873,37 @@
     </message>
     <message>
         <location line="+1"/>
-        <location line="+74"/>
+        <location line="+86"/>
         <source>Client restart required to activate changes.</source>
         <translation type="unfinished"></translation>
     </message>
     <message>
-        <location line="-74"/>
+        <location line="-86"/>
         <source>Client will be shut down. Do you want to proceed?</source>
         <translation type="unfinished"></translation>
     </message>
     <message>
-        <location line="+31"/>
+        <location line="+19"/>
+        <source>Configuration options</source>
+        <translation type="unfinished"></translation>
+    </message>
+    <message>
+        <location line="+1"/>
+        <source>The configuration file is used to specify advanced user options which override GUI settings. Additionally, any command-line options will override this configuration file.</source>
+        <translation type="unfinished"></translation>
+    </message>
+    <message>
+        <location line="+5"/>
+        <source>Error</source>
+        <translation type="unfinished">Error</translation>
+    </message>
+    <message>
+        <location line="+0"/>
+        <source>The configuration file could not be opened.</source>
+        <translation type="unfinished"></translation>
+    </message>
+    <message>
+        <location line="+18"/>
         <source>Invalid setting</source>
         <translation type="unfinished"></translation>
     </message>
@@ -2149,7 +2179,7 @@
         <translation type="unfinished"></translation>
     </message>
     <message>
-        <location line="+804"/>
+        <location line="+823"/>
         <source>%1 d</source>
         <translation type="unfinished"></translation>
     </message>
@@ -2441,13 +2471,8 @@
     </message>
     <message>
         <location line="+60"/>
-<<<<<<< HEAD
-        <location filename="../rpcconsole.cpp" line="+460"/>
-        <location line="+719"/>
-=======
-        <location filename="../rpcconsole.cpp" line="+468"/>
+        <location filename="../rpcconsole.cpp" line="+472"/>
         <location line="+800"/>
->>>>>>> 46952c81
         <source>Select a peer to view detailed information.</source>
         <translation type="unfinished"></translation>
     </message>
