--- conflicted
+++ resolved
@@ -384,10 +384,6 @@
         <translation>Transacciones después de esta no serán visibles todavía.</translation>
     </message>
     <message>
-        <source>Error</source>
-        <translation>Error</translation>
-    </message>
-    <message>
         <source>Warning</source>
         <translation>Advertencia</translation>
     </message>
@@ -451,10 +447,6 @@
         <translation>Cantidad:</translation>
     </message>
     <message>
-        <source>Bytes:</source>
-        <translation>Bytes:</translation>
-    </message>
-    <message>
         <source>Amount:</source>
         <translation>Monto:</translation>
     </message>
@@ -567,10 +559,6 @@
         <translation>si</translation>
     </message>
     <message>
-        <source>no</source>
-        <translation>no</translation>
-    </message>
-    <message>
         <source>(no label)</source>
         <translation>(sin etiqueta)</translation>
     </message>
@@ -592,13 +580,10 @@
         <source>Wallet</source>
         <translation>Billetera</translation>
     </message>
-<<<<<<< HEAD
-=======
     <message>
         <source>Encrypt Wallet</source>
         <translation>Cifrar monedero</translation>
     </message>
->>>>>>> a8868117
     </context>
 <context>
     <name>EditAddressDialog</name>
@@ -704,10 +689,6 @@
         <translation>Usa un directorio de datos personalizado:</translation>
     </message>
     <message>
-        <source>Bitcoin</source>
-        <translation>Bitcoin</translation>
-    </message>
-    <message>
         <source>At least %1 GB of data will be stored in this directory, and it will grow over time.</source>
         <translation>Se almacenará al menos %1GB de datos en este directorio, que irá creciendo con el tiempo.</translation>
     </message>
@@ -722,10 +703,6 @@
     <message>
         <source>Error: Specified data directory "%1" cannot be created.</source>
         <translation>Error: Directorio de datos especificado "%1" no puede ser creado.</translation>
-    </message>
-    <message>
-        <source>Error</source>
-        <translation>Error</translation>
     </message>
     </context>
 <context>
@@ -766,14 +743,10 @@
 <context>
     <name>OpenURIDialog</name>
     <message>
-        <source>URI:</source>
-        <translation>URI:</translation>
-    </message>
-    <message>
         <source>Paste address from clipboard</source>
         <translation>Pegar dirección desde portapapeles</translation>
     </message>
-</context>
+    </context>
 <context>
     <name>OpenWalletActivity</name>
     </context>
@@ -785,7 +758,7 @@
     </message>
     <message>
         <source>&amp;Main</source>
-        <translation>&amp;Main</translation>
+        <translation>&amp;Principal</translation>
     </message>
     <message>
         <source>IP address of the proxy (e.g. IPv4: 127.0.0.1 / IPv6: ::1)</source>
@@ -896,10 +869,6 @@
         <translation>Reinicio del cliente para activar cambios.</translation>
     </message>
     <message>
-        <source>Error</source>
-        <translation>Error</translation>
-    </message>
-    <message>
         <source>This change would require a client restart.</source>
         <translation>Este cambio requiere reinicio por parte del cliente.</translation>
     </message>
@@ -943,10 +912,6 @@
         <translation>Saldo recién minado que aún no está disponible.</translation>
     </message>
     <message>
-        <source>Total:</source>
-        <translation>Total:</translation>
-    </message>
-    <message>
         <source>Your current total balance</source>
         <translation>Su balance actual total</translation>
     </message>
@@ -995,36 +960,12 @@
         <translation>Monto</translation>
     </message>
     <message>
-        <source>%1 h</source>
-        <translation>%1 h</translation>
-    </message>
-    <message>
-        <source>%1 m</source>
-        <translation>%1 m</translation>
-    </message>
-    <message>
         <source>N/A</source>
         <translation>N/D</translation>
     </message>
     <message>
         <source>%1 and %2</source>
         <translation>%1 y %2</translation>
-    </message>
-    <message>
-        <source>%1 B</source>
-        <translation>%1 B</translation>
-    </message>
-    <message>
-        <source>%1 KB</source>
-        <translation>%1 KB</translation>
-    </message>
-    <message>
-        <source>%1 MB</source>
-        <translation>%1 MB</translation>
-    </message>
-    <message>
-        <source>%1 GB</source>
-        <translation>%1 GB</translation>
     </message>
     <message>
         <source>Error: Specified data directory "%1" does not exist.</source>
@@ -1087,10 +1028,6 @@
         <translation>Información</translation>
     </message>
     <message>
-        <source>General</source>
-        <translation>General</translation>
-    </message>
-    <message>
         <source>Startup time</source>
         <translation>Hora de inicio</translation>
     </message>
@@ -1230,6 +1167,10 @@
 <context>
     <name>ReceiveRequestDialog</name>
     <message>
+        <source>Request payment to ...</source>
+        <translation type="unfinished">Solicitar pago a ...</translation>
+    </message>
+    <message>
         <source>Address:</source>
         <translation type="unfinished">Dirección:</translation>
     </message>
@@ -1320,10 +1261,6 @@
         <translation>Cantidad:</translation>
     </message>
     <message>
-        <source>Bytes:</source>
-        <translation>Bytes:</translation>
-    </message>
-    <message>
         <source>Amount:</source>
         <translation>Monto:</translation>
     </message>
@@ -1483,18 +1420,10 @@
         <translation>Escoger dirección previamente usada</translation>
     </message>
     <message>
-        <source>Alt+A</source>
-        <translation>Alt+A</translation>
-    </message>
-    <message>
         <source>Paste address from clipboard</source>
         <translation>Pegar dirección desde portapapeles</translation>
     </message>
     <message>
-        <source>Alt+P</source>
-        <translation>Alt+P</translation>
-    </message>
-    <message>
         <source>Remove this entry</source>
         <translation>Eliminar esta transacción</translation>
     </message>
@@ -1510,11 +1439,7 @@
         <source>Pay To:</source>
         <translation>Paga a:</translation>
     </message>
-    <message>
-        <source>Memo:</source>
-        <translation>Memo:</translation>
-    </message>
-</context>
+    </context>
 <context>
     <name>ShutdownWindow</name>
     </context>
@@ -1533,18 +1458,10 @@
         <translation>Escoger dirección previamente usada</translation>
     </message>
     <message>
-        <source>Alt+A</source>
-        <translation>Alt+A</translation>
-    </message>
-    <message>
         <source>Paste address from clipboard</source>
         <translation>Pegar dirección desde portapapeles</translation>
     </message>
     <message>
-        <source>Alt+P</source>
-        <translation>Alt+P</translation>
-    </message>
-    <message>
         <source>Enter the message you want to sign here</source>
         <translation>Introduzca el mensaje que desea firmar aquí</translation>
     </message>
@@ -1643,11 +1560,7 @@
 </context>
 <context>
     <name>TrafficGraphWidget</name>
-    <message>
-        <source>KB/s</source>
-        <translation>KB/s</translation>
-    </message>
-</context>
+    </context>
 <context>
     <name>TransactionDesc</name>
     <message>
@@ -1944,10 +1857,6 @@
         <translation>Direccion</translation>
     </message>
     <message>
-        <source>ID</source>
-        <translation>ID</translation>
-    </message>
-    <message>
         <source>Exporting Failed</source>
         <translation>Error al exportar</translation>
     </message>
@@ -1999,10 +1908,6 @@
         <translation>Exportar los datos en la pestaña actual a un archivo</translation>
     </message>
     <message>
-        <source>Error</source>
-        <translation>Error</translation>
-    </message>
-    <message>
         <source>Backup Wallet</source>
         <translation>Respaldo de monedero</translation>
     </message>
