--- conflicted
+++ resolved
@@ -15,11 +15,7 @@
         <translation>&lt;b&gt;Bitcoin&lt;/b&gt; versão</translation>
     </message>
     <message>
-<<<<<<< HEAD
-        <location filename="../forms/aboutdialog.ui" line="91"/>
-=======
-        <location line="+32"/>
->>>>>>> 0f4c74f9
+        <location line="+38"/>
         <source>Copyright © 2009-2012 Bitcoin Developers
 
 This is experimental software.
@@ -53,15 +49,9 @@
         <translation>Criar um novo endereço</translation>
     </message>
     <message>
-<<<<<<< HEAD
-        <location filename="../addressbookpage.cpp" line="299"/>
+        <location filename="../addressbookpage.cpp" line="+299"/>
         <source>Error exporting</source>
         <translation>Erro ao exportar</translation>
-=======
-        <location filename="../addressbookpage.cpp" line="+279"/>
-        <source>Comma separated file (*.csv)</source>
-        <translation>Arquivo separado por vírgulas (*. csv)</translation>
->>>>>>> 0f4c74f9
     </message>
     <message>
         <location filename="../forms/addressbookpage.ui" line="+3"/>
@@ -79,30 +69,17 @@
         <translation>&amp;Copie para a área de transferência do sistema</translation>
     </message>
     <message>
-<<<<<<< HEAD
-        <location filename="../forms/addressbookpage.ui" line="85"/>
-=======
-        <location line="+22"/>
-        <source>Sign a message to prove you own this address</source>
-        <translation type="unfinished"></translation>
-    </message>
-    <message>
-        <location line="-11"/>
->>>>>>> 0f4c74f9
+        <location line="+11"/>
         <source>Show &amp;QR Code</source>
         <translation>Mostrar &amp;QR Code</translation>
     </message>
     <message>
-<<<<<<< HEAD
-        <location filename="../forms/addressbookpage.ui" line="96"/>
+        <location line="+11"/>
         <source>Sign a message to prove you own this address</source>
         <translation type="unfinished"></translation>
     </message>
     <message>
-        <location filename="../forms/addressbookpage.ui" line="99"/>
-=======
-        <location line="+14"/>
->>>>>>> 0f4c74f9
+        <location line="+3"/>
         <source>Sign &amp;Message</source>
         <translation>&amp;Assinar Mensagem</translation>
     </message>
@@ -117,71 +94,37 @@
         <translation>&amp;Excluir</translation>
     </message>
     <message>
-<<<<<<< HEAD
-        <location filename="../addressbookpage.cpp" line="299"/>
+        <location filename="../addressbookpage.cpp" line="+0"/>
         <source>Could not write to file %1.</source>
         <translation>Could not write to file %1.</translation>
     </message>
     <message>
-        <location filename="../addressbookpage.cpp" line="286"/>
+        <location line="-13"/>
         <source>Comma separated file (*.csv)</source>
         <translation>Arquivo separado por vírgulas (*. csv)</translation>
     </message>
     <message>
-        <location filename="../addressbookpage.cpp" line="285"/>
+        <location line="-1"/>
         <source>Export Address Book Data</source>
         <translation>Exportação de dados do Catálogo de Endereços</translation>
     </message>
     <message>
-        <location filename="../addressbookpage.cpp" line="65"/>
+        <location line="-220"/>
         <source>Copy address</source>
         <translation>Copy address</translation>
     </message>
     <message>
-        <location filename="../addressbookpage.cpp" line="66"/>
+        <location line="+1"/>
         <source>Copy label</source>
         <translation>Copy label</translation>
     </message>
     <message>
-        <location filename="../addressbookpage.cpp" line="67"/>
-=======
-        <location filename="../addressbookpage.cpp" line="-218"/>
-        <source>Copy address</source>
-        <translation>Copy address</translation>
-    </message>
-    <message>
-        <location line="+1"/>
-        <source>Copy label</source>
-        <translation>Copy label</translation>
-    </message>
-    <message>
-        <location line="+2"/>
-        <source>Delete</source>
-        <translation>Excluir</translation>
-    </message>
-    <message>
-        <location line="+228"/>
-        <source>Error exporting</source>
-        <translation>Erro ao exportar</translation>
-    </message>
-    <message>
-        <location line="+0"/>
-        <source>Could not write to file %1.</source>
-        <translation>Could not write to file %1.</translation>
-    </message>
-    <message>
-        <location line="-14"/>
-        <source>Export Address Book Data</source>
-        <translation>Exportação de dados do Catálogo de Endereços</translation>
-    </message>
-    <message>
-        <location line="-215"/>
->>>>>>> 0f4c74f9
+        <location line="+1"/>
         <source>Edit</source>
         <translation type="unfinished">Editar</translation>
     </message>
     <message>
-        <location filename="../addressbookpage.cpp" line="68"/>
+        <location line="+1"/>
         <source>Delete</source>
         <translation>Excluir</translation>
     </message>
@@ -189,25 +132,14 @@
 <context>
     <name>AddressTableModel</name>
     <message>
-<<<<<<< HEAD
-        <location filename="../addresstablemodel.cpp" line="78"/>
+        <location filename="../addresstablemodel.cpp" line="+96"/>
         <source>Address</source>
         <translation>Endereço</translation>
     </message>
     <message>
-        <location filename="../addresstablemodel.cpp" line="78"/>
+        <location line="+0"/>
         <source>Label</source>
         <translation>Rótulo</translation>
-=======
-        <location filename="../addresstablemodel.cpp" line="+96"/>
-        <source>Label</source>
-        <translation>Rótulo</translation>
-    </message>
-    <message>
-        <location line="+0"/>
-        <source>Address</source>
-        <translation>Endereço</translation>
->>>>>>> 0f4c74f9
     </message>
     <message>
         <location line="+36"/>
@@ -218,247 +150,52 @@
 <context>
     <name>AskPassphraseDialog</name>
     <message>
-<<<<<<< HEAD
-        <location filename="../forms/askpassphrasedialog.ui" line="47"/>
-=======
-        <location filename="../askpassphrasedialog.cpp" line="+127"/>
-        <source>Wallet encryption failed due to an internal error. Your wallet was not encrypted.</source>
-        <translation>A criptografia da carteira falhou devido a um erro interno. Sua carteira não estava criptografada.</translation>
-    </message>
-    <message>
         <location filename="../forms/askpassphrasedialog.ui" line="+47"/>
->>>>>>> 0f4c74f9
         <source>Enter passphrase</source>
         <translation>Digite a frase de segurança</translation>
     </message>
     <message>
-<<<<<<< HEAD
-        <location filename="../forms/askpassphrasedialog.ui" line="94"/>
+        <location line="+47"/>
         <source>TextLabel</source>
         <translation>TextoDoRótulo</translation>
     </message>
     <message>
-        <location filename="../askpassphrasedialog.cpp" line="38"/>
+        <location filename="../askpassphrasedialog.cpp" line="+38"/>
         <source>This operation needs your wallet passphrase to unlock the wallet.</source>
         <translation>Esta operação precisa de sua frase de segurança para desbloquear a carteira.</translation>
     </message>
     <message>
-        <location filename="../askpassphrasedialog.cpp" line="34"/>
+        <location line="-4"/>
         <source>Enter the new passphrase to the wallet.&lt;br/&gt;Please use a passphrase of &lt;b&gt;10 or more random characters&lt;/b&gt;, or &lt;b&gt;eight or more words&lt;/b&gt;.</source>
         <translation>Digite a nova frase de seguraça da sua carteira. &lt;br/&gt; Por favor, use uma frase de &lt;b&gt;10 ou mais caracteres aleatórios,&lt;/b&gt; ou &lt;b&gt;oito ou mais palavras.&lt;/b&gt;</translation>
     </message>
     <message>
-        <location filename="../askpassphrasedialog.cpp" line="55"/>
+        <location line="+21"/>
         <source>Enter the old and new passphrase to the wallet.</source>
         <translation>Digite a frase de segurança antiga e nova para a carteira.</translation>
-=======
-        <location filename="../askpassphrasedialog.cpp" line="+29"/>
-        <source>Wallet decryption failed</source>
-        <translation>A descriptografia da carteira falhou</translation>
-    </message>
-    <message>
-        <location filename="../forms/askpassphrasedialog.ui" line="+28"/>
-        <source>Repeat new passphrase</source>
-        <translation>Repita a nova frase de segurança</translation>
-    </message>
-    <message>
-        <location filename="../askpassphrasedialog.cpp" line="-110"/>
-        <source>This operation needs your wallet passphrase to decrypt the wallet.</source>
-        <translation>Esta operação precisa de sua frase de segurança para descriptografar a carteira.</translation>
->>>>>>> 0f4c74f9
-    </message>
-    <message>
-        <location filename="../forms/askpassphrasedialog.ui" line="-49"/>
+    </message>
+    <message>
+        <location filename="../forms/askpassphrasedialog.ui" line="-68"/>
         <source>Dialog</source>
         <translation>Diálogo</translation>
     </message>
     <message>
-<<<<<<< HEAD
-        <location filename="../askpassphrasedialog.cpp" line="113"/>
+        <location filename="../askpassphrasedialog.cpp" line="+58"/>
         <source>Bitcoin will close now to finish the encryption process. Remember that encrypting your wallet cannot fully protect your bitcoins from being stolen by malware infecting your computer.</source>
         <translation>O Bitcoin irá fechar agora para finalizar o processo de encriptação. Lembre-se de que encriptar sua carteira não protege totalmente suas bitcoins de serem roubadas por malwares que tenham infectado o seu computador.</translation>
     </message>
     <message>
-        <location filename="../forms/askpassphrasedialog.ui" line="61"/>
-=======
-        <location line="+35"/>
->>>>>>> 0f4c74f9
+        <location filename="../forms/askpassphrasedialog.ui" line="+35"/>
         <source>New passphrase</source>
         <translation>Nova frase de segurança</translation>
     </message>
     <message>
-<<<<<<< HEAD
-        <location filename="../askpassphrasedialog.cpp" line="43"/>
+        <location filename="../askpassphrasedialog.cpp" line="-70"/>
         <source>Unlock wallet</source>
         <translation>Desbloquear carteira</translation>
     </message>
     <message>
-        <location filename="../askpassphrasedialog.cpp" line="126"/>
-        <location filename="../askpassphrasedialog.cpp" line="133"/>
-        <location filename="../askpassphrasedialog.cpp" line="175"/>
-        <location filename="../askpassphrasedialog.cpp" line="181"/>
-        <source>Wallet encryption failed</source>
-        <translation>A criptografia da carteira falhou</translation>
-    </message>
-    <message>
-        <location filename="../askpassphrasedialog.cpp" line="127"/>
-        <source>Wallet encryption failed due to an internal error. Your wallet was not encrypted.</source>
-        <translation>A criptografia da carteira falhou devido a um erro interno. Sua carteira não estava criptografada.</translation>
-    </message>
-    <message>
-        <location filename="../forms/askpassphrasedialog.ui" line="75"/>
-        <source>Repeat new passphrase</source>
-        <translation>Repita a nova frase de segurança</translation>
-    </message>
-    <message>
-        <location filename="../askpassphrasedialog.cpp" line="146"/>
-        <location filename="../askpassphrasedialog.cpp" line="157"/>
-        <location filename="../askpassphrasedialog.cpp" line="176"/>
-        <source>The passphrase entered for the wallet decryption was incorrect.</source>
-        <translation>A frase de segurança digitada para a descriptografia da carteira estava incorreta.</translation>
-    </message>
-    <message>
-        <location filename="../askpassphrasedialog.cpp" line="111"/>
-        <location filename="../askpassphrasedialog.cpp" line="169"/>
-        <source>Wallet encrypted</source>
-        <translation>Carteira criptografada</translation>
-    </message>
-    <message>
-        <location filename="../askpassphrasedialog.cpp" line="156"/>
-        <source>Wallet decryption failed</source>
-        <translation>A descriptografia da carteira falhou</translation>
-    </message>
-    <message>
-        <location filename="../askpassphrasedialog.cpp" line="145"/>
-        <source>Wallet unlock failed</source>
-        <translation>A abertura da carteira falhou</translation>
-=======
-        <location line="+33"/>
-        <source>TextLabel</source>
-        <translation>TextoDoRótulo</translation>
-    </message>
-    <message>
-        <location filename="../askpassphrasedialog.cpp" line="+56"/>
-        <source>WARNING: If you encrypt your wallet and lose your passphrase, you will &lt;b&gt;LOSE ALL OF YOUR BITCOINS&lt;/b&gt;!
-Are you sure you wish to encrypt your wallet?</source>
-        <translation>AVISO: Se você criptografar sua carteira e perder sua senha, você vai &lt;b&gt;perder todos os seus BITCOINS!&lt;/b&gt; Tem certeza de que deseja criptografar sua carteira?</translation>
-    </message>
-    <message>
-        <location line="+9"/>
-        <location line="+58"/>
-        <source>Wallet encrypted</source>
-        <translation>Carteira criptografada</translation>
-    </message>
-    <message>
-        <location line="+1"/>
-        <source>Wallet passphrase was successfully changed.</source>
-        <translation>A frase de segurança da carteira foi alterada com êxito.</translation>
-    </message>
-    <message>
-        <location line="-135"/>
-        <source>Encrypt wallet</source>
-        <translation>Criptografar carteira</translation>
-    </message>
-    <message>
-        <location line="+3"/>
-        <source>This operation needs your wallet passphrase to unlock the wallet.</source>
-        <translation>Esta operação precisa de sua frase de segurança para desbloquear a carteira.</translation>
-    </message>
-    <message>
-        <location line="+75"/>
-        <source>Bitcoin will close now to finish the encryption process. Remember that encrypting your wallet cannot fully protect your bitcoins from being stolen by malware infecting your computer.</source>
-        <translation>O Bitcoin irá fechar agora para finalizar o processo de encriptação. Lembre-se de que encriptar sua carteira não protege totalmente suas bitcoins de serem roubadas por malwares que tenham infectado o seu computador.</translation>
->>>>>>> 0f4c74f9
-    </message>
-    <message>
-        <location line="-62"/>
-        <source>Decrypt wallet</source>
-        <translation>Descriptografar carteira</translation>
-    </message>
-    <message>
-<<<<<<< HEAD
-        <location filename="../askpassphrasedialog.cpp" line="54"/>
-        <source>Change passphrase</source>
-        <translation>Alterar frase de segurança</translation>
-=======
-        <location line="-17"/>
-        <source>Enter the new passphrase to the wallet.&lt;br/&gt;Please use a passphrase of &lt;b&gt;10 or more random characters&lt;/b&gt;, or &lt;b&gt;eight or more words&lt;/b&gt;.</source>
-        <translation>Digite a nova frase de seguraça da sua carteira. &lt;br/&gt; Por favor, use uma frase de &lt;b&gt;10 ou mais caracteres aleatórios,&lt;/b&gt; ou &lt;b&gt;oito ou mais palavras.&lt;/b&gt;</translation>
-    </message>
-    <message>
-        <location line="+9"/>
-        <source>Unlock wallet</source>
-        <translation>Desbloquear carteira</translation>
-    </message>
-    <message>
-        <location line="+12"/>
-        <source>Enter the old and new passphrase to the wallet.</source>
-        <translation>Digite a frase de segurança antiga e nova para a carteira.</translation>
->>>>>>> 0f4c74f9
-    </message>
-    <message>
-        <location line="+46"/>
-        <source>Confirm wallet encryption</source>
-        <translation>Confirmar criptografia da carteira</translation>
-    </message>
-    <message>
-        <location line="+16"/>
-        <source>IMPORTANT: Any previous backups you have made of your wallet file should be replaced with the newly generated, encrypted wallet file. For security reasons, previous backups of the unencrypted wallet file will become useless as soon as you start using the new, encrypted wallet.</source>
-        <translation type="unfinished"></translation>
-    </message>
-    <message>
-<<<<<<< HEAD
-        <location filename="../askpassphrasedialog.cpp" line="134"/>
-        <location filename="../askpassphrasedialog.cpp" line="182"/>
-        <source>The supplied passphrases do not match.</source>
-        <translation>A frase de segurança fornecida não confere.</translation>
-    </message>
-    <message>
-        <location filename="../askpassphrasedialog.cpp" line="170"/>
-        <source>Wallet passphrase was successfully changed.</source>
-        <translation>A frase de segurança da carteira foi alterada com êxito.</translation>
-=======
-        <location line="+28"/>
-        <source>Wallet unlock failed</source>
-        <translation>A abertura da carteira falhou</translation>
-    </message>
-    <message>
-        <location line="+1"/>
-        <location line="+11"/>
-        <location line="+19"/>
-        <source>The passphrase entered for the wallet decryption was incorrect.</source>
-        <translation>A frase de segurança digitada para a descriptografia da carteira estava incorreta.</translation>
->>>>>>> 0f4c74f9
-    </message>
-    <message>
-        <location line="+41"/>
-        <location line="+24"/>
-        <source>Warning: The Caps Lock key is on.</source>
-        <translation type="unfinished"></translation>
-    </message>
-    <message>
-<<<<<<< HEAD
-        <location filename="../askpassphrasedialog.cpp" line="35"/>
-        <source>Encrypt wallet</source>
-        <translation>Criptografar carteira</translation>
-    </message>
-    <message>
-        <location filename="../askpassphrasedialog.cpp" line="46"/>
-        <source>This operation needs your wallet passphrase to decrypt the wallet.</source>
-        <translation>Esta operação precisa de sua frase de segurança para descriptografar a carteira.</translation>
-    </message>
-    <message>
-        <location filename="../askpassphrasedialog.cpp" line="102"/>
-        <source>WARNING: If you encrypt your wallet and lose your passphrase, you will &lt;b&gt;LOSE ALL OF YOUR BITCOINS&lt;/b&gt;!
-Are you sure you wish to encrypt your wallet?</source>
-        <translation>AVISO: Se você criptografar sua carteira e perder sua senha, você vai &lt;b&gt;perder todos os seus BITCOINS!&lt;/b&gt; Tem certeza de que deseja criptografar sua carteira?</translation>
-=======
-        <location line="-187"/>
-        <source>Change passphrase</source>
-        <translation>Alterar frase de segurança</translation>
-    </message>
-    <message>
-        <location line="+72"/>
+        <location line="+83"/>
         <location line="+7"/>
         <location line="+42"/>
         <location line="+6"/>
@@ -466,56 +203,121 @@
         <translation>A criptografia da carteira falhou</translation>
     </message>
     <message>
-        <location line="-47"/>
+        <location line="-54"/>
+        <source>Wallet encryption failed due to an internal error. Your wallet was not encrypted.</source>
+        <translation>A criptografia da carteira falhou devido a um erro interno. Sua carteira não estava criptografada.</translation>
+    </message>
+    <message>
+        <location filename="../forms/askpassphrasedialog.ui" line="+14"/>
+        <source>Repeat new passphrase</source>
+        <translation>Repita a nova frase de segurança</translation>
+    </message>
+    <message>
+        <location filename="../askpassphrasedialog.cpp" line="+19"/>
+        <location line="+11"/>
+        <location line="+19"/>
+        <source>The passphrase entered for the wallet decryption was incorrect.</source>
+        <translation>A frase de segurança digitada para a descriptografia da carteira estava incorreta.</translation>
+    </message>
+    <message>
+        <location line="-65"/>
+        <location line="+58"/>
+        <source>Wallet encrypted</source>
+        <translation>Carteira criptografada</translation>
+    </message>
+    <message>
+        <location line="-13"/>
+        <source>Wallet decryption failed</source>
+        <translation>A descriptografia da carteira falhou</translation>
+    </message>
+    <message>
+        <location line="-11"/>
+        <source>Wallet unlock failed</source>
+        <translation>A abertura da carteira falhou</translation>
+    </message>
+    <message>
+        <location line="-94"/>
+        <source>Decrypt wallet</source>
+        <translation>Descriptografar carteira</translation>
+    </message>
+    <message>
+        <location line="+3"/>
+        <source>Change passphrase</source>
+        <translation>Alterar frase de segurança</translation>
+    </message>
+    <message>
+        <location line="+47"/>
+        <source>Confirm wallet encryption</source>
+        <translation>Confirmar criptografia da carteira</translation>
+    </message>
+    <message>
+        <location line="+16"/>
+        <source>IMPORTANT: Any previous backups you have made of your wallet file should be replaced with the newly generated, encrypted wallet file. For security reasons, previous backups of the unencrypted wallet file will become useless as soon as you start using the new, encrypted wallet.</source>
+        <translation type="unfinished"></translation>
+    </message>
+    <message>
+        <location line="+17"/>
         <location line="+48"/>
         <source>The supplied passphrases do not match.</source>
         <translation>A frase de segurança fornecida não confere.</translation>
->>>>>>> 0f4c74f9
+    </message>
+    <message>
+        <location line="-12"/>
+        <source>Wallet passphrase was successfully changed.</source>
+        <translation>A frase de segurança da carteira foi alterada com êxito.</translation>
+    </message>
+    <message>
+        <location line="+47"/>
+        <location line="+24"/>
+        <source>Warning: The Caps Lock key is on.</source>
+        <translation type="unfinished"></translation>
+    </message>
+    <message>
+        <location line="-206"/>
+        <source>Encrypt wallet</source>
+        <translation>Criptografar carteira</translation>
+    </message>
+    <message>
+        <location line="+11"/>
+        <source>This operation needs your wallet passphrase to decrypt the wallet.</source>
+        <translation>Esta operação precisa de sua frase de segurança para descriptografar a carteira.</translation>
+    </message>
+    <message>
+        <location line="+56"/>
+        <source>WARNING: If you encrypt your wallet and lose your passphrase, you will &lt;b&gt;LOSE ALL OF YOUR BITCOINS&lt;/b&gt;!
+Are you sure you wish to encrypt your wallet?</source>
+        <translation>AVISO: Se você criptografar sua carteira e perder sua senha, você vai &lt;b&gt;perder todos os seus BITCOINS!&lt;/b&gt; Tem certeza de que deseja criptografar sua carteira?</translation>
     </message>
 </context>
 <context>
     <name>BitcoinGUI</name>
     <message>
-<<<<<<< HEAD
-        <location filename="../bitcoingui.cpp" line="198"/>
+        <location filename="../bitcoingui.cpp" line="+198"/>
         <source>Edit the list of stored addresses and labels</source>
         <translation>Editar a lista de endereços e rótulos</translation>
     </message>
     <message>
-        <location filename="../bitcoingui.cpp" line="197"/>
+        <location line="-1"/>
         <source>&amp;Address Book</source>
         <translation>&amp;Catálogo de endereços</translation>
     </message>
     <message>
-        <location filename="../bitcoingui.cpp" line="242"/>
+        <location line="+45"/>
         <source>About &amp;Qt</source>
         <translation>Sobre &amp;Qt</translation>
     </message>
     <message>
-        <location filename="../bitcoingui.cpp" line="281"/>
+        <location line="+39"/>
         <source>&amp;File</source>
         <translation>&amp;Arquivo</translation>
     </message>
     <message>
-        <location filename="../bitcoingui.cpp" line="235"/>
+        <location line="-46"/>
         <source>E&amp;xit</source>
         <translation>E&amp;xit</translation>
     </message>
     <message numerus="yes">
-        <location filename="../bitcoingui.cpp" line="482"/>
-=======
-        <location filename="../bitcoingui.cpp" line="+255"/>
-        <source>Encrypt or decrypt wallet</source>
-        <translation>Criptografar ou decriptogravar carteira</translation>
-    </message>
-    <message>
-        <location line="-10"/>
-        <source>Show information about Qt</source>
-        <translation>Mostrar informações sobre o Qt</translation>
-    </message>
-    <message numerus="yes">
-        <location line="+218"/>
->>>>>>> 0f4c74f9
+        <location line="+247"/>
         <source>%n active connection(s) to Bitcoin network</source>
         <translation>
             <numerusform>%n conexão ativa na rede Bitcoin</numerusform>
@@ -523,153 +325,83 @@
         </translation>
     </message>
     <message>
-<<<<<<< HEAD
-        <location filename="../bitcoingui.cpp" line="303"/>
+        <location line="-179"/>
         <source>Tabs toolbar</source>
         <translation>Barra de ferramentas</translation>
     </message>
     <message>
-        <location filename="../bitcoingui.cpp" line="250"/>
+        <location line="-53"/>
         <source>&amp;Export...</source>
         <translation>&amp;Exportar...</translation>
     </message>
     <message>
-        <location filename="../bitcoingui.cpp" line="253"/>
+        <location line="+3"/>
         <source>Encrypt or decrypt wallet</source>
         <translation>Criptografar ou decriptogravar carteira</translation>
     </message>
     <message>
-        <location filename="../bitcoingui.cpp" line="204"/>
-=======
-        <location line="-258"/>
+        <location line="-49"/>
+        <source>Show the list of addresses for receiving payments</source>
+        <translation>Mostrar a lista de endereços para receber pagamentos</translation>
+    </message>
+    <message>
+        <location line="+32"/>
+        <source>Quit application</source>
+        <translation>Sair da aplicação</translation>
+    </message>
+    <message>
+        <location line="+10"/>
+        <source>Modify configuration options for bitcoin</source>
+        <translation>Modificar opções de configuração para bitcoin</translation>
+    </message>
+    <message>
+        <location line="-3"/>
+        <source>Show information about Qt</source>
+        <translation>Mostrar informações sobre o Qt</translation>
+    </message>
+    <message>
+        <location line="-34"/>
+        <source>&amp;Send coins</source>
+        <translation>&amp;Enviar moedas</translation>
+    </message>
+    <message numerus="yes">
+        <location line="+349"/>
+        <source>%n day(s) ago</source>
+        <translation>
+            <numerusform>%n dia atrás</numerusform>
+            <numerusform>%n dias atrás</numerusform>
+        </translation>
+    </message>
+    <message>
+        <location line="-373"/>
+        <source>&amp;Overview</source>
+        <translation>&amp;Visão geral</translation>
+    </message>
+    <message>
+        <location line="+1"/>
+        <source>Show general overview of wallet</source>
+        <translation>Mostrar visão geral da carteira</translation>
+    </message>
+    <message>
+        <location line="+17"/>
         <source>&amp;Receive coins</source>
         <translation>&amp;Receber moedas</translation>
     </message>
+    <message>
+        <location line="+328"/>
+        <source>Downloaded %1 blocks of transaction history.</source>
+        <translation>Carregados %1 blocos do histórico de transações.</translation>
+    </message>
     <message numerus="yes">
-        <location line="+311"/>
+        <location line="+15"/>
         <source>%n second(s) ago</source>
         <translation>
             <numerusform>%n segundo atrás</numerusform>
             <numerusform>%n segundos atrás</numerusform>
         </translation>
     </message>
-    <message>
-        <location line="-370"/>
-        <location line="+332"/>
-        <source>Synchronizing with network...</source>
-        <translation>Sincronizando com a rede...</translation>
-    </message>
-    <message>
-        <location line="-272"/>
->>>>>>> 0f4c74f9
-        <source>Show the list of addresses for receiving payments</source>
-        <translation>Mostrar a lista de endereços para receber pagamentos</translation>
-    </message>
-    <message>
-<<<<<<< HEAD
-        <location filename="../bitcoingui.cpp" line="236"/>
-        <source>Quit application</source>
-        <translation>Sair da aplicação</translation>
-    </message>
-    <message>
-        <location filename="../bitcoingui.cpp" line="246"/>
-=======
-        <location line="+42"/>
->>>>>>> 0f4c74f9
-        <source>Modify configuration options for bitcoin</source>
-        <translation>Modificar opções de configuração para bitcoin</translation>
-    </message>
-    <message>
-<<<<<<< HEAD
-        <location filename="../bitcoingui.cpp" line="243"/>
-        <source>Show information about Qt</source>
-        <translation>Mostrar informações sobre o Qt</translation>
-    </message>
-    <message>
-        <location filename="../bitcoingui.cpp" line="209"/>
-        <source>&amp;Send coins</source>
-        <translation>&amp;Enviar moedas</translation>
-    </message>
     <message numerus="yes">
-        <location filename="../bitcoingui.cpp" line="558"/>
-        <source>%n day(s) ago</source>
-        <translation>
-            <numerusform>%n dia atrás</numerusform>
-            <numerusform>%n dias atrás</numerusform>
-        </translation>
-    </message>
-    <message>
-        <location filename="../bitcoingui.cpp" line="185"/>
-        <source>&amp;Overview</source>
-        <translation>&amp;Visão geral</translation>
-    </message>
-    <message>
-        <location filename="../bitcoingui.cpp" line="186"/>
-=======
-        <location line="-11"/>
-        <source>E&amp;xit</source>
-        <translation>E&amp;xit</translation>
-    </message>
-    <message>
-        <location line="+15"/>
-        <source>&amp;Export...</source>
-        <translation>&amp;Exportar...</translation>
-    </message>
-    <message>
-        <location line="-179"/>
-        <source>Bitcoin Wallet</source>
-        <translation>Carteira Bitcoin</translation>
-    </message>
-    <message>
-        <location line="+115"/>
->>>>>>> 0f4c74f9
-        <source>Show general overview of wallet</source>
-        <translation>Mostrar visão geral da carteira</translation>
-    </message>
-    <message>
-<<<<<<< HEAD
-        <location filename="../bitcoingui.cpp" line="203"/>
-        <source>&amp;Receive coins</source>
-        <translation>&amp;Receber moedas</translation>
-    </message>
-    <message>
-        <location filename="../bitcoingui.cpp" line="531"/>
-        <source>Downloaded %1 blocks of transaction history.</source>
-        <translation>Carregados %1 blocos do histórico de transações.</translation>
-    </message>
-    <message numerus="yes">
-        <location filename="../bitcoingui.cpp" line="546"/>
-        <source>%n second(s) ago</source>
-        <translation>
-            <numerusform>%n segundo atrás</numerusform>
-            <numerusform>%n segundos atrás</numerusform>
-        </translation>
-    </message>
-    <message numerus="yes">
-        <location filename="../bitcoingui.cpp" line="550"/>
-=======
-        <location line="+63"/>
-        <source>Show the Bitcoin window</source>
-        <translation>Mostrar a janela Bitcoin</translation>
-    </message>
-    <message>
-        <location line="-13"/>
-        <source>Quit application</source>
-        <translation>Sair da aplicação</translation>
-    </message>
-    <message>
-        <location line="+12"/>
-        <source>Open &amp;Bitcoin</source>
-        <translation>Abrir &amp;Bitcoin</translation>
-    </message>
-    <message>
-        <location line="-39"/>
-        <source>&amp;Send coins</source>
-        <translation>&amp;Enviar moedas</translation>
-    </message>
-    <message numerus="yes">
-        <location line="+309"/>
->>>>>>> 0f4c74f9
+        <location line="+4"/>
         <source>%n minute(s) ago</source>
         <translation>
             <numerusform>%n minutos atrás</numerusform>
@@ -677,238 +409,117 @@
         </translation>
     </message>
     <message>
-<<<<<<< HEAD
-        <location filename="../bitcoingui.cpp" line="258"/>
+        <location line="-292"/>
         <source>Change the passphrase used for wallet encryption</source>
         <translation>Mudar a frase de segurança utilizada na criptografia da carteira</translation>
     </message>
     <message>
-        <location filename="../bitcoingui.cpp" line="314"/>
+        <location line="+56"/>
         <source>Actions toolbar</source>
         <translation>Barra de ações</translation>
     </message>
     <message>
-        <location filename="../bitcoingui.cpp" line="327"/>
-=======
-        <location line="-228"/>
-        <source>&amp;Settings</source>
-        <translation>E configurações</translation>
-    </message>
-    <message>
-        <location line="+37"/>
->>>>>>> 0f4c74f9
+        <location line="+13"/>
         <source>[testnet]</source>
         <translation>[testnet]</translation>
     </message>
     <message>
-<<<<<<< HEAD
-        <location filename="../bitcoingui.cpp" line="191"/>
+        <location line="-136"/>
         <source>&amp;Transactions</source>
         <translation>&amp;Transações</translation>
     </message>
     <message>
-        <location filename="../bitcoingui.cpp" line="249"/>
+        <location line="+58"/>
         <source>Show or hide the Bitcoin window</source>
         <translation>Exibir ou ocultar a janela Bitcoin</translation>
     </message>
     <message>
-        <location filename="../bitcoingui.cpp" line="240"/>
+        <location line="-9"/>
         <source>Show information about Bitcoin</source>
         <translation>Mostrar informação sobre Bitcoin</translation>
     </message>
     <message>
-        <location filename="../bitcoingui.cpp" line="296"/>
+        <location line="+56"/>
         <source>&amp;Help</source>
         <translation>&amp;Ajuda</translation>
     </message>
     <message>
-        <location filename="../bitcoingui.cpp" line="251"/>
+        <location line="-45"/>
         <source>Export the data in the current tab to a file</source>
         <translation>Exportar os dados na aba atual para um arquivo</translation>
     </message>
     <message>
-        <location filename="../bitcoingui.cpp" line="245"/>
-=======
-        <location line="-69"/>
-        <source>Change the passphrase used for wallet encryption</source>
-        <translation>Mudar a frase de segurança utilizada na criptografia da carteira</translation>
+        <location line="-6"/>
+        <source>&amp;Options...</source>
+        <translation>&amp;Opções...</translation>
+    </message>
+    <message>
+        <location line="-53"/>
+        <source>Browse transaction history</source>
+        <translation>Navegar pelo histórico de transações</translation>
+    </message>
+    <message>
+        <location line="+199"/>
+        <source>Bitcoin client</source>
+        <translation>Cliente Bitcoin</translation>
+    </message>
+    <message>
+        <location line="+115"/>
+        <source>Synchronizing with network...</source>
+        <translation>Sincronizando com a rede...</translation>
+    </message>
+    <message>
+        <location line="-296"/>
+        <source>Send coins to a bitcoin address</source>
+        <translation>Enviar moedas para um endereço bitcoin</translation>
+    </message>
+    <message>
+        <location line="-139"/>
+        <source>Bitcoin Wallet</source>
+        <translation>Carteira Bitcoin</translation>
+    </message>
+    <message>
+        <location line="+144"/>
+        <source>Sign &amp;message</source>
+        <translation>&amp;Assinar Mensagem</translation>
+    </message>
+    <message>
+        <location line="+1"/>
+        <source>Prove you control an address</source>
+        <translation type="unfinished"></translation>
     </message>
     <message>
         <location line="+23"/>
-        <source>&amp;File</source>
-        <translation>&amp;Arquivo</translation>
-    </message>
-    <message>
-        <location line="-39"/>
-        <source>About &amp;Qt</source>
-        <translation>Sobre &amp;Qt</translation>
-    </message>
-    <message>
-        <location line="-3"/>
         <source>&amp;About %1</source>
         <translation>&amp;About %1</translation>
     </message>
     <message>
-        <location line="+1"/>
-        <source>Show information about Bitcoin</source>
-        <translation>Mostrar informação sobre Bitcoin</translation>
-    </message>
-    <message>
-        <location line="+5"/>
->>>>>>> 0f4c74f9
-        <source>&amp;Options...</source>
-        <translation>&amp;Opções...</translation>
-    </message>
-    <message>
-<<<<<<< HEAD
-        <location filename="../bitcoingui.cpp" line="192"/>
-        <source>Browse transaction history</source>
-        <translation>Navegar pelo histórico de transações</translation>
-    </message>
-    <message>
-        <location filename="../bitcoingui.cpp" line="391"/>
-        <source>Bitcoin client</source>
-        <translation>Cliente Bitcoin</translation>
-    </message>
-    <message>
-        <location filename="../bitcoingui.cpp" line="506"/>
-        <source>Synchronizing with network...</source>
-        <translation>Sincronizando com a rede...</translation>
-    </message>
-    <message>
-        <location filename="../bitcoingui.cpp" line="210"/>
-=======
-        <location line="+11"/>
+        <location line="+9"/>
+        <source>Show/Hide &amp;Bitcoin</source>
+        <translation>Exibir/Ocultar &amp;Bitcoin</translation>
+    </message>
+    <message>
+        <location line="+4"/>
+        <source>&amp;Encrypt Wallet</source>
+        <translation>&amp;Criptografar Carteira</translation>
+    </message>
+    <message>
+        <location line="+3"/>
+        <source>&amp;Backup Wallet</source>
+        <translation type="unfinished">&amp;Backup Carteira</translation>
+    </message>
+    <message>
+        <location line="+1"/>
         <source>Backup wallet to another location</source>
         <translation>Fazer cópia de segurança da carteira para uma outra localização</translation>
     </message>
     <message>
-        <location line="-59"/>
-        <source>&amp;Address Book</source>
-        <translation>&amp;Catálogo de endereços</translation>
-    </message>
-    <message>
-        <location line="+1"/>
-        <source>Edit the list of stored addresses and labels</source>
-        <translation>Editar a lista de endereços e rótulos</translation>
-    </message>
-    <message>
-        <location line="+12"/>
->>>>>>> 0f4c74f9
-        <source>Send coins to a bitcoin address</source>
-        <translation>Enviar moedas para um endereço bitcoin</translation>
-    </message>
-    <message>
-<<<<<<< HEAD
-        <location filename="../bitcoingui.cpp" line="71"/>
-        <source>Bitcoin Wallet</source>
-        <translation>Carteira Bitcoin</translation>
-    </message>
-    <message>
-        <location filename="../bitcoingui.cpp" line="215"/>
-        <source>Sign &amp;message</source>
-        <translation>&amp;Assinar Mensagem</translation>
-    </message>
-    <message>
-        <location filename="../bitcoingui.cpp" line="216"/>
-=======
-        <location line="+5"/>
-        <source>Sign &amp;message</source>
-        <translation>&amp;Assinar Mensagem</translation>
-    </message>
-    <message>
-        <location line="+99"/>
-        <source>Actions toolbar</source>
-        <translation>Barra de ações</translation>
-    </message>
-    <message numerus="yes">
-        <location line="+212"/>
-        <source>%n day(s) ago</source>
-        <translation>
-            <numerusform>%n dia atrás</numerusform>
-            <numerusform>%n dias atrás</numerusform>
-        </translation>
-    </message>
-    <message>
-        <location line="-27"/>
-        <source>Downloaded %1 blocks of transaction history.</source>
-        <translation>Carregados %1 blocos do histórico de transações.</translation>
-    </message>
-    <message>
-        <location line="-352"/>
-        <source>Block chain synchronization in progress</source>
-        <translation>Sincronização da corrente de blocos em andamento</translation>
-    </message>
-    <message>
-        <location line="+38"/>
-        <source>&amp;Overview</source>
-        <translation>&amp;Visão geral</translation>
-    </message>
-    <message>
-        <location line="+6"/>
-        <source>&amp;Transactions</source>
-        <translation>&amp;Transações</translation>
-    </message>
-    <message>
-        <location line="+25"/>
->>>>>>> 0f4c74f9
-        <source>Prove you control an address</source>
-        <translation type="unfinished"></translation>
-    </message>
-    <message>
-<<<<<<< HEAD
-        <location filename="../bitcoingui.cpp" line="239"/>
-        <source>&amp;About %1</source>
-        <translation>&amp;About %1</translation>
-    </message>
-    <message>
-        <location filename="../bitcoingui.cpp" line="248"/>
-        <source>Show/Hide &amp;Bitcoin</source>
-        <translation>Exibir/Ocultar &amp;Bitcoin</translation>
-    </message>
-    <message>
-        <location filename="../bitcoingui.cpp" line="252"/>
-=======
-        <location line="+35"/>
-        <source>Export the data in the current tab to a file</source>
-        <translation>Exportar os dados na aba atual para um arquivo</translation>
-    </message>
-    <message>
-        <location line="+1"/>
->>>>>>> 0f4c74f9
-        <source>&amp;Encrypt Wallet</source>
-        <translation>&amp;Criptografar Carteira</translation>
-    </message>
-    <message>
-<<<<<<< HEAD
-        <location filename="../bitcoingui.cpp" line="255"/>
-=======
-        <location line="+3"/>
->>>>>>> 0f4c74f9
-        <source>&amp;Backup Wallet</source>
-        <translation type="unfinished">&amp;Backup Carteira</translation>
-    </message>
-    <message>
-<<<<<<< HEAD
-        <location filename="../bitcoingui.cpp" line="256"/>
-        <source>Backup wallet to another location</source>
-        <translation>Fazer cópia de segurança da carteira para uma outra localização</translation>
-    </message>
-    <message>
-        <location filename="../bitcoingui.cpp" line="418"/>
-=======
-        <location line="+2"/>
-        <source>&amp;Change Passphrase</source>
-        <translation>&amp;Mudar frase de segurança</translation>
-    </message>
-    <message>
         <location line="+162"/>
->>>>>>> 0f4c74f9
         <source>bitcoin-qt</source>
         <translation>bitcoin-qt</translation>
     </message>
     <message numerus="yes">
-        <location filename="../bitcoingui.cpp" line="508"/>
+        <location line="+90"/>
         <source>~%n block(s) remaining</source>
         <translation>
             <numerusform></numerusform>
@@ -916,12 +527,12 @@
         </translation>
     </message>
     <message>
-        <location filename="../bitcoingui.cpp" line="519"/>
+        <location line="+11"/>
         <source>Downloaded %1 of %2 blocks of transaction history (%3% done).</source>
         <translation>Carregados %1 de %2 blocos do histórico de transações (%3% done).</translation>
     </message>
     <message numerus="yes">
-        <location filename="../bitcoingui.cpp" line="554"/>
+        <location line="+35"/>
         <source>%n hour(s) ago</source>
         <translation>
             <numerusform>%n hora atrás</numerusform>
@@ -929,99 +540,52 @@
         </translation>
     </message>
     <message>
-<<<<<<< HEAD
-        <location filename="../bitcoingui.cpp" line="632"/>
-=======
-        <location line="+194"/>
->>>>>>> 0f4c74f9
+        <location line="+78"/>
         <source>This transaction is over the size limit. You can still send it for a fee of %1, which goes to the nodes that process your transaction and helps to support the network. Do you want to pay the fee?</source>
         <translation type="unfinished"></translation>
     </message>
     <message>
-<<<<<<< HEAD
-        <location filename="../bitcoingui.cpp" line="821"/>
-=======
         <location line="+189"/>
->>>>>>> 0f4c74f9
         <source>Backup Wallet</source>
         <translation>Fazer cópia de segurança da Carteira</translation>
     </message>
     <message>
-<<<<<<< HEAD
-        <location filename="../bitcoingui.cpp" line="821"/>
-=======
         <location line="+0"/>
->>>>>>> 0f4c74f9
         <source>Wallet Data (*.dat)</source>
         <translation>Dados da Carteira (*.dat)</translation>
     </message>
     <message>
-<<<<<<< HEAD
-        <location filename="../bitcoingui.cpp" line="824"/>
-=======
-        <location line="+3"/>
->>>>>>> 0f4c74f9
+        <location line="+3"/>
         <source>Backup Failed</source>
         <translation>Cópia de segurança Falhou</translation>
     </message>
     <message>
-<<<<<<< HEAD
-        <location filename="../bitcoingui.cpp" line="824"/>
-=======
         <location line="+0"/>
->>>>>>> 0f4c74f9
         <source>There was an error trying to save the wallet data to the new location.</source>
         <translation>Houve um erro ao tentar salvar os dados da carteira para uma nova localização.</translation>
     </message>
     <message>
-<<<<<<< HEAD
-        <location filename="../bitcoingui.cpp" line="257"/>
+        <location line="-567"/>
         <source>&amp;Change Passphrase</source>
         <translation>&amp;Mudar frase de segurança</translation>
     </message>
     <message>
-        <location filename="../bitcoingui.cpp" line="290"/>
+        <location line="+33"/>
         <source>&amp;Settings</source>
         <translation>E configurações</translation>
     </message>
     <message>
-        <location filename="../bitcoingui.cpp" line="663"/>
-=======
-        <location line="-260"/>
-        <source>Last received block was generated %1.</source>
-        <translation>Last received block was generated %1.</translation>
-    </message>
-    <message>
-        <location line="-249"/>
-        <source>&amp;Help</source>
-        <translation>&amp;Ajuda</translation>
-    </message>
-    <message>
-        <location line="+7"/>
-        <source>Tabs toolbar</source>
-        <translation>Barra de ferramentas</translation>
-    </message>
-    <message>
-        <location line="+341"/>
->>>>>>> 0f4c74f9
+        <location line="+373"/>
         <source>Sent transaction</source>
         <translation>Sent transaction</translation>
     </message>
     <message>
-<<<<<<< HEAD
-        <location filename="../bitcoingui.cpp" line="664"/>
-=======
-        <location line="+1"/>
->>>>>>> 0f4c74f9
+        <location line="+1"/>
         <source>Incoming transaction</source>
         <translation>Incoming transaction</translation>
     </message>
     <message>
-<<<<<<< HEAD
-        <location filename="../bitcoingui.cpp" line="665"/>
-=======
-        <location line="+1"/>
->>>>>>> 0f4c74f9
+        <location line="+1"/>
         <source>Date: %1
 Amount: %2
 Type: %3
@@ -1033,81 +597,37 @@
 Endereço: %4</translation>
     </message>
     <message>
-<<<<<<< HEAD
-        <location filename="../bitcoingui.cpp" line="790"/>
-=======
-        <location line="-159"/>
-        <source>Downloaded %1 of %2 blocks of transaction history.</source>
-        <translation>Carregados %1 de %2 blocos do histórico de transações.</translation>
-    </message>
-    <message>
-        <location line="+284"/>
->>>>>>> 0f4c74f9
+        <location line="+125"/>
         <source>Wallet is &lt;b&gt;encrypted&lt;/b&gt; and currently &lt;b&gt;unlocked&lt;/b&gt;</source>
         <translation>Wallet is &lt;b&gt;encrypted&lt;/b&gt; and currently &lt;b&gt;unlocked&lt;/b&gt;</translation>
     </message>
     <message>
-<<<<<<< HEAD
-        <location filename="../bitcoingui.cpp" line="798"/>
-        <source>Wallet is &lt;b&gt;encrypted&lt;/b&gt; and currently &lt;b&gt;locked&lt;/b&gt;</source>
-        <translation>Wallet is &lt;b&gt;encrypted&lt;/b&gt; and currently &lt;b&gt;locked&lt;/b&gt;</translation>
-    </message>
-    <message>
-        <location filename="../bitcoingui.cpp" line="564"/>
-=======
         <location line="+8"/>
         <source>Wallet is &lt;b&gt;encrypted&lt;/b&gt; and currently &lt;b&gt;locked&lt;/b&gt;</source>
         <translation>Wallet is &lt;b&gt;encrypted&lt;/b&gt; and currently &lt;b&gt;locked&lt;/b&gt;</translation>
     </message>
-    <message numerus="yes">
-        <location line="-257"/>
-        <source>%n hour(s) ago</source>
-        <translation>
-            <numerusform>%n hora atrás</numerusform>
-            <numerusform>%n horas atrás</numerusform>
-        </translation>
-    </message>
-    <message>
-        <location line="+10"/>
->>>>>>> 0f4c74f9
+    <message>
+        <location line="-234"/>
         <source>Up to date</source>
         <translation>Atualizado</translation>
     </message>
     <message>
-<<<<<<< HEAD
-        <location filename="../bitcoingui.cpp" line="569"/>
-=======
         <location line="+5"/>
->>>>>>> 0f4c74f9
         <source>Catching up...</source>
         <translation>Recuperando o atraso ...</translation>
     </message>
     <message>
-<<<<<<< HEAD
-        <location filename="../bitcoingui.cpp" line="577"/>
+        <location line="+8"/>
         <source>Last received block was generated %1.</source>
         <translation>Last received block was generated %1.</translation>
     </message>
     <message>
-        <location filename="../bitcoingui.cpp" line="636"/>
+        <location line="+59"/>
         <source>Sending...</source>
         <translation>Sending...</translation>
     </message>
     <message>
-        <location filename="../bitcoin.cpp" line="127"/>
-=======
-        <location line="+80"/>
-        <source>Sending...</source>
-        <translation>Sending...</translation>
-    </message>
-    <message>
-        <location line="-425"/>
-        <source>Browse transaction history</source>
-        <translation>Navegar pelo histórico de transações</translation>
-    </message>
-    <message>
-        <location filename="../bitcoin.cpp" line="+144"/>
->>>>>>> 0f4c74f9
+        <location filename="../bitcoin.cpp" line="+127"/>
         <source>A fatal error occurred. Bitcoin can no longer continue safely and will quit.</source>
         <translation type="unfinished"></translation>
     </message>
@@ -1115,38 +635,22 @@
 <context>
     <name>DisplayOptionsPage</name>
     <message>
-<<<<<<< HEAD
-        <location filename="../optionsdialog.cpp" line="273"/>
-=======
-        <location filename="../optionsdialog.cpp" line="+269"/>
->>>>>>> 0f4c74f9
+        <location filename="../optionsdialog.cpp" line="+273"/>
         <source>&amp;Unit to show amounts in: </source>
         <translation>&amp;Unit to show amounts in: </translation>
     </message>
     <message>
-<<<<<<< HEAD
-        <location filename="../optionsdialog.cpp" line="277"/>
-=======
         <location line="+4"/>
->>>>>>> 0f4c74f9
         <source>Choose the default subdivision unit to show in the interface, and when sending coins</source>
         <translation>Choose the default subdivision unit to show in the interface, and when sending coins</translation>
     </message>
     <message>
-<<<<<<< HEAD
-        <location filename="../optionsdialog.cpp" line="284"/>
-=======
         <location line="+7"/>
->>>>>>> 0f4c74f9
         <source>&amp;Display addresses in transaction list</source>
         <translation type="unfinished"></translation>
     </message>
     <message>
-<<<<<<< HEAD
-        <location filename="../optionsdialog.cpp" line="285"/>
-=======
-        <location line="+1"/>
->>>>>>> 0f4c74f9
+        <location line="+1"/>
         <source>Whether to show Bitcoin addresses in the transaction list</source>
         <translation type="unfinished"></translation>
     </message>
@@ -1222,75 +726,77 @@
 <context>
     <name>MainOptionsPage</name>
     <message>
-<<<<<<< HEAD
-        <location filename="../optionsdialog.cpp" line="171"/>
-=======
-        <location filename="../optionsdialog.cpp" line="-111"/>
->>>>>>> 0f4c74f9
+        <location filename="../optionsdialog.cpp" line="-114"/>
         <source>&amp;Start Bitcoin on window system startup</source>
         <translation>&amp;Start Bitcoin on window system startup</translation>
     </message>
     <message>
-<<<<<<< HEAD
-        <location filename="../optionsdialog.cpp" line="172"/>
-=======
-        <location line="+1"/>
->>>>>>> 0f4c74f9
+        <location line="+1"/>
         <source>Automatically start Bitcoin after the computer is turned on</source>
         <translation>Automatically start Bitcoin after the computer is turned on</translation>
     </message>
     <message>
-<<<<<<< HEAD
-        <location filename="../optionsdialog.cpp" line="176"/>
-=======
         <location line="+4"/>
->>>>>>> 0f4c74f9
         <source>&amp;Minimize to the tray instead of the taskbar</source>
         <translation>&amp;Minimize to the tray instead of the taskbar</translation>
     </message>
     <message>
-<<<<<<< HEAD
-        <location filename="../optionsdialog.cpp" line="177"/>
-=======
-        <location line="+1"/>
->>>>>>> 0f4c74f9
+        <location line="+1"/>
         <source>Show only a tray icon after minimizing the window</source>
         <translation>Show only a tray icon after minimizing the window</translation>
     </message>
     <message>
-<<<<<<< HEAD
-        <location filename="../optionsdialog.cpp" line="181"/>
-=======
+        <location line="+4"/>
+        <source>Minimize instead of exit the application when the window is closed. When this option is enabled, the application will be closed only after selecting Quit in the menu.</source>
+        <translation>Minimize instead of exit the application when the window is closed. When this option is enabled, the application will be closed only after selecting Quit in the menu.</translation>
+    </message>
+    <message>
         <location line="+4"/>
         <source>Map port using &amp;UPnP</source>
         <translation>Map port using &amp;UPnP</translation>
     </message>
     <message>
+        <location line="+19"/>
+        <source>&amp;Port: </source>
+        <translation>&amp;Port: </translation>
+    </message>
+    <message>
         <location line="+6"/>
->>>>>>> 0f4c74f9
-        <source>Minimize instead of exit the application when the window is closed. When this option is enabled, the application will be closed only after selecting Quit in the menu.</source>
-        <translation>Minimize instead of exit the application when the window is closed. When this option is enabled, the application will be closed only after selecting Quit in the menu.</translation>
-    </message>
-    <message>
-<<<<<<< HEAD
-        <location filename="../optionsdialog.cpp" line="185"/>
-        <source>Map port using &amp;UPnP</source>
-        <translation>Map port using &amp;UPnP</translation>
-    </message>
-    <message>
-        <location filename="../optionsdialog.cpp" line="204"/>
-=======
-        <location line="-1"/>
+        <source>Port of the proxy (e.g. 1234)</source>
+        <translation>Port of the proxy (e.g. 1234)</translation>
+    </message>
+    <message>
+        <location line="+6"/>
+        <source>Optional transaction fee per kB that helps make sure your transactions are processed quickly. Most transactions are 1 kB. Fee 0.01 recommended.</source>
+        <translation>Taxa opcional de transações por kB que ajuda a garantir que suas transações serão processadas rapidamente. A maior parte das transações é de 1 kB. Taxa de 0.01 recomendada.</translation>
+    </message>
+    <message>
+        <location line="+6"/>
+        <source>Pay transaction &amp;fee</source>
+        <translation>Pay transaction &amp;fee</translation>
+    </message>
+    <message>
+        <location line="+10"/>
+        <source>Detach databases at shutdown</source>
+        <translation type="unfinished"></translation>
+    </message>
+    <message>
+        <location line="+1"/>
+        <source>Detach block and address databases at shutdown. This means they can be moved to another data directory, but it slows down shutdown. The wallet is always detached.</source>
+        <translation type="unfinished"></translation>
+    </message>
+    <message>
+        <location line="-53"/>
         <source>M&amp;inimize on close</source>
         <translation>M&amp;inimize on close</translation>
     </message>
     <message>
-        <location line="-4"/>
+        <location line="+6"/>
         <source>Automatically open the Bitcoin client port on the router. This only works when your router supports UPnP and it is enabled.</source>
         <translation>Automatically open the Bitcoin client port on the router. This only works when your router supports UPnP and it is enabled.</translation>
     </message>
     <message>
-        <location line="+9"/>
+        <location line="+3"/>
         <source>&amp;Connect through SOCKS4 proxy:</source>
         <translation>&amp;Connect through SOCKS4 proxy:</translation>
     </message>
@@ -1309,152 +815,21 @@
         <source>IP address of the proxy (e.g. 127.0.0.1)</source>
         <translation>IP address of the proxy (e.g. 127.0.0.1)</translation>
     </message>
-    <message>
-        <location line="+3"/>
->>>>>>> 0f4c74f9
-        <source>&amp;Port: </source>
-        <translation>&amp;Port: </translation>
-    </message>
-    <message>
-<<<<<<< HEAD
-        <location filename="../optionsdialog.cpp" line="210"/>
-=======
-        <location line="+6"/>
->>>>>>> 0f4c74f9
-        <source>Port of the proxy (e.g. 1234)</source>
-        <translation>Port of the proxy (e.g. 1234)</translation>
-    </message>
-    <message>
-<<<<<<< HEAD
-        <location filename="../optionsdialog.cpp" line="216"/>
-=======
-        <location line="+6"/>
->>>>>>> 0f4c74f9
-        <source>Optional transaction fee per kB that helps make sure your transactions are processed quickly. Most transactions are 1 kB. Fee 0.01 recommended.</source>
-        <translation>Taxa opcional de transações por kB que ajuda a garantir que suas transações serão processadas rapidamente. A maior parte das transações é de 1 kB. Taxa de 0.01 recomendada.</translation>
-    </message>
-    <message>
-<<<<<<< HEAD
-        <location filename="../optionsdialog.cpp" line="222"/>
-=======
-        <location line="+6"/>
->>>>>>> 0f4c74f9
-        <source>Pay transaction &amp;fee</source>
-        <translation>Pay transaction &amp;fee</translation>
-    </message>
-    <message>
-<<<<<<< HEAD
-        <location filename="../optionsdialog.cpp" line="232"/>
-        <source>Detach databases at shutdown</source>
-        <translation type="unfinished"></translation>
-    </message>
-    <message>
-        <location filename="../optionsdialog.cpp" line="233"/>
-        <source>Detach block and address databases at shutdown. This means they can be moved to another data directory, but it slows down shutdown. The wallet is always detached.</source>
-        <translation type="unfinished"></translation>
-    </message>
-    <message>
-        <location filename="../optionsdialog.cpp" line="180"/>
-        <source>M&amp;inimize on close</source>
-        <translation>M&amp;inimize on close</translation>
-    </message>
-    <message>
-        <location filename="../optionsdialog.cpp" line="186"/>
-        <source>Automatically open the Bitcoin client port on the router. This only works when your router supports UPnP and it is enabled.</source>
-        <translation>Automatically open the Bitcoin client port on the router. This only works when your router supports UPnP and it is enabled.</translation>
-    </message>
-    <message>
-        <location filename="../optionsdialog.cpp" line="189"/>
-        <source>&amp;Connect through SOCKS4 proxy:</source>
-        <translation>&amp;Connect through SOCKS4 proxy:</translation>
-    </message>
-    <message>
-        <location filename="../optionsdialog.cpp" line="190"/>
-        <source>Connect to the Bitcoin network through a SOCKS4 proxy (e.g. when connecting through Tor)</source>
-        <translation>Connect to the Bitcoin network through a SOCKS4 proxy (e.g. when connecting through Tor)</translation>
-    </message>
-    <message>
-        <location filename="../optionsdialog.cpp" line="195"/>
-        <source>Proxy &amp;IP: </source>
-        <translation>Proxy &amp;IP: </translation>
-    </message>
-    <message>
-        <location filename="../optionsdialog.cpp" line="201"/>
-        <source>IP address of the proxy (e.g. 127.0.0.1)</source>
-        <translation>IP address of the proxy (e.g. 127.0.0.1)</translation>
-=======
-        <location filename="../forms/messagepage.ui" line="+58"/>
-        <source>Alt+A</source>
-        <translation>Alt+A</translation>
-    </message>
-    <message>
-        <location line="+47"/>
-        <source>Click &quot;Sign Message&quot; to get signature</source>
-        <translation type="unfinished"></translation>
-    </message>
-    <message>
-        <location line="+12"/>
-        <source>Sign a message to prove you own this address</source>
-        <translation type="unfinished"></translation>
-    </message>
-    <message>
-        <location line="+3"/>
-        <source>Sign &amp;Message</source>
-        <translation type="unfinished">&amp;Assinar Mensagem</translation>
-    </message>
-    <message>
-        <location line="+11"/>
-        <source>Copy the current signature to the system clipboard</source>
-        <translation type="unfinished"></translation>
-    </message>
-    <message>
-        <location line="+3"/>
-        <source>&amp;Copy to Clipboard</source>
-        <translation>&amp;Copie para a área de transferência do sistema</translation>
-    </message>
-    <message>
-        <location line="-120"/>
-        <source>Message</source>
-        <translation type="unfinished"></translation>
-    </message>
-    <message>
-        <location line="+6"/>
-        <source>You can sign messages with your addresses to prove you own them. Be careful not to sign anything vague, as phishing attacks may try to trick you into signing your identity over to them. Only sign fully-detailed statements you agree to.</source>
-        <translation>Você pode assinar mensagens com seus endereços para provar que você é o dono deles. Seja cuidadoso para não assinar algo vago, pois ataques de pishing podem tentar te enganar para dar sua assinatura de identidade para eles. Apenas assine afirmações completamente detalhadas com as quais você concorda.</translation>
->>>>>>> 0f4c74f9
-    </message>
 </context>
 <context>
     <name>MessagePage</name>
     <message>
-<<<<<<< HEAD
-        <location filename="../forms/messagepage.ui" line="120"/>
-        <source>&amp;Sign Message</source>
-        <translation>&amp;Assinar Mensagem</translation>
-=======
-        <location line="+18"/>
-        <source>The address to sign the message with  (e.g. 1NS17iag9jJgTHD1VXjvLCEnZuQ3rJDE9L)</source>
-        <translation type="unfinished">Enter a Bitcoin address (e.g. 1NS17iag9jJgTHD1VXjvLCEnZuQ3rJDE9L)</translation>
->>>>>>> 0f4c74f9
-    </message>
-    <message>
-        <location line="+10"/>
+        <location filename="../forms/messagepage.ui" line="+48"/>
         <source>Choose adress from address book</source>
         <translation>Escolher endereço </translation>
     </message>
     <message>
-<<<<<<< HEAD
-        <location filename="../forms/messagepage.ui" line="14"/>
+        <location line="-34"/>
         <source>Message</source>
         <translation type="unfinished"></translation>
-=======
-        <location line="+23"/>
-        <source>Paste address from clipboard</source>
-        <translation>Paste address from clipboard</translation>
->>>>>>> 0f4c74f9
-    </message>
-    <message>
-        <location line="+10"/>
+    </message>
+    <message>
+        <location line="+67"/>
         <source>Alt+P</source>
         <translation>Alt+P</translation>
     </message>
@@ -1486,43 +861,47 @@
         <translation type="unfinished"></translation>
     </message>
     <message>
-<<<<<<< HEAD
-        <location filename="../forms/messagepage.ui" line="20"/>
+        <location filename="../forms/messagepage.ui" line="-73"/>
         <source>You can sign messages with your addresses to prove you own them. Be careful not to sign anything vague, as phishing attacks may try to trick you into signing your identity over to them. Only sign fully-detailed statements you agree to.</source>
         <translation>Você pode assinar mensagens com seus endereços para provar que você é o dono deles. Seja cuidadoso para não assinar algo vago, pois ataques de pishing podem tentar te enganar para dar sua assinatura de identidade para eles. Apenas assine afirmações completamente detalhadas com as quais você concorda.</translation>
     </message>
     <message>
-        <location filename="../forms/messagepage.ui" line="38"/>
+        <location line="+18"/>
         <source>The address to sign the message with  (e.g. 1NS17iag9jJgTHD1VXjvLCEnZuQ3rJDE9L)</source>
         <translation type="unfinished">Enter a Bitcoin address (e.g. 1NS17iag9jJgTHD1VXjvLCEnZuQ3rJDE9L)</translation>
     </message>
     <message>
-        <location filename="../forms/messagepage.ui" line="58"/>
+        <location line="+20"/>
         <source>Alt+A</source>
         <translation>Alt+A</translation>
     </message>
     <message>
-        <location filename="../forms/messagepage.ui" line="71"/>
+        <location line="+13"/>
         <source>Paste address from clipboard</source>
         <translation>Paste address from clipboard</translation>
     </message>
     <message>
-        <location filename="../forms/messagepage.ui" line="105"/>
+        <location line="+34"/>
         <source>Click &quot;Sign Message&quot; to get signature</source>
         <translation type="unfinished"></translation>
     </message>
     <message>
-        <location filename="../forms/messagepage.ui" line="117"/>
+        <location line="+12"/>
         <source>Sign a message to prove you own this address</source>
         <translation type="unfinished"></translation>
     </message>
     <message>
-        <location filename="../forms/messagepage.ui" line="131"/>
+        <location line="+3"/>
+        <source>Sign &amp;Message</source>
+        <translation>&amp;Assinar Mensagem</translation>
+    </message>
+    <message>
+        <location line="+11"/>
         <source>Copy the current signature to the system clipboard</source>
         <translation type="unfinished"></translation>
     </message>
     <message>
-        <location filename="../forms/messagepage.ui" line="134"/>
+        <location line="+3"/>
         <source>&amp;Copy to Clipboard</source>
         <translation>&amp;Copie para a área de transferência do sistema</translation>
     </message>
@@ -1530,29 +909,17 @@
 <context>
     <name>OptionsDialog</name>
     <message>
-        <location filename="../optionsdialog.cpp" line="80"/>
-=======
-        <location filename="../optionsdialog.cpp" line="-119"/>
-        <source>Options</source>
-        <translation>Options</translation>
-    </message>
-    <message>
-        <location line="-25"/>
->>>>>>> 0f4c74f9
+        <location filename="../optionsdialog.cpp" line="-121"/>
         <source>Main</source>
         <translation>Main</translation>
     </message>
     <message>
-<<<<<<< HEAD
-        <location filename="../optionsdialog.cpp" line="85"/>
-=======
         <location line="+5"/>
->>>>>>> 0f4c74f9
         <source>Display</source>
         <translation>Display</translation>
     </message>
     <message>
-        <location filename="../optionsdialog.cpp" line="105"/>
+        <location line="+20"/>
         <source>Options</source>
         <translation>Options</translation>
     </message>
@@ -1565,37 +932,27 @@
         <translation>Form</translation>
     </message>
     <message>
-<<<<<<< HEAD
-        <location filename="../forms/overviewpage.ui" line="88"/>
+        <location line="+74"/>
         <source>Wallet</source>
         <translation>Carteira</translation>
     </message>
     <message>
-        <location filename="../forms/overviewpage.ui" line="124"/>
+        <location line="+36"/>
         <source>&lt;b&gt;Recent transactions&lt;/b&gt;</source>
         <translation>&lt;b&gt;Recent transactions&lt;/b&gt;</translation>
-=======
-        <location line="+26"/>
+    </message>
+    <message>
+        <location line="-70"/>
+        <source>Number of transactions:</source>
+        <translation>Number of transactions:</translation>
+    </message>
+    <message>
+        <location line="-14"/>
         <source>Balance:</source>
         <translation>Balance:</translation>
->>>>>>> 0f4c74f9
-    </message>
-    <message>
-        <location line="+14"/>
-        <source>Number of transactions:</source>
-        <translation>Number of transactions:</translation>
-    </message>
-    <message>
-<<<<<<< HEAD
-        <location filename="../forms/overviewpage.ui" line="40"/>
-        <source>Balance:</source>
-        <translation>Balance:</translation>
-    </message>
-    <message>
-        <location filename="../forms/overviewpage.ui" line="61"/>
-=======
-        <location line="+7"/>
->>>>>>> 0f4c74f9
+    </message>
+    <message>
+        <location line="+21"/>
         <source>0</source>
         <translation>0</translation>
     </message>
@@ -1605,21 +962,7 @@
         <translation>Unconfirmed:</translation>
     </message>
     <message>
-<<<<<<< HEAD
-        <location filename="../overviewpage.cpp" line="103"/>
-=======
-        <location line="+20"/>
-        <source>Wallet</source>
-        <translation>Carteira</translation>
-    </message>
-    <message>
-        <location line="+36"/>
-        <source>&lt;b&gt;Recent transactions&lt;/b&gt;</source>
-        <translation>&lt;b&gt;Recent transactions&lt;/b&gt;</translation>
-    </message>
-    <message>
         <location filename="../overviewpage.cpp" line="+103"/>
->>>>>>> 0f4c74f9
         <source>Your current balance</source>
         <translation>Your current balance</translation>
     </message>
@@ -1637,111 +980,64 @@
 <context>
     <name>QRCodeDialog</name>
     <message>
-<<<<<<< HEAD
-        <location filename="../qrcodedialog.cpp" line="46"/>
-=======
-        <location filename="../qrcodedialog.cpp" line="+48"/>
->>>>>>> 0f4c74f9
+        <location filename="../qrcodedialog.cpp" line="+46"/>
         <source>Error encoding URI into QR Code.</source>
         <translation type="unfinished"></translation>
     </message>
     <message>
-<<<<<<< HEAD
-        <location filename="../qrcodedialog.cpp" line="121"/>
-=======
-        <location line="+65"/>
->>>>>>> 0f4c74f9
+        <location line="+75"/>
         <source>PNG Images (*.png)</source>
         <translation>Imagens PNG (*.png)</translation>
     </message>
     <message>
-<<<<<<< HEAD
-        <location filename="../qrcodedialog.cpp" line="121"/>
-=======
         <location line="+0"/>
->>>>>>> 0f4c74f9
         <source>Save Image...</source>
         <translation type="unfinished"></translation>
     </message>
     <message>
-<<<<<<< HEAD
-        <location filename="../forms/qrcodedialog.ui" line="70"/>
-=======
-        <location filename="../forms/qrcodedialog.ui" line="+144"/>
+        <location filename="../forms/qrcodedialog.ui" line="+70"/>
+        <source>Amount:</source>
+        <translation>Quantia:</translation>
+    </message>
+    <message>
+        <location line="+74"/>
         <source>Message:</source>
         <translation>Message:</translation>
     </message>
     <message>
-        <location line="-89"/>
+        <location line="-39"/>
+        <source>BTC</source>
+        <translation></translation>
+    </message>
+    <message>
+        <location line="+81"/>
+        <source>&amp;Save As...</source>
+        <translation>&amp;Salvar como...</translation>
+    </message>
+    <message>
+        <location filename="../qrcodedialog.cpp" line="-57"/>
+        <source>Resulting URI too long, try to reduce the text for label / message.</source>
+        <translation>URI resultante muito longa. Tente reduzir o texto do rótulo ou da mensagem.</translation>
+    </message>
+    <message>
+        <location filename="../forms/qrcodedialog.ui" line="-172"/>
+        <source>Dialog</source>
+        <translation>Diálogo</translation>
+    </message>
+    <message>
+        <location line="+18"/>
+        <source>QR Code</source>
+        <translation type="unfinished"></translation>
+    </message>
+    <message>
+        <location line="+23"/>
         <source>Request Payment</source>
         <translation>Requisitar Pagamento</translation>
     </message>
     <message>
-        <location line="-23"/>
-        <source>QR Code</source>
-        <translation type="unfinished"></translation>
-    </message>
-    <message>
-        <location line="+38"/>
->>>>>>> 0f4c74f9
-        <source>Amount:</source>
-        <translation>Quantia:</translation>
-    </message>
-    <message>
-<<<<<<< HEAD
-        <location filename="../forms/qrcodedialog.ui" line="144"/>
-        <source>Message:</source>
-        <translation>Message:</translation>
-=======
-        <location line="+51"/>
+        <location line="+66"/>
         <source>Label:</source>
         <translation>Etiqueta:</translation>
->>>>>>> 0f4c74f9
-    </message>
-    <message>
-        <location line="-16"/>
-        <source>BTC</source>
-        <translation></translation>
-    </message>
-    <message>
-<<<<<<< HEAD
-        <location filename="../forms/qrcodedialog.ui" line="186"/>
-        <source>&amp;Save As...</source>
-        <translation>&amp;Salvar como...</translation>
-    </message>
-    <message>
-        <location filename="../qrcodedialog.cpp" line="64"/>
-        <source>Resulting URI too long, try to reduce the text for label / message.</source>
-        <translation>URI resultante muito longa. Tente reduzir o texto do rótulo ou da mensagem.</translation>
-    </message>
-    <message>
-        <location filename="../forms/qrcodedialog.ui" line="14"/>
-=======
-        <location line="-91"/>
->>>>>>> 0f4c74f9
-        <source>Dialog</source>
-        <translation>Diálogo</translation>
-    </message>
-    <message>
-<<<<<<< HEAD
-        <location filename="../forms/qrcodedialog.ui" line="32"/>
-        <source>QR Code</source>
-        <translation type="unfinished"></translation>
-    </message>
-    <message>
-        <location filename="../forms/qrcodedialog.ui" line="55"/>
-        <source>Request Payment</source>
-        <translation>Requisitar Pagamento</translation>
-    </message>
-    <message>
-        <location filename="../forms/qrcodedialog.ui" line="121"/>
-        <source>Label:</source>
-        <translation>Etiqueta:</translation>
-=======
-        <location line="+172"/>
-        <source>&amp;Save As...</source>
-        <translation>&amp;Salvar como...</translation>
->>>>>>> 0f4c74f9
     </message>
 </context>
 <context>
@@ -1752,18 +1048,12 @@
         <translation>Send to multiple recipients at once</translation>
     </message>
     <message>
-<<<<<<< HEAD
-        <location filename="../forms/sendcoinsdialog.ui" line="84"/>
+        <location line="+20"/>
         <source>Remove all transaction fields</source>
         <translation>Remover todos os campos da transação</translation>
-=======
-        <location line="+23"/>
-        <source>Clear all</source>
-        <translation>Clear all</translation>
->>>>>>> 0f4c74f9
-    </message>
-    <message>
-        <location line="+19"/>
+    </message>
+    <message>
+        <location line="+22"/>
         <source>Balance:</source>
         <translation>Balance:</translation>
     </message>
@@ -1783,32 +1073,58 @@
         <translation type="unfinished"></translation>
     </message>
     <message>
-<<<<<<< HEAD
-        <location filename="../sendcoinsdialog.cpp" line="95"/>
-=======
-        <location filename="../sendcoinsdialog.cpp" line="+101"/>
+        <location filename="../sendcoinsdialog.cpp" line="+95"/>
+        <source>&lt;b&gt;%1&lt;/b&gt; to %2 (%3)</source>
+        <translation>&lt;b&gt;%1&lt;/b&gt; to %2 (%3)</translation>
+    </message>
+    <message>
+        <location line="+6"/>
         <source>Are you sure you want to send %1?</source>
         <translation>Are you sure you want to send %1?</translation>
     </message>
     <message>
-        <location line="-6"/>
->>>>>>> 0f4c74f9
-        <source>&lt;b&gt;%1&lt;/b&gt; to %2 (%3)</source>
-        <translation>&lt;b&gt;%1&lt;/b&gt; to %2 (%3)</translation>
-    </message>
-    <message>
-<<<<<<< HEAD
-        <location filename="../sendcoinsdialog.cpp" line="101"/>
-        <source>Are you sure you want to send %1?</source>
-        <translation>Are you sure you want to send %1?</translation>
-=======
+        <location line="+23"/>
+        <source>The recipient address is not valid, please recheck.</source>
+        <translation type="unfinished"></translation>
+    </message>
+    <message>
+        <location line="+5"/>
+        <source>The amount to pay must be larger than 0.</source>
+        <translation>The amount to pay must be larger than 0.</translation>
+    </message>
+    <message>
+        <location line="+5"/>
+        <source>The amount exceeds your balance.</source>
+        <translation type="unfinished"></translation>
+    </message>
+    <message>
+        <location line="+5"/>
+        <source>The total exceeds your balance when the %1 transaction fee is included.</source>
+        <translation type="unfinished"></translation>
+    </message>
+    <message>
         <location line="+6"/>
-        <source> and </source>
-        <translation> and </translation>
+        <source>Duplicate address found, can only send to each address once per send operation.</source>
+        <translation type="unfinished"></translation>
+    </message>
+    <message>
+        <location line="+5"/>
+        <source>Error: Transaction creation failed.</source>
+        <translation type="unfinished"></translation>
+    </message>
+    <message>
+        <location line="+5"/>
+        <source>Error: The transaction was rejected. This might happen if some of the coins in your wallet were already spent, such as if you used a copy of wallet.dat and coins were spent in the copy but not marked as spent here.</source>
+        <translation type="unfinished"></translation>
+    </message>
+    <message>
+        <location line="-55"/>
+        <source>Confirm send coins</source>
+        <translation>Confirm send coins</translation>
     </message>
     <message>
         <location filename="../forms/sendcoinsdialog.ui" line="-133"/>
-        <location filename="../sendcoinsdialog.cpp" line="+22"/>
+        <location filename="../sendcoinsdialog.cpp" line="+23"/>
         <location line="+5"/>
         <location line="+5"/>
         <location line="+5"/>
@@ -1824,80 +1140,12 @@
         <translation>&amp;Add recipient...</translation>
     </message>
     <message>
-        <location line="+17"/>
-        <source>Remove all transaction fields</source>
-        <translation>Remover todos os campos da transação</translation>
-    </message>
-    <message>
-        <location filename="../sendcoinsdialog.cpp" line="-54"/>
-        <source>Confirm send coins</source>
-        <translation>Confirm send coins</translation>
->>>>>>> 0f4c74f9
-    </message>
-    <message>
-        <location line="+24"/>
-        <source>The recipient address is not valid, please recheck.</source>
-        <translation type="unfinished"></translation>
-    </message>
-    <message>
-        <location line="+5"/>
-        <source>The amount to pay must be larger than 0.</source>
-        <translation>The amount to pay must be larger than 0.</translation>
-    </message>
-    <message>
-        <location line="+5"/>
-        <source>The amount exceeds your balance.</source>
-        <translation type="unfinished"></translation>
-    </message>
-    <message>
-        <location line="+5"/>
-        <source>The total exceeds your balance when the %1 transaction fee is included.</source>
-        <translation type="unfinished"></translation>
-    </message>
-    <message>
-        <location line="+6"/>
-        <source>Duplicate address found, can only send to each address once per send operation.</source>
-        <translation type="unfinished"></translation>
-    </message>
-    <message>
-        <location line="+5"/>
-        <source>Error: Transaction creation failed.</source>
-        <translation type="unfinished"></translation>
-    </message>
-    <message>
-        <location line="+5"/>
-        <source>Error: The transaction was rejected. This might happen if some of the coins in your wallet were already spent, such as if you used a copy of wallet.dat and coins were spent in the copy but not marked as spent here.</source>
-        <translation type="unfinished"></translation>
-    </message>
-    <message>
-        <location filename="../sendcoinsdialog.cpp" line="100"/>
-        <source>Confirm send coins</source>
-        <translation>Confirm send coins</translation>
-    </message>
-    <message>
-        <location filename="../forms/sendcoinsdialog.ui" line="14"/>
-        <location filename="../sendcoinsdialog.cpp" line="123"/>
-        <location filename="../sendcoinsdialog.cpp" line="128"/>
-        <location filename="../sendcoinsdialog.cpp" line="133"/>
-        <location filename="../sendcoinsdialog.cpp" line="138"/>
-        <location filename="../sendcoinsdialog.cpp" line="144"/>
-        <location filename="../sendcoinsdialog.cpp" line="149"/>
-        <location filename="../sendcoinsdialog.cpp" line="154"/>
-        <source>Send Coins</source>
-        <translation>Send Coins</translation>
-    </message>
-    <message>
-        <location filename="../forms/sendcoinsdialog.ui" line="67"/>
-        <source>&amp;Add recipient...</source>
-        <translation>&amp;Add recipient...</translation>
-    </message>
-    <message>
-        <location filename="../forms/sendcoinsdialog.ui" line="87"/>
+        <location line="+20"/>
         <source>Clear all</source>
         <translation>Clear all</translation>
     </message>
     <message>
-        <location filename="../sendcoinsdialog.cpp" line="101"/>
+        <location filename="../sendcoinsdialog.cpp" line="-53"/>
         <source> and </source>
         <translation> and </translation>
     </message>
@@ -1910,28 +1158,43 @@
         <translation>Form</translation>
     </message>
     <message>
-<<<<<<< HEAD
-        <location filename="../sendcoinsentry.cpp" line="25"/>
+        <location filename="../sendcoinsentry.cpp" line="+25"/>
         <source>Enter a Bitcoin address (e.g. 1NS17iag9jJgTHD1VXjvLCEnZuQ3rJDE9L)</source>
         <translation>Enter a Bitcoin address (e.g. 1NS17iag9jJgTHD1VXjvLCEnZuQ3rJDE9L)</translation>
     </message>
     <message>
-        <location filename="../forms/sendcoinsentry.ui" line="66"/>
-        <location filename="../sendcoinsentry.cpp" line="26"/>
+        <location filename="../forms/sendcoinsentry.ui" line="+52"/>
+        <location filename="../sendcoinsentry.cpp" line="+1"/>
         <source>Enter a label for this address to add it to your address book</source>
         <translation>Enter a label for this address to add it to your address book</translation>
     </message>
     <message>
-        <location filename="../forms/sendcoinsentry.ui" line="75"/>
+        <location line="+9"/>
         <source>&amp;Label:</source>
         <translation>&amp;Label:</translation>
     </message>
     <message>
-        <location filename="../forms/sendcoinsentry.ui" line="93"/>
+        <location line="+18"/>
         <source>The address to send the payment to (e.g. 1NS17iag9jJgTHD1VXjvLCEnZuQ3rJDE9L)</source>
         <translation type="unfinished"></translation>
-=======
-        <location line="+89"/>
+    </message>
+    <message>
+        <location line="+37"/>
+        <source>Alt+P</source>
+        <translation>Alt+P</translation>
+    </message>
+    <message>
+        <location line="-101"/>
+        <source>A&amp;mount:</source>
+        <translation>A&amp;mount:</translation>
+    </message>
+    <message>
+        <location line="+13"/>
+        <source>Pay &amp;To:</source>
+        <translation>Pay &amp;To:</translation>
+    </message>
+    <message>
+        <location line="+61"/>
         <source>Choose address from address book</source>
         <translation>Choose address from address book</translation>
     </message>
@@ -1939,52 +1202,9 @@
         <location line="+10"/>
         <source>Alt+A</source>
         <translation>Alt+A</translation>
->>>>>>> 0f4c74f9
-    </message>
-    <message>
-        <location line="+17"/>
-        <source>Alt+P</source>
-        <translation>Alt+P</translation>
-    </message>
-    <message>
-        <location line="-101"/>
-        <source>A&amp;mount:</source>
-        <translation>A&amp;mount:</translation>
-    </message>
-    <message>
-        <location line="+13"/>
-        <source>Pay &amp;To:</source>
-        <translation>Pay &amp;To:</translation>
-    </message>
-    <message>
-<<<<<<< HEAD
-        <location filename="../forms/sendcoinsentry.ui" line="103"/>
-        <source>Choose address from address book</source>
-        <translation>Choose address from address book</translation>
-    </message>
-    <message>
-        <location filename="../forms/sendcoinsentry.ui" line="113"/>
-        <source>Alt+A</source>
-        <translation>Alt+A</translation>
-=======
-        <location line="+24"/>
-        <location filename="../sendcoinsentry.cpp" line="+26"/>
-        <source>Enter a label for this address to add it to your address book</source>
-        <translation>Enter a label for this address to add it to your address book</translation>
-    </message>
-    <message>
-        <location line="+9"/>
-        <source>&amp;Label:</source>
-        <translation>&amp;Label:</translation>
-    </message>
-    <message>
-        <location line="+18"/>
-        <source>The address to send the payment to (e.g. 1NS17iag9jJgTHD1VXjvLCEnZuQ3rJDE9L)</source>
-        <translation type="unfinished"></translation>
->>>>>>> 0f4c74f9
-    </message>
-    <message>
-        <location line="+27"/>
+    </message>
+    <message>
+        <location line="+7"/>
         <source>Paste address from clipboard</source>
         <translation>Paste address from clipboard</translation>
     </message>
@@ -1993,271 +1213,144 @@
         <source>Remove this recipient</source>
         <translation>Remove this recipient</translation>
     </message>
-<<<<<<< HEAD
-=======
-    <message>
-        <location filename="../sendcoinsentry.cpp" line="-1"/>
-        <source>Enter a Bitcoin address (e.g. 1NS17iag9jJgTHD1VXjvLCEnZuQ3rJDE9L)</source>
-        <translation>Enter a Bitcoin address (e.g. 1NS17iag9jJgTHD1VXjvLCEnZuQ3rJDE9L)</translation>
-    </message>
->>>>>>> 0f4c74f9
 </context>
 <context>
     <name>TransactionDesc</name>
     <message>
-<<<<<<< HEAD
-        <location filename="../transactiondesc.cpp" line="22"/>
+        <location filename="../transactiondesc.cpp" line="+22"/>
         <source>Open until %1</source>
         <translation>Open until %1</translation>
     </message>
     <message>
-        <location filename="../transactiondesc.cpp" line="20"/>
-        <source>Open for %1 blocks</source>
-        <translation>Open for %1 blocks</translation>
-    </message>
-    <message>
-        <location filename="../transactiondesc.cpp" line="28"/>
+        <location line="+6"/>
         <source>%1/offline?</source>
         <translation>%1/offline?</translation>
     </message>
     <message>
-        <location filename="../transactiondesc.cpp" line="30"/>
-=======
-        <location filename="../transactiondesc.cpp" line="+30"/>
+        <location line="+2"/>
+        <source>%1/unconfirmed</source>
+        <translation>%1/unconfirmed</translation>
+    </message>
+    <message>
+        <location line="+2"/>
         <source>%1 confirmations</source>
         <translation>%1 confirmations</translation>
     </message>
     <message>
-        <location line="-4"/>
-        <source>%1/offline?</source>
-        <translation>%1/offline?</translation>
-    </message>
-    <message>
-        <location line="+2"/>
->>>>>>> 0f4c74f9
-        <source>%1/unconfirmed</source>
-        <translation>%1/unconfirmed</translation>
-    </message>
-    <message>
-<<<<<<< HEAD
-        <location filename="../transactiondesc.cpp" line="32"/>
-        <source>%1 confirmations</source>
-        <translation>%1 confirmations</translation>
-    </message>
-    <message>
-        <location filename="../transactiondesc.cpp" line="92"/>
+        <location line="+60"/>
         <source>unknown</source>
         <translation>unknown</translation>
     </message>
     <message>
-        <location filename="../transactiondesc.cpp" line="50"/>
+        <location line="-42"/>
         <source>&lt;b&gt;Status:&lt;/b&gt; </source>
         <translation>&lt;b&gt;Status:&lt;/b&gt; </translation>
     </message>
     <message>
-        <location filename="../transactiondesc.cpp" line="57"/>
-=======
-        <location line="+19"/>
-        <source>&lt;b&gt;Status:&lt;/b&gt; </source>
-        <translation>&lt;b&gt;Status:&lt;/b&gt; </translation>
-    </message>
-    <message>
-        <location line="+7"/>
->>>>>>> 0f4c74f9
+        <location line="-30"/>
+        <source>Open for %1 more blocks</source>
+        <translation type="unfinished"></translation>
+    </message>
+    <message>
+        <location line="+37"/>
         <source>, broadcast through %1 node</source>
         <translation>, broadcast through %1 node</translation>
     </message>
     <message>
-<<<<<<< HEAD
-        <location filename="../transactiondesc.cpp" line="59"/>
-=======
-        <location line="+2"/>
->>>>>>> 0f4c74f9
+        <location line="+2"/>
         <source>, broadcast through %1 nodes</source>
         <translation>, broadcast through %1 nodes</translation>
     </message>
     <message>
-<<<<<<< HEAD
-        <location filename="../transactiondesc.cpp" line="63"/>
-=======
         <location line="+4"/>
->>>>>>> 0f4c74f9
         <source>&lt;b&gt;Date:&lt;/b&gt; </source>
         <translation>&lt;b&gt;Date:&lt;/b&gt; </translation>
     </message>
     <message>
-<<<<<<< HEAD
-        <location filename="../transactiondesc.cpp" line="70"/>
-=======
         <location line="+7"/>
->>>>>>> 0f4c74f9
         <source>&lt;b&gt;Source:&lt;/b&gt; Generated&lt;br&gt;</source>
         <translation>&lt;b&gt;Source:&lt;/b&gt; Generated&lt;br&gt;</translation>
     </message>
     <message>
-<<<<<<< HEAD
-        <location filename="../transactiondesc.cpp" line="75"/>
-        <location filename="../transactiondesc.cpp" line="92"/>
-=======
         <location line="+5"/>
         <location line="+17"/>
->>>>>>> 0f4c74f9
         <source>&lt;b&gt;From:&lt;/b&gt; </source>
         <translation>&lt;b&gt;From:&lt;/b&gt; </translation>
     </message>
     <message>
-<<<<<<< HEAD
-        <location filename="../transactiondesc.cpp" line="93"/>
-        <location filename="../transactiondesc.cpp" line="116"/>
-        <location filename="../transactiondesc.cpp" line="175"/>
-=======
         <location line="+1"/>
         <location line="+23"/>
         <location line="+59"/>
->>>>>>> 0f4c74f9
         <source>&lt;b&gt;To:&lt;/b&gt; </source>
         <translation>&lt;b&gt;To:&lt;/b&gt; </translation>
     </message>
     <message>
-<<<<<<< HEAD
-        <location filename="../transactiondesc.cpp" line="96"/>
-=======
-        <location line="-83"/>
-        <source>unknown</source>
-        <translation>unknown</translation>
-    </message>
-    <message>
-        <location line="-71"/>
-        <source>Open for %1 more blocks</source>
-        <translation type="unfinished"></translation>
-    </message>
-    <message>
-        <location line="+75"/>
->>>>>>> 0f4c74f9
+        <location line="-79"/>
         <source> (yours, label: </source>
         <translation> (yours, label: </translation>
     </message>
     <message>
-<<<<<<< HEAD
-        <location filename="../transactiondesc.cpp" line="98"/>
-=======
-        <location line="+2"/>
->>>>>>> 0f4c74f9
+        <location line="+2"/>
         <source> (yours)</source>
         <translation> (yours)</translation>
     </message>
     <message>
-<<<<<<< HEAD
-        <location filename="../transactiondesc.cpp" line="133"/>
-        <location filename="../transactiondesc.cpp" line="147"/>
-        <location filename="../transactiondesc.cpp" line="192"/>
-        <location filename="../transactiondesc.cpp" line="209"/>
-=======
         <location line="+35"/>
         <location line="+14"/>
         <location line="+45"/>
         <location line="+17"/>
->>>>>>> 0f4c74f9
         <source>&lt;b&gt;Credit:&lt;/b&gt; </source>
         <translation>&lt;b&gt;Credit:&lt;/b&gt; </translation>
     </message>
     <message>
-<<<<<<< HEAD
-        <location filename="../transactiondesc.cpp" line="135"/>
-=======
         <location line="-74"/>
->>>>>>> 0f4c74f9
         <source>(%1 matures in %2 more blocks)</source>
         <translation>(%1 matures in %2 more blocks)</translation>
     </message>
     <message>
-<<<<<<< HEAD
-        <location filename="../transactiondesc.cpp" line="139"/>
-=======
         <location line="+4"/>
->>>>>>> 0f4c74f9
         <source>(not accepted)</source>
         <translation>(not accepted)</translation>
     </message>
     <message>
-<<<<<<< HEAD
-        <location filename="../transactiondesc.cpp" line="183"/>
-        <location filename="../transactiondesc.cpp" line="191"/>
-        <location filename="../transactiondesc.cpp" line="206"/>
-=======
         <location line="+44"/>
         <location line="+8"/>
         <location line="+15"/>
->>>>>>> 0f4c74f9
         <source>&lt;b&gt;Debit:&lt;/b&gt; </source>
         <translation>&lt;b&gt;Debit:&lt;/b&gt; </translation>
     </message>
     <message>
-<<<<<<< HEAD
-        <location filename="../transactiondesc.cpp" line="197"/>
-=======
         <location line="-9"/>
->>>>>>> 0f4c74f9
         <source>&lt;b&gt;Transaction fee:&lt;/b&gt; </source>
         <translation>&lt;b&gt;Transaction fee:&lt;/b&gt; </translation>
     </message>
     <message>
-<<<<<<< HEAD
-        <location filename="../transactiondesc.cpp" line="213"/>
-=======
         <location line="+16"/>
->>>>>>> 0f4c74f9
         <source>&lt;b&gt;Net amount:&lt;/b&gt; </source>
         <translation>&lt;b&gt;Net amount:&lt;/b&gt; </translation>
     </message>
     <message>
-<<<<<<< HEAD
-        <location filename="../transactiondesc.cpp" line="221"/>
-=======
-        <location line="-190"/>
-        <source>Open until %1</source>
-        <translation>Open until %1</translation>
-    </message>
-    <message>
-        <location line="+196"/>
+        <location line="+8"/>
+        <source>Comment:</source>
+        <translation>Comment:</translation>
+    </message>
+    <message>
+        <location line="+2"/>
+        <source>Transaction ID:</source>
+        <translation type="unfinished"></translation>
+    </message>
+    <message>
+        <location line="+3"/>
+        <source>Generated coins must wait 120 blocks before they can be spent.  When you generated this block, it was broadcast to the network to be added to the block chain.  If it fails to get into the chain, it will change to &quot;not accepted&quot; and not be spendable.  This may occasionally happen if another node generates a block within a few seconds of yours.</source>
+        <translation>Generated coins must wait 120 blocks before they can be spent.  When you generated this block, it was broadcast to the network to be added to the block chain.  If it fails to get into the chain, it will change to &quot;not accepted&quot; and not be spendable.  This may occasionally happen if another node generates a block within a few seconds of yours.</translation>
+    </message>
+    <message>
+        <location line="-7"/>
         <source>Message:</source>
         <translation>Message:</translation>
     </message>
     <message>
-        <location line="+2"/>
->>>>>>> 0f4c74f9
-        <source>Comment:</source>
-        <translation>Comment:</translation>
-    </message>
-    <message>
-<<<<<<< HEAD
-        <location filename="../transactiondesc.cpp" line="223"/>
-=======
-        <location line="+2"/>
->>>>>>> 0f4c74f9
-        <source>Transaction ID:</source>
-        <translation type="unfinished"></translation>
-    </message>
-    <message>
-<<<<<<< HEAD
-        <location filename="../transactiondesc.cpp" line="226"/>
-=======
-        <location line="+3"/>
->>>>>>> 0f4c74f9
-        <source>Generated coins must wait 120 blocks before they can be spent.  When you generated this block, it was broadcast to the network to be added to the block chain.  If it fails to get into the chain, it will change to &quot;not accepted&quot; and not be spendable.  This may occasionally happen if another node generates a block within a few seconds of yours.</source>
-        <translation>Generated coins must wait 120 blocks before they can be spent.  When you generated this block, it was broadcast to the network to be added to the block chain.  If it fails to get into the chain, it will change to &quot;not accepted&quot; and not be spendable.  This may occasionally happen if another node generates a block within a few seconds of yours.</translation>
-    </message>
-    <message>
-<<<<<<< HEAD
-        <location filename="../transactiondesc.cpp" line="219"/>
-        <source>Message:</source>
-        <translation>Message:</translation>
-    </message>
-    <message>
-        <location filename="../transactiondesc.cpp" line="55"/>
-=======
-        <location line="-171"/>
->>>>>>> 0f4c74f9
+        <location line="-164"/>
         <source>, has not been successfully broadcast yet</source>
         <translation>, has not been successfully broadcast yet</translation>
     </message>
@@ -2288,46 +1381,27 @@
         <translation>Type</translation>
     </message>
     <message>
-<<<<<<< HEAD
-        <location filename="../transactiontablemodel.cpp" line="214"/>
-=======
         <location line="+0"/>
-        <source>Address</source>
-        <translation>Address</translation>
-    </message>
-    <message>
-        <location line="+0"/>
->>>>>>> 0f4c74f9
         <source>Amount</source>
         <translation>Amount</translation>
     </message>
     <message>
-<<<<<<< HEAD
-        <location filename="../transactiontablemodel.cpp" line="283"/>
+        <location line="+69"/>
         <source>Offline (%1 confirmations)</source>
         <translation>Offline (%1 confirmations)</translation>
-=======
-        <location line="+66"/>
-        <source>Open until %1</source>
-        <translation>Open until %1</translation>
->>>>>>> 0f4c74f9
-    </message>
-    <message>
-        <location line="+6"/>
+    </message>
+    <message>
+        <location line="+3"/>
         <source>Unconfirmed (%1 of %2 confirmations)</source>
         <translation>Unconfirmed (%1 of %2 confirmations)</translation>
     </message>
     <message>
-<<<<<<< HEAD
-        <location filename="../transactiontablemodel.cpp" line="289"/>
+        <location line="+3"/>
         <source>Confirmed (%1 confirmations)</source>
         <translation>Confirmed (%1 confirmations)</translation>
     </message>
     <message>
-        <location filename="../transactiontablemodel.cpp" line="303"/>
-=======
-        <location line="+17"/>
->>>>>>> 0f4c74f9
+        <location line="+14"/>
         <source>This block was not received by any other nodes and will probably not be accepted!</source>
         <translation>This block was not received by any other nodes and will probably not be accepted!</translation>
     </message>
@@ -2387,18 +1461,12 @@
         <translation>Amount removed from or added to balance.</translation>
     </message>
     <message>
-<<<<<<< HEAD
-        <location filename="../transactiontablemodel.cpp" line="214"/>
+        <location line="-389"/>
         <source>Address</source>
         <translation>Address</translation>
-=======
-        <location line="-320"/>
-        <source>Offline (%1 confirmations)</source>
-        <translation>Offline (%1 confirmations)</translation>
->>>>>>> 0f4c74f9
     </message>
     <message numerus="yes">
-        <location line="-6"/>
+        <location line="+63"/>
         <source>Open for %n more block(s)</source>
         <translation type="unfinished">
             <numerusform></numerusform>
@@ -2406,18 +1474,12 @@
         </translation>
     </message>
     <message>
-<<<<<<< HEAD
-        <location filename="../transactiontablemodel.cpp" line="280"/>
+        <location line="+3"/>
         <source>Open until %1</source>
         <translation>Open until %1</translation>
-=======
-        <location line="+12"/>
-        <source>Confirmed (%1 confirmations)</source>
-        <translation>Confirmed (%1 confirmations)</translation>
->>>>>>> 0f4c74f9
     </message>
     <message numerus="yes">
-        <location line="+8"/>
+        <location line="+17"/>
         <source>Mined balance will be available in %n more blocks</source>
         <translation>
             <numerusform>Mined balance will be available in %n more block</numerusform>
@@ -2433,72 +1495,57 @@
 <context>
     <name>TransactionView</name>
     <message>
-<<<<<<< HEAD
-        <location filename="../transactionview.cpp" line="77"/>
+        <location filename="../transactionview.cpp" line="+77"/>
         <source>Mined</source>
         <translation>Mined</translation>
     </message>
     <message>
-        <location filename="../transactionview.cpp" line="78"/>
+        <location line="+1"/>
         <source>Other</source>
         <translation>Other</translation>
     </message>
     <message>
-        <location filename="../transactionview.cpp" line="84"/>
+        <location line="+6"/>
         <source>Enter address or label to search</source>
         <translation>Enter address or label to search</translation>
     </message>
     <message>
-        <location filename="../transactionview.cpp" line="90"/>
+        <location line="+6"/>
         <source>Min amount</source>
         <translation>Min amount</translation>
     </message>
     <message>
-        <location filename="../transactionview.cpp" line="124"/>
+        <location line="+34"/>
         <source>Copy address</source>
         <translation>Copy address</translation>
     </message>
     <message>
-        <location filename="../transactionview.cpp" line="125"/>
+        <location line="+1"/>
         <source>Copy label</source>
         <translation>Copy label</translation>
     </message>
     <message>
-        <location filename="../transactionview.cpp" line="127"/>
+        <location line="+2"/>
         <source>Edit label</source>
         <translation>Edit label</translation>
-=======
-        <location filename="../transactionview.cpp" line="+284"/>
-        <source>Amount</source>
-        <translation>Amount</translation>
-    </message>
-    <message>
-        <location line="+108"/>
-        <source>to</source>
-        <translation>to</translation>
->>>>>>> 0f4c74f9
-    </message>
-    <message>
-        <location line="-113"/>
+    </message>
+    <message>
+        <location line="+152"/>
         <source>Confirmed</source>
         <translation>Confirmed</translation>
     </message>
     <message>
-<<<<<<< HEAD
-        <location filename="../transactionview.cpp" line="270"/>
+        <location line="-9"/>
         <source>Export Transaction Data</source>
         <translation>Export Transaction Data</translation>
     </message>
     <message>
-        <location filename="../transactionview.cpp" line="271"/>
+        <location line="+1"/>
         <source>Comma separated file (*.csv)</source>
         <translation>Comma separated file (*.csv)</translation>
     </message>
     <message>
-        <location filename="../transactionview.cpp" line="285"/>
-=======
-        <location line="+6"/>
->>>>>>> 0f4c74f9
+        <location line="+14"/>
         <source>ID</source>
         <translation>ID</translation>
     </message>
@@ -2508,18 +1555,12 @@
         <translation>Error exporting</translation>
     </message>
     <message>
-<<<<<<< HEAD
-        <location filename="../transactionview.cpp" line="384"/>
+        <location line="+95"/>
         <source>Range:</source>
         <translation>Range:</translation>
-=======
-        <location line="-19"/>
-        <source>Export Transaction Data</source>
-        <translation>Export Transaction Data</translation>
->>>>>>> 0f4c74f9
-    </message>
-    <message>
-        <location line="-142"/>
+    </message>
+    <message>
+        <location line="-256"/>
         <source>Show details...</source>
         <translation>Show details...</translation>
     </message>
@@ -2529,186 +1570,96 @@
         <translation>Copiar quantia</translation>
     </message>
     <message>
-<<<<<<< HEAD
-        <location filename="../transactionview.cpp" line="55"/>
-        <location filename="../transactionview.cpp" line="71"/>
-        <source>All</source>
-        <translation>All</translation>
-    </message>
-    <message>
-        <location filename="../transactionview.cpp" line="57"/>
-=======
-        <location line="-69"/>
->>>>>>> 0f4c74f9
-        <source>This week</source>
-        <translation>This week</translation>
-    </message>
-    <message>
-        <location line="+1"/>
-        <source>This month</source>
-        <translation>This month</translation>
-    </message>
-    <message>
-        <location line="+1"/>
-        <source>Last month</source>
-        <translation>Last month</translation>
-    </message>
-    <message>
-        <location line="+1"/>
-        <source>This year</source>
-        <translation>This year</translation>
-    </message>
-    <message>
-        <location line="+1"/>
-        <source>Range...</source>
-        <translation>Range...</translation>
-    </message>
-    <message>
-<<<<<<< HEAD
-        <location filename="../transactionview.cpp" line="72"/>
-        <source>Received with</source>
-        <translation>Received with</translation>
-=======
-        <location line="+210"/>
-        <source>Comma separated file (*.csv)</source>
-        <translation>Comma separated file (*.csv)</translation>
-    </message>
-    <message>
-        <location line="+9"/>
-        <source>Date</source>
-        <translation>Date</translation>
-    </message>
-    <message>
-        <location line="+1"/>
-        <source>Type</source>
-        <translation>Type</translation>
-    </message>
-    <message>
-        <location line="+2"/>
-        <source>Address</source>
-        <translation>Address</translation>
-    </message>
-    <message>
-        <location line="-1"/>
-        <source>Label</source>
-        <translation>Label</translation>
->>>>>>> 0f4c74f9
-    </message>
-    <message>
-        <location line="-208"/>
-        <source>Sent to</source>
-        <translation>Sent to</translation>
-    </message>
-    <message>
-        <location line="+2"/>
-        <source>To yourself</source>
-        <translation>To yourself</translation>
-    </message>
-    <message>
-<<<<<<< HEAD
-        <location filename="../transactionview.cpp" line="282"/>
-        <source>Label</source>
-        <translation>Label</translation>
-    </message>
-    <message>
-        <location filename="../transactionview.cpp" line="283"/>
-        <source>Address</source>
-        <translation>Address</translation>
-    </message>
-    <message>
-        <location filename="../transactionview.cpp" line="281"/>
-        <source>Type</source>
-        <translation>Type</translation>
-    </message>
-    <message>
-        <location filename="../transactionview.cpp" line="284"/>
-        <source>Amount</source>
-        <translation>Amount</translation>
-=======
-        <location line="+1"/>
-        <source>Mined</source>
-        <translation>Mined</translation>
-    </message>
-    <message>
-        <location line="+1"/>
-        <source>Other</source>
-        <translation>Other</translation>
-    </message>
-    <message>
-        <location line="+6"/>
-        <source>Enter address or label to search</source>
-        <translation>Enter address or label to search</translation>
-    </message>
-    <message>
-        <location line="+6"/>
-        <source>Min amount</source>
-        <translation>Min amount</translation>
-    </message>
-    <message>
-        <location line="+34"/>
-        <source>Copy address</source>
-        <translation>Copy address</translation>
-    </message>
-    <message>
-        <location line="+1"/>
-        <source>Copy label</source>
-        <translation>Copy label</translation>
-    </message>
-    <message>
-        <location line="+2"/>
-        <source>Edit label</source>
-        <translation>Edit label</translation>
->>>>>>> 0f4c74f9
-    </message>
-    <message>
-        <location line="+162"/>
-        <source>Could not write to file %1.</source>
-        <translation>Could not write to file %1.</translation>
-    </message>
-    <message>
-<<<<<<< HEAD
-        <location filename="../transactionview.cpp" line="280"/>
-        <source>Date</source>
-        <translation>Date</translation>
-    </message>
-    <message>
-        <location filename="../transactionview.cpp" line="392"/>
-        <source>to</source>
-        <translation>to</translation>
-=======
-        <location line="+95"/>
-        <source>Range:</source>
-        <translation>Range:</translation>
-    </message>
-    <message>
-        <location line="-329"/>
+        <location line="-71"/>
         <location line="+16"/>
         <source>All</source>
         <translation>All</translation>
->>>>>>> 0f4c74f9
-    </message>
-    <message>
-        <location line="-15"/>
+    </message>
+    <message>
+        <location line="-14"/>
+        <source>This week</source>
+        <translation>This week</translation>
+    </message>
+    <message>
+        <location line="+1"/>
+        <source>This month</source>
+        <translation>This month</translation>
+    </message>
+    <message>
+        <location line="+1"/>
+        <source>Last month</source>
+        <translation>Last month</translation>
+    </message>
+    <message>
+        <location line="+1"/>
+        <source>This year</source>
+        <translation>This year</translation>
+    </message>
+    <message>
+        <location line="+1"/>
+        <source>Range...</source>
+        <translation>Range...</translation>
+    </message>
+    <message>
+        <location line="+11"/>
+        <source>Received with</source>
+        <translation>Received with</translation>
+    </message>
+    <message>
+        <location line="+2"/>
+        <source>Sent to</source>
+        <translation>Sent to</translation>
+    </message>
+    <message>
+        <location line="+2"/>
+        <source>To yourself</source>
+        <translation>To yourself</translation>
+    </message>
+    <message>
+        <location line="+206"/>
+        <source>Label</source>
+        <translation>Label</translation>
+    </message>
+    <message>
+        <location line="+1"/>
+        <source>Address</source>
+        <translation>Address</translation>
+    </message>
+    <message>
+        <location line="-2"/>
+        <source>Type</source>
+        <translation>Type</translation>
+    </message>
+    <message>
+        <location line="+3"/>
+        <source>Amount</source>
+        <translation>Amount</translation>
+    </message>
+    <message>
+        <location line="+5"/>
+        <source>Could not write to file %1.</source>
+        <translation>Could not write to file %1.</translation>
+    </message>
+    <message>
+        <location line="-9"/>
+        <source>Date</source>
+        <translation>Date</translation>
+    </message>
+    <message>
+        <location line="+112"/>
+        <source>to</source>
+        <translation>to</translation>
+    </message>
+    <message>
+        <location line="-336"/>
         <source>Today</source>
         <translation>Today</translation>
     </message>
-<<<<<<< HEAD
-=======
-    <message>
-        <location line="+16"/>
-        <source>Received with</source>
-        <translation>Received with</translation>
-    </message>
->>>>>>> 0f4c74f9
 </context>
 <context>
     <name>WalletModel</name>
     <message>
-<<<<<<< HEAD
-        <location filename="../walletmodel.cpp" line="142"/>
-=======
-        <location filename="../walletmodel.cpp" line="+145"/>
->>>>>>> 0f4c74f9
+        <location filename="../walletmodel.cpp" line="+142"/>
         <source>Sending...</source>
         <translation>Sending...</translation>
     </message>
@@ -2716,114 +1667,113 @@
 <context>
     <name>bitcoin-core</name>
     <message>
-<<<<<<< HEAD
-        <location filename="../bitcoinstrings.cpp" line="42"/>
+        <location filename="../bitcoinstrings.cpp" line="+42"/>
         <source>Usage:</source>
         <translation>Usage:</translation>
     </message>
     <message>
-        <location filename="../bitcoinstrings.cpp" line="109"/>
+        <location line="+67"/>
         <source>Cannot obtain a lock on data directory %s.  Bitcoin is probably already running.</source>
         <translation>Cannot obtain a lock on data directory %s.  Bitcoin is probably already running.</translation>
     </message>
     <message>
-        <location filename="../bitcoinstrings.cpp" line="112"/>
+        <location line="+3"/>
         <source>Bitcoin</source>
         <translation>Bitcoin</translation>
     </message>
     <message>
-        <location filename="../bitcoinstrings.cpp" line="113"/>
+        <location line="+1"/>
         <source>Loading addresses...</source>
         <translation>Loading addresses...</translation>
     </message>
     <message>
-        <location filename="../bitcoinstrings.cpp" line="115"/>
+        <location line="+2"/>
         <source>Loading block index...</source>
         <translation>Loading block index...</translation>
     </message>
     <message>
-        <location filename="../bitcoinstrings.cpp" line="125"/>
+        <location line="+10"/>
         <source>Rescanning...</source>
         <translation>Rescanning...</translation>
     </message>
     <message>
-        <location filename="../bitcoinstrings.cpp" line="60"/>
+        <location line="-65"/>
         <source>Maintain at most &lt;n&gt; connections to peers (default: 125)</source>
         <translation>Manter no máximo &lt;n&gt; conexões aos peers (padrão: 125)</translation>
     </message>
     <message>
-        <location filename="../bitcoinstrings.cpp" line="38"/>
+        <location line="-22"/>
         <source>Warning: Please check that your computer&apos;s date and time are correct.  If your clock is wrong Bitcoin will not work properly.</source>
         <translation>Warning: Please check that your computer&apos;s date and time are correct.  If your clock is wrong Bitcoin will not work properly.</translation>
     </message>
     <message>
-        <location filename="../bitcoinstrings.cpp" line="128"/>
+        <location line="+90"/>
         <source>Invalid amount for -paytxfee=&lt;amount&gt;</source>
         <translation>Invalid amount for -paytxfee=&lt;amount&gt;</translation>
     </message>
     <message>
-        <location filename="../bitcoinstrings.cpp" line="129"/>
+        <location line="+1"/>
         <source>Warning: -paytxfee is set very high.  This is the transaction fee you will pay if you send a transaction.</source>
         <translation>Warning: -paytxfee is set very high.  This is the transaction fee you will pay if you send a transaction.</translation>
     </message>
     <message>
-        <location filename="../bitcoinstrings.cpp" line="121"/>
+        <location line="-8"/>
         <source>Error loading wallet.dat</source>
         <translation>Erro ao carregar wallet.dat</translation>
     </message>
     <message>
-        <location filename="../bitcoinstrings.cpp" line="43"/>
+        <location line="-78"/>
         <source>Send command to -server or bitcoind</source>
         <translation>Send command to -server or bitcoind
 </translation>
     </message>
     <message>
-        <location filename="../bitcoinstrings.cpp" line="44"/>
+        <location line="+1"/>
         <source>List commands</source>
         <translation>List commands
 </translation>
     </message>
     <message>
-        <location filename="../bitcoinstrings.cpp" line="47"/>
+        <location line="+3"/>
         <source>Specify configuration file (default: bitcoin.conf)</source>
         <translation>Specify configuration file (default: bitcoin.conf)
 </translation>
     </message>
     <message>
-        <location filename="../bitcoinstrings.cpp" line="45"/>
+        <location line="-2"/>
         <source>Get help for a command</source>
         <translation>Get help for a command
 </translation>
     </message>
     <message>
-        <location filename="../bitcoinstrings.cpp" line="56"/>
+        <location line="+11"/>
         <source>Specify connection timeout (in milliseconds)</source>
         <translation>Specify connection timeout (in milliseconds)
 </translation>
     </message>
     <message>
-        <location filename="../bitcoinstrings.cpp" line="48"/>
+        <location line="-8"/>
         <source>Specify pid file (default: bitcoind.pid)</source>
         <translation>Specify pid file (default: bitcoind.pid)
 </translation>
     </message>
     <message>
-        <location filename="../bitcoinstrings.cpp" line="18"/>
+        <location line="-30"/>
         <source>Invalid amount</source>
         <translation type="unfinished"></translation>
     </message>
     <message>
-        <location filename="../bitcoinstrings.cpp" line="20"/>
+        <location line="+2"/>
         <source>Warning: Disk space is low</source>
         <translation type="unfinished"></translation>
     </message>
     <message>
-        <location filename="../bitcoinstrings.cpp" line="21"/>
+        <location line="+1"/>
         <source>To use the %s option</source>
         <translation type="unfinished"></translation>
     </message>
     <message>
-        <location filename="../bitcoinstrings.cpp" line="22"/>
+        <location line="+1"/>
         <source>%s, you must set a rpcpassword in the configuration file:
  %s
 It is recommended you use the following random password:
@@ -2835,135 +1785,63 @@
         <translation type="unfinished"></translation>
     </message>
     <message>
-        <location filename="../bitcoinstrings.cpp" line="31"/>
+        <location line="+9"/>
         <source>Error</source>
         <translation type="unfinished"></translation>
     </message>
     <message>
-        <location filename="../bitcoinstrings.cpp" line="33"/>
+        <location line="+2"/>
         <source>You must set rpcpassword=&lt;password&gt; in the configuration file:
 %s
 If the file does not exist, create it with owner-readable-only file permissions.</source>
         <translation type="unfinished"></translation>
     </message>
     <message>
-        <location filename="../bitcoinstrings.cpp" line="46"/>
+        <location line="+13"/>
         <source>Options:</source>
         <translation>Options:
 </translation>
     </message>
     <message>
-        <location filename="../bitcoinstrings.cpp" line="49"/>
+        <location line="+3"/>
         <source>Generate coins</source>
         <translation>Generate coins
 </translation>
     </message>
     <message>
-        <location filename="../bitcoinstrings.cpp" line="50"/>
+        <location line="+1"/>
         <source>Don&apos;t generate coins</source>
         <translation>Don&apos;t generate coins
 </translation>
     </message>
     <message>
-        <location filename="../bitcoinstrings.cpp" line="52"/>
+        <location line="+2"/>
         <source>Show splash screen on startup (default: 1)</source>
         <translation type="unfinished"></translation>
     </message>
     <message>
-        <location filename="../bitcoinstrings.cpp" line="53"/>
+        <location line="+1"/>
         <source>Specify data directory</source>
         <translation>Specify data directory
 </translation>
     </message>
     <message>
-        <location filename="../bitcoinstrings.cpp" line="54"/>
+        <location line="+1"/>
         <source>Set database cache size in megabytes (default: 25)</source>
         <translation>Definir o tamanho do cache do banco de dados em megabytes (padrão: 25)</translation>
     </message>
     <message>
-        <location filename="../bitcoinstrings.cpp" line="55"/>
+        <location line="+1"/>
         <source>Set database disk log size in megabytes (default: 100)</source>
         <translation type="unfinished"></translation>
     </message>
     <message>
-        <location filename="../bitcoinstrings.cpp" line="59"/>
+        <location line="+4"/>
         <source>Listen for connections on &lt;port&gt; (default: 8333 or testnet: 18333)</source>
         <translation>Procurar por conexões em &lt;port&gt; (padrão: 8333 ou testnet:18333)</translation>
     </message>
     <message>
-        <location filename="../bitcoinstrings.cpp" line="61"/>
-        <source>Add a node to connect to and attempt to keep the connection open</source>
-        <translation type="unfinished"></translation>
-    </message>
-    <message>
-        <location filename="../bitcoinstrings.cpp" line="63"/>
-        <source>Find peers using internet relay chat (default: 0)</source>
-        <translation type="unfinished"></translation>
-    </message>
-    <message>
-        <location filename="../bitcoinstrings.cpp" line="64"/>
-        <source>Accept connections from outside (default: 1)</source>
-        <translation type="unfinished"></translation>
-    </message>
-    <message>
-        <location filename="../bitcoinstrings.cpp" line="65"/>
-        <source>Set language, for example &quot;de_DE&quot; (default: system locale)</source>
-        <translation type="unfinished"></translation>
-    </message>
-    <message>
-        <location filename="../bitcoinstrings.cpp" line="66"/>
-        <source>Find peers using DNS lookup (default: 1)</source>
-        <translation type="unfinished"></translation>
-    </message>
-    <message>
-        <location filename="../bitcoinstrings.cpp" line="71"/>
-        <source>Maximum per-connection receive buffer, &lt;n&gt;*1000 bytes (default: 10000)</source>
-        <translation type="unfinished"></translation>
-    </message>
-    <message>
-        <location filename="../bitcoinstrings.cpp" line="72"/>
-        <source>Maximum per-connection send buffer, &lt;n&gt;*1000 bytes (default: 10000)</source>
-        <translation type="unfinished"></translation>
-    </message>
-    <message>
-        <location filename="../bitcoinstrings.cpp" line="73"/>
-        <source>Use Universal Plug and Play to map the listening port (default: 1)</source>
-        <translation type="unfinished"></translation>
-    </message>
-    <message>
-        <location filename="../bitcoinstrings.cpp" line="74"/>
-        <source>Use Universal Plug and Play to map the listening port (default: 0)</source>
-        <translation type="unfinished"></translation>
-    </message>
-    <message>
-        <location filename="../bitcoinstrings.cpp" line="75"/>
-        <source>Detach block and address databases. Increases shutdown time (default: 0)</source>
-        <translation type="unfinished"></translation>
-    </message>
-    <message>
-        <location filename="../bitcoinstrings.cpp" line="81"/>
-        <source>Output extra debugging information</source>
-        <translation type="unfinished"></translation>
-    </message>
-    <message>
-        <location filename="../bitcoinstrings.cpp" line="87"/>
-=======
-        <location filename="../bitcoinstrings.cpp" line="+79"/>
-        <source>Loading wallet...</source>
-        <translation>Loading wallet...</translation>
-    </message>
-    <message>
-        <location line="-4"/>
-        <source>Loading addresses...</source>
-        <translation>Loading addresses...</translation>
-    </message>
-    <message>
-        <location line="-67"/>
-        <source>Bitcoin version</source>
-        <translation>Bitcoin version</translation>
-    </message>
-    <message>
-        <location line="+19"/>
+        <location line="+2"/>
         <source>Add a node to connect to and attempt to keep the connection open</source>
         <translation type="unfinished"></translation>
     </message>
@@ -3008,286 +1886,111 @@
         <translation type="unfinished"></translation>
     </message>
     <message>
-        <location line="+5"/>
+        <location line="+1"/>
+        <source>Detach block and address databases. Increases shutdown time (default: 0)</source>
+        <translation type="unfinished"></translation>
+    </message>
+    <message>
+        <location line="+6"/>
         <source>Output extra debugging information</source>
         <translation type="unfinished"></translation>
     </message>
     <message>
-        <location line="+9"/>
-        <source>Execute command when the best block changes (%s in cmd is replaced by block hash)</source>
-        <translation type="unfinished"></translation>
-    </message>
-    <message>
-        <location line="+7"/>
-        <source>How thorough the block verification is (0-6, default: 1)</source>
-        <translation type="unfinished"></translation>
-    </message>
-    <message>
-        <location line="+11"/>
-        <source>Cannot obtain a lock on data directory %s. Bitcoin is probably already running.</source>
-        <translation type="unfinished"></translation>
-    </message>
-    <message>
-        <location line="+4"/>
-        <source>Error loading addr.dat</source>
-        <translation>Erro ao carregar addr.dat</translation>
-    </message>
-    <message>
-        <location line="+1"/>
-        <source>Loading block index...</source>
-        <translation>Loading block index...</translation>
-    </message>
-    <message>
-        <location line="+7"/>
-        <source>Cannot downgrade wallet</source>
-        <translation type="unfinished"></translation>
-    </message>
-    <message>
-        <location line="+1"/>
-        <source>Cannot initialize keypool</source>
-        <translation type="unfinished"></translation>
-    </message>
-    <message>
-        <location line="+1"/>
-        <source>Cannot write default address</source>
-        <translation type="unfinished"></translation>
-    </message>
-    <message>
-        <location line="+1"/>
-        <source>Rescanning...</source>
-        <translation>Rescanning...</translation>
-    </message>
-    <message>
-        <location line="+2"/>
-        <source>Invalid -proxy address</source>
-        <translation>Invalid -proxy address</translation>
-    </message>
-    <message>
-        <location line="+5"/>
-        <source>Error: CreateThread(StartNode) failed</source>
-        <translation>Error: CreateThread(StartNode) failed</translation>
-    </message>
-    <message>
-        <location line="+1"/>
-        <source>Warning: Disk space is low</source>
-        <translation type="unfinished"></translation>
-    </message>
-    <message>
-        <location line="+1"/>
-        <source>Unable to bind to port %d on this computer.  Bitcoin is probably already running.</source>
-        <translation>Unable to bind to port %d on this computer.  Bitcoin is probably already running.</translation>
-    </message>
-    <message>
-        <location line="-6"/>
-        <source>Invalid amount for -paytxfee=&lt;amount&gt;</source>
-        <translation>Invalid amount for -paytxfee=&lt;amount&gt;</translation>
-    </message>
-    <message>
-        <location line="-9"/>
-        <source>Error loading wallet.dat: Wallet requires newer version of Bitcoin</source>
-        <translation>Erro ao carregar wallet.dat: Carteira requer uma versão mais nova do Bitcoin</translation>
-    </message>
-    <message>
-        <location line="+1"/>
-        <source>Wallet needed to be rewritten: restart Bitcoin to complete</source>
-        <translation>A Carteira precisou ser reescrita: reinicie o Bitcoin para completar</translation>
-    </message>
-    <message>
-        <location line="-72"/>
-        <source>Send command to -server or bitcoind</source>
-        <translation>Send command to -server or bitcoind
-</translation>
-    </message>
-    <message>
-        <location line="+1"/>
-        <source>List commands</source>
-        <translation>List commands
-</translation>
-    </message>
-    <message>
-        <location line="+3"/>
-        <source>Specify configuration file (default: bitcoin.conf)</source>
-        <translation>Specify configuration file (default: bitcoin.conf)
-</translation>
-    </message>
-    <message>
-        <location line="+1"/>
-        <source>Specify pid file (default: bitcoind.pid)</source>
-        <translation>Specify pid file (default: bitcoind.pid)
-</translation>
-    </message>
-    <message>
-        <location line="+1"/>
-        <source>Generate coins</source>
-        <translation>Generate coins
-</translation>
-    </message>
-    <message>
-        <location line="+3"/>
-        <source>Show splash screen on startup (default: 1)</source>
-        <translation type="unfinished"></translation>
-    </message>
-    <message>
-        <location line="+1"/>
-        <source>Specify data directory</source>
-        <translation>Specify data directory
-</translation>
-    </message>
-    <message>
-        <location line="+1"/>
-        <source>Set database cache size in megabytes (default: 25)</source>
-        <translation>Definir o tamanho do cache do banco de dados em megabytes (padrão: 25)</translation>
-    </message>
-    <message>
-        <location line="-4"/>
-        <source>Don&apos;t generate coins</source>
-        <translation>Don&apos;t generate coins
-</translation>
-    </message>
-    <message>
-        <location line="+34"/>
->>>>>>> 0f4c74f9
+        <location line="+6"/>
         <source>Listen for JSON-RPC connections on &lt;port&gt; (default: 8332)</source>
         <translation>Listen for JSON-RPC connections on &lt;port&gt; (default: 8332)
 </translation>
     </message>
     <message>
-<<<<<<< HEAD
-        <location filename="../bitcoinstrings.cpp" line="84"/>
-=======
-        <location line="-4"/>
-        <source>Send trace/debug info to console instead of debug.log file</source>
-        <translation>Mandar informação de trace/debug para o console em vez de para o arquivo debug.log</translation>
-    </message>
-    <message>
-        <location line="+1"/>
->>>>>>> 0f4c74f9
+        <location line="-3"/>
         <source>Send trace/debug info to debugger</source>
         <translation>Mandar informação de trace/debug para o debugger</translation>
     </message>
     <message>
-<<<<<<< HEAD
-        <location filename="../bitcoinstrings.cpp" line="104"/>
+        <location line="+20"/>
         <source>Acceptable ciphers (default: TLSv1+HIGH:!SSLv2:!aNULL:!eNULL:!AH:!3DES:@STRENGTH)</source>
         <translation>Acceptable ciphers (default: TLSv1+HIGH:!SSLv2:!aNULL:!eNULL:!AH:!3DES:@STRENGTH)
 </translation>
     </message>
     <message>
-        <location filename="../bitcoinstrings.cpp" line="79"/>
+        <location line="-25"/>
         <source>Run in the background as a daemon and accept commands</source>
         <translation>Run in the background as a daemon and accept commands
 </translation>
     </message>
     <message>
-        <location filename="../bitcoinstrings.cpp" line="8"/>
+        <location line="-71"/>
         <source>Error: Wallet locked, unable to create transaction.</source>
-        <translation type="unfinished"></translation>
-    </message>
-    <message>
-        <location filename="../bitcoinstrings.cpp" line="9"/>
+        <translation>Erro: Carteira bloqueada, incapaz de criar transação  </translation>
+    </message>
+    <message>
+        <location line="+1"/>
         <source>Error: This transaction requires a transaction fee of at least %s because of its amount, complexity, or use of recently received funds.</source>
         <translation type="unfinished"></translation>
     </message>
     <message>
-        <location filename="../bitcoinstrings.cpp" line="12"/>
+        <location line="+3"/>
         <source>Error: Transaction creation failed.</source>
         <translation type="unfinished"></translation>
     </message>
     <message>
-        <location filename="../bitcoinstrings.cpp" line="14"/>
+        <location line="+2"/>
         <source>Error: The transaction was rejected. This might happen if some of the coins in your wallet were already spent, such as if you used a copy of wallet.dat and coins were spent in the copy but not marked as spent here.</source>
         <translation type="unfinished"></translation>
     </message>
     <message>
-        <location filename="../bitcoinstrings.cpp" line="58"/>
-=======
-        <location line="+10"/>
-        <source>Set key pool size to &lt;n&gt; (default: 100)</source>
-        <translation>Set key pool size to &lt;n&gt; (default: 100)
-</translation>
-    </message>
-    <message>
-        <location line="+8"/>
-        <source>Server certificate file (default: server.cert)</source>
-        <translation>Server certificate file (default: server.cert)
-</translation>
-    </message>
-    <message>
-        <location line="-14"/>
-        <source>Allow JSON-RPC connections from specified IP address</source>
-        <translation>Allow JSON-RPC connections from specified IP address
-</translation>
-    </message>
-    <message>
-        <location line="-28"/>
->>>>>>> 0f4c74f9
+        <location line="+44"/>
         <source>Allow DNS lookups for addnode and connect</source>
         <translation>Allow DNS lookups for addnode and connect
 </translation>
     </message>
     <message>
-<<<<<<< HEAD
-        <location filename="../bitcoinstrings.cpp" line="82"/>
+        <location line="+24"/>
         <source>Prepend debug output with timestamp</source>
         <translation>Pré anexar a saída de debug com estampa de tempo</translation>
     </message>
     <message>
-        <location filename="../bitcoinstrings.cpp" line="89"/>
+        <location line="+7"/>
         <source>Send commands to node running on &lt;ip&gt; (default: 127.0.0.1)</source>
         <translation>Send commands to node running on &lt;ip&gt; (default: 127.0.0.1)
 </translation>
     </message>
     <message>
-        <location filename="../bitcoinstrings.cpp" line="93"/>
+        <location line="+4"/>
         <source>Upgrade wallet to latest format</source>
         <translation>Atualizar carteira para o formato mais recente</translation>
     </message>
     <message>
-        <location filename="../bitcoinstrings.cpp" line="96"/>
+        <location line="+3"/>
         <source>How many blocks to check at startup (default: 2500, 0 = all)</source>
         <translation>Quantos blocos verificar ao iniciar (padrão: 2500, 0 = todos)</translation>
     </message>
     <message>
-        <location filename="../bitcoinstrings.cpp" line="57"/>
+        <location line="-39"/>
         <source>Connect through socks4 proxy</source>
         <translation>Connect through socks4 proxy
 </translation>
     </message>
     <message>
-        <location filename="../bitcoinstrings.cpp" line="103"/>
+        <location line="+46"/>
         <source>Server private key (default: server.pem)</source>
         <translation>Server private key (default: server.pem)
 </translation>
     </message>
     <message>
-        <location filename="../bitcoinstrings.cpp" line="62"/>
+        <location line="-41"/>
         <source>Connect only to the specified node</source>
         <translation>Connect only to the specified node
 </translation>
     </message>
     <message>
-        <location filename="../bitcoinstrings.cpp" line="107"/>
+        <location line="+45"/>
         <source>This help message</source>
         <translation>This help message
 </translation>
     </message>
     <message>
-        <location filename="../bitcoinstrings.cpp" line="98"/>
-=======
-        <location line="+41"/>
-        <source>Use OpenSSL (https) for JSON-RPC connections</source>
-        <translation>Use OpenSSL (https) for JSON-RPC connections
-</translation>
-    </message>
-    <message>
-        <location line="+3"/>
-        <source>Acceptable ciphers (default: TLSv1+HIGH:!SSLv2:!aNULL:!eNULL:!AH:!3DES:@STRENGTH)</source>
-        <translation>Acceptable ciphers (default: TLSv1+HIGH:!SSLv2:!aNULL:!eNULL:!AH:!3DES:@STRENGTH)
-</translation>
-    </message>
-    <message>
-        <location line="-6"/>
->>>>>>> 0f4c74f9
+        <location line="-9"/>
         <source>
 SSL options: (see the Bitcoin Wiki for SSL setup instructions)</source>
         <translation>
@@ -3295,340 +1998,184 @@
 </translation>
     </message>
     <message>
-<<<<<<< HEAD
-        <location filename="../bitcoinstrings.cpp" line="117"/>
+        <location line="+19"/>
         <source>Loading wallet...</source>
         <translation>Loading wallet...</translation>
     </message>
     <message>
-        <location filename="../bitcoinstrings.cpp" line="127"/>
+        <location line="+10"/>
         <source>Invalid -proxy address</source>
         <translation>Invalid -proxy address</translation>
     </message>
     <message>
-        <location filename="../bitcoinstrings.cpp" line="132"/>
+        <location line="+5"/>
         <source>Error: CreateThread(StartNode) failed</source>
         <translation>Error: CreateThread(StartNode) failed</translation>
     </message>
     <message>
-        <location filename="../bitcoinstrings.cpp" line="133"/>
+        <location line="+1"/>
         <source>Unable to bind to port %d on this computer.  Bitcoin is probably already running.</source>
         <translation>Unable to bind to port %d on this computer.  Bitcoin is probably already running.</translation>
     </message>
     <message>
-        <location filename="../bitcoinstrings.cpp" line="41"/>
+        <location line="-92"/>
         <source>Bitcoin version</source>
         <translation>Bitcoin version</translation>
     </message>
     <message>
-        <location filename="../bitcoinstrings.cpp" line="19"/>
+        <location line="-22"/>
         <source>Insufficient funds</source>
         <translation>Insufficient funds</translation>
     </message>
     <message>
-        <location filename="../bitcoinstrings.cpp" line="32"/>
+        <location line="+13"/>
         <source>An error occurred while setting up the RPC port %u for listening: %s</source>
         <translation type="unfinished"></translation>
     </message>
     <message>
-        <location filename="../bitcoinstrings.cpp" line="90"/>
+        <location line="+58"/>
         <source>Execute command when the best block changes (%s in cmd is replaced by block hash)</source>
         <translation type="unfinished"></translation>
     </message>
     <message>
-        <location filename="../bitcoinstrings.cpp" line="97"/>
+        <location line="+7"/>
         <source>How thorough the block verification is (0-6, default: 1)</source>
         <translation type="unfinished"></translation>
     </message>
     <message>
-        <location filename="../bitcoinstrings.cpp" line="108"/>
+        <location line="+11"/>
         <source>Usage</source>
         <translation type="unfinished"></translation>
     </message>
     <message>
-        <location filename="../bitcoinstrings.cpp" line="114"/>
+        <location line="+6"/>
         <source>Error loading addr.dat</source>
         <translation>Erro ao carregar addr.dat</translation>
     </message>
     <message>
-        <location filename="../bitcoinstrings.cpp" line="116"/>
-=======
-        <location line="-53"/>
-        <source>Usage:</source>
-        <translation>Usage:</translation>
-    </message>
-    <message>
-        <location line="+90"/>
-        <source>Warning: Please check that your computer&apos;s date and time are correct.  If your clock is wrong Bitcoin will not work properly.</source>
-        <translation>Warning: Please check that your computer&apos;s date and time are correct.  If your clock is wrong Bitcoin will not work properly.</translation>
-    </message>
-    <message>
-        <location line="-11"/>
+        <location line="+2"/>
+        <source>Error loading blkindex.dat</source>
+        <translation>Erro ao carregar blkindex.dat</translation>
+    </message>
+    <message>
+        <location line="+2"/>
+        <source>Error loading wallet.dat: Wallet corrupted</source>
+        <translation>Erro ao carregar wallet.dat: Carteira corrompida</translation>
+    </message>
+    <message>
+        <location line="+1"/>
+        <source>Error loading wallet.dat: Wallet requires newer version of Bitcoin</source>
+        <translation>Erro ao carregar wallet.dat: Carteira requer uma versão mais nova do Bitcoin</translation>
+    </message>
+    <message>
+        <location line="+1"/>
+        <source>Wallet needed to be rewritten: restart Bitcoin to complete</source>
+        <translation>A Carteira precisou ser reescrita: reinicie o Bitcoin para completar</translation>
+    </message>
+    <message>
+        <location line="+2"/>
+        <source>Cannot downgrade wallet</source>
+        <translation type="unfinished"></translation>
+    </message>
+    <message>
+        <location line="+1"/>
+        <source>Cannot initialize keypool</source>
+        <translation type="unfinished"></translation>
+    </message>
+    <message>
+        <location line="+1"/>
+        <source>Cannot write default address</source>
+        <translation type="unfinished"></translation>
+    </message>
+    <message>
+        <location line="+2"/>
         <source>Done loading</source>
         <translation>Done loading</translation>
     </message>
     <message>
-        <location line="+14"/>
-        <source>beta</source>
-        <translation>beta</translation>
-    </message>
-    <message>
-        <location line="-11"/>
-        <source>Warning: -paytxfee is set very high.  This is the transaction fee you will pay if you send a transaction.</source>
-        <translation>Warning: -paytxfee is set very high.  This is the transaction fee you will pay if you send a transaction.</translation>
-    </message>
-    <message>
-        <location line="-13"/>
->>>>>>> 0f4c74f9
-        <source>Error loading blkindex.dat</source>
-        <translation>Erro ao carregar blkindex.dat</translation>
-    </message>
-    <message>
-<<<<<<< HEAD
-        <location filename="../bitcoinstrings.cpp" line="118"/>
-=======
-        <location line="+2"/>
->>>>>>> 0f4c74f9
-        <source>Error loading wallet.dat: Wallet corrupted</source>
-        <translation>Erro ao carregar wallet.dat: Carteira corrompida</translation>
-    </message>
-    <message>
-<<<<<<< HEAD
-        <location filename="../bitcoinstrings.cpp" line="119"/>
-        <source>Error loading wallet.dat: Wallet requires newer version of Bitcoin</source>
-        <translation>Erro ao carregar wallet.dat: Carteira requer uma versão mais nova do Bitcoin</translation>
-    </message>
-    <message>
-        <location filename="../bitcoinstrings.cpp" line="120"/>
-        <source>Wallet needed to be rewritten: restart Bitcoin to complete</source>
-        <translation>A Carteira precisou ser reescrita: reinicie o Bitcoin para completar</translation>
-    </message>
-    <message>
-        <location filename="../bitcoinstrings.cpp" line="122"/>
-        <source>Cannot downgrade wallet</source>
-        <translation type="unfinished"></translation>
-    </message>
-    <message>
-        <location filename="../bitcoinstrings.cpp" line="123"/>
-        <source>Cannot initialize keypool</source>
-        <translation type="unfinished"></translation>
-    </message>
-    <message>
-        <location filename="../bitcoinstrings.cpp" line="124"/>
-        <source>Cannot write default address</source>
-        <translation type="unfinished"></translation>
-    </message>
-    <message>
-        <location filename="../bitcoinstrings.cpp" line="126"/>
-        <source>Done loading</source>
-        <translation>Done loading</translation>
-    </message>
-    <message>
-        <location filename="../bitcoinstrings.cpp" line="13"/>
+        <location line="-113"/>
         <source>Sending...</source>
         <translation>Enviando...</translation>
     </message>
     <message>
-        <location filename="../bitcoinstrings.cpp" line="51"/>
+        <location line="+38"/>
         <source>Start minimized</source>
         <translation>Start minimized
 </translation>
     </message>
     <message>
-        <location filename="../bitcoinstrings.cpp" line="67"/>
-=======
-        <location line="+3"/>
-        <source>Error loading wallet.dat</source>
-        <translation>Erro ao carregar wallet.dat</translation>
-    </message>
-    <message>
-        <location line="-71"/>
-        <source>Get help for a command</source>
-        <translation>Get help for a command
-</translation>
-    </message>
-    <message>
-        <location line="+1"/>
-        <source>Options:</source>
-        <translation>Options:
-</translation>
-    </message>
-    <message>
-        <location line="+5"/>
-        <source>Start minimized</source>
-        <translation>Start minimized
-</translation>
-    </message>
-    <message>
-        <location line="+4"/>
-        <source>Specify connection timeout (in milliseconds)</source>
-        <translation>Specify connection timeout (in milliseconds)
-</translation>
-    </message>
-    <message>
-        <location line="+1"/>
-        <source>Connect through socks4 proxy</source>
-        <translation>Connect through socks4 proxy
-</translation>
-    </message>
-    <message>
-        <location line="+2"/>
-        <source>Listen for connections on &lt;port&gt; (default: 8333 or testnet: 18333)</source>
-        <translation>Procurar por conexões em &lt;port&gt; (padrão: 8333 ou testnet:18333)</translation>
-    </message>
-    <message>
-        <location line="+1"/>
-        <source>Maintain at most &lt;n&gt; connections to peers (default: 125)</source>
-        <translation>Manter no máximo &lt;n&gt; conexões aos peers (padrão: 125)</translation>
-    </message>
-    <message>
-        <location line="+2"/>
-        <source>Connect only to the specified node</source>
-        <translation>Connect only to the specified node
-</translation>
-    </message>
-    <message>
-        <location line="+5"/>
->>>>>>> 0f4c74f9
+        <location line="+16"/>
         <source>Threshold for disconnecting misbehaving peers (default: 100)</source>
         <translation>Limite para desconectar peers mal comportados (padrão: 100)</translation>
     </message>
     <message>
-<<<<<<< HEAD
-        <location filename="../bitcoinstrings.cpp" line="68"/>
-=======
-        <location line="+1"/>
->>>>>>> 0f4c74f9
+        <location line="+1"/>
         <source>Number of seconds to keep misbehaving peers from reconnecting (default: 86400)</source>
         <translation>Número de segundos para impedir que peers mal comportados reconectem (padrão: 86400)</translation>
     </message>
     <message>
-<<<<<<< HEAD
-        <location filename="../bitcoinstrings.cpp" line="78"/>
-=======
-        <location line="+8"/>
->>>>>>> 0f4c74f9
+        <location line="+10"/>
         <source>Accept command line and JSON-RPC commands</source>
         <translation>Accept command line and JSON-RPC commands
 </translation>
     </message>
     <message>
-<<<<<<< HEAD
-        <location filename="../bitcoinstrings.cpp" line="88"/>
+        <location line="+10"/>
         <source>Allow JSON-RPC connections from specified IP address</source>
         <translation>Allow JSON-RPC connections from specified IP address
 </translation>
     </message>
     <message>
-        <location filename="../bitcoinstrings.cpp" line="86"/>
-=======
-        <location line="+1"/>
-        <source>Run in the background as a daemon and accept commands</source>
-        <translation>Run in the background as a daemon and accept commands
-</translation>
-    </message>
-    <message>
-        <location line="+7"/>
->>>>>>> 0f4c74f9
+        <location line="-2"/>
         <source>Password for JSON-RPC connections</source>
         <translation>Password for JSON-RPC connections
 </translation>
     </message>
     <message>
-<<<<<<< HEAD
-        <location filename="../bitcoinstrings.cpp" line="80"/>
-=======
-        <location line="+3"/>
-        <source>Send commands to node running on &lt;ip&gt; (default: 127.0.0.1)</source>
-        <translation>Send commands to node running on &lt;ip&gt; (default: 127.0.0.1)
-</translation>
-    </message>
-    <message>
-        <location line="-9"/>
->>>>>>> 0f4c74f9
+        <location line="-6"/>
         <source>Use the test network</source>
         <translation>Use the test network
 </translation>
     </message>
     <message>
-<<<<<<< HEAD
-        <location filename="../bitcoinstrings.cpp" line="83"/>
+        <location line="+3"/>
         <source>Send trace/debug info to console instead of debug.log file</source>
         <translation>Mandar informação de trace/debug para o console em vez de para o arquivo debug.log</translation>
     </message>
     <message>
-        <location filename="../bitcoinstrings.cpp" line="85"/>
-=======
-        <location line="+2"/>
-        <source>Prepend debug output with timestamp</source>
-        <translation>Pré anexar a saída de debug com estampa de tempo</translation>
-    </message>
-    <message>
-        <location line="+3"/>
->>>>>>> 0f4c74f9
+        <location line="+2"/>
         <source>Username for JSON-RPC connections</source>
         <translation>Username for JSON-RPC connections
 </translation>
     </message>
     <message>
-<<<<<<< HEAD
-        <location filename="../bitcoinstrings.cpp" line="77"/>
-=======
         <location line="-8"/>
->>>>>>> 0f4c74f9
         <source>Fee per KB to add to transactions you send</source>
         <translation>Fee per KB to add to transactions you send</translation>
     </message>
     <message>
-<<<<<<< HEAD
-        <location filename="../bitcoinstrings.cpp" line="95"/>
-=======
-        <location line="+19"/>
-        <source>How many blocks to check at startup (default: 2500, 0 = all)</source>
-        <translation>Quantos blocos verificar ao iniciar (padrão: 2500, 0 = todos)</translation>
-    </message>
-    <message>
-        <location line="-1"/>
->>>>>>> 0f4c74f9
+        <location line="+18"/>
         <source>Rescan the block chain for missing wallet transactions</source>
         <translation>Rescan the block chain for missing wallet transactions
 </translation>
     </message>
     <message>
-<<<<<<< HEAD
-        <location filename="../bitcoinstrings.cpp" line="102"/>
+        <location line="+7"/>
         <source>Server certificate file (default: server.cert)</source>
         <translation>Server certificate file (default: server.cert)
 </translation>
     </message>
     <message>
-        <location filename="../bitcoinstrings.cpp" line="94"/>
+        <location line="-8"/>
         <source>Set key pool size to &lt;n&gt; (default: 100)</source>
         <translation>Set key pool size to &lt;n&gt; (default: 100)
 </translation>
     </message>
     <message>
-        <location filename="../bitcoinstrings.cpp" line="101"/>
+        <location line="+7"/>
         <source>Use OpenSSL (https) for JSON-RPC connections</source>
         <translation>Use OpenSSL (https) for JSON-RPC connections
 </translation>
-=======
-        <location line="+8"/>
-        <source>Server private key (default: server.pem)</source>
-        <translation>Server private key (default: server.pem)
-</translation>
-    </message>
-    <message>
-        <location line="+4"/>
-        <source>This help message</source>
-        <translation>This help message
-</translation>
-    </message>
-    <message>
-        <location line="-14"/>
-        <source>Upgrade wallet to latest format</source>
-        <translation>Atualizar carteira para o formato mais recente</translation>
->>>>>>> 0f4c74f9
     </message>
 </context>
 </TS>