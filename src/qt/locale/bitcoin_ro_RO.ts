--- conflicted
+++ resolved
@@ -42,8 +42,6 @@
         <translation>&amp;Şterge</translation>
     </message>
     <message>
-<<<<<<< HEAD
-=======
         <source>Choose the address to send coins to</source>
         <translation>Alegeţi adresa unde vreţi să trimiteţi monedele</translation>
     </message>
@@ -52,7 +50,6 @@
         <translation>Alegeţi adresa unde vreţi să primiţi monedele</translation>
     </message>
     <message>
->>>>>>> 431cf19a
         <source>C&amp;hoose</source>
         <translation>&amp;Alegeţi</translation>
     </message>
@@ -96,15 +93,11 @@
         <source>Exporting Failed</source>
         <translation>Exportarea a eșuat</translation>
     </message>
-<<<<<<< HEAD
-    </context>
-=======
     <message>
         <source>There was an error trying to save the address list to %1. Please try again.</source>
         <translation>A apărut o eroare la salvarea listei de adrese la %1. Vă rugăm să încercaţi din nou.</translation>
     </message>
 </context>
->>>>>>> 431cf19a
 <context>
     <name>AddressTableModel</name>
     <message>
@@ -115,15 +108,11 @@
         <source>Address</source>
         <translation>Adresă</translation>
     </message>
-<<<<<<< HEAD
-    </context>
-=======
     <message>
         <source>(no label)</source>
         <translation>(fără etichetă)</translation>
     </message>
 </context>
->>>>>>> 431cf19a
 <context>
     <name>AskPassphraseDialog</name>
     <message>
@@ -143,35 +132,26 @@
         <translation>Repetaţi noua frază de acces</translation>
     </message>
     <message>
-<<<<<<< HEAD
-=======
         <source>Enter the new passphrase to the wallet.&lt;br/&gt;Please use a passphrase of &lt;b&gt;ten or more random characters&lt;/b&gt;, or &lt;b&gt;eight or more words&lt;/b&gt;.</source>
         <translation>Introduceţi noua parolă a portofelului electronic.&lt;br/&gt;Vă rugăm să folosiţi o parolă de&lt;b&gt;minimum 10 caractere aleatoare&lt;/b&gt;, sau &lt;b&gt;minimum 8 cuvinte&lt;/b&gt;.</translation>
     </message>
     <message>
->>>>>>> 431cf19a
         <source>Encrypt wallet</source>
         <translation>Criptare portofel</translation>
     </message>
     <message>
-<<<<<<< HEAD
-=======
         <source>This operation needs your wallet passphrase to unlock the wallet.</source>
         <translation>Această acţiune necesită fraza dvs. de acces pentru deblocarea portofelului.</translation>
     </message>
     <message>
->>>>>>> 431cf19a
         <source>Unlock wallet</source>
         <translation>Deblocare portofel</translation>
     </message>
     <message>
-<<<<<<< HEAD
-=======
         <source>This operation needs your wallet passphrase to decrypt the wallet.</source>
         <translation>Această acţiune necesită fraza dvs. de acces pentru decriptarea portofelului.</translation>
     </message>
     <message>
->>>>>>> 431cf19a
         <source>Decrypt wallet</source>
         <translation>Decriptare portofel</translation>
     </message>
@@ -180,34 +160,25 @@
         <translation>Schimbă parola</translation>
     </message>
     <message>
-<<<<<<< HEAD
-=======
         <source>Enter the old passphrase and new passphrase to the wallet.</source>
         <translation>Introduceţi vechea şi noua parolă pentru portofel.</translation>
     </message>
     <message>
->>>>>>> 431cf19a
         <source>Confirm wallet encryption</source>
         <translation>Confirmaţi criptarea portofelului</translation>
     </message>
     <message>
-<<<<<<< HEAD
+        <source>Warning: If you encrypt your wallet and lose your passphrase, you will &lt;b&gt;LOSE ALL OF YOUR BITCOINS&lt;/b&gt;!</source>
+        <translation>Atenţie: Dacă pierdeţi parola portofelului electronic după criptare, &lt;b&gt;VEŢI PIERDE ÎNTREAGA SUMĂ DE BITCOIN ACUMULATĂ&lt;/b&gt;!</translation>
+    </message>
+    <message>
+        <source>Are you sure you wish to encrypt your wallet?</source>
+        <translation>Sigur doriţi să criptaţi portofelul dvs.?</translation>
+    </message>
+    <message>
         <source>Wallet encrypted</source>
         <translation>Portofel criptat</translation>
     </message>
-    </context>
-=======
-        <source>Warning: If you encrypt your wallet and lose your passphrase, you will &lt;b&gt;LOSE ALL OF YOUR BITCOINS&lt;/b&gt;!</source>
-        <translation>Atenţie: Dacă pierdeţi parola portofelului electronic după criptare, &lt;b&gt;VEŢI PIERDE ÎNTREAGA SUMĂ DE BITCOIN ACUMULATĂ&lt;/b&gt;!</translation>
-    </message>
-    <message>
-        <source>Are you sure you wish to encrypt your wallet?</source>
-        <translation>Sigur doriţi să criptaţi portofelul dvs.?</translation>
-    </message>
-    <message>
-        <source>Wallet encrypted</source>
-        <translation>Portofel criptat</translation>
-    </message>
     <message>
         <source>%1 will close now to finish the encryption process. Remember that encrypting your wallet cannot fully protect your bitcoins from being stolen by malware infecting your computer.</source>
         <translation>%1 se va închide acum pentru a termina procesul de criptare. Ţineţi minte că criptarea portofelului nu vă poate proteja în totalitate de furtul monedelor de către programe dăunătoare care vă infectează calculatorul.</translation>
@@ -249,7 +220,6 @@
         <translation>Atenţie! Caps Lock este pornit!</translation>
     </message>
 </context>
->>>>>>> 431cf19a
 <context>
     <name>BanTableModel</name>
     <message>
@@ -1313,7 +1283,15 @@
         <source>Node/Service</source>
         <translation>Nod/Serviciu</translation>
     </message>
-    </context>
+    <message>
+        <source>Sent</source>
+        <translation>Trimis</translation>
+    </message>
+    <message>
+        <source>Received</source>
+        <translation>Recepţionat</translation>
+    </message>
+</context>
 <context>
     <name>QObject</name>
     <message>
@@ -1373,6 +1351,10 @@
         <translation><numerusform>%n an</numerusform><numerusform>%n ani</numerusform><numerusform>%n de ani</numerusform></translation>
     </message>
     <message>
+        <source>unknown</source>
+        <translation>necunoscut</translation>
+    </message>
+    <message>
         <source>Blk</source>
         <comment>Tx Watch: Block type abbreviation</comment>
         <translation>Blc</translation>
@@ -1738,8 +1720,6 @@
         <translation>&amp;Salvează imaginea...</translation>
     </message>
     <message>
-<<<<<<< HEAD
-=======
         <source>Request payment to %1</source>
         <translation>Cere plata pentru %1</translation>
     </message>
@@ -1752,7 +1732,6 @@
         <translation type="unfinished">URI</translation>
     </message>
     <message>
->>>>>>> 431cf19a
         <source>Address</source>
         <translation>Adresă</translation>
     </message>
@@ -1764,43 +1743,34 @@
         <source>Label</source>
         <translation>Etichetă</translation>
     </message>
-<<<<<<< HEAD
-    </context>
+    <message>
+        <source>Message</source>
+        <translation>Mesaj</translation>
+    </message>
+    <message>
+        <source>Resulting URI too long, try to reduce the text for label / message.</source>
+        <translation>URI rezultat este prea lung, încearcaţi să reduceţi textul pentru etichetă / mesaj.</translation>
+    </message>
+    <message>
+        <source>Error encoding URI into QR Code.</source>
+        <translation>Eroare la codarea URl-ului în cod QR.</translation>
+    </message>
+</context>
 <context>
     <name>RecentRequestsTableModel</name>
+    <message>
+        <source>Date</source>
+        <translation>Data</translation>
+    </message>
     <message>
         <source>Label</source>
         <translation>Etichetă</translation>
     </message>
-=======
     <message>
         <source>Message</source>
         <translation>Mesaj</translation>
     </message>
     <message>
-        <source>Resulting URI too long, try to reduce the text for label / message.</source>
-        <translation>URI rezultat este prea lung, încearcaţi să reduceţi textul pentru etichetă / mesaj.</translation>
-    </message>
-    <message>
-        <source>Error encoding URI into QR Code.</source>
-        <translation>Eroare la codarea URl-ului în cod QR.</translation>
-    </message>
-</context>
-<context>
-    <name>RecentRequestsTableModel</name>
-    <message>
-        <source>Date</source>
-        <translation>Data</translation>
-    </message>
-    <message>
-        <source>Label</source>
-        <translation>Etichetă</translation>
-    </message>
-    <message>
-        <source>Message</source>
-        <translation>Mesaj</translation>
-    </message>
-    <message>
         <source>(no label)</source>
         <translation>(fără etichetă)</translation>
     </message>
@@ -1808,7 +1778,6 @@
         <source>(no message)</source>
         <translation>(nici un mesaj)</translation>
     </message>
->>>>>>> 431cf19a
     </context>
 <context>
     <name>SendCoinsDialog</name>
@@ -2384,15 +2353,6 @@
 <context>
     <name>TransactionTableModel</name>
     <message>
-<<<<<<< HEAD
-        <source>Label</source>
-        <translation>Etichetă</translation>
-    </message>
-    </context>
-<context>
-    <name>TransactionView</name>
-    <message>
-=======
         <source>Date</source>
         <translation>Data</translation>
     </message>
@@ -2548,10 +2508,6 @@
         <translation>Altele</translation>
     </message>
     <message>
-        <source>Enter address or label to search</source>
-        <translation>Introduceţi adresa sau eticheta pentru căutare</translation>
-    </message>
-    <message>
         <source>Min amount</source>
         <translation>Suma minimă</translation>
     </message>
@@ -2584,13 +2540,10 @@
         <translation>Export istoric tranzacţii</translation>
     </message>
     <message>
->>>>>>> 431cf19a
         <source>Comma separated file (*.csv)</source>
         <translation>Fisier .csv cu separator - virgula</translation>
     </message>
     <message>
-<<<<<<< HEAD
-=======
         <source>Confirmed</source>
         <translation>Confirmat</translation>
     </message>
@@ -2607,7 +2560,6 @@
         <translation>Tip</translation>
     </message>
     <message>
->>>>>>> 431cf19a
         <source>Label</source>
         <translation>Etichetă</translation>
     </message>
@@ -2619,9 +2571,6 @@
         <source>Exporting Failed</source>
         <translation>Exportarea a eșuat</translation>
     </message>
-<<<<<<< HEAD
-    </context>
-=======
     <message>
         <source>There was an error trying to save the transaction history to %1.</source>
         <translation>S-a produs o eroare la salvarea istoricului tranzacţiilor la %1.</translation>
@@ -2643,7 +2592,6 @@
         <translation>către</translation>
     </message>
 </context>
->>>>>>> 431cf19a
 <context>
     <name>UnitDisplayStatusBarControl</name>
     <message>
