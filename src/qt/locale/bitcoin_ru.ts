--- conflicted
+++ resolved
@@ -68,13 +68,6 @@
     <message>
         <source>These are your Bitcoin addresses for sending payments. Always check the amount and the receiving address before sending coins.</source>
         <translation>Это ваши Биткойн-адреса для отправки платежей. Всегда проверяйте количество и адрес получателя перед отправкой перевода.</translation>
-<<<<<<< HEAD
-    </message>
-    <message>
-        <source>These are your Bitcoin addresses for receiving payments. Use the 'Create new receiving address' button in the receive tab to create new addresses.</source>
-        <translation>Это ваши Биткойн-адреса для приёма платежей. Используйте кнопку «Создать новый адрес для получения» на вкладке Получить, чтобы создать новые адреса.</translation>
-=======
->>>>>>> 101af2f7
     </message>
     <message>
         <source>&amp;Copy Address</source>
@@ -525,13 +518,6 @@
         <translation>Показать помощь по %1, чтобы получить список доступных параметров командной строки</translation>
     </message>
     <message>
-<<<<<<< HEAD
-        <source>default wallet</source>
-        <translation>Кошелёк по умолчанию</translation>
-    </message>
-    <message>
-=======
->>>>>>> 101af2f7
         <source>No wallets available</source>
         <translation>Нет доступных кошельков</translation>
     </message>
@@ -964,10 +950,6 @@
         <translation>Когда вы нажмете ОК, %1 начнет загружать и обрабатывать полную цепочку блоков %4 (%2ГБ), начиная с самых ранних транзакций в %3, когда %4 был первоначально запущен.</translation>
     </message>
     <message>
-        <source>Reverting this setting requires re-downloading the entire blockchain. It is faster to download the full chain first and prune it later. Disables some advanced features.</source>
-        <translation>Восстановление этого параметра в последствии требует повторной загрузки всей цепочки блоков. Быстрее будет сначала скачать полную цепочку, а потом - обрезать. Это также отключает некоторые расширенные функции. </translation>
-    </message>
-    <message>
         <source>This initial synchronisation is very demanding, and may expose hardware problems with your computer that had previously gone unnoticed. Each time you run %1, it will continue downloading where it left off.</source>
         <translation>Первоначальная синхронизация очень сложна и может выявить проблемы с оборудованием вашего компьютера, которые ранее оставались незамеченными. Каждый раз, когда вы запускаете %1, будет продолжена загрузка с того места, где остановился.</translation>
     </message>
@@ -986,10 +968,6 @@
     <message>
         <source>Bitcoin</source>
         <translation>Bitcoin Core</translation>
-    </message>
-    <message>
-        <source>Discard blocks after verification, except most recent %1 GB (prune)</source>
-        <translation>Отменить блоки после проверки, кроме самых последних %1 ГБ (обрезать)</translation>
     </message>
     <message>
         <source>At least %1 GB of data will be stored in this directory, and it will grow over time.</source>
@@ -1114,6 +1092,14 @@
         <translation>Выберите файл запроса платежа</translation>
     </message>
     <message>
+        <source>Paste address from clipboard</source>
+        <translation>Вставить адрес из буфера обмена</translation>
+    </message>
+    <message>
+        <source>Alt+P</source>
+        <translation>Alt+P</translation>
+    </message>
+    <message>
         <source>Select payment request file to open</source>
         <translation>Выберите файл запроса платежа для открытия</translation>
     </message>
@@ -1481,6 +1467,21 @@
     <message>
         <source>Current total balance in watch-only addresses</source>
         <translation>Текущий общий баланс на адресах наблюдения</translation>
+    </message>
+    </context>
+<context>
+    <name>PSBTOperationsDialog</name>
+    <message>
+        <source>Close</source>
+        <translation type="unfinished">Закрыть</translation>
+    </message>
+    <message>
+        <source>Total Amount</source>
+        <translation>Общая сумма</translation>
+    </message>
+    <message>
+        <source>or</source>
+        <translation>или</translation>
     </message>
     </context>
 <context>
@@ -3329,6 +3330,10 @@
         <translation>Экспортировать данные текущей вкладки в файл</translation>
     </message>
     <message>
+        <source>Error</source>
+        <translation>Ошибка</translation>
+    </message>
+    <message>
         <source>Backup Wallet</source>
         <translation>Создать резервную копию кошелька</translation>
     </message>
