<TS language="id" version="2.1">
<context>
    <name>AddressBookPage</name>
    <message>
        <source>Right-click to edit address or label</source>
        <translation>Klik kanan untuk mengubah alamat atau label</translation>
    </message>
    <message>
        <source>Create a new address</source>
        <translation>Buat sebuah alamat baru</translation>
    </message>
    <message>
        <source>&amp;New</source>
        <translation>&amp;Baru</translation>
    </message>
    <message>
        <source>Copy the currently selected address to the system clipboard</source>
        <translation>Salin alamat yang dipilih ke dalam clipboard sistem</translation>
    </message>
    <message>
        <source>&amp;Copy</source>
        <translation>&amp;Salin</translation>
    </message>
    <message>
        <source>C&amp;lose</source>
        <translation>&amp;Tutup</translation>
    </message>
    <message>
        <source>Delete the currently selected address from the list</source>
        <translation>Hapus alamat yang dipilih dari daftar</translation>
    </message>
    <message>
        <source>Export the data in the current tab to a file</source>
        <translation>Ekspor data dalam tab saat ini ke file</translation>
    </message>
    <message>
        <source>&amp;Export</source>
        <translation>&amp;Export</translation>
    </message>
    <message>
        <source>&amp;Delete</source>
        <translation>&amp;Hapus</translation>
    </message>
    <message>
        <source>Choose the address to send coins to</source>
        <translation>Pilih alamat untuk mengirim koin kepada</translation>
    </message>
    <message>
        <source>Choose the address to receive coins with</source>
        <translation>Pilih alamat untuk menerima koin</translation>
    </message>
    <message>
        <source>C&amp;hoose</source>
        <translation>P&amp;ilih</translation>
    </message>
    <message>
        <source>Sending addresses</source>
        <translation>Alamat mengirim</translation>
    </message>
    <message>
        <source>Receiving addresses</source>
        <translation>Alamat menerima</translation>
    </message>
    <message>
        <source>These are your Bitcoin addresses for sending payments. Always check the amount and the receiving address before sending coins.</source>
        <translation>Ini adalah alamat Bitcoin anda untuk mengirim pembayaran. Selalu periksa jumlah dan alamat penerima sebelum mengirim koin</translation>
    </message>
    <message>
        <source>These are your Bitcoin addresses for receiving payments. It is recommended to use a new receiving address for each transaction.</source>
        <translation>Ini adalah alamat Bitcoin anda untuk menerima pembayaran. Disarankan untuk menggunakan alamat penerimaan baru untuk setiap transaksi</translation>
    </message>
    <message>
        <source>&amp;Copy Address</source>
        <translation>&amp;Salin Alamat</translation>
    </message>
    <message>
        <source>Copy &amp;Label</source>
        <translation>Copy &amp;Label</translation>
    </message>
    <message>
        <source>&amp;Edit</source>
        <translation>&amp;Edit</translation>
    </message>
    <message>
        <source>Export Address List</source>
        <translation>Export Daftar Alamat</translation>
    </message>
    <message>
        <source>Comma separated file (*.csv)</source>
        <translation>File dipisahkan dengan Comma (*.csv)</translation>
    </message>
    <message>
        <source>Exporting Failed</source>
        <translation>Exporting Gagal</translation>
    </message>
    <message>
        <source>There was an error trying to save the address list to %1. Please try again.</source>
        <translation>Terjadi kesalahan saat menyimpan daftar alamat %1. Silahkan coba kembali.</translation>
    </message>
</context>
<context>
    <name>AddressTableModel</name>
    <message>
        <source>Label</source>
        <translation>Label</translation>
    </message>
    <message>
        <source>Address</source>
        <translation>Alamat</translation>
    </message>
    <message>
        <source>(no label)</source>
        <translation>(tanpa label)</translation>
    </message>
</context>
<context>
    <name>AskPassphraseDialog</name>
    <message>
        <source>Passphrase Dialog</source>
        <translation>Dialog passphrase</translation>
    </message>
    <message>
        <source>Enter passphrase</source>
        <translation>Masukan passphrase</translation>
    </message>
    <message>
        <source>New passphrase</source>
        <translation>Passphrase baru</translation>
    </message>
    <message>
        <source>Repeat new passphrase</source>
        <translation>Ulangi passphrase baru</translation>
    </message>
    <message>
        <source>Show password</source>
        <translation>Tampilkan kata sandi</translation>
    </message>
    <message>
        <source>Enter the new passphrase to the wallet.&lt;br/&gt;Please use a passphrase of &lt;b&gt;ten or more random characters&lt;/b&gt;, or &lt;b&gt;eight or more words&lt;/b&gt;.</source>
        <translation>Masukkan passphrase baru ke dompet.&lt;br/&gt;Harap gunakan passphrase dari &lt;b&gt;sepuluh atau lebih karakter acak&lt;/b&gt;, or &lt;b&gt;delapan atau lebih kata&lt;/b&gt;.</translation>
    </message>
    <message>
        <source>Encrypt wallet</source>
        <translation>Enkripsi wallet</translation>
    </message>
    <message>
        <source>This operation needs your wallet passphrase to unlock the wallet.</source>
        <translation>Tindakan ini memerlukan passphrase untuk membuka wallet anda</translation>
    </message>
    <message>
        <source>Unlock wallet</source>
        <translation>Buka wallet</translation>
    </message>
    <message>
        <source>This operation needs your wallet passphrase to decrypt the wallet.</source>
        <translation>Tindakan ini memerlukan passphrase untuk mendekripsi wallet anda</translation>
    </message>
    <message>
        <source>Decrypt wallet</source>
        <translation>Dekripsi wallet</translation>
    </message>
    <message>
        <source>Change passphrase</source>
        <translation>Ganti passphrase</translation>
    </message>
    <message>
        <source>Enter the old passphrase and new passphrase to the wallet.</source>
        <translation>Masukan passphrase lama dan passphrase baru ke wallet</translation>
    </message>
    <message>
        <source>Confirm wallet encryption</source>
        <translation>Konfirmasi proses enkripsi wallet</translation>
    </message>
    <message>
        <source>Warning: If you encrypt your wallet and lose your passphrase, you will &lt;b&gt;LOSE ALL OF YOUR BITCOINS&lt;/b&gt;!</source>
        <translation>Peringatan:  Jika anda mengenkripsi wallet anda dan lupa/hilang passphrase anda, anda akan ‭&lt;b&gt; KEHILANGAN SEMUA BITCOIN ANDA &lt;/b&gt;!</translation>
    </message>
    <message>
        <source>Are you sure you wish to encrypt your wallet?</source>
        <translation>Apa anda yakin ingin mengenkripsi wallet anda?</translation>
    </message>
    <message>
        <source>Wallet encrypted</source>
        <translation>Wallet terenkripsi</translation>
    </message>
    <message>
        <source>%1 will close now to finish the encryption process. Remember that encrypting your wallet cannot fully protect your bitcoins from being stolen by malware infecting your computer.</source>
        <translation>%1 akan ditutup sekarang untuk menyelesaikan proses enkripsi. Ingat bahwa mengenkripsi dompet Anda tidak dapat sepenuhnya melindungi bitcoin Anda dari pencurian oleh malware yang menginfeksi komputer Anda.</translation>
    </message>
    <message>
        <source>IMPORTANT: Any previous backups you have made of your wallet file should be replaced with the newly generated, encrypted wallet file. For security reasons, previous backups of the unencrypted wallet file will become useless as soon as you start using the new, encrypted wallet.</source>
        <translation>PENTING: Semua cadangan sebelumnya yang Anda buat dari file dompet Anda harus diganti dengan file dompet terenkripsi yang baru dibuat. Untuk alasan keamanan, cadangan sebelumnya dari file dompet yang tidak terenkripsi akan menjadi tidak berguna segera setelah Anda mulai menggunakan dompet terenkripsi yang baru.</translation>
    </message>
    <message>
        <source>Wallet encryption failed</source>
        <translation>Enkripsi wallet gagal</translation>
    </message>
    <message>
        <source>Wallet encryption failed due to an internal error. Your wallet was not encrypted.</source>
        <translation>Enkripsi wallet gagal karena kesalahan internal. Wallet anda belum terenkripsi</translation>
    </message>
    <message>
        <source>The supplied passphrases do not match.</source>
        <translation>Passphrase yang dimasukan tidak cocok.</translation>
    </message>
    <message>
        <source>Wallet unlock failed</source>
        <translation>Gagal membuka wallet</translation>
    </message>
    <message>
        <source>The passphrase entered for the wallet decryption was incorrect.</source>
        <translation>Passphrase yang dimasukan untuk dekripsi wallet salah</translation>
    </message>
    <message>
        <source>Wallet decryption failed</source>
        <translation>Gagal mendekripsi wallet</translation>
    </message>
    <message>
        <source>Wallet passphrase was successfully changed.</source>
        <translation>Passphrase wallet berhasil diganti</translation>
    </message>
    <message>
        <source>Warning: The Caps Lock key is on!</source>
        <translation>Peringatan: Caps Lock key menyala!</translation>
    </message>
</context>
<context>
    <name>BanTableModel</name>
    <message>
        <source>IP/Netmask</source>
        <translation>IP/Netmask</translation>
    </message>
    <message>
        <source>Banned Until</source>
        <translation>Dibanned hingga</translation>
    </message>
</context>
<context>
    <name>BitcoinGUI</name>
    <message>
        <source>Sign &amp;message...</source>
        <translation>&amp;Verifikasi pesan...</translation>
    </message>
    <message>
        <source>Synchronizing with network...</source>
        <translation>Sedang sinkronisasi dengan jaringan</translation>
    </message>
    <message>
        <source>&amp;Overview</source>
        <translation>&amp;Overview</translation>
    </message>
    <message>
        <source>Node</source>
        <translation>Node</translation>
    </message>
    <message>
        <source>Show general overview of wallet</source>
        <translation>Tampilkan gambaran umum dompet</translation>
    </message>
    <message>
        <source>&amp;Transactions</source>
        <translation>&amp;Transaksi</translation>
    </message>
    <message>
        <source>Browse transaction history</source>
        <translation>Telusuri history  transaksi</translation>
    </message>
    <message>
        <source>E&amp;xit</source>
        <translation>&amp;Keluar</translation>
    </message>
    <message>
        <source>Quit application</source>
        <translation>Tutup aplikasi</translation>
    </message>
    <message>
        <source>&amp;About %1</source>
        <translation>&amp;Tentang %1</translation>
    </message>
    <message>
        <source>Show information about %1</source>
        <translation>Tunjukan informasi tentang %1</translation>
    </message>
    <message>
        <source>About &amp;Qt</source>
        <translation>Tentang &amp;Qt</translation>
    </message>
    <message>
        <source>Show information about Qt</source>
        <translation>Tampilkan informasi tentang Qt</translation>
    </message>
    <message>
        <source>&amp;Options...</source>
        <translation>&amp;Pilihan...</translation>
    </message>
    <message>
        <source>Modify configuration options for %1</source>
        <translation>Ubah pilihan konfigurasi untuk %1</translation>
    </message>
    <message>
        <source>&amp;Encrypt Wallet...</source>
        <translation>&amp;Enkripsi wallet...</translation>
    </message>
    <message>
        <source>&amp;Backup Wallet...</source>
        <translation>&amp;Backup wallet</translation>
    </message>
    <message>
        <source>&amp;Change Passphrase...</source>
        <translation>&amp;Ganti Passphrase...</translation>
    </message>
    <message>
        <source>&amp;Sending addresses...</source>
        <translation>&amp;Mengirim alamat</translation>
    </message>
    <message>
        <source>&amp;Receiving addresses...</source>
        <translation>&amp;Menerima alamat...</translation>
    </message>
    <message>
<<<<<<< HEAD
        <source>Open &amp;URI...</source>
        <translation>Buka &amp;URI...</translation>
=======
        <source>Wallet:</source>
        <translation type="unfinished">Wallet:</translation>
>>>>>>> 6eccb372
    </message>
    <message>
        <source>Click to disable network activity.</source>
        <translation>Klik untuk menonaktifkan aktifitas network</translation>
    </message>
    <message>
        <source>Network activity disabled.</source>
        <translation>Aktifitas network tidak aktif</translation>
    </message>
    <message>
        <source>Click to enable network activity again.</source>
        <translation>Klik untuk mengaktifkan kembali network</translation>
    </message>
    <message>
        <source>Send coins to a Bitcoin address</source>
        <translation>Kirim koin ke alamat Bitcoin</translation>
    </message>
    <message>
        <source>Backup wallet to another location</source>
        <translation>Backup wallet ke lokasi lain</translation>
    </message>
    <message>
        <source>Change the passphrase used for wallet encryption</source>
        <translation>Ganti passphrase yang digunakan untuk enkripsi wallet</translation>
    </message>
    <message>
        <source>&amp;Debug window</source>
        <translation>&amp;Debug window</translation>
    </message>
    <message>
        <source>Open debugging and diagnostic console</source>
        <translation>Buka debugging dan diagnostic console</translation>
    </message>
    <message>
        <source>&amp;Verify message...</source>
        <translation>&amp;Verifikasi pesan...</translation>
    </message>
    <message>
        <source>Bitcoin</source>
        <translation>Bitcoin</translation>
    </message>
    <message>
        <source>Wallet</source>
        <translation>Wallet</translation>
    </message>
    <message>
        <source>&amp;Send</source>
        <translation>&amp;Kirim</translation>
    </message>
    <message>
        <source>&amp;Receive</source>
        <translation>&amp;Terima</translation>
    </message>
    <message>
        <source>&amp;Show / Hide</source>
        <translation>&amp;Tampilkan/ Sembunyikan</translation>
    </message>
    <message>
        <source>Show or hide the main Window</source>
        <translation>Tampilkan atau sembunyikan tampilan utama</translation>
    </message>
    <message>
        <source>Encrypt the private keys that belong to your wallet</source>
        <translation>Enkripsi private keys wallet anda</translation>
    </message>
    <message>
        <source>Sign messages with your Bitcoin addresses to prove you own them</source>
        <translation>Tambahkan pesan di alamat Bitcoin untuk membuktikan bahwa anda pemiliknya</translation>
    </message>
    <message>
        <source>Verify messages to ensure they were signed with specified Bitcoin addresses</source>
        <translation>Verifikasi pesan untuk memastikan bahwa telah ditanda tangani dengan alamat Bitcoin tertentu</translation>
    </message>
    <message>
        <source>&amp;File</source>
        <translation>&amp;File</translation>
    </message>
    <message>
        <source>&amp;Settings</source>
        <translation>&amp;Pengaturan</translation>
    </message>
    <message>
        <source>&amp;Help</source>
        <translation>&amp;Bantuan</translation>
    </message>
    <message>
        <source>Tabs toolbar</source>
        <translation>Toolbar Tabs</translation>
    </message>
    <message>
        <source>Show the list of used sending addresses and labels</source>
        <translation>Tampilkan daftar alamat kirim yg telah digunakan dan label</translation>
    </message>
    <message>
        <source>Error</source>
        <translation>Error</translation>
    </message>
    <message>
        <source>Warning</source>
        <translation>Peringatan</translation>
    </message>
    <message>
        <source>Information</source>
        <translation>Informasi</translation>
    </message>
    <message>
        <source>Up to date</source>
        <translation>Terkini</translation>
    </message>
    <message>
        <source>%1 client</source>
        <translation>%1 client</translation>
    </message>
    <message>
        <source>Connecting to peers...</source>
        <translation>Menghubungkan ke peers...</translation>
    </message>
    <message>
        <source>Catching up...</source>
        <translation>Catching up...</translation>
    </message>
    <message>
        <source>Date: %1
</source>
        <translation>Tanggal: %1
</translation>
    </message>
    <message>
        <source>Amount: %1
</source>
        <translation>Jumlah: %1
</translation>
    </message>
    <message>
        <source>Type: %1
</source>
        <translation>Tipe: %1
</translation>
    </message>
    <message>
        <source>Label: %1
</source>
        <translation>Label: %1
</translation>
    </message>
    <message>
        <source>Address: %1
</source>
        <translation>Alamat: %1
</translation>
    </message>
    <message>
        <source>Sent transaction</source>
        <translation>Transaksi terkirim</translation>
    </message>
    <message>
        <source>Incoming transaction</source>
        <translation>Transaksi datang</translation>
    </message>
    <message>
        <source>HD key generation is &lt;b&gt;enabled&lt;/b&gt;</source>
        <translation>Pembuatan kunci HD  &lt;b&gt;diaktifkan&lt;/b&gt;</translation>
    </message>
    <message>
        <source>HD key generation is &lt;b&gt;disabled&lt;/b&gt;</source>
        <translation>Pembuatan kunci HD &lt;b&gt;dinonaktifkan&lt;/b&gt;</translation>
    </message>
    </context>
<context>
    <name>CoinControlDialog</name>
    <message>
        <source>Coin Selection</source>
        <translation>Pemilihan koin</translation>
    </message>
    <message>
        <source>Quantity:</source>
        <translation>Jumlah:</translation>
    </message>
    <message>
        <source>Bytes:</source>
        <translation>Bytes:</translation>
    </message>
    <message>
        <source>Amount:</source>
        <translation>Jumlah:</translation>
    </message>
    <message>
        <source>Fee:</source>
        <translation>Biaya:</translation>
    </message>
    <message>
        <source>Dust:</source>
        <translation>Dust:</translation>
    </message>
    <message>
        <source>After Fee:</source>
        <translation>Setelah biaya:</translation>
    </message>
    <message>
        <source>Change:</source>
        <translation>Ganti:</translation>
    </message>
    <message>
        <source>(un)select all</source>
        <translation>(tidak)pilih semua</translation>
    </message>
    <message>
        <source>Tree mode</source>
        <translation>Mode pohon</translation>
    </message>
    <message>
        <source>List mode</source>
        <translation>Mode list</translation>
    </message>
    <message>
        <source>Amount</source>
        <translation>Jumlah</translation>
    </message>
    <message>
        <source>Received with label</source>
        <translation>Diterima dengan label</translation>
    </message>
    <message>
        <source>Received with address</source>
        <translation>Diterima dengan alamat</translation>
    </message>
    <message>
        <source>Date</source>
        <translation>Tanggal</translation>
    </message>
    <message>
        <source>Confirmations</source>
        <translation>Konfirmasi</translation>
    </message>
    <message>
        <source>Confirmed</source>
        <translation>Telah dikonfirmasi</translation>
    </message>
    <message>
        <source>Copy address</source>
        <translation>Salin alamat</translation>
    </message>
    <message>
        <source>Copy label</source>
        <translation>Salin label</translation>
    </message>
    <message>
        <source>Copy amount</source>
        <translation>Salin jumla</translation>
    </message>
    <message>
        <source>Copy transaction ID</source>
        <translation>Salin ID transaksi</translation>
    </message>
    <message>
        <source>Lock unspent</source>
        <translation>Kunci yang tidak digunakan</translation>
    </message>
    <message>
        <source>Unlock unspent</source>
        <translation>Buka kunci yang tidak digunakan</translation>
    </message>
    <message>
        <source>Copy quantity</source>
        <translation>Salin jumlah</translation>
    </message>
    <message>
        <source>Copy fee</source>
        <translation>Salin biaya</translation>
    </message>
    <message>
        <source>Copy after fee</source>
        <translation>Salin setelah biaya</translation>
    </message>
    <message>
        <source>Copy bytes</source>
        <translation>salin bytes</translation>
    </message>
    <message>
        <source>Copy dust</source>
        <translation>Salin dust</translation>
    </message>
    <message>
        <source>Copy change</source>
        <translation>Salin perubahan</translation>
    </message>
    <message>
        <source>(%1 locked)</source>
        <translation>(%1 terkunci)</translation>
    </message>
    <message>
        <source>yes</source>
        <translation>Ya</translation>
    </message>
    <message>
        <source>no</source>
        <translation>Tidak</translation>
    </message>
    <message>
        <source>(no label)</source>
        <translation>(tanpa label)</translation>
    </message>
    <message>
        <source>(change)</source>
        <translation>(ganti)</translation>
    </message>
</context>
<context>
    <name>EditAddressDialog</name>
    <message>
<<<<<<< HEAD
        <source>Edit Address</source>
        <translation>Ubah Alamat</translation>
    </message>
    <message>
        <source>&amp;Label</source>
        <translation>&amp;Label</translation>
    </message>
    <message>
        <source>New receiving address</source>
        <translation>Alamat penerima baru</translation>
    </message>
    <message>
        <source>New sending address</source>
        <translation>Alamat pengirim baru</translation>
    </message>
    <message>
        <source>Edit receiving address</source>
        <translation>Ubah alamat penerima</translation>
    </message>
    <message>
        <source>Edit sending address</source>
        <translation>Ubah alamat pengieim</translation>
    </message>
    <message>
        <source>Could not unlock wallet.</source>
        <translation>Tidak bisa membuka wallet</translation>
    </message>
    <message>
        <source>New key generation failed.</source>
        <translation>Pembuatan kunci baru gagal.</translation>
    </message>
</context>
=======
        <source>&amp;Label</source>
        <translation type="unfinished">&amp;Label</translation>
    </message>
    <message>
        <source>&amp;Address</source>
        <translation type="unfinished">&amp;Alamat</translation>
    </message>
    </context>
>>>>>>> 6eccb372
<context>
    <name>FreespaceChecker</name>
    <message>
        <source>name</source>
        <translation>nama</translation>
    </message>
    </context>
<context>
    <name>GuiNetWatch</name>
    </context>
<context>
    <name>HelpMessageDialog</name>
    <message>
<<<<<<< HEAD
        <source>version</source>
        <translation>versi</translation>
    </message>
    <message>
        <source>(%1-bit)</source>
        <translation>(%1-bit)</translation>
    </message>
    <message>
        <source>About %1</source>
        <translation>Tentang %1</translation>
    </message>
    <message>
        <source>Usage:</source>
        <translation>Pemakaian:</translation>
=======
        <source>About %1</source>
        <translation type="unfinished">Tentang %1</translation>
>>>>>>> 6eccb372
    </message>
    </context>
<context>
    <name>Intro</name>
    <message>
        <source>Bitcoin</source>
        <translation>Bitcoin</translation>
    </message>
    <message>
        <source>Error</source>
        <translation>Error</translation>
    </message>
    </context>
<context>
    <name>MempoolStats</name>
    </context>
<context>
    <name>ModalOverlay</name>
    </context>
<context>
    <name>NetWatchLogModel</name>
    <message>
        <source>Address</source>
        <comment>NetWatch: Address header</comment>
        <translation>Alamat</translation>
    </message>
</context>
<context>
    <name>OpenURIDialog</name>
    </context>
<context>
    <name>OptionsDialog</name>
    <message>
<<<<<<< HEAD
        <source>Error</source>
        <translation>Error</translation>
=======
        <source>Options</source>
        <translation type="unfinished">Pilihan</translation>
    </message>
    <message>
        <source>W&amp;allet</source>
        <translation type="unfinished">&amp;Wallet</translation>
>>>>>>> 6eccb372
    </message>
    </context>
<context>
    <name>OverviewPage</name>
    </context>
<context>
    <name>PaymentServer</name>
    </context>
<context>
    <name>PeerTableModel</name>
    </context>
<context>
    <name>QObject</name>
    <message>
<<<<<<< HEAD
        <source>Amount</source>
        <translation>Jumlah</translation>
    </message>
    </context>
=======
        <source>Txn</source>
        <comment>Tx Watch: Transaction type abbreviation</comment>
        <translation>Tsi</translation>
    </message>
</context>
>>>>>>> 6eccb372
<context>
    <name>QObject::QObject</name>
    </context>
<context>
    <name>QRImageWidget</name>
    </context>
<context>
    <name>RPCConsole</name>
    <message>
        <source>Debug window</source>
        <translation type="unfinished">Debug window</translation>
    </message>
    <message>
        <source>Wallet: </source>
        <translation type="unfinished">Wallet: </translation>
    </message>
    <message>
        <source>Network activity disabled</source>
        <translation>Aktifitas network tidak aktif</translation>
    </message>
    </context>
<context>
    <name>ReceiveCoinsDialog</name>
    <message>
<<<<<<< HEAD
        <source>Copy label</source>
        <translation>Salin label</translation>
    </message>
    <message>
        <source>Copy amount</source>
        <translation>Salin jumla</translation>
    </message>
</context>
=======
        <source>&amp;Label:</source>
        <translation type="unfinished">&amp;Label:</translation>
    </message>
    </context>
>>>>>>> 6eccb372
<context>
    <name>ReceiveRequestDialog</name>
    <message>
        <source>Copy &amp;Address</source>
        <translation type="unfinished">&amp;Salin Alamat</translation>
    </message>
    <message>
        <source>Address</source>
        <translation>Alamat</translation>
    </message>
    <message>
        <source>Amount</source>
        <translation>Jumlah</translation>
    </message>
    <message>
        <source>Label</source>
        <translation>Label</translation>
    </message>
    </context>
<context>
    <name>RecentRequestsTableModel</name>
    <message>
        <source>Date</source>
        <translation>Tanggal</translation>
    </message>
    <message>
        <source>Label</source>
        <translation>Label</translation>
    </message>
    <message>
        <source>(no label)</source>
        <translation>(tanpa label)</translation>
    </message>
    </context>
<context>
    <name>SendCoinsDialog</name>
    <message>
<<<<<<< HEAD
        <source>Quantity:</source>
        <translation>Jumlah:</translation>
    </message>
    <message>
        <source>Bytes:</source>
        <translation>Bytes:</translation>
    </message>
    <message>
        <source>Amount:</source>
        <translation>Jumlah:</translation>
    </message>
    <message>
        <source>Fee:</source>
        <translation>Biaya:</translation>
    </message>
    <message>
        <source>After Fee:</source>
        <translation>Setelah biaya:</translation>
    </message>
    <message>
        <source>Change:</source>
        <translation>Ganti:</translation>
    </message>
    <message>
        <source>Dust:</source>
        <translation>Dust:</translation>
    </message>
    <message>
        <source>Copy quantity</source>
        <translation>Salin jumlah</translation>
    </message>
    <message>
        <source>Copy amount</source>
        <translation>Salin jumla</translation>
    </message>
    <message>
        <source>Copy after fee</source>
        <translation>Salin setelah biaya</translation>
    </message>
    <message>
        <source>Copy bytes</source>
        <translation>salin bytes</translation>
    </message>
    <message>
        <source>Copy dust</source>
        <translation>Salin dust</translation>
    </message>
    <message>
        <source>Copy change</source>
        <translation>Salin perubahan</translation>
=======
        <source>Choose...</source>
        <translation type="unfinished">Pilih...</translation>
    </message>
    <message>
        <source>S&amp;end</source>
        <translation type="unfinished">&amp;Kirim</translation>
>>>>>>> 6eccb372
    </message>
    <message>
        <source>(no label)</source>
        <translation>(tanpa label)</translation>
    </message>
</context>
<context>
    <name>SendCoinsEntry</name>
    <message>
        <source>&amp;Label:</source>
        <translation type="unfinished">&amp;Label:</translation>
    </message>
    </context>
<context>
    <name>SendConfirmationDialog</name>
    </context>
<context>
    <name>ShutdownWindow</name>
    </context>
<context>
    <name>SignVerifyMessageDialog</name>
    </context>
<context>
    <name>SplashScreen</name>
    </context>
<context>
    <name>TrafficGraphWidget</name>
    </context>
<context>
    <name>TransactionDesc</name>
    <message>
<<<<<<< HEAD
        <source>Date</source>
        <translation>Tanggal</translation>
    </message>
    <message>
        <source>Amount</source>
        <translation>Jumlah</translation>
=======
        <source>Transaction</source>
        <translation>Transaksi</translation>
>>>>>>> 6eccb372
    </message>
    </context>
<context>
    <name>TransactionDescDialog</name>
    </context>
<context>
    <name>TransactionTableModel</name>
    <message>
        <source>Date</source>
        <translation>Tanggal</translation>
    </message>
    <message>
        <source>Label</source>
        <translation>Label</translation>
    </message>
    <message>
        <source>(no label)</source>
        <translation>(tanpa label)</translation>
    </message>
    </context>
<context>
    <name>TransactionView</name>
    <message>
        <source>Copy address</source>
        <translation>Salin alamat</translation>
    </message>
    <message>
        <source>Copy label</source>
        <translation>Salin label</translation>
    </message>
    <message>
        <source>Copy amount</source>
        <translation>Salin jumla</translation>
    </message>
    <message>
        <source>Copy transaction ID</source>
        <translation>Salin ID transaksi</translation>
    </message>
    <message>
        <source>Comma separated file (*.csv)</source>
        <translation>File dipisahkan dengan Comma (*.csv)</translation>
    </message>
    <message>
        <source>Confirmed</source>
        <translation>Telah dikonfirmasi</translation>
    </message>
    <message>
        <source>Date</source>
        <translation>Tanggal</translation>
    </message>
    <message>
        <source>Label</source>
        <translation>Label</translation>
    </message>
    <message>
        <source>Address</source>
        <translation>Alamat</translation>
    </message>
    <message>
        <source>Exporting Failed</source>
        <translation>Exporting gagal</translation>
    </message>
    </context>
<context>
    <name>UnitDisplayStatusBarControl</name>
    </context>
<context>
    <name>WalletFrame</name>
    </context>
<context>
    <name>WalletModel</name>
    </context>
<context>
    <name>WalletView</name>
    <message>
        <source>&amp;Export</source>
        <translation>&amp;Export</translation>
    </message>
    <message>
        <source>Export the data in the current tab to a file</source>
        <translation>Ekspor data dalam tab saat ini ke file</translation>
    </message>
    </context>
<context>
    <name>bitcoin-core</name>
    <message>
<<<<<<< HEAD
        <source>Information</source>
        <translation>Informasi</translation>
    </message>
    <message>
        <source>Warning</source>
        <translation>Peringatan</translation>
    </message>
    <message>
        <source>Error</source>
        <translation>Error</translation>
    </message>
</context>
=======
        <source>Options:</source>
        <translation type="unfinished">Pilihan:</translation>
    </message>
    </context>
>>>>>>> 6eccb372
</TS><|MERGE_RESOLUTION|>--- conflicted
+++ resolved
@@ -318,13 +318,12 @@
         <translation>&amp;Menerima alamat...</translation>
     </message>
     <message>
-<<<<<<< HEAD
         <source>Open &amp;URI...</source>
         <translation>Buka &amp;URI...</translation>
-=======
+    </message>
+    <message>
         <source>Wallet:</source>
         <translation type="unfinished">Wallet:</translation>
->>>>>>> 6eccb372
     </message>
     <message>
         <source>Click to disable network activity.</source>
@@ -635,7 +634,6 @@
 <context>
     <name>EditAddressDialog</name>
     <message>
-<<<<<<< HEAD
         <source>Edit Address</source>
         <translation>Ubah Alamat</translation>
     </message>
@@ -644,6 +642,10 @@
         <translation>&amp;Label</translation>
     </message>
     <message>
+        <source>&amp;Address</source>
+        <translation type="unfinished">&amp;Alamat</translation>
+    </message>
+    <message>
         <source>New receiving address</source>
         <translation>Alamat penerima baru</translation>
     </message>
@@ -668,16 +670,6 @@
         <translation>Pembuatan kunci baru gagal.</translation>
     </message>
 </context>
-=======
-        <source>&amp;Label</source>
-        <translation type="unfinished">&amp;Label</translation>
-    </message>
-    <message>
-        <source>&amp;Address</source>
-        <translation type="unfinished">&amp;Alamat</translation>
-    </message>
-    </context>
->>>>>>> 6eccb372
 <context>
     <name>FreespaceChecker</name>
     <message>
@@ -691,7 +683,6 @@
 <context>
     <name>HelpMessageDialog</name>
     <message>
-<<<<<<< HEAD
         <source>version</source>
         <translation>versi</translation>
     </message>
@@ -706,10 +697,6 @@
     <message>
         <source>Usage:</source>
         <translation>Pemakaian:</translation>
-=======
-        <source>About %1</source>
-        <translation type="unfinished">Tentang %1</translation>
->>>>>>> 6eccb372
     </message>
     </context>
 <context>
@@ -739,21 +726,24 @@
 </context>
 <context>
     <name>OpenURIDialog</name>
+    <message>
+        <source>Open URI</source>
+        <translation type="unfinished">Buka URI</translation>
+    </message>
     </context>
 <context>
     <name>OptionsDialog</name>
     <message>
-<<<<<<< HEAD
+        <source>Options</source>
+        <translation type="unfinished">Pilihan</translation>
+    </message>
+    <message>
+        <source>W&amp;allet</source>
+        <translation type="unfinished">&amp;Wallet</translation>
+    </message>
+    <message>
         <source>Error</source>
         <translation>Error</translation>
-=======
-        <source>Options</source>
-        <translation type="unfinished">Pilihan</translation>
-    </message>
-    <message>
-        <source>W&amp;allet</source>
-        <translation type="unfinished">&amp;Wallet</translation>
->>>>>>> 6eccb372
     </message>
     </context>
 <context>
@@ -768,18 +758,15 @@
 <context>
     <name>QObject</name>
     <message>
-<<<<<<< HEAD
         <source>Amount</source>
         <translation>Jumlah</translation>
     </message>
-    </context>
-=======
+    <message>
         <source>Txn</source>
         <comment>Tx Watch: Transaction type abbreviation</comment>
         <translation>Tsi</translation>
     </message>
 </context>
->>>>>>> 6eccb372
 <context>
     <name>QObject::QObject</name>
     </context>
@@ -788,6 +775,10 @@
     </context>
 <context>
     <name>RPCConsole</name>
+    <message>
+        <source>&amp;Information</source>
+        <translation type="unfinished">&amp;Informasi</translation>
+    </message>
     <message>
         <source>Debug window</source>
         <translation type="unfinished">Debug window</translation>
@@ -804,7 +795,14 @@
 <context>
     <name>ReceiveCoinsDialog</name>
     <message>
-<<<<<<< HEAD
+        <source>&amp;Amount:</source>
+        <translation type="unfinished">&amp;Jumlah:</translation>
+    </message>
+    <message>
+        <source>&amp;Label:</source>
+        <translation type="unfinished">&amp;Label:</translation>
+    </message>
+    <message>
         <source>Copy label</source>
         <translation>Salin label</translation>
     </message>
@@ -813,209 +811,209 @@
         <translation>Salin jumla</translation>
     </message>
 </context>
-=======
+<context>
+    <name>ReceiveRequestDialog</name>
+    <message>
+        <source>Copy &amp;Address</source>
+        <translation type="unfinished">&amp;Salin Alamat</translation>
+    </message>
+    <message>
+        <source>Address</source>
+        <translation>Alamat</translation>
+    </message>
+    <message>
+        <source>Amount</source>
+        <translation>Jumlah</translation>
+    </message>
+    <message>
+        <source>Label</source>
+        <translation>Label</translation>
+    </message>
+    </context>
+<context>
+    <name>RecentRequestsTableModel</name>
+    <message>
+        <source>Date</source>
+        <translation>Tanggal</translation>
+    </message>
+    <message>
+        <source>Label</source>
+        <translation>Label</translation>
+    </message>
+    <message>
+        <source>(no label)</source>
+        <translation>(tanpa label)</translation>
+    </message>
+    </context>
+<context>
+    <name>SendCoinsDialog</name>
+    <message>
+        <source>Quantity:</source>
+        <translation>Jumlah:</translation>
+    </message>
+    <message>
+        <source>Bytes:</source>
+        <translation>Bytes:</translation>
+    </message>
+    <message>
+        <source>Amount:</source>
+        <translation>Jumlah:</translation>
+    </message>
+    <message>
+        <source>Fee:</source>
+        <translation>Biaya:</translation>
+    </message>
+    <message>
+        <source>After Fee:</source>
+        <translation>Setelah biaya:</translation>
+    </message>
+    <message>
+        <source>Change:</source>
+        <translation>Ganti:</translation>
+    </message>
+    <message>
+        <source>Choose...</source>
+        <translation type="unfinished">Pilih...</translation>
+    </message>
+    <message>
+        <source>Dust:</source>
+        <translation>Dust:</translation>
+    </message>
+    <message>
+        <source>S&amp;end</source>
+        <translation type="unfinished">&amp;Kirim</translation>
+    </message>
+    <message>
+        <source>Copy quantity</source>
+        <translation>Salin jumlah</translation>
+    </message>
+    <message>
+        <source>Copy amount</source>
+        <translation>Salin jumla</translation>
+    </message>
+    <message>
+        <source>Copy fee</source>
+        <translation>Salin biaya</translation>
+    </message>
+    <message>
+        <source>Copy after fee</source>
+        <translation>Salin setelah biaya</translation>
+    </message>
+    <message>
+        <source>Copy bytes</source>
+        <translation>salin bytes</translation>
+    </message>
+    <message>
+        <source>Copy dust</source>
+        <translation>Salin dust</translation>
+    </message>
+    <message>
+        <source>Copy change</source>
+        <translation>Salin perubahan</translation>
+    </message>
+    <message>
+        <source>(no label)</source>
+        <translation>(tanpa label)</translation>
+    </message>
+</context>
+<context>
+    <name>SendCoinsEntry</name>
+    <message>
+        <source>A&amp;mount:</source>
+        <translation type="unfinished">&amp;Jumlah:</translation>
+    </message>
+    <message>
         <source>&amp;Label:</source>
         <translation type="unfinished">&amp;Label:</translation>
     </message>
     </context>
->>>>>>> 6eccb372
-<context>
-    <name>ReceiveRequestDialog</name>
-    <message>
-        <source>Copy &amp;Address</source>
-        <translation type="unfinished">&amp;Salin Alamat</translation>
+<context>
+    <name>SendConfirmationDialog</name>
+    </context>
+<context>
+    <name>ShutdownWindow</name>
+    </context>
+<context>
+    <name>SignVerifyMessageDialog</name>
+    </context>
+<context>
+    <name>SplashScreen</name>
+    </context>
+<context>
+    <name>TrafficGraphWidget</name>
+    </context>
+<context>
+    <name>TransactionDesc</name>
+    <message>
+        <source>Date</source>
+        <translation>Tanggal</translation>
+    </message>
+    <message>
+        <source>Transaction</source>
+        <translation>Transaksi</translation>
+    </message>
+    <message>
+        <source>Amount</source>
+        <translation>Jumlah</translation>
+    </message>
+    </context>
+<context>
+    <name>TransactionDescDialog</name>
+    </context>
+<context>
+    <name>TransactionTableModel</name>
+    <message>
+        <source>Date</source>
+        <translation>Tanggal</translation>
+    </message>
+    <message>
+        <source>Label</source>
+        <translation>Label</translation>
+    </message>
+    <message>
+        <source>(no label)</source>
+        <translation>(tanpa label)</translation>
+    </message>
+    </context>
+<context>
+    <name>TransactionView</name>
+    <message>
+        <source>Copy address</source>
+        <translation>Salin alamat</translation>
+    </message>
+    <message>
+        <source>Copy label</source>
+        <translation>Salin label</translation>
+    </message>
+    <message>
+        <source>Copy amount</source>
+        <translation>Salin jumla</translation>
+    </message>
+    <message>
+        <source>Copy transaction ID</source>
+        <translation>Salin ID transaksi</translation>
+    </message>
+    <message>
+        <source>Comma separated file (*.csv)</source>
+        <translation>File dipisahkan dengan Comma (*.csv)</translation>
+    </message>
+    <message>
+        <source>Confirmed</source>
+        <translation>Telah dikonfirmasi</translation>
+    </message>
+    <message>
+        <source>Date</source>
+        <translation>Tanggal</translation>
+    </message>
+    <message>
+        <source>Label</source>
+        <translation>Label</translation>
     </message>
     <message>
         <source>Address</source>
         <translation>Alamat</translation>
     </message>
     <message>
-        <source>Amount</source>
-        <translation>Jumlah</translation>
-    </message>
-    <message>
-        <source>Label</source>
-        <translation>Label</translation>
-    </message>
-    </context>
-<context>
-    <name>RecentRequestsTableModel</name>
-    <message>
-        <source>Date</source>
-        <translation>Tanggal</translation>
-    </message>
-    <message>
-        <source>Label</source>
-        <translation>Label</translation>
-    </message>
-    <message>
-        <source>(no label)</source>
-        <translation>(tanpa label)</translation>
-    </message>
-    </context>
-<context>
-    <name>SendCoinsDialog</name>
-    <message>
-<<<<<<< HEAD
-        <source>Quantity:</source>
-        <translation>Jumlah:</translation>
-    </message>
-    <message>
-        <source>Bytes:</source>
-        <translation>Bytes:</translation>
-    </message>
-    <message>
-        <source>Amount:</source>
-        <translation>Jumlah:</translation>
-    </message>
-    <message>
-        <source>Fee:</source>
-        <translation>Biaya:</translation>
-    </message>
-    <message>
-        <source>After Fee:</source>
-        <translation>Setelah biaya:</translation>
-    </message>
-    <message>
-        <source>Change:</source>
-        <translation>Ganti:</translation>
-    </message>
-    <message>
-        <source>Dust:</source>
-        <translation>Dust:</translation>
-    </message>
-    <message>
-        <source>Copy quantity</source>
-        <translation>Salin jumlah</translation>
-    </message>
-    <message>
-        <source>Copy amount</source>
-        <translation>Salin jumla</translation>
-    </message>
-    <message>
-        <source>Copy after fee</source>
-        <translation>Salin setelah biaya</translation>
-    </message>
-    <message>
-        <source>Copy bytes</source>
-        <translation>salin bytes</translation>
-    </message>
-    <message>
-        <source>Copy dust</source>
-        <translation>Salin dust</translation>
-    </message>
-    <message>
-        <source>Copy change</source>
-        <translation>Salin perubahan</translation>
-=======
-        <source>Choose...</source>
-        <translation type="unfinished">Pilih...</translation>
-    </message>
-    <message>
-        <source>S&amp;end</source>
-        <translation type="unfinished">&amp;Kirim</translation>
->>>>>>> 6eccb372
-    </message>
-    <message>
-        <source>(no label)</source>
-        <translation>(tanpa label)</translation>
-    </message>
-</context>
-<context>
-    <name>SendCoinsEntry</name>
-    <message>
-        <source>&amp;Label:</source>
-        <translation type="unfinished">&amp;Label:</translation>
-    </message>
-    </context>
-<context>
-    <name>SendConfirmationDialog</name>
-    </context>
-<context>
-    <name>ShutdownWindow</name>
-    </context>
-<context>
-    <name>SignVerifyMessageDialog</name>
-    </context>
-<context>
-    <name>SplashScreen</name>
-    </context>
-<context>
-    <name>TrafficGraphWidget</name>
-    </context>
-<context>
-    <name>TransactionDesc</name>
-    <message>
-<<<<<<< HEAD
-        <source>Date</source>
-        <translation>Tanggal</translation>
-    </message>
-    <message>
-        <source>Amount</source>
-        <translation>Jumlah</translation>
-=======
-        <source>Transaction</source>
-        <translation>Transaksi</translation>
->>>>>>> 6eccb372
-    </message>
-    </context>
-<context>
-    <name>TransactionDescDialog</name>
-    </context>
-<context>
-    <name>TransactionTableModel</name>
-    <message>
-        <source>Date</source>
-        <translation>Tanggal</translation>
-    </message>
-    <message>
-        <source>Label</source>
-        <translation>Label</translation>
-    </message>
-    <message>
-        <source>(no label)</source>
-        <translation>(tanpa label)</translation>
-    </message>
-    </context>
-<context>
-    <name>TransactionView</name>
-    <message>
-        <source>Copy address</source>
-        <translation>Salin alamat</translation>
-    </message>
-    <message>
-        <source>Copy label</source>
-        <translation>Salin label</translation>
-    </message>
-    <message>
-        <source>Copy amount</source>
-        <translation>Salin jumla</translation>
-    </message>
-    <message>
-        <source>Copy transaction ID</source>
-        <translation>Salin ID transaksi</translation>
-    </message>
-    <message>
-        <source>Comma separated file (*.csv)</source>
-        <translation>File dipisahkan dengan Comma (*.csv)</translation>
-    </message>
-    <message>
-        <source>Confirmed</source>
-        <translation>Telah dikonfirmasi</translation>
-    </message>
-    <message>
-        <source>Date</source>
-        <translation>Tanggal</translation>
-    </message>
-    <message>
-        <source>Label</source>
-        <translation>Label</translation>
-    </message>
-    <message>
-        <source>Address</source>
-        <translation>Alamat</translation>
-    </message>
-    <message>
         <source>Exporting Failed</source>
         <translation>Exporting gagal</translation>
     </message>
@@ -1043,7 +1041,10 @@
 <context>
     <name>bitcoin-core</name>
     <message>
-<<<<<<< HEAD
+        <source>Options:</source>
+        <translation type="unfinished">Pilihan:</translation>
+    </message>
+    <message>
         <source>Information</source>
         <translation>Informasi</translation>
     </message>
@@ -1056,10 +1057,4 @@
         <translation>Error</translation>
     </message>
 </context>
-=======
-        <source>Options:</source>
-        <translation type="unfinished">Pilihan:</translation>
-    </message>
-    </context>
->>>>>>> 6eccb372
 </TS>