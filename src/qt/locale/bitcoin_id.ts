<TS language="id" version="2.1">
<context>
    <name>AddressBookPage</name>
    <message>
        <source>Right-click to edit address or label</source>
        <translation>Klik-kanan untuk mengubah alamat atau label</translation>
    </message>
    <message>
        <source>Create a new address</source>
        <translation>Buat alamat baru</translation>
    </message>
    <message>
        <source>&amp;New</source>
        <translation>&amp;Baru</translation>
    </message>
    <message>
        <source>Copy the currently selected address to the system clipboard</source>
        <translation>Salin alamat yang dipilih ke clipboard</translation>
    </message>
    <message>
        <source>&amp;Copy</source>
        <translation>&amp;Salin</translation>
    </message>
    <message>
        <source>C&amp;lose</source>
        <translation>T&amp;utup</translation>
    </message>
    <message>
        <source>Delete the currently selected address from the list</source>
        <translation>Hapus alamat yang sementara dipilih dari daftar</translation>
    </message>
    <message>
        <source>Enter address or label to search</source>
        <translation>Masukkan alamat atau label untuk mencari</translation>
    </message>
    <message>
        <source>Export the data in the current tab to a file</source>
        <translation>Ekspor data dalam tab sekarang ke sebuah berkas</translation>
    </message>
    <message>
        <source>&amp;Export</source>
        <translation>&amp;Ekspor</translation>
    </message>
    <message>
        <source>&amp;Delete</source>
        <translation>&amp;Hapus</translation>
    </message>
    <message>
        <source>Choose the address to send coins to</source>
        <translation>Pilih alamat untuk mengirim koin</translation>
    </message>
    <message>
        <source>Choose the address to receive coins with</source>
        <translation>Piih alamat untuk menerima koin</translation>
    </message>
    <message>
        <source>C&amp;hoose</source>
        <translation>&amp;Pilih</translation>
    </message>
    <message>
        <source>Sending addresses</source>
        <translation>Alamat-alamat pengirim</translation>
    </message>
    <message>
        <source>Receiving addresses</source>
        <translation>Alamat-alamat penerima</translation>
    </message>
    <message>
        <source>These are your Bitcoin addresses for sending payments. Always check the amount and the receiving address before sending coins.</source>
        <translation>Berikut ialah alamat-alamat Bitcoin Anda yang digunakan untuk mengirimkan pembayaran. Selalu periksa jumlah dan alamat penerima sebelum mengirimkan koin.</translation>
    </message>
    <message>
        <source>These are your Bitcoin addresses for receiving payments. Use the 'Create new receiving address' button in the receive tab to create new addresses.</source>
        <translation>Ini adalah alamat Bitcoin untuk menerima pembayaran. Gunakan tombol 'Buat alamat penerima baru' di tab terima untuk membuat alamat baru.</translation>
    </message>
    <message>
        <source>&amp;Copy Address</source>
        <translation>&amp;Salin Alamat</translation>
    </message>
    <message>
        <source>Copy &amp;Label</source>
        <translation>Salin&amp; Label</translation>
    </message>
    <message>
        <source>&amp;Edit</source>
        <translation>&amp;Ubah</translation>
    </message>
    <message>
        <source>Export Address List</source>
        <translation>Ekspor Daftar Alamat</translation>
    </message>
    <message>
        <source>Comma separated file (*.csv)</source>
        <translation>Berkas CSV (*.csv)</translation>
    </message>
    <message>
        <source>Exporting Failed</source>
        <translation>Gagal Mengekspor</translation>
    </message>
    <message>
        <source>There was an error trying to save the address list to %1. Please try again.</source>
        <translation>Terjadi kesalahan saat mencoba menyimpan daftar alamat ke %1. Silakan coba lagi.</translation>
    </message>
</context>
<context>
    <name>AddressTableModel</name>
    <message>
        <source>Label</source>
        <translation>Label</translation>
    </message>
    <message>
        <source>Address</source>
        <translation>Alamat</translation>
    </message>
    <message>
        <source>(no label)</source>
        <translation>(tidak ada label)</translation>
    </message>
</context>
<context>
    <name>AskPassphraseDialog</name>
    <message>
        <source>Passphrase Dialog</source>
        <translation>Dialog Kata Sandi</translation>
    </message>
    <message>
        <source>Enter passphrase</source>
        <translation>Masukkan kata sandi</translation>
    </message>
    <message>
        <source>New passphrase</source>
        <translation>Kata sandi baru</translation>
    </message>
    <message>
        <source>Repeat new passphrase</source>
        <translation>Ulangi kata sandi baru</translation>
    </message>
    <message>
        <source>Show passphrase</source>
        <translation>Perlihatkan passphrase</translation>
    </message>
    <message>
        <source>Encrypt wallet</source>
        <translation>Enkripsi dompet</translation>
    </message>
    <message>
        <source>This operation needs your wallet passphrase to unlock the wallet.</source>
        <translation>Operasi ini memerlukan kata sandi dompet Anda untuk membuka dompet.</translation>
    </message>
    <message>
        <source>Unlock wallet</source>
        <translation>Buka dompet</translation>
    </message>
    <message>
        <source>This operation needs your wallet passphrase to decrypt the wallet.</source>
        <translation>Operasi ini memerlukan kata sandi dompet Anda untuk mendekripsikan dompet.</translation>
    </message>
    <message>
        <source>Decrypt wallet</source>
        <translation>Dekripsi dompet</translation>
    </message>
    <message>
        <source>Change passphrase</source>
        <translation>Ganti kata sandi</translation>
    </message>
    <message>
        <source>Confirm wallet encryption</source>
        <translation>Konfirmasi pengenkripsian dompet</translation>
    </message>
    <message>
        <source>Warning: If you encrypt your wallet and lose your passphrase, you will &lt;b&gt;LOSE ALL OF YOUR BITCOINS&lt;/b&gt;!</source>
        <translation>Peringatan: Jika Anda mengenkripsi dompet Anda dan lupa kata sandi Anda, Anda akan &lt;b&gt;KEHILANGAN SEMUA BITCOIN ANDA&lt;/b&gt;!</translation>
    </message>
    <message>
        <source>Are you sure you wish to encrypt your wallet?</source>
        <translation>Apakah Anda yakin ingin enkripsi dompet Anda?</translation>
    </message>
    <message>
        <source>Wallet encrypted</source>
        <translation>Dompet terenkripsi</translation>
    </message>
    <message>
        <source>Enter the new passphrase for the wallet.&lt;br/&gt;Please use a passphrase of &lt;b&gt;ten or more random characters&lt;/b&gt;, or &lt;b&gt;eight or more words&lt;/b&gt;.</source>
<<<<<<< HEAD
        <translation>Masukkan passphrase baru ke dompet.&lt;br/&gt;Harap gunakan passphrase dari &lt;b&gt;sepuluh atau lebih karakter acak&lt;/b&gt;, or &lt;b&gt;delapan atau lebih kata&lt;/b&gt;.</translation>
    </message>
    <message>
        <source>Enter the old passphrase and new passphrase for the wallet.</source>
        <translation>Masukan passphrase lama dan passphrase baru ke dompet</translation>
    </message>
    <message>
        <source>Remember that encrypting your wallet cannot fully protect your bitcoins from being stolen by malware infecting your computer.</source>
        <translation>Mengenkripsi dompet Anda tidak dapat sepenuhnya melindungi bitcoin Anda dari pencurian oleh malware yang menginfeksi komputer Anda.</translation>
    </message>
    <message>
        <source>Wallet to be encrypted</source>
        <translation>Dompet yang akan dienkripsi</translation>
    </message>
    <message>
        <source>Your wallet is about to be encrypted. </source>
        <translation>Dompet anda akan dienkripsi</translation>
    </message>
    <message>
        <source>Your wallet is now encrypted. </source>
        <translation>Dompet anda sudah dienkripsi</translation>
=======
        <translation>Masukan kata sandi baru ke dompet.&lt;br/&gt;Mohon gunakan kata sandi &lt;b&gt;sepuluh karakter acak atau lebih&lt;/b&gt;, atau &lt;b&gt; delapan atau lebih beberapa kata &lt;/​​b&gt;.</translation>
    </message>
    <message>
        <source>Enter the old passphrase and new passphrase for the wallet.</source>
        <translation>Masukkan kata sandi lama dan kata sandi baru ke dompet.</translation>
>>>>>>> 101af2f7
    </message>
    <message>
        <source>IMPORTANT: Any previous backups you have made of your wallet file should be replaced with the newly generated, encrypted wallet file. For security reasons, previous backups of the unencrypted wallet file will become useless as soon as you start using the new, encrypted wallet.</source>
        <translation>PENTING: Backup sebelumnya yang Anda buat dari file dompet Anda harus diganti dengan file dompet terenkripsi yang baru dibuat. Demi keamanan, backup file dompet sebelumnya yang tidak dienkripsi sebelumnya akan menjadi tidak berguna begitu Anda mulai menggunakan dompet terenkripsi yang baru.</translation>
    </message>
    <message>
        <source>Wallet encryption failed</source>
        <translation>Pengenkripsian dompet gagal</translation>
    </message>
    <message>
        <source>Wallet encryption failed due to an internal error. Your wallet was not encrypted.</source>
        <translation>Pengenkripsian dompet gagal karena kesalahan internal. Dompet Anda tidak dienkripsi.</translation>
    </message>
    <message>
        <source>The supplied passphrases do not match.</source>
        <translation>Kata sandi yang dimasukkan tidak cocok.</translation>
    </message>
    <message>
        <source>Wallet unlock failed</source>
        <translation>Membuka dompet gagal</translation>
    </message>
    <message>
        <source>The passphrase entered for the wallet decryption was incorrect.</source>
        <translation>Kata sandi yang dimasukkan untuk dekripsi dompet salah.</translation>
    </message>
    <message>
        <source>Wallet decryption failed</source>
        <translation>Dekripsi dompet gagal</translation>
    </message>
    <message>
        <source>Wallet passphrase was successfully changed.</source>
        <translation>Kata sandi berhasil diganti.</translation>
    </message>
    <message>
        <source>Warning: The Caps Lock key is on!</source>
        <translation>Peringatan: Tombol Caps Lock aktif!</translation>
    </message>
</context>
<context>
    <name>BanTableModel</name>
    <message>
        <source>IP/Netmask</source>
        <translation>IP/Netmask</translation>
    </message>
    <message>
        <source>Banned Until</source>
        <translation>Di banned sampai</translation>
    </message>
</context>
<context>
    <name>BitcoinGUI</name>
    <message>
        <source>Sign &amp;message...</source>
        <translation>Pesan &amp;penanda...</translation>
    </message>
    <message>
        <source>Synchronizing with network...</source>
        <translation>Sinkronisasi dengan jaringan...</translation>
    </message>
    <message>
        <source>&amp;Overview</source>
        <translation>&amp;Kilasan</translation>
    </message>
    <message>
        <source>Show general overview of wallet</source>
        <translation>Tampilkan gambaran umum dompet Anda</translation>
    </message>
    <message>
        <source>&amp;Transactions</source>
        <translation>&amp;Transaksi</translation>
    </message>
    <message>
        <source>Browse transaction history</source>
        <translation>Lihat riwayat transaksi</translation>
    </message>
    <message>
        <source>E&amp;xit</source>
        <translation>K&amp;eluar</translation>
    </message>
    <message>
        <source>Quit application</source>
        <translation>Keluar dari aplikasi</translation>
    </message>
    <message>
        <source>&amp;About %1</source>
        <translation>&amp;Tentang%1</translation>
    </message>
    <message>
        <source>Show information about %1</source>
        <translation>Tampilkan informasi perihal %1</translation>
    </message>
    <message>
        <source>About &amp;Qt</source>
        <translation>Mengenai &amp;Qt</translation>
    </message>
    <message>
        <source>Show information about Qt</source>
        <translation>Tampilkan informasi mengenai Qt</translation>
    </message>
    <message>
        <source>&amp;Options...</source>
        <translation>&amp;Pilihan...</translation>
    </message>
    <message>
        <source>Modify configuration options for %1</source>
        <translation>Pengubahan opsi konfigurasi untuk %1</translation>
    </message>
    <message>
        <source>&amp;Encrypt Wallet...</source>
        <translation>&amp;Enkripsi Dompet...</translation>
    </message>
    <message>
        <source>&amp;Backup Wallet...</source>
        <translation>&amp;Cadangkan Dompet...</translation>
    </message>
    <message>
        <source>&amp;Change Passphrase...</source>
        <translation>&amp;Ubah Kata Kunci...</translation>
    </message>
    <message>
        <source>Open &amp;URI...</source>
        <translation>Buka &amp;URI</translation>
    </message>
    <message>
        <source>Create Wallet...</source>
        <translation>Bikin dompet...</translation>
    </message>
    <message>
        <source>Create a new wallet</source>
        <translation>Bikin dompet baru</translation>
    </message>
    <message>
        <source>Wallet:</source>
        <translation>Wallet:</translation>
    </message>
    <message>
        <source>Click to disable network activity.</source>
        <translation>Klik untuk menonaktifkan aktivitas jaringan.</translation>
    </message>
    <message>
        <source>Network activity disabled.</source>
        <translation>Aktivitas jaringan dinonaktifkan.</translation>
    </message>
    <message>
        <source>Click to enable network activity again.</source>
        <translation>Klik untuk mengaktifkan aktivitas jaringan lagi.</translation>
    </message>
    <message>
        <source>Syncing Headers (%1%)...</source>
        <translation>Menyinkronkan Header (%1%) ...</translation>
    </message>
    <message>
        <source>Reindexing blocks on disk...</source>
        <translation>Mengindex ulang blok di dalam disk...</translation>
    </message>
    <message>
        <source>Proxy is &lt;b&gt;enabled&lt;/b&gt;: %1</source>
        <translation>Proxy di &lt;b&gt;aktifkan&lt;/b&gt;: %1</translation>
    </message>
    <message>
        <source>Send coins to a Bitcoin address</source>
        <translation>Kirim koin ke alamat Bitcoin</translation>
    </message>
    <message>
        <source>Backup wallet to another location</source>
        <translation>Cadangkan dompet ke lokasi lain</translation>
    </message>
    <message>
        <source>Change the passphrase used for wallet encryption</source>
        <translation>Ubah kata kunci yang digunakan untuk enkripsi dompet</translation>
    </message>
    <message>
        <source>&amp;Debug window</source>
        <translation>&amp;Jendela Debug</translation>
    </message>
    <message>
        <source>Open debugging and diagnostic console</source>
        <translation>Buka konsol debug dan diagnosa</translation>
    </message>
    <message>
        <source>&amp;Verify message...</source>
        <translation>&amp;Verifikasi pesan...</translation>
    </message>
    <message>
        <source>&amp;Send</source>
        <translation>&amp;Kirim</translation>
    </message>
    <message>
        <source>&amp;Receive</source>
        <translation>&amp;Menerima</translation>
    </message>
    <message>
        <source>&amp;Show / Hide</source>
        <translation>&amp;Tampilkan / Sembunyikan</translation>
    </message>
    <message>
        <source>Show or hide the main Window</source>
        <translation>Tampilkan atau sembunyikan jendela utama</translation>
    </message>
    <message>
        <source>Encrypt the private keys that belong to your wallet</source>
        <translation>Enkripsi private key yang dimiliki dompet Anda</translation>
    </message>
    <message>
        <source>Sign messages with your Bitcoin addresses to prove you own them</source>
        <translation>Tanda tangani sebuah pesan menggunakan alamat Bitcoin Anda untuk membuktikan bahwa Anda adalah pemilik alamat tersebut</translation>
    </message>
    <message>
        <source>Verify messages to ensure they were signed with specified Bitcoin addresses</source>
        <translation>Verifikasi pesan untuk memastikan bahwa pesan tersebut ditanda tangani oleh suatu alamat Bitcoin tertentu</translation>
    </message>
    <message>
        <source>&amp;File</source>
        <translation>&amp;Berkas</translation>
    </message>
    <message>
        <source>&amp;Settings</source>
        <translation>&amp;Pengaturan</translation>
    </message>
    <message>
        <source>&amp;Help</source>
        <translation>&amp;Bantuan</translation>
    </message>
    <message>
        <source>Tabs toolbar</source>
        <translation>Baris tab</translation>
    </message>
    <message>
        <source>Request payments (generates QR codes and bitcoin: URIs)</source>
        <translation>Permintaan pembayaran (membuat kode QR dan bitcoin: URIs)</translation>
    </message>
    <message>
        <source>Show the list of used sending addresses and labels</source>
        <translation>Tampilkan daftar alamat dan label yang terkirim</translation>
    </message>
    <message>
        <source>Show the list of used receiving addresses and labels</source>
        <translation>Tampilkan daftar alamat dan label yang diterima</translation>
    </message>
    <message>
        <source>Open a bitcoin: URI or payment request</source>
        <translation>Buka URI bitcoin: atau permintaan pembayaran</translation>
    </message>
    <message>
        <source>&amp;Command-line options</source>
        <translation>&amp;pilihan Command-line</translation>
    </message>
    <message numerus="yes">
        <source>%n active connection(s) to Bitcoin network</source>
        <translation><numerusform>%n koneksi aktif ke jaringan Bitcoin</numerusform></translation>
    </message>
    <message>
        <source>Indexing blocks on disk...</source>
        <translation>Pengindeksan blok pada disk ...</translation>
    </message>
    <message>
        <source>Processing blocks on disk...</source>
        <translation>Memproses blok pada disk ...</translation>
    </message>
    <message numerus="yes">
        <source>Processed %n block(s) of transaction history.</source>
        <translation><numerusform>%n blok dari riwayat transaksi diproses.</numerusform></translation>
    </message>
    <message>
        <source>%1 behind</source>
        <translation>kurang %1</translation>
    </message>
    <message>
        <source>Last received block was generated %1 ago.</source>
        <translation>Blok terakhir yang diterima %1 lalu.</translation>
    </message>
    <message>
        <source>Transactions after this will not yet be visible.</source>
        <translation>Transaksi setelah ini belum akan terlihat.</translation>
    </message>
    <message>
        <source>Error</source>
        <translation>Terjadi sebuah kesalahan</translation>
    </message>
    <message>
        <source>Warning</source>
        <translation>Peringatan</translation>
    </message>
    <message>
        <source>Information</source>
        <translation>Informasi</translation>
    </message>
    <message>
        <source>Up to date</source>
        <translation>Terbaru</translation>
    </message>
    <message>
        <source>&amp;Sending addresses</source>
        <translation>Address &amp;Pengirim</translation>
    </message>
    <message>
        <source>&amp;Receiving addresses</source>
        <translation>Address &amp;Penerima</translation>
    </message>
    <message>
        <source>Open Wallet</source>
        <translation>Buka Wallet</translation>
    </message>
    <message>
        <source>Open a wallet</source>
        <translation>Buka sebuah wallet</translation>
    </message>
    <message>
        <source>Close Wallet...</source>
        <translation>Tutup Wallet</translation>
    </message>
    <message>
        <source>Close wallet</source>
        <translation>Tutup wallet</translation>
    </message>
    <message>
        <source>Show the %1 help message to get a list with possible Bitcoin command-line options</source>
        <translation>Tampilkan %1 pesan bantuan untuk mendapatkan daftar opsi baris perintah Bitcoin yang memungkinkan</translation>
    </message>
    <message>
        <source>No wallets available</source>
        <translation>Tidak ada wallet tersedia</translation>
    </message>
    <message>
        <source>&amp;Window</source>
        <translation>&amp;Jendela</translation>
    </message>
    <message>
        <source>Minimize</source>
        <translation>Minimalkan</translation>
    </message>
    <message>
        <source>Zoom</source>
        <translation>Zoom</translation>
    </message>
    <message>
        <source>Main Window</source>
        <translation>Jendela Utama</translation>
    </message>
    <message>
        <source>%1 client</source>
        <translation>%1 klien</translation>
    </message>
    <message>
        <source>Connecting to peers...</source>
        <translation>Menghubungkan ke peer...</translation>
    </message>
    <message>
        <source>Catching up...</source>
        <translation>Menyusul...</translation>
    </message>
    <message>
        <source>Error: %1</source>
        <translation>Error: %1</translation>
    </message>
    <message>
        <source>Warning: %1</source>
        <translation>Peringatan: %1</translation>
    </message>
    <message>
        <source>Date: %1
</source>
        <translation>Tanggal: %1
</translation>
    </message>
    <message>
        <source>Amount: %1
</source>
        <translation>Jumlah: %1
</translation>
    </message>
    <message>
        <source>Wallet: %1
</source>
        <translation>Wallet: %1
</translation>
    </message>
    <message>
        <source>Type: %1
</source>
        <translation>Tipe: %1
</translation>
    </message>
    <message>
        <source>Label: %1
</source>
        <translation>Label: %1
</translation>
    </message>
    <message>
        <source>Address: %1
</source>
        <translation>Alamat: %1
</translation>
    </message>
    <message>
        <source>Sent transaction</source>
        <translation>Transaksi terkirim</translation>
    </message>
    <message>
        <source>Incoming transaction</source>
        <translation>Transaksi diterima</translation>
    </message>
    <message>
        <source>HD key generation is &lt;b&gt;enabled&lt;/b&gt;</source>
        <translation>Pembuatan kunci HD &lt;b&gt;diaktifkan&lt;/b&gt;</translation>
    </message>
    <message>
        <source>HD key generation is &lt;b&gt;disabled&lt;/b&gt;</source>
        <translation>Pembuatan kunci HD &lt;b&gt;dinonaktifkan&lt;/b&gt;</translation>
    </message>
    <message>
        <source>Private key &lt;b&gt;disabled&lt;/b&gt;</source>
        <translation>Private key &lt;b&gt;non aktif&lt;/b&gt;</translation>
    </message>
    <message>
        <source>Wallet is &lt;b&gt;encrypted&lt;/b&gt; and currently &lt;b&gt;unlocked&lt;/b&gt;</source>
        <translation>Dompet saat ini &lt;b&gt;terenkripsi&lt;/b&gt; dan &lt;b&gt;terbuka&lt;/b&gt;</translation>
    </message>
    <message>
        <source>Wallet is &lt;b&gt;encrypted&lt;/b&gt; and currently &lt;b&gt;locked&lt;/b&gt;</source>
        <translation>Dompet saat ini &lt;b&gt;terenkripsi&lt;/b&gt; dan &lt;b&gt;terkunci&lt;/b&gt;</translation>
    </message>
    <message>
        <source>A fatal error occurred. Bitcoin can no longer continue safely and will quit.</source>
        <translation>Terjadi Kesalahan Fatal. Bitcoin Tidak Dapat Melanjutkan Dengan Aman Dan Akan Keluar</translation>
    </message>
</context>
<context>
    <name>CoinControlDialog</name>
    <message>
        <source>Coin Selection</source>
        <translation>Pemilihan Koin</translation>
    </message>
    <message>
        <source>Quantity:</source>
        <translation>Kuantitas:</translation>
    </message>
    <message>
        <source>Bytes:</source>
        <translation>Bytes:</translation>
    </message>
    <message>
        <source>Amount:</source>
        <translation>Jumlah:</translation>
    </message>
    <message>
        <source>Fee:</source>
        <translation>Biaya:</translation>
    </message>
    <message>
        <source>Dust:</source>
        <translation>Dust:</translation>
    </message>
    <message>
        <source>After Fee:</source>
        <translation>Dengan Biaya:</translation>
    </message>
    <message>
        <source>Change:</source>
        <translation>Kembalian:</translation>
    </message>
    <message>
        <source>(un)select all</source>
        <translation>(Tidak)memilih semua</translation>
    </message>
    <message>
        <source>Tree mode</source>
        <translation>Tree mode</translation>
    </message>
    <message>
        <source>List mode</source>
        <translation>Mode daftar</translation>
    </message>
    <message>
        <source>Amount</source>
        <translation>Jumlah</translation>
    </message>
    <message>
        <source>Received with label</source>
        <translation>Diterima dengan label</translation>
    </message>
    <message>
        <source>Received with address</source>
        <translation>Diterima dengan alamat</translation>
    </message>
    <message>
        <source>Date</source>
        <translation>Tanggal</translation>
    </message>
    <message>
        <source>Confirmations</source>
        <translation>Konfirmasi</translation>
    </message>
    <message>
        <source>Confirmed</source>
        <translation>Terkonfirmasi</translation>
    </message>
    <message>
        <source>Copy address</source>
        <translation>Salin alamat</translation>
    </message>
    <message>
        <source>Copy label</source>
        <translation>Salin label</translation>
    </message>
    <message>
        <source>Copy amount</source>
        <translation>Salin Jumlah</translation>
    </message>
    <message>
        <source>Copy transaction ID</source>
        <translation>Salain ID Transaksi</translation>
    </message>
    <message>
        <source>Lock unspent</source>
        <translation>Kunci Yang Tidak Digunakan</translation>
    </message>
    <message>
        <source>Unlock unspent</source>
        <translation>Buka Kunci Yang Tidak Digunakan</translation>
    </message>
    <message>
        <source>Copy quantity</source>
        <translation>Salin Kuantitas</translation>
    </message>
    <message>
        <source>Copy fee</source>
        <translation>Salin biaya</translation>
    </message>
    <message>
        <source>Copy after fee</source>
        <translation>Salin Setelah Upah</translation>
    </message>
    <message>
        <source>Copy bytes</source>
        <translation>Salin bytes</translation>
    </message>
    <message>
        <source>Copy dust</source>
        <translation>Salin jumlah yang lebih kecil</translation>
    </message>
    <message>
        <source>Copy change</source>
        <translation>Salin Perubahan</translation>
    </message>
    <message>
        <source>(%1 locked)</source>
        <translation>(%1 terkunci)</translation>
    </message>
    <message>
        <source>yes</source>
        <translation>Ya</translation>
    </message>
    <message>
        <source>no</source>
        <translation>Tidak</translation>
    </message>
    <message>
        <source>This label turns red if any recipient receives an amount smaller than the current dust threshold.</source>
        <translation>Label ini akan menjadi merah apabila penerima menerima jumlah yang lebih kecil daripada ambang habuk semasa.</translation>
    </message>
    <message>
        <source>Can vary +/- %1 satoshi(s) per input.</source>
        <translation>Dapat bervariasi +/- %1 satoshi per input.</translation>
    </message>
    <message>
        <source>(no label)</source>
        <translation>(tidak ada label)</translation>
    </message>
    <message>
        <source>change from %1 (%2)</source>
        <translation>kembalian dari %1 (%2)</translation>
    </message>
    <message>
        <source>(change)</source>
        <translation>(kembalian)</translation>
    </message>
</context>
<context>
    <name>CreateWalletActivity</name>
    <message>
        <source>Creating Wallet &lt;b&gt;%1&lt;/b&gt;...</source>
        <translation>Membuat Dompet &lt;b&gt;%1&lt;/b&gt;...</translation>
    </message>
    <message>
        <source>Create wallet failed</source>
        <translation>Pembuatan dompet gagal</translation>
    </message>
    <message>
        <source>Create wallet warning</source>
        <translation>Peringatan membuat dompet</translation>
    </message>
</context>
<context>
    <name>CreateWalletDialog</name>
    <message>
<<<<<<< HEAD
        <source>Create Wallet</source>
        <translation>Bikin dompet</translation>
    </message>
    <message>
        <source>Wallet Name</source>
        <translation>Nama Dompet</translation>
    </message>
    <message>
        <source>Encrypt the wallet. The wallet will be encrypted with a passphrase of your choice.</source>
        <translation>Enkripsi dompet. Dompet akan dienkripsi dengan passphrase pilihan Anda.</translation>
    </message>
    <message>
        <source>Encrypt Wallet</source>
        <translation>Enkripsi Dompet</translation>
    </message>
    <message>
        <source>Disable private keys for this wallet. Wallets with private keys disabled will have no private keys and cannot have an HD seed or imported private keys. This is ideal for watch-only wallets.</source>
        <translation>Nonaktifkan private keys dompet ini. Dompet dengan private keys nonaktif tidak akan memiliki private keys dan tidak dapat memiliki seed HD atau private keys impor. Ini sangat ideal untuk dompet watch-only.</translation>
    </message>
    <message>
        <source>Disable Private Keys</source>
        <translation>Nonaktifkan private keys</translation>
    </message>
    <message>
        <source>Make a blank wallet. Blank wallets do not initially have private keys or scripts. Private keys and addresses can be imported, or an HD seed can be set, at a later time.</source>
        <translation>Buat dompet kosong. Dompet kosong pada awalnya tidak memiliki private keys atau skrip pribadi. Private keys dan alamat pribadi dapat diimpor, atau seed HD dapat diatur di kemudian hari.</translation>
    </message>
    <message>
        <source>Make Blank Wallet</source>
        <translation>Buat dompet kosong</translation>
    </message>
    <message>
        <source>Create</source>
        <translation>Membuat</translation>
    </message>
</context>
=======
        <source>Encrypt Wallet</source>
        <translation type="unfinished">Enkripsi Dompet</translation>
    </message>
    </context>
>>>>>>> 101af2f7
<context>
    <name>EditAddressDialog</name>
    <message>
        <source>Edit Address</source>
        <translation>Ubah Alamat</translation>
    </message>
    <message>
        <source>&amp;Label</source>
        <translation>&amp;Label</translation>
    </message>
    <message>
        <source>The label associated with this address list entry</source>
        <translation>Label yang terkait dengan daftar alamat</translation>
    </message>
    <message>
        <source>The address associated with this address list entry. This can only be modified for sending addresses.</source>
        <translation>Alamat yang terkait dengan daftar alamat. Hanya dapat diubah untuk alamat pengirim.</translation>
    </message>
    <message>
        <source>&amp;Address</source>
        <translation>&amp;Alamat</translation>
    </message>
    <message>
        <source>New sending address</source>
        <translation>Alamat pengirim baru</translation>
    </message>
    <message>
        <source>Edit receiving address</source>
        <translation>Ubah alamat penerima</translation>
    </message>
    <message>
        <source>Edit sending address</source>
        <translation>Ubah alamat pengirim</translation>
    </message>
    <message>
        <source>The entered address "%1" is not a valid Bitcoin address.</source>
        <translation>Alamat yang dimasukkan "%1" bukanlah alamat Bitcoin yang valid.</translation>
    </message>
    <message>
        <source>Address "%1" already exists as a receiving address with label "%2" and so cannot be added as a sending address.</source>
        <translation>Alamat "%1" sudah ada sebagai alamat penerimaan dengan label "%2" sehingga tidak bisa ditambah sebagai alamat pengiriman.</translation>
    </message>
    <message>
        <source>The entered address "%1" is already in the address book with label "%2".</source>
        <translation>Alamat "%1" yang dimasukkan sudah ada di dalam buku alamat dengan label "%2".</translation>
    </message>
    <message>
        <source>Could not unlock wallet.</source>
        <translation>Tidak dapat membuka dompet.</translation>
    </message>
    <message>
        <source>New key generation failed.</source>
        <translation>Pembuatan kunci baru gagal.</translation>
    </message>
</context>
<context>
    <name>FreespaceChecker</name>
    <message>
        <source>A new data directory will be created.</source>
        <translation>Sebuah data direktori baru telah dibuat.</translation>
    </message>
    <message>
        <source>name</source>
        <translation>nama</translation>
    </message>
    <message>
        <source>Directory already exists. Add %1 if you intend to create a new directory here.</source>
        <translation>Direktori masih ada. Tambahlah %1 apabila Anda ingin membuat direktori baru disini.</translation>
    </message>
    <message>
        <source>Path already exists, and is not a directory.</source>
        <translation>Sudah ada path, dan itu bukan direktori.</translation>
    </message>
    <message>
        <source>Cannot create data directory here.</source>
        <translation>Tidak bisa membuat direktori data disini.</translation>
    </message>
</context>
<context>
    <name>GuiNetWatch</name>
    </context>
<context>
    <name>HelpMessageDialog</name>
    <message>
        <source>version</source>
        <translation>versi</translation>
    </message>
    <message>
        <source>(%1-bit)</source>
        <translation>(%1-bit)</translation>
    </message>
    <message>
        <source>About %1</source>
        <translation>Tentang %1</translation>
    </message>
    <message>
        <source>Command-line options</source>
        <translation>Pilihan Command-line</translation>
    </message>
</context>
<context>
    <name>Intro</name>
    <message>
        <source>Welcome</source>
        <translation>Selamat Datang</translation>
    </message>
    <message>
        <source>Welcome to %1.</source>
        <translation>Selamat Datang di %1.</translation>
    </message>
    <message>
        <source>As this is the first time the program is launched, you can choose where %1 will store its data.</source>
        <translation>Karena ini adalah pertama kalinya program dijalankan, Anda dapat memilih lokasi %1 akan menyimpan data.</translation>
    </message>
    <message>
        <source>When you click OK, %1 will begin to download and process the full %4 block chain (%2GB) starting with the earliest transactions in %3 when %4 initially launched.</source>
        <translation>Ketika Anda mengklik OK, %1 akan mulai mengunduh dan memproses %4 block chain penuh (%2GB), dimulai dari transaksi-transaksi awal di %3 saat %4 diluncurkan pertama kali.</translation>
    </message>
    <message>
        <source>Reverting this setting requires re-downloading the entire blockchain. It is faster to download the full chain first and prune it later. Disables some advanced features.</source>
        <translation>Mengembalikan pengaturan perlu mengunduh ulang seluruh blockchain. Lebih cepat mengunduh rantai penuh terlebih dahulu dan memangkasnya kemudian. Menonaktifkan beberapa fitur lanjutan.</translation>
    </message>
    <message>
        <source>This initial synchronisation is very demanding, and may expose hardware problems with your computer that had previously gone unnoticed. Each time you run %1, it will continue downloading where it left off.</source>
        <translation>Sinkronisasi awal sangat berat dan mungkin akan menunjukkan permasalahan pada perangkat keras komputer Anda yang sebelumnya tidak tampak. Setiap kali Anda menjalankan %1, aplikasi ini akan melanjutkan pengunduhan dari posisi terakhir.</translation>
    </message>
    <message>
        <source>If you have chosen to limit block chain storage (pruning), the historical data must still be downloaded and processed, but will be deleted afterward to keep your disk usage low.</source>
        <translation>Apabila Anda memilih untuk membatasi penyimpanan block chain (pruning), data historis tetap akan diunduh dan diproses. Namun, data akan dihapus setelahnya untuk menjaga pemakaian disk agar tetap sedikit.</translation>
    </message>
    <message>
        <source>Use the default data directory</source>
        <translation>Gunakan direktori data default.</translation>
    </message>
    <message>
        <source>Use a custom data directory:</source>
        <translation>Gunakan direktori pilihan Anda:</translation>
    </message>
    <message>
        <source>Bitcoin</source>
        <translation>Bitcoin</translation>
    </message>
    <message>
        <source>Discard blocks after verification, except most recent %1 GB (prune)</source>
        <translation>Buang blok setelah verifikasi, kecuali %1 GB terbaru (prune)</translation>
    </message>
    <message>
        <source>At least %1 GB of data will be stored in this directory, and it will grow over time.</source>
        <translation>Setidaknya %1 GB data akan disimpan di direktori ini dan akan berkembang seiring berjalannya waktu.</translation>
    </message>
    <message>
        <source>Approximately %1 GB of data will be stored in this directory.</source>
        <translation>%1 GB data akan disimpan di direktori ini.</translation>
    </message>
    <message>
        <source>%1 will download and store a copy of the Bitcoin block chain.</source>
        <translation>%1 akan mengunduh dan menyimpan salinan Bitcoin block chain.</translation>
    </message>
    <message>
        <source>The wallet will also be stored in this directory.</source>
        <translation>Dompet juga akan disimpan di direktori ini.</translation>
    </message>
    <message>
        <source>Error: Specified data directory "%1" cannot be created.</source>
        <translation>Kesalahan: Direktori data "%1" tidak dapat dibuat.</translation>
    </message>
    <message>
        <source>Error</source>
        <translation>Kesalahan</translation>
    </message>
    <message numerus="yes">
        <source>%n GB of free space available</source>
        <translation><numerusform>%n GB ruang kosong tersedia.</numerusform></translation>
    </message>
    <message numerus="yes">
        <source>(of %n GB needed)</source>
        <translation><numerusform>(dari %n GB yang dibutuhkan)</numerusform></translation>
    </message>
<<<<<<< HEAD
    <message numerus="yes">
        <source>(%n GB needed for full chain)</source>
        <translation><numerusform>(%n GB dibutuhkan untuk rantai penuh)</numerusform></translation>
    </message>
</context>
=======
</context>
<context>
    <name>MempoolStats</name>
    <message>
        <source>N/A</source>
        <translation>T/S</translation>
    </message>
    </context>
>>>>>>> 101af2f7
<context>
    <name>ModalOverlay</name>
    <message>
        <source>Form</source>
        <translation>Formulir</translation>
    </message>
    <message>
        <source>Recent transactions may not yet be visible, and therefore your wallet's balance might be incorrect. This information will be correct once your wallet has finished synchronizing with the bitcoin network, as detailed below.</source>
        <translation>Transaksi-transaksi terkini mungkin belum terlihat dan oleh karenanya, saldo dompet Anda mungkin tidak tepat. Informasi ini akan akurat ketika dompet Anda tersinkronisasi dengan jaringan Bitcoin, seperti rincian berikut.</translation>
    </message>
    <message>
        <source>Attempting to spend bitcoins that are affected by not-yet-displayed transactions will not be accepted by the network.</source>
        <translation>Usaha untuk menggunakan bitcoin yang dipengaruhi oleh transaksi yang belum terlihat tidak akan diterima oleh jaringan.</translation>
    </message>
    <message>
        <source>Number of blocks left</source>
        <translation>Jumlah blok tersisa</translation>
    </message>
    <message>
        <source>Unknown...</source>
        <translation>Tidak diketahui...</translation>
    </message>
    <message>
        <source>Last block time</source>
        <translation>Waktu blok terakhir</translation>
    </message>
    <message>
        <source>Progress</source>
        <translation>Perkembangan</translation>
    </message>
    <message>
        <source>Progress increase per hour</source>
        <translation>Peningkatan perkembangan per jam</translation>
    </message>
    <message>
        <source>calculating...</source>
        <translation>menghitung...</translation>
    </message>
    <message>
        <source>Estimated time left until synced</source>
        <translation>Estimasi waktu tersisa sampai tersinkronisasi</translation>
    </message>
    <message>
        <source>Hide</source>
        <translation>Sembunyikan</translation>
    </message>
    <message>
        <source>Unknown. Syncing Headers (%1, %2%)...</source>
        <translation>Tidak diketahui. Sinkronisasi Header (%1, %2%)...</translation>
    </message>
</context>
<context>
    <name>NetWatchLogModel</name>
    <message>
        <source>Address</source>
        <comment>NetWatch: Address header</comment>
        <translation>Alamat</translation>
    </message>
</context>
<context>
    <name>OpenURIDialog</name>
    <message>
        <source>Open URI</source>
        <translation>Buka URI</translation>
    </message>
    <message>
        <source>Open payment request from URI or file</source>
        <translation>Buka permintaan pembayaran dari URI atau data</translation>
    </message>
    <message>
        <source>URI:</source>
        <translation>URI:</translation>
    </message>
    <message>
        <source>Select payment request file</source>
        <translation>Pilih data permintaan pembayaran</translation>
    </message>
    <message>
        <source>Select payment request file to open</source>
        <translation>Pilih data permintaan pembayaran yang akan dibuka</translation>
    </message>
</context>
<context>
    <name>OpenWalletActivity</name>
    <message>
        <source>Open wallet failed</source>
        <translation>Gagal membuka wallet</translation>
    </message>
    <message>
        <source>Open wallet warning</source>
        <translation>Peringatan membuka wallet</translation>
    </message>
    <message>
        <source>default wallet</source>
        <translation>wallet default</translation>
    </message>
    <message>
        <source>Opening Wallet &lt;b&gt;%1&lt;/b&gt;...</source>
        <translation>Membuka Wallet &lt;b&gt;%1&lt;/b&gt;...</translation>
    </message>
</context>
<context>
    <name>OptionsDialog</name>
    <message>
        <source>Options</source>
        <translation>Pilihan</translation>
    </message>
    <message>
        <source>&amp;Main</source>
        <translation>&amp;Utama</translation>
    </message>
    <message>
        <source>Automatically start %1 after logging in to the system.</source>
        <translation>Mulai %1 secara otomatis setelah masuk ke dalam sistem.</translation>
    </message>
    <message>
        <source>&amp;Start %1 on system login</source>
        <translation>Mulai %1 ketika masuk ke &amp;sistem</translation>
    </message>
    <message>
        <source>Size of &amp;database cache</source>
        <translation>Ukuran cache &amp;database</translation>
    </message>
    <message>
        <source>Number of script &amp;verification threads</source>
        <translation>Jumlah script &amp;verification threads</translation>
    </message>
    <message>
        <source>IP address of the proxy (e.g. IPv4: 127.0.0.1 / IPv6: ::1)</source>
        <translation>Alamat IP proxy (cth. IPv4: 127.0.0.1 / IPv6: ::1)</translation>
    </message>
    <message>
        <source>Shows if the supplied default SOCKS5 proxy is used to reach peers via this network type.</source>
        <translation>Perlihatkan apabila proxy SOCKS5 default digunakan untuk berhungan dengan orang lain lewat tipe jaringan ini.</translation>
    </message>
    <message>
        <source>Use separate SOCKS&amp;5 proxy to reach peers via Tor hidden services:</source>
        <translation>Menggunakan proxy SOCKS5 tersendiri untuk berhubungan dengan orang lain melalui layanan Tor:</translation>
    </message>
    <message>
        <source>Hide the icon from the system tray.</source>
        <translation>Sembunyikan ikon dari system tray.</translation>
    </message>
    <message>
        <source>&amp;Hide tray icon</source>
        <translation>&amp;Sembunyikan ikon tray</translation>
    </message>
    <message>
        <source>Minimize instead of exit the application when the window is closed. When this option is enabled, the application will be closed only after selecting Exit in the menu.</source>
        <translation>Minimalisasi aplikasi ketika jendela ditutup. Ketika pilihan ini dipilih, aplikasi akan menutup seluruhnya jika anda memilih Keluar di menu yang tersedia.</translation>
    </message>
    <message>
        <source>Third party URLs (e.g. a block explorer) that appear in the transactions tab as context menu items. %s in the URL is replaced by transaction hash. Multiple URLs are separated by vertical bar |.</source>
        <translation>URL pihak ketika (misalnya sebuah block explorer) yang mumcul dalam tab transaksi sebagai konteks menu. %s dalam URL diganti dengan kode transaksi. URL dipisahkan dengan tanda vertikal |.</translation>
    </message>
    <message>
        <source>Open the %1 configuration file from the working directory.</source>
        <translation>Buka file konfigurasi %1 dari direktori kerja.</translation>
    </message>
    <message>
        <source>Open Configuration File</source>
        <translation>Buka Berkas Konfigurasi</translation>
    </message>
    <message>
        <source>Reset all client options to default.</source>
        <translation>Kembalikan semua pengaturan ke awal.</translation>
    </message>
    <message>
        <source>&amp;Reset Options</source>
        <translation>&amp;Reset Pilihan</translation>
    </message>
    <message>
        <source>&amp;Network</source>
        <translation>&amp;Jaringan</translation>
    </message>
    <message>
        <source>Disables some advanced features but all blocks will still be fully validated. Reverting this setting requires re-downloading the entire blockchain. Actual disk usage may be somewhat higher.</source>
        <translation>Menonaktifkan beberapa fitur canggih akan tetapi semua block akan tetap divalidasi seutuhnya. Mengembalikan pengaturan ini memerlukan untuk mengunduh seluruh blockchain. Penggunaan disk mungkin akan lebih tinggi.</translation>
    </message>
    <message>
        <source>Prune &amp;block storage to</source>
        <translation>Prune &amp;ruang penyimpan block ke</translation>
    </message>
    <message>
        <source>Reverting this setting requires re-downloading the entire blockchain.</source>
        <translation>Mengembalikan pengaturan ini membutuhkan pengunduhan seluruh blockchain lagi.</translation>
    </message>
    <message>
        <source>MiB</source>
        <translation>MiB</translation>
    </message>
    <message>
        <source>(0 = auto, &lt;0 = leave that many cores free)</source>
        <translation>(0 = auto, &lt;0 = leave that many cores free)</translation>
    </message>
    <message>
        <source>W&amp;allet</source>
        <translation>D&amp;ompet</translation>
    </message>
    <message>
        <source>Expert</source>
        <translation>Ahli</translation>
    </message>
    <message>
        <source>Enable coin &amp;control features</source>
        <translation>Perbolehkan fitur &amp;pengaturan koin</translation>
    </message>
    <message>
        <source>If you disable the spending of unconfirmed change, the change from a transaction cannot be used until that transaction has at least one confirmation. This also affects how your balance is computed.</source>
        <translation>Jika Anda menonaktifkan perubahan saldo untuk transaksi yang belum dikonfirmasi, perubahan dari transaksi tidak dapat dilakukan sampai transaksi memiliki setidaknya satu konfirmasi. Hal ini juga mempengaruhi bagaimana saldo Anda dihitung.</translation>
    </message>
    <message>
        <source>&amp;Spend unconfirmed change</source>
        <translation>&amp;Perubahan saldo untuk transaksi yang belum dikonfirmasi</translation>
    </message>
    <message>
        <source>Automatically open the Bitcoin client port on the router. This only works when your router supports UPnP and it is enabled.</source>
        <translation>Otomatis membuka port client Bitcoin di router. Hanya berjalan apabila router anda mendukung UPnP dan di-enable.</translation>
    </message>
    <message>
        <source>Map port using &amp;UPnP</source>
        <translation>Petakan port dengan &amp;UPnP</translation>
    </message>
    <message>
        <source>Accept connections from outside.</source>
        <translation>Terima koneksi-koneksi dari luar.</translation>
    </message>
    <message>
        <source>Allow incomin&amp;g connections</source>
        <translation>Terima koneksi-koneksi masuk</translation>
    </message>
    <message>
        <source>Connect to the Bitcoin network through a SOCKS5 proxy.</source>
        <translation>Hubungkan ke jaringan Bitcoin melalui SOCKS5 proxy.</translation>
    </message>
    <message>
        <source>&amp;Connect through SOCKS5 proxy (default proxy):</source>
        <translation>&amp;Hubungkan melalui proxy SOCKS5 (proxy default):</translation>
    </message>
    <message>
        <source>Proxy &amp;IP:</source>
        <translation>IP Proxy:</translation>
    </message>
    <message>
        <source>&amp;Port:</source>
        <translation>&amp;Port:</translation>
    </message>
    <message>
        <source>Port of the proxy (e.g. 9050)</source>
        <translation>Port proxy (cth. 9050)</translation>
    </message>
    <message>
        <source>Used for reaching peers via:</source>
        <translation>Digunakan untuk berhubungan dengan peers melalui:</translation>
    </message>
    <message>
        <source>IPv4</source>
        <translation>IPv4</translation>
    </message>
    <message>
        <source>IPv6</source>
        <translation>IPv6</translation>
    </message>
    <message>
        <source>Tor</source>
        <translation>Tor</translation>
    </message>
    <message>
        <source>Connect to the Bitcoin network through a separate SOCKS5 proxy for Tor hidden services.</source>
        <translation>Koneksi ke jaringan bitcoin melalui proxy SOCKS5 yang berbeda untuk layanan Tor tersembunyi.</translation>
    </message>
    <message>
        <source>&amp;Window</source>
        <translation>&amp;Jendela</translation>
    </message>
    <message>
        <source>Show only a tray icon after minimizing the window.</source>
        <translation>Hanya tampilkan ikon tray setelah meminilisasi jendela</translation>
    </message>
    <message>
        <source>&amp;Minimize to the tray instead of the taskbar</source>
        <translation>&amp;Meminilisasi ke tray daripada taskbar</translation>
    </message>
    <message>
        <source>M&amp;inimize on close</source>
        <translation>M&amp;eminilisasi saat tutup</translation>
    </message>
    <message>
        <source>&amp;Display</source>
        <translation>&amp;Tampilan</translation>
    </message>
    <message>
        <source>User Interface &amp;language:</source>
        <translation>&amp;Bahasa Antarmuka Pengguna:</translation>
    </message>
    <message>
        <source>The user interface language can be set here. This setting will take effect after restarting %1.</source>
        <translation>Bahasa tampilan dapat diatur di sini. Pengaturan ini akan berpengaruh setelah memulai ulang %1.</translation>
    </message>
    <message>
        <source>&amp;Unit to show amounts in:</source>
        <translation>&amp;Unit untuk menunjukkan nilai:</translation>
    </message>
    <message>
        <source>Choose the default subdivision unit to show in the interface and when sending coins.</source>
        <translation>Pilihan standar unit yang ingin ditampilkan pada layar aplikasi dan saat mengirim koin.</translation>
    </message>
    <message>
        <source>Whether to show coin control features or not.</source>
        <translation>Ingin menunjukkan cara pengaturan koin atau tidak.</translation>
    </message>
    <message>
        <source>&amp;Third party transaction URLs</source>
        <translation>&amp;URL transaksi pihak ketiga</translation>
    </message>
    <message>
        <source>Options set in this dialog are overridden by the command line or in the configuration file:</source>
        <translation>Set opsi pengaturan pada jendela dialog ini tertutup oleh baris perintah atau dalam konfigurasi file:</translation>
    </message>
    <message>
        <source>&amp;OK</source>
        <translation>&amp;YA</translation>
    </message>
    <message>
        <source>&amp;Cancel</source>
        <translation>&amp;Batal</translation>
    </message>
    <message>
        <source>default</source>
        <translation>standar</translation>
    </message>
    <message>
        <source>none</source>
        <translation>tidak satupun</translation>
    </message>
    <message>
        <source>Confirm options reset</source>
        <translation>Memastikan reset pilihan</translation>
    </message>
    <message>
        <source>Client restart required to activate changes.</source>
        <translation>Restart klien diperlukan untuk mengaktifkan perubahan.</translation>
    </message>
    <message>
        <source>Client will be shut down. Do you want to proceed?</source>
        <translation>Klien akan dimatikan, apakah anda hendak melanjutkan?</translation>
    </message>
    <message>
        <source>Configuration options</source>
        <translation>Konfigurasi pengaturan</translation>
    </message>
    <message>
        <source>The configuration file is used to specify advanced user options which override GUI settings. Additionally, any command-line options will override this configuration file.</source>
        <translation>File konfigurasi digunakan untuk menspesifikkan pilihan khusus pengguna yang akan menimpa pengaturan GUI. Sebagai tambahan, pengaturan command-line apapun akan menimpa file konfigurasi itu.</translation>
    </message>
    <message>
        <source>Error</source>
        <translation>Terjadi sebuah kesalahan</translation>
    </message>
    <message>
        <source>The configuration file could not be opened.</source>
        <translation>Berkas konfigurasi tidak dapat dibuka.</translation>
    </message>
    <message>
        <source>This change would require a client restart.</source>
        <translation>Perubahan ini akan memerlukan restart klien</translation>
    </message>
    <message>
        <source>The supplied proxy address is invalid.</source>
        <translation>Alamat proxy yang diisi tidak valid.</translation>
    </message>
</context>
<context>
    <name>OverviewPage</name>
    <message>
        <source>Form</source>
        <translation>Formulir</translation>
    </message>
    <message>
        <source>The displayed information may be out of date. Your wallet automatically synchronizes with the Bitcoin network after a connection is established, but this process has not completed yet.</source>
        <translation>Informasi terlampir mungkin sudah kedaluwarsa. Dompet Anda secara otomatis mensinkronisasi dengan jaringan Bitcoin ketika sebuah hubungan terbentuk, namun proses ini belum selesai.</translation>
    </message>
    <message>
        <source>Watch-only:</source>
        <translation>Hanya lihat:</translation>
    </message>
    <message>
        <source>Available:</source>
        <translation>Tersedia:</translation>
    </message>
    <message>
        <source>Your current spendable balance</source>
        <translation>Jumlah yang Anda bisa keluarkan sekarang</translation>
    </message>
    <message>
        <source>Pending:</source>
        <translation>Ditunda</translation>
    </message>
    <message>
        <source>Total of transactions that have yet to be confirmed, and do not yet count toward the spendable balance</source>
        <translation>Jumlah keseluruhan transaksi yang belum dikonfirmasi, dan belum saatnya dihitung sebagai pengeluaran saldo yang telah dibelanjakan.</translation>
    </message>
    <message>
        <source>Immature:</source>
        <translation>Terlalu Muda:</translation>
    </message>
    <message>
        <source>Mined balance that has not yet matured</source>
        <translation>Saldo ditambang yang masih terlalu muda</translation>
    </message>
    <message>
        <source>Balances</source>
        <translation>Saldo:</translation>
    </message>
    <message>
        <source>Total:</source>
        <translation>Jumlah:</translation>
    </message>
    <message>
        <source>Your current total balance</source>
        <translation>Jumlah saldo Anda sekarang</translation>
    </message>
    <message>
        <source>Your current balance in watch-only addresses</source>
        <translation>Saldomu di alamat hanya lihat</translation>
    </message>
    <message>
        <source>Spendable:</source>
        <translation>Bisa digunakan:</translation>
    </message>
    <message>
        <source>Recent transactions</source>
        <translation>Transaksi-transaksi terkini</translation>
    </message>
    <message>
        <source>Unconfirmed transactions to watch-only addresses</source>
        <translation>Transaksi yang belum terkonfirmasi ke alamat hanya lihat</translation>
    </message>
    <message>
        <source>Mined balance in watch-only addresses that has not yet matured</source>
        <translation>Saldo hasil mining di alamat hanya lihat yang belum bisa digunakan</translation>
    </message>
    <message>
        <source>Current total balance in watch-only addresses</source>
        <translation>Jumlah saldo di alamat hanya lihat</translation>
    </message>
    </context>
<context>
    <name>PairingPage</name>
    </context>
<context>
    <name>PaymentServer</name>
    <message>
        <source>Payment request error</source>
        <translation>Terjadi kesalahan pada permintaan pembayaran</translation>
    </message>
    <message>
        <source>Cannot start bitcoin: click-to-pay handler</source>
        <translation>Tidak bisa memulai bitcoin: handler click-to-pay</translation>
    </message>
    <message>
        <source>URI handling</source>
        <translation>Pengelolaan URI</translation>
    </message>
    <message>
        <source>'bitcoin://' is not a valid URI. Use 'bitcoin:' instead.</source>
        <translation>'bitcoin://' bukanlah alamat URI yang valid. Silakan gunakan 'bitcoin:'.</translation>
    </message>
    <message>
        <source>You are using a BIP70 URL which will be unsupported in the future.</source>
        <translation>Anda menggunakan URL BIP70 yang akan tidak lagi didukung di masa mendatang.</translation>
    </message>
    <message>
        <source>Payment request fetch URL is invalid: %1</source>
        <translation>URL permintaan pembayaran tidak valid: %1</translation>
    </message>
    <message>
        <source>Cannot process payment request because BIP70 support was not compiled in.</source>
        <translation>Tidak dapat memproses pembayaran karena dukungan BIP70 tidak disertakan didalamnya.</translation>
    </message>
    <message>
        <source>Due to widespread security flaws in BIP70 it's strongly recommended that any merchant instructions to switch wallets be ignored.</source>
        <translation>Berhubung kelemahan keamanan yang meluas di BIP70, sangat disarankan agar instruksi pedagang untuk mengganti dompet diabaikan.</translation>
    </message>
    <message>
        <source>If you are receiving this error you should request the merchant provide a BIP21 compatible URI.</source>
        <translation>Jika Anda menerima kesalahan ini, Anda harus meminta pedagang memberikan URI yang kompatibel dengan BIP21.</translation>
    </message>
    <message>
        <source>Invalid payment address %1</source>
        <translation>Alamat pembayaran tidak valid %1</translation>
    </message>
    <message>
        <source>URI cannot be parsed! This can be caused by an invalid Bitcoin address or malformed URI parameters.</source>
        <translation>URI tidak bisa dimengerti! Hal ini bisa disebabkan karena alamat Bitcoin yang tidak sah atau parameter URI yang tidak tepat.</translation>
    </message>
    <message>
        <source>Payment request file handling</source>
        <translation>Pengelolaan file permintaan pembayaran</translation>
    </message>
    <message>
        <source>Payment request file cannot be read! This can be caused by an invalid payment request file.</source>
        <translation>File permintaan pembayaran tidak bisa dibaca! Hal ini bisa disebabkan karena file permintaan pembayaran tidak valid.</translation>
    </message>
    <message>
        <source>Payment request rejected</source>
        <translation>Permintaan pembayaran ditolak</translation>
    </message>
    <message>
        <source>Payment request network doesn't match client network.</source>
        <translation>Jaringan permintaan pembayaran tidak sesuai dengan jaringan klien.</translation>
    </message>
    <message>
        <source>Payment request expired.</source>
        <translation>Permintaan pembayaran telah kadaluarsa.</translation>
    </message>
    <message>
        <source>Payment request is not initialized.</source>
        <translation>Permintaan pembayaran tidak terinisialisasi</translation>
    </message>
    <message>
        <source>Unverified payment requests to custom payment scripts are unsupported.</source>
        <translation>Tidak mendukung pemprosesan pembayaran yang tidak terverifikasi pada script pembayaran khusus.</translation>
    </message>
    <message>
        <source>Invalid payment request.</source>
        <translation>Permintaan pembayaran tidak valid.</translation>
    </message>
    <message>
        <source>Requested payment amount of %1 is too small (considered dust).</source>
        <translation>Permintaan jumlah pembayaran %1 terlalu kecil (dianggap "dust transaction").</translation>
    </message>
    <message>
        <source>Refund from %1</source>
        <translation>Pengembalian dana dari %1</translation>
    </message>
    <message>
        <source>Payment request %1 is too large (%2 bytes, allowed %3 bytes).</source>
        <translation>Permintaan pembayaran %1 terlalu besar (%2 bita, diperbolehkan %3 bita)</translation>
    </message>
    <message>
        <source>Error communicating with %1: %2</source>
        <translation>Terjadi kesalahan komunikasi dengan %1: %2</translation>
    </message>
    <message>
        <source>Payment request cannot be parsed!</source>
        <translation>Permintaan pembayaran tidak dapat di parse!</translation>
    </message>
    <message>
        <source>Bad response from server %1</source>
        <translation>Respon buruk dari server %1</translation>
    </message>
    <message>
        <source>Network request error</source>
        <translation>Kesalahan permintaan jaringan</translation>
    </message>
    <message>
        <source>Payment acknowledged</source>
        <translation>Pembayaran yang diakui</translation>
    </message>
</context>
<context>
    <name>PeerTableModel</name>
    <message>
        <source>User Agent</source>
        <translation>Agen Pengguna</translation>
    </message>
    <message>
        <source>Node/Service</source>
        <translation>Node/Service</translation>
    </message>
    <message>
        <source>NodeId</source>
        <translation>NodeID</translation>
    </message>
    <message>
        <source>Ping</source>
        <translation>Ping</translation>
    </message>
    <message>
        <source>Sent</source>
        <translation>Terkirim</translation>
    </message>
    <message>
        <source>Received</source>
        <translation>Diterima</translation>
    </message>
</context>
<context>
    <name>QObject</name>
    <message>
        <source>Amount</source>
        <translation>Nilai</translation>
    </message>
    <message>
        <source>Enter a Bitcoin address (e.g. %1)</source>
        <translation>Masukkan alamat Bitcoin (contoh %1)</translation>
    </message>
    <message>
        <source>%1 d</source>
        <translation>%1 d</translation>
    </message>
    <message>
        <source>%1 h</source>
        <translation>%1 Jam</translation>
    </message>
    <message>
        <source>%1 m</source>
        <translation>%1 menit</translation>
    </message>
    <message>
        <source>%1 s</source>
        <translation>%1 s</translation>
    </message>
    <message>
        <source>None</source>
        <translation>Tidak ada</translation>
    </message>
    <message>
        <source>N/A</source>
        <translation>T/S</translation>
    </message>
    <message>
        <source>%1 ms</source>
        <translation>%1 ms</translation>
    </message>
    <message numerus="yes">
        <source>%n second(s)</source>
        <translation><numerusform>%n detik</numerusform></translation>
    </message>
    <message numerus="yes">
        <source>%n minute(s)</source>
        <translation><numerusform>%n menit</numerusform></translation>
    </message>
    <message numerus="yes">
        <source>%n hour(s)</source>
        <translation><numerusform>%n jam</numerusform></translation>
    </message>
    <message numerus="yes">
        <source>%n day(s)</source>
        <translation><numerusform>%n hari</numerusform></translation>
    </message>
    <message numerus="yes">
        <source>%n week(s)</source>
        <translation><numerusform>%n minggu</numerusform></translation>
    </message>
    <message>
        <source>%1 and %2</source>
        <translation>%1 dan %2</translation>
    </message>
    <message numerus="yes">
        <source>%n year(s)</source>
        <translation><numerusform>%n tahun</numerusform></translation>
    </message>
    <message>
        <source>%1 B</source>
        <translation>%1 B</translation>
    </message>
    <message>
        <source>%1 KB</source>
        <translation>%1 KB</translation>
    </message>
    <message>
        <source>%1 MB</source>
        <translation>%1 MB</translation>
    </message>
    <message>
        <source>%1 GB</source>
        <translation>%1 GB</translation>
    </message>
    <message>
        <source>Error: Specified data directory "%1" does not exist.</source>
        <translation>Error: Direktori data yang ditentukan "%1" tidak ada.</translation>
    </message>
    <message>
        <source>Error: Cannot parse configuration file: %1.</source>
        <translation>Error: Tidak dapat parse konfigurasi file: %1.</translation>
    </message>
    <message>
        <source>Error: %1</source>
        <translation>Error: %1</translation>
    </message>
    <message>
        <source>%1 didn't yet exit safely...</source>
        <translation>%1 masih belum keluar secara aman...</translation>
    </message>
    <message>
        <source>unknown</source>
        <translation>tidak diketahui</translation>
    </message>
    <message>
        <source>Txn</source>
        <comment>Tx Watch: Transaction type abbreviation</comment>
        <translation>Tsi</translation>
    </message>
</context>
<context>
    <name>QRImageWidget</name>
    <message>
        <source>&amp;Save Image...</source>
        <translation>&amp;Simpan Gambaran...</translation>
    </message>
    <message>
        <source>&amp;Copy Image</source>
        <translation>&amp;Salin Gambar</translation>
    </message>
    <message>
        <source>Resulting URI too long, try to reduce the text for label / message.</source>
        <translation>Pembuatan tautan terlalu lama, coba kurangi teks untuk label / pesan.</translation>
    </message>
    <message>
        <source>Error encoding URI into QR Code.</source>
        <translation>Error saat menyandikan tautan ke dalam kode QR.</translation>
    </message>
    <message>
        <source>QR code support not available.</source>
        <translation>Dukungan kode QR tidak tersedia.</translation>
    </message>
    <message>
        <source>Save QR Code</source>
        <translation>Simpan Kode QR</translation>
    </message>
    <message>
        <source>PNG Image (*.png)</source>
        <translation>Gambar PNG (*.png)</translation>
    </message>
</context>
<context>
    <name>RPCConsole</name>
    <message>
        <source>N/A</source>
        <translation>T/S</translation>
    </message>
    <message>
        <source>Client version</source>
        <translation>Versi Klien</translation>
    </message>
    <message>
        <source>&amp;Information</source>
        <translation>&amp;Informasi</translation>
    </message>
    <message>
        <source>Debug window</source>
        <translation>Jendela debug</translation>
    </message>
    <message>
        <source>General</source>
        <translation>Umum</translation>
    </message>
    <message>
        <source>Using BerkeleyDB version</source>
        <translation>Menggunakan versi BerkeleyDB</translation>
    </message>
    <message>
        <source>Datadir</source>
        <translation>Datadir</translation>
    </message>
    <message>
        <source>To specify a non-default location of the data directory use the '%1' option.</source>
        <translation>Untuk menentukan lokasi direktori data yang tidak standar gunakan opsi '%1'.</translation>
    </message>
    <message>
        <source>Blocksdir</source>
        <translation>Blocksdir</translation>
    </message>
    <message>
        <source>To specify a non-default location of the blocks directory use the '%1' option.</source>
        <translation>Untuk menentukan lokasi direktori block non-default, gunakan opsi '%1'.</translation>
    </message>
    <message>
        <source>Startup time</source>
        <translation>Waktu nyala</translation>
    </message>
    <message>
        <source>Network</source>
        <translation>Jaringan</translation>
    </message>
    <message>
        <source>Name</source>
        <translation>Nama</translation>
    </message>
    <message>
        <source>Number of connections</source>
        <translation>Jumlah hubungan</translation>
    </message>
    <message>
        <source>Block chain</source>
        <translation>Rantai blok</translation>
    </message>
    <message>
        <source>Current number of blocks</source>
        <translation>Jumlah blok terkini</translation>
    </message>
    <message>
        <source>Memory Pool</source>
        <translation>Memory Pool</translation>
    </message>
    <message>
        <source>Current number of transactions</source>
        <translation>Jumlah transaksi saat ini</translation>
    </message>
    <message>
        <source>Memory usage</source>
        <translation>Penggunaan memori</translation>
    </message>
    <message>
        <source>Wallet: </source>
        <translation>Wallet:</translation>
    </message>
    <message>
        <source>(none)</source>
        <translation>(tidak ada)</translation>
    </message>
    <message>
        <source>&amp;Reset</source>
        <translation>&amp;Reset</translation>
    </message>
    <message>
        <source>Received</source>
        <translation>Diterima</translation>
    </message>
    <message>
        <source>Sent</source>
        <translation>Terkirim</translation>
    </message>
    <message>
        <source>&amp;Peers</source>
        <translation>&amp;Peer</translation>
    </message>
    <message>
        <source>Banned peers</source>
        <translation>Peer yang telah dilarang</translation>
    </message>
    <message>
        <source>Select a peer to view detailed information.</source>
        <translation>Pilih satu peer untuk melihat informasi detail.</translation>
    </message>
    <message>
        <source>Whitelisted</source>
        <translation>Whitelist</translation>
    </message>
    <message>
        <source>Direction</source>
        <translation>Panduan</translation>
    </message>
    <message>
        <source>Version</source>
        <translation>Versi</translation>
    </message>
    <message>
        <source>Starting Block</source>
        <translation>Mulai Block</translation>
    </message>
    <message>
        <source>Synced Headers</source>
        <translation>Header Yang Telah Sinkron</translation>
    </message>
    <message>
        <source>Synced Blocks</source>
        <translation>Block Yang Telah Sinkron</translation>
    </message>
    <message>
        <source>User Agent</source>
        <translation>Agen Pengguna

</translation>
    </message>
    <message>
        <source>Open the %1 debug log file from the current data directory. This can take a few seconds for large log files.</source>
        <translation>Buka file log debug %1 dari direktori data saat ini. Dapat memakan waktu beberapa detik untuk file log besar.</translation>
    </message>
    <message>
        <source>Decrease font size</source>
        <translation>Mengurangi ukuran font</translation>
    </message>
    <message>
        <source>Increase font size</source>
        <translation>Menambah ukuran font</translation>
    </message>
    <message>
        <source>Services</source>
        <translation>Layanan</translation>
    </message>
    <message>
        <source>Ban Score</source>
        <translation>Ban Score</translation>
    </message>
    <message>
        <source>Connection Time</source>
        <translation>Waktu Koneksi</translation>
    </message>
    <message>
        <source>Last Send</source>
        <translation>Pengiriman Terakhir</translation>
    </message>
    <message>
        <source>Last Receive</source>
        <translation>Kiriman Terakhir</translation>
    </message>
    <message>
        <source>Ping Time</source>
        <translation>Waktu Ping</translation>
    </message>
    <message>
        <source>The duration of a currently outstanding ping.</source>
        <translation>Durasi ping saat ini.</translation>
    </message>
    <message>
        <source>Ping Wait</source>
        <translation>Ping Tunggu</translation>
    </message>
    <message>
        <source>Min Ping</source>
        <translation>Ping Min</translation>
    </message>
    <message>
        <source>Time Offset</source>
        <translation>Waktu Offset</translation>
    </message>
    <message>
        <source>Last block time</source>
        <translation>Waktu blok terakhir</translation>
    </message>
    <message>
        <source>&amp;Open</source>
        <translation>&amp;Buka</translation>
    </message>
    <message>
        <source>&amp;Console</source>
        <translation>&amp;Konsol</translation>
    </message>
    <message>
        <source>&amp;Network Traffic</source>
        <translation>Kemacetan &amp;Jaringan</translation>
    </message>
    <message>
        <source>Totals</source>
        <translation>Total</translation>
    </message>
    <message>
        <source>In:</source>
        <translation>Masuk:</translation>
    </message>
    <message>
        <source>Out:</source>
        <translation>Keluar:</translation>
    </message>
    <message>
        <source>Debug log file</source>
        <translation>Berkas catatan debug</translation>
    </message>
    <message>
        <source>Clear console</source>
        <translation>Bersihkan konsol</translation>
    </message>
    <message>
        <source>1 &amp;hour</source>
        <translation>1 &amp;jam</translation>
    </message>
    <message>
        <source>1 &amp;day</source>
        <translation>1 &amp;hari</translation>
    </message>
    <message>
        <source>1 &amp;week</source>
        <translation>1 &amp;minggu</translation>
    </message>
    <message>
        <source>1 &amp;year</source>
        <translation>1 &amp;tahun</translation>
    </message>
    <message>
        <source>&amp;Disconnect</source>
        <translation>&amp;Memutuskan</translation>
    </message>
    <message>
        <source>Ban for</source>
        <translation>Ban untuk</translation>
    </message>
    <message>
        <source>&amp;Unban</source>
        <translation>&amp;Lepas ban</translation>
    </message>
    <message>
        <source>Welcome to the %1 RPC console.</source>
        <translation>Selamat datang pada konsol %1 RPC.</translation>
    </message>
    <message>
        <source>Use up and down arrows to navigate history, and %1 to clear screen.</source>
        <translation>Gunakan panah atas dan bawah untuk riwayat navigasi, dan %1 untuk bersihkan layar.</translation>
    </message>
    <message>
        <source>Type %1 for an overview of available commands.</source>
        <translation>Ketik %1 untuk ringkasan perintah yang tersedia.</translation>
    </message>
    <message>
        <source>For more information on using this console type %1.</source>
        <translation>Untuk informasi lebih gunakan konsol ini dengan ketik %1.</translation>
    </message>
    <message>
        <source>WARNING: Scammers have been active, telling users to type commands here, stealing their wallet contents. Do not use this console without fully understanding the ramifications of a command.</source>
        <translation>PERHATIAN: Para penipu sedang aktif, memberi tahu pengguna untuk mengetik perintah di sini, mencuri isi dompet mereka. Mohon tidak mengunakan konsol ini tanpa sepenuhnya memahami konsekuensi dari suatu perintah.</translation>
    </message>
    <message>
        <source>Network activity disabled</source>
        <translation>Aktivitas jaringan nonaktif</translation>
    </message>
    <message>
        <source>Executing command without any wallet</source>
        <translation>Menjalankan perintah tanpa dompet apa pun</translation>
    </message>
    <message>
        <source>(node id: %1)</source>
        <translation>(id simpul: %1)</translation>
    </message>
    <message>
        <source>via %1</source>
        <translation>via %1</translation>
    </message>
    <message>
        <source>never</source>
        <translation>tidak pernah</translation>
    </message>
    <message>
        <source>Inbound</source>
        <translation>masuk</translation>
    </message>
    <message>
        <source>Outbound</source>
        <translation>keluar</translation>
    </message>
    <message>
        <source>Yes</source>
        <translation>Ya</translation>
    </message>
    <message>
        <source>No</source>
        <translation>Tidak</translation>
    </message>
    <message>
        <source>Unknown</source>
        <translation>Tidak diketahui</translation>
    </message>
</context>
<context>
    <name>ReceiveCoinsDialog</name>
    <message>
        <source>&amp;Amount:</source>
        <translation>&amp;Nilai:</translation>
    </message>
    <message>
        <source>&amp;Label:</source>
        <translation>&amp;Label:</translation>
    </message>
    <message>
        <source>&amp;Message:</source>
        <translation>&amp;Pesan:</translation>
    </message>
    <message>
        <source>An optional message to attach to the payment request, which will be displayed when the request is opened. Note: The message will not be sent with the payment over the Bitcoin network.</source>
        <translation>Pesan opsional untuk dilampirkan ke permintaan pembayaran, yang akan ditampilkan ketika permintaan dibuka. Catatan: Pesan tidak akan dikirim dengan pembayaran melalui jaringan Bitcoin.</translation>
    </message>
    <message>
        <source>An optional label to associate with the new receiving address.</source>
        <translation>Label opsional untuk mengasosiasikan dengan alamat penerima baru.</translation>
    </message>
    <message>
        <source>Use this form to request payments. All fields are &lt;b&gt;optional&lt;/b&gt;.</source>
        <translation>Gunakan form ini untuk meminta pembayaran. Semua bidang adalah &lt;b&gt;opsional&lt;/b&gt;.</translation>
    </message>
    <message>
        <source>An optional amount to request. Leave this empty or zero to not request a specific amount.</source>
        <translation>Nilai permintaan opsional. Biarkan ini kosong atau nol bila tidak meminta nilai tertentu.</translation>
    </message>
    <message>
<<<<<<< HEAD
        <source>&amp;Create new receiving address</source>
        <translation>&amp;Create alamat penerima baru</translation>
=======
        <source>&amp;Request payment</source>
        <translation>&amp;Minta pembayaran</translation>
>>>>>>> 101af2f7
    </message>
    <message>
        <source>Clear all fields of the form.</source>
        <translation>Hapus informasi dari form.</translation>
    </message>
    <message>
        <source>Clear</source>
        <translation>Hapus</translation>
    </message>
    <message>
        <source>Native segwit addresses (aka Bech32 or BIP-173) reduce your transaction fees later on and offer better protection against typos, but old wallets don't support them. When unchecked, an address compatible with older wallets will be created instead.</source>
        <translation>Alamat segwit asli (alias Bech32 atau BIP-173) akan mengurangi biaya transaksi anda nantinya dan menawarkan perlindungan yang lebih baik terhadap kesalahan pengetikan, tetapi dompet lama tidak mendukungnya. Ketika tidak dicentang, alamat yang kompatibel dengan dompet lama akan dibuat sebagai gantinya.</translation>
    </message>
    <message>
        <source>Generate native segwit (Bech32) address</source>
        <translation>Hasilkan alamat asli segwit (Bech32)</translation>
    </message>
    <message>
        <source>Requested payments history</source>
        <translation>Riwayat pembayaran yang diminta Anda</translation>
    </message>
    <message>
        <source>Show the selected request (does the same as double clicking an entry)</source>
        <translation>Menunjukkan permintaan yang dipilih (sama dengan tekan pilihan dua kali)</translation>
    </message>
    <message>
        <source>Show</source>
        <translation>Menunjukkan</translation>
    </message>
    <message>
        <source>Remove the selected entries from the list</source>
        <translation>Menghapus informasi terpilih dari daftar</translation>
    </message>
    <message>
        <source>Remove</source>
        <translation>Menghapus</translation>
    </message>
    <message>
        <source>Copy URI</source>
        <translation>Salin tautan</translation>
    </message>
    <message>
        <source>Copy label</source>
        <translation>Salin label</translation>
    </message>
    <message>
        <source>Copy message</source>
        <translation>Salin pesan</translation>
    </message>
    <message>
        <source>Copy amount</source>
        <translation>Salin Jumlah</translation>
    </message>
</context>
<context>
    <name>ReceiveRequestDialog</name>
    <message>
        <source>QR Code</source>
        <translation>Kode QR</translation>
    </message>
    <message>
        <source>Copy &amp;URI</source>
        <translation>Salin &amp;URI</translation>
    </message>
    <message>
        <source>Copy &amp;Address</source>
        <translation>Salin &amp;Alamat</translation>
    </message>
    <message>
        <source>&amp;Save Image...</source>
        <translation>&amp;Simpan Gambaran...</translation>
    </message>
    <message>
        <source>Request payment to %1</source>
        <translation>Minta pembayaran ke %1</translation>
    </message>
    <message>
        <source>Payment information</source>
        <translation>Informasi pembayaran</translation>
    </message>
    <message>
        <source>URI</source>
        <translation>Tautan</translation>
    </message>
    <message>
        <source>Address</source>
        <translation>Alamat</translation>
    </message>
    <message>
        <source>Amount</source>
        <translation>Jumlah</translation>
    </message>
    <message>
        <source>Label</source>
        <translation>Label</translation>
    </message>
    <message>
        <source>Message</source>
        <translation>Pesan</translation>
    </message>
    <message>
        <source>Wallet</source>
        <translation>Dompet</translation>
    </message>
</context>
<context>
    <name>RecentRequestsTableModel</name>
    <message>
        <source>Date</source>
        <translation>Tanggal</translation>
    </message>
    <message>
        <source>Label</source>
        <translation>Label</translation>
    </message>
    <message>
        <source>Message</source>
        <translation>Pesan</translation>
    </message>
    <message>
        <source>(no label)</source>
        <translation>(tidak ada label)</translation>
    </message>
    <message>
        <source>(no message)</source>
        <translation>(tidak ada pesan)</translation>
    </message>
    <message>
        <source>(no amount requested)</source>
        <translation>(tidak ada jumlah yang diminta)</translation>
    </message>
    <message>
        <source>Requested</source>
        <translation>Diminta</translation>
    </message>
</context>
<context>
    <name>SendCoinsDialog</name>
    <message>
        <source>Send Coins</source>
        <translation>Kirim Koin</translation>
    </message>
    <message>
        <source>Coin Control Features</source>
        <translation>Cara Pengaturan Koin</translation>
    </message>
    <message>
        <source>Inputs...</source>
        <translation>Masukan...</translation>
    </message>
    <message>
        <source>automatically selected</source>
        <translation>Pemilihan otomatis</translation>
    </message>
    <message>
        <source>Insufficient funds!</source>
        <translation>Saldo tidak mencukupi!</translation>
    </message>
    <message>
        <source>Quantity:</source>
        <translation>Kuantitas:</translation>
    </message>
    <message>
        <source>Bytes:</source>
        <translation>Bytes:</translation>
    </message>
    <message>
        <source>Amount:</source>
        <translation>Nilai:</translation>
    </message>
    <message>
        <source>Fee:</source>
        <translation>Biaya:</translation>
    </message>
    <message>
        <source>After Fee:</source>
        <translation>Dengan Biaya:</translation>
    </message>
    <message>
        <source>Change:</source>
        <translation>Uang Kembali:</translation>
    </message>
    <message>
        <source>If this is activated, but the change address is empty or invalid, change will be sent to a newly generated address.</source>
        <translation>Jiki ini dipilih, tetapi alamat pengembalian uang kosong atau salah, uang kembali akan dikirim ke alamat yang baru dibuat.</translation>
    </message>
    <message>
        <source>Custom change address</source>
        <translation>Alamat uang kembali yang kustom</translation>
    </message>
    <message>
        <source>Transaction Fee:</source>
        <translation>Biaya Transaksi:</translation>
    </message>
    <message>
        <source>Choose...</source>
        <translation>Pilih...</translation>
    </message>
    <message>
        <source>Using the fallbackfee can result in sending a transaction that will take several hours or days (or never) to confirm. Consider choosing your fee manually or wait until you have validated the complete chain.</source>
        <translation>Menggunakan fallbackfee dapat mengakibatkan pengiriman transaksi yang akan memakan waktu beberapa jam atau hari (atau tidak pernah) untuk dikonfirmasi. Pertimbangkan untuk memilih biaya anda secara manual atau tunggu hingga anda telah megesahkan rantai yang lengkap.</translation>
    </message>
    <message>
        <source>Warning: Fee estimation is currently not possible.</source>
        <translation>Peringatan: Perkiraan biaya saat ini tidak memungkinkan.</translation>
    </message>
    <message>
<<<<<<< HEAD
        <source>collapse fee-settings</source>
        <translation>tutup pengaturan biaya</translation>
    </message>
    <message>
=======
>>>>>>> 101af2f7
        <source>Specify a custom fee per kB (1,000 bytes) of the transaction's virtual size.

Note:  Since the fee is calculated on a per-byte basis, a fee of "100 satoshis per kB" for a transaction size of 500 bytes (half of 1 kB) would ultimately yield a fee of only 50 satoshis.</source>
        <translation>Tentukan biaya khusus per kB (1.000 byte) dari ukuran transaksi maya.

Catatan: Karena biaya dihitung berdasarkan per byte, biaya "100 satoshi per kB" untuk ukuran transaksi 500 byte (setengah dari 1 kB) pada akhirnya akan menghasilkan biaya hanya 50 satoshi.</translation>
    </message>
    <message>
        <source>per kilobyte</source>
        <translation>per kilobyte</translation>
    </message>
    <message>
        <source>Hide</source>
        <translation>Sembunyikan</translation>
    </message>
    <message>
        <source>Recommended:</source>
        <translation>Disarankan</translation>
    </message>
    <message>
        <source>Custom:</source>
        <translation>Khusus</translation>
    </message>
    <message>
        <source>(Smart fee not initialized yet. This usually takes a few blocks...)</source>
        <translation>(Smart fee belum di-inisialisasi. Biasanya hal ini akan memerlukan beberapa block...)</translation>
    </message>
    <message>
        <source>Send to multiple recipients at once</source>
        <translation>Kirim ke beberapa penerima sekaligus</translation>
    </message>
    <message>
        <source>Add &amp;Recipient</source>
        <translation>Tambahlah &amp;Penerima</translation>
    </message>
    <message>
        <source>Clear all fields of the form.</source>
        <translation>Hapus informasi dari form.</translation>
    </message>
    <message>
        <source>Dust:</source>
        <translation>Dust:</translation>
    </message>
    <message>
<<<<<<< HEAD
        <source>When there is less transaction volume than space in the blocks, miners as well as relaying nodes may enforce a minimum fee. Paying only this minimum fee is just fine, but be aware that this can result in a never confirming transaction once there is more demand for bitcoin transactions than the network can process.</source>
        <translation>Ketika volume transaksi lebih sedikit daripada ruang di blok, penambang serta simpul yang menyiarkanikan dapat memberlakukan biaya minimum. Anda boleh hanya membayar biaya minimum, tetapi perlu diketahui bahwa ini dapat menghasilkan transaksi yang tidak pernah dikonfirmasi setelah ada lebih banyak permintaan untuk transaksi bitcoin daripada yang dapat diproses jaringan.</translation>
    </message>
    <message>
=======
>>>>>>> 101af2f7
        <source>A too low fee might result in a never confirming transaction (read the tooltip)</source>
        <translation>Biaya yang terlalu rendah dapat menyebabkan transaksi tidak terkonfirmasi (baca tooltip)</translation>
    </message>
    <message>
        <source>Confirmation time target:</source>
        <translation>Target waktu konfirmasi:</translation>
    </message>
    <message>
        <source>Enable Replace-By-Fee</source>
        <translation>Izinkan Replace-By-Fee</translation>
    </message>
    <message>
<<<<<<< HEAD
        <source>With Replace-By-Fee (BIP-125) you can increase a transaction's fee after it is sent. Without this, a higher fee may be recommended to compensate for increased transaction delay risk.</source>
        <translation>Dengan Replace-By-Fee (BIP-125) Anda dapat menambah biaya transaksi setelah dikirim. Tanpa ini, biaya yang lebih tinggi dapat direkomendasikan untuk mengkompensasi peningkatan risiko keterlambatan transaksi.</translation>
    </message>
    <message>
=======
>>>>>>> 101af2f7
        <source>Clear &amp;All</source>
        <translation>Hapus &amp;Semua</translation>
    </message>
    <message>
        <source>Balance:</source>
        <translation>Saldo:</translation>
    </message>
    <message>
        <source>Confirm the send action</source>
        <translation>Konfirmasi aksi pengiriman</translation>
    </message>
    <message>
        <source>S&amp;end</source>
        <translation>K&amp;irim</translation>
    </message>
    <message>
        <source>Copy quantity</source>
        <translation>Salin Kuantitas</translation>
    </message>
    <message>
        <source>Copy amount</source>
        <translation>Salin Jumlah</translation>
    </message>
    <message>
        <source>Copy fee</source>
        <translation>Salin biaya</translation>
    </message>
    <message>
        <source>Copy after fee</source>
        <translation>Salin Setelah Upah</translation>
    </message>
    <message>
        <source>Copy bytes</source>
        <translation>Salin bytes</translation>
    </message>
    <message>
        <source>Copy dust</source>
        <translation>Salin dust</translation>
    </message>
    <message>
        <source>Copy change</source>
        <translation>Salin Perubahan</translation>
    </message>
    <message>
        <source>%1 (%2 blocks)</source>
        <translation>%1 (%2 block)</translation>
    </message>
    <message>
<<<<<<< HEAD
        <source> from wallet '%1'</source>
        <translation>dari dompet '%1'</translation>
    </message>
    <message>
=======
>>>>>>> 101af2f7
        <source>%1 to '%2'</source>
        <translation>%1 ke '%2'</translation>
    </message>
    <message>
        <source>%1 to %2</source>
        <translation>%1 ke %2</translation>
    </message>
    <message>
        <source>Are you sure you want to send?</source>
        <translation>Apakah anda yakin ingin mengirimkan?</translation>
    </message>
    <message>
        <source>or</source>
        <translation>atau</translation>
    </message>
    <message>
<<<<<<< HEAD
        <source>You can increase the fee later (signals Replace-By-Fee, BIP-125).</source>
        <translation>Anda dapat menambah biaya kemudian (sinyal Replace-By-Fee, BIP-125).</translation>
    </message>
    <message>
=======
>>>>>>> 101af2f7
        <source>Please, review your transaction.</source>
        <translation>Mohon periksa kembali transaksi anda.</translation>
    </message>
    <message>
        <source>Transaction fee</source>
        <translation>Biaya Transaksi</translation>
    </message>
    <message>
<<<<<<< HEAD
        <source>Not signalling Replace-By-Fee, BIP-125.</source>
        <translation>Tidak memberi sinyal Replace-By-Fee, BIP-125.</translation>
    </message>
    <message>
=======
>>>>>>> 101af2f7
        <source>Total Amount</source>
        <translation>Jumlah Keseluruhan</translation>
    </message>
    <message>
<<<<<<< HEAD
        <source>To review recipient list click "Show Details..."</source>
        <translation>Untuk meninjau daftar penerima, klik "Tampilkan Detail ..."</translation>
    </message>
    <message>
=======
>>>>>>> 101af2f7
        <source>Confirm send coins</source>
        <translation>Konfirmasi pengiriman koin</translation>
    </message>
    <message>
<<<<<<< HEAD
=======
        <source>Send</source>
        <translation type="unfinished">Kirim</translation>
    </message>
    <message>
>>>>>>> 101af2f7
        <source>The recipient address is not valid. Please recheck.</source>
        <translation>Alamat penerima tidak sesuai. Mohon periksa kembali.</translation>
    </message>
    <message>
        <source>The amount to pay must be larger than 0.</source>
        <translation>Jumlah pembayaran harus lebih besar daripada 0.</translation>
    </message>
    <message>
        <source>The amount exceeds your balance.</source>
        <translation>Jumlah melebihi saldo anda.</translation>
    </message>
    <message>
<<<<<<< HEAD
        <source>Duplicate address found: addresses should only be used once each.</source>
        <translation>Alamat duplikat ditemukan: alamat hanya boleh digunakan sekali saja.</translation>
    </message>
    <message>
        <source>Transaction creation failed!</source>
        <translation>Pembuatan transaksi gagal!</translation>
    </message>
    <message>
        <source>A fee higher than %1 is considered an absurdly high fee.</source>
        <translation>Biaya yang lebih tinggi dari %1 dianggap sebagai biaya yang sangat tinggi.</translation>
    </message>
    <message>
=======
>>>>>>> 101af2f7
        <source>Payment request expired.</source>
        <translation>Permintaan pembayaran telah kadaluarsa.</translation>
    </message>
    <message numerus="yes">
        <source>Estimated to begin confirmation within %n block(s).</source>
        <translation><numerusform>Diperkirakan akan memulai konfirmasi dalam %n blok.</numerusform></translation>
    </message>
    <message>
        <source>Warning: Invalid Bitcoin address</source>
        <translation>Peringatan: Alamat Bitcoin tidak valid</translation>
    </message>
    <message>
        <source>Warning: Unknown change address</source>
        <translation>Peringatan: Alamat tidak dikenal</translation>
    </message>
    <message>
        <source>Confirm custom change address</source>
        <translation>Konfirmasi perubahan alamat</translation>
    </message>
    <message>
        <source>The address you selected for change is not part of this wallet. Any or all funds in your wallet may be sent to this address. Are you sure?</source>
        <translation>Alamat yang anda pilih untuk diubah bukan bagian dari dompet ini. Sebagian atau semua dana di dompet anda mungkin dikirim ke alamat ini. Apakah anda yakin?</translation>
    </message>
    <message>
        <source>(no label)</source>
        <translation>(tidak ada label)</translation>
    </message>
</context>
<context>
    <name>SendCoinsEntry</name>
    <message>
        <source>A&amp;mount:</source>
        <translation>J&amp;umlah:</translation>
    </message>
    <message>
        <source>Pay &amp;To:</source>
        <translation>Kirim &amp;Ke:</translation>
    </message>
    <message>
        <source>&amp;Label:</source>
        <translation>&amp;Label:</translation>
    </message>
    <message>
        <source>Choose previously used address</source>
        <translation>Pilih alamat yang telah digunakan sebelumnya</translation>
    </message>
    <message>
<<<<<<< HEAD
        <source>This is a normal payment.</source>
        <translation>Ini adalah pembayaran normal</translation>
    </message>
    <message>
        <source>The Bitcoin address to send the payment to</source>
        <translation>Alamat Bitcoin untuk mengirim pembayaran</translation>
    </message>
    <message>
=======
>>>>>>> 101af2f7
        <source>Alt+A</source>
        <translation>Alt+J</translation>
    </message>
    <message>
        <source>Paste address from clipboard</source>
        <translation>Tempel alamat dari salinan</translation>
    </message>
    <message>
        <source>Alt+P</source>
        <translation>Alt+B</translation>
    </message>
    <message>
        <source>Remove this entry</source>
        <translation>Hapus masukan ini</translation>
    </message>
    <message>
        <source>The fee will be deducted from the amount being sent. The recipient will receive less bitcoins than you enter in the amount field. If multiple recipients are selected, the fee is split equally.</source>
        <translation>Biaya akan diambil dari jumlah yang dikirim. Penerima akan menerima bitcoin lebih sedikit daripada yang di masukkan di bidang jumlah. Jika ada beberapa penerima, biaya dibagi rata.</translation>
    </message>
    <message>
        <source>S&amp;ubtract fee from amount</source>
        <translation>Kurangi biaya dari jumlah</translation>
    </message>
    <message>
        <source>Use available balance</source>
        <translation>Gunakan saldo yang tersedia</translation>
    </message>
    <message>
        <source>Message:</source>
        <translation>Pesan:</translation>
    </message>
    <message>
        <source>This is an unauthenticated payment request.</source>
        <translation>Ini permintaan pembayaran yang tidak diautentikasi.</translation>
    </message>
    <message>
        <source>This is an authenticated payment request.</source>
        <translation>Ini permintaan pembayaran yang diautentikasi.</translation>
    </message>
    <message>
        <source>Enter a label for this address to add it to the list of used addresses</source>
        <translation>Masukkan label untuk alamat ini untuk dimasukan dalam daftar alamat yang pernah digunakan</translation>
    </message>
    <message>
        <source>A message that was attached to the bitcoin: URI which will be stored with the transaction for your reference. Note: This message will not be sent over the Bitcoin network.</source>
        <translation>Pesan yang dilampirkan ke bitcoin: URI yang akan disimpan dengan transaksi untuk referensi Anda. Catatan: Pesan ini tidak akan dikirim melalui jaringan Bitcoin.</translation>
    </message>
    <message>
        <source>Pay To:</source>
        <translation>Kirim Ke:</translation>
    </message>
    <message>
        <source>Memo:</source>
        <translation>Catatan Peringatan:</translation>
    </message>
    <message>
        <source>Enter a label for this address to add it to your address book</source>
        <translation>Masukkan label alamat ini untuk menambahkannya ke buku alamat Anda</translation>
    </message>
</context>
<context>
    <name>SendConfirmationDialog</name>
    <message>
        <source>Yes</source>
        <translation>Ya</translation>
    </message>
</context>
<context>
    <name>ShutdownWindow</name>
    <message>
        <source>Do not shut down the computer until this window disappears.</source>
        <translation>Kamu tidak dapat mematikan komputer sebelum jendela ini tertutup sendiri.</translation>
    </message>
</context>
<context>
    <name>SignVerifyMessageDialog</name>
    <message>
        <source>Signatures - Sign / Verify a Message</source>
        <translation>Tanda Tangan / Verifikasi sebuah Pesan</translation>
    </message>
    <message>
        <source>&amp;Sign Message</source>
        <translation>&amp;Tandakan Pesan</translation>
    </message>
    <message>
        <source>You can sign messages/agreements with your addresses to prove you can receive bitcoins sent to them. Be careful not to sign anything vague or random, as phishing attacks may try to trick you into signing your identity over to them. Only sign fully-detailed statements you agree to.</source>
        <translation>Anda dapat menandatangani pesan / perjanjian dengan alamat Anda untuk membuktikan bahwa Anda dapat menerima bitcoin yang dikirimkan kepada mereka. Berhati-hatilah untuk tidak menandatangani apa pun yang samar-samar atau acak, karena serangan phishing mungkin mencoba menipu Anda untuk menandatangani identitas Anda kepada mereka. Hanya tandatangani pernyataan terperinci yang Anda setujui.</translation>
    </message>
    <message>
        <source>The Bitcoin address to sign the message with</source>
        <translation>Alamat Bitcoin untuk menandatangani pesan</translation>
    </message>
    <message>
        <source>Choose previously used address</source>
        <translation>Pilih alamat yang telah digunakan sebelumnya</translation>
    </message>
    <message>
        <source>Alt+A</source>
        <translation>Alt+A</translation>
    </message>
    <message>
        <source>Paste address from clipboard</source>
        <translation>Tempel alamat dari salinan</translation>
    </message>
    <message>
        <source>Alt+P</source>
        <translation>Alt+B</translation>
    </message>
    <message>
        <source>Enter the message you want to sign here</source>
        <translation>Masukan pesan yang ingin ditandai disini</translation>
    </message>
    <message>
        <source>Signature</source>
        <translation>Tanda Tangan</translation>
    </message>
    <message>
        <source>Copy the current signature to the system clipboard</source>
        <translation>Salin tanda tangan terpilih ke sistem klipboard</translation>
    </message>
    <message>
        <source>Sign the message to prove you own this Bitcoin address</source>
        <translation>Tandai pesan untuk menyetujui kamu pemiliki alamat Bitcoin ini</translation>
    </message>
    <message>
        <source>Sign &amp;Message</source>
        <translation>Tandakan &amp;Pesan</translation>
    </message>
    <message>
        <source>Reset all sign message fields</source>
        <translation>Hapus semua bidang penanda pesan</translation>
    </message>
    <message>
        <source>Clear &amp;All</source>
        <translation>Hapus &amp;Semua</translation>
    </message>
    <message>
        <source>&amp;Verify Message</source>
        <translation>&amp;Verifikasi Pesan</translation>
    </message>
    <message>
        <source>Enter the receiver's address, message (ensure you copy line breaks, spaces, tabs, etc. exactly) and signature below to verify the message. Be careful not to read more into the signature than what is in the signed message itself, to avoid being tricked by a man-in-the-middle attack. Note that this only proves the signing party receives with the address, it cannot prove sendership of any transaction!</source>
        <translation>Masukkan alamat penerima, pesan (pastikan Anda menyalin persis jeda baris, spasi, tab, dll) dan tanda tangan di bawah untuk memverifikasi pesan. Berhati-hatilah untuk tidak memberi informasi lebih ke tanda tangan daripada apa yang ada dalam pesan yang ditandatangani itu sendiri, untuk menghindari dikelabui oleh serangan man-in-the-middle. Perhatikan bahwa ini hanya membuktikan pihak penandatangan menerima dengan alamat, tapi tidak dapat membuktikan pengiriman dari transaksi apa pun!</translation>
    </message>
    <message>
        <source>The Bitcoin address the message was signed with</source>
        <translation>Alamat Bitcoin yang menandatangani pesan</translation>
    </message>
    <message>
        <source>Verify the message to ensure it was signed with the specified Bitcoin address</source>
        <translation>Verifikasi pesan untuk memastikannya ditandatangani dengan alamat Bitcoin tersebut</translation>
    </message>
    <message>
        <source>Verify &amp;Message</source>
        <translation>Verifikasi &amp;Pesan</translation>
    </message>
    <message>
        <source>Reset all verify message fields</source>
        <translation>Hapus semua bidang verifikasi pesan</translation>
    </message>
    <message>
        <source>Click "Sign Message" to generate signature</source>
        <translation>Klik "Sign Message" untuk menghasilkan tanda tangan</translation>
    </message>
    <message>
        <source>The entered address is invalid.</source>
        <translation>Alamat yang dimasukkan tidak valid.</translation>
    </message>
    <message>
        <source>Please check the address and try again.</source>
        <translation>Mohon periksa alamat dan coba lagi.</translation>
    </message>
    <message>
        <source>The entered address does not refer to a key.</source>
        <translation>Alamat yang dimasukkan tidak merujuk pada kunci.</translation>
    </message>
    <message>
        <source>Wallet unlock was cancelled.</source>
        <translation>Pembukaan kunci dompet dibatalkan.</translation>
    </message>
    <message>
        <source>Private key for the entered address is not available.</source>
        <translation>Private key untuk alamat yang dimasukkan tidak tersedia.</translation>
    </message>
    <message>
        <source>Message signing failed.</source>
        <translation>Penandatanganan pesan gagal.</translation>
    </message>
    <message>
        <source>Message signed.</source>
        <translation>Pesan sudah ditandatangani.</translation>
    </message>
    <message>
        <source>The signature could not be decoded.</source>
        <translation>Tanda tangan tidak dapat disandikan.</translation>
    </message>
    <message>
        <source>Please check the signature and try again.</source>
        <translation>Mohon periksa tanda tangan dan coba lagi.</translation>
    </message>
    <message>
        <source>The signature did not match the message digest.</source>
        <translation>Tanda tangan tidak cocok dengan intisari pesan.</translation>
    </message>
    <message>
        <source>Message verification failed.</source>
        <translation>Verifikasi pesan gagal.</translation>
    </message>
    <message>
        <source>Message verified.</source>
        <translation>Pesan diverifikasi.</translation>
    </message>
</context>
<context>
    <name>TrafficGraphWidget</name>
    <message>
        <source>KB/s</source>
        <translation>KB/s</translation>
    </message>
</context>
<context>
    <name>TransactionDesc</name>
    <message numerus="yes">
        <source>Open for %n more block(s)</source>
        <translation><numerusform>Buka untuk %n lebih blok</numerusform></translation>
    </message>
    <message>
        <source>Open until %1</source>
        <translation>Buka sampai %1</translation>
    </message>
    <message>
        <source>0/unconfirmed, %1</source>
        <translation>0/belum dikonfirmasi, %1</translation>
    </message>
    <message>
        <source>%1/unconfirmed</source>
        <translation>%1/belum dikonfirmasi</translation>
    </message>
    <message>
        <source>%1 confirmations</source>
        <translation>%1 konfirmasi</translation>
    </message>
    <message>
        <source>Status</source>
        <translation>Status</translation>
    </message>
    <message>
        <source>Date</source>
        <translation>Tanggal</translation>
    </message>
    <message>
        <source>Source</source>
        <translation>Sumber</translation>
    </message>
    <message>
        <source>unknown</source>
        <translation>tidak diketahui</translation>
    </message>
    <message>
<<<<<<< HEAD
        <source>label</source>
        <translation>label</translation>
    </message>
    <message>
        <source>Credit</source>
        <translation>Kredit</translation>
    </message>
    <message>
        <source>not accepted</source>
        <translation>tidak diterima</translation>
    </message>
    <message>
        <source>Debit</source>
        <translation>Debit</translation>
    </message>
    <message>
        <source>Total debit</source>
        <translation>Total debit</translation>
    </message>
    <message>
        <source>Total credit</source>
        <translation>Total kredit</translation>
=======
        <source>watch-only</source>
        <translation type="unfinished">Hanya lihat</translation>
>>>>>>> 101af2f7
    </message>
    <message>
        <source>Transaction fee</source>
        <translation>Biaya Transaksi</translation>
    </message>
    <message>
        <source>Message</source>
        <translation>Pesan</translation>
    </message>
    <message>
<<<<<<< HEAD
        <source>Comment</source>
        <translation>Komentar</translation>
    </message>
    <message>
        <source>Transaction ID</source>
        <translation>ID Transaksi</translation>
    </message>
    <message>
        <source>Debug information</source>
        <translation>Informasi debug</translation>
    </message>
    <message>
=======
>>>>>>> 101af2f7
        <source>Transaction</source>
        <translation>Transaksi</translation>
    </message>
    <message>
<<<<<<< HEAD
=======
        <source>Inputs</source>
        <translation type="unfinished">Masukan</translation>
    </message>
    <message>
>>>>>>> 101af2f7
        <source>Amount</source>
        <translation>Jumlah</translation>
    </message>
    <message>
        <source>true</source>
        <translation>benar</translation>
    </message>
    <message>
        <source>false</source>
        <translation>salah</translation>
    </message>
</context>
<context>
    <name>TransactionDescDialog</name>
    <message>
        <source>This pane shows a detailed description of the transaction</source>
        <translation>Jendela ini menampilkan deskripsi rinci dari transaksi tersebut</translation>
    </message>
    <message>
        <source>Details for %1</source>
        <translation>Detail untuk %1</translation>
    </message>
</context>
<context>
    <name>TransactionTableModel</name>
    <message>
        <source>Date</source>
        <translation>Tanggal</translation>
    </message>
    <message>
        <source>Type</source>
        <translation>Tipe</translation>
    </message>
    <message>
        <source>Label</source>
        <translation>Label</translation>
    </message>
    <message>
<<<<<<< HEAD
        <source>Open until %1</source>
        <translation>Buka sampai %1</translation>
    </message>
    <message>
        <source>Unconfirmed</source>
        <translation>Belum dikonfirmasi</translation>
    </message>
    <message>
        <source>Received with</source>
        <translation>Diterima dengan</translation>
    </message>
    <message>
        <source>Received from</source>
        <translation>Diterima dari</translation>
    </message>
    <message>
        <source>Sent to</source>
        <translation>Dikirim ke</translation>
=======
        <source>watch-only</source>
        <translation type="unfinished">Hanya lihat</translation>
>>>>>>> 101af2f7
    </message>
    <message>
        <source>(no label)</source>
        <translation>(tidak ada label)</translation>
    </message>
    <message>
        <source>Date and time that the transaction was received.</source>
        <translation>Tanggal dan waktu transaksi telah diterima.</translation>
    </message>
    <message>
        <source>Type of transaction.</source>
        <translation>Tipe transaksi.</translation>
    </message>
    </context>
<context>
    <name>TransactionView</name>
    <message>
        <source>All</source>
        <translation>Semua</translation>
    </message>
    <message>
        <source>Today</source>
        <translation>Hari ini</translation>
    </message>
    <message>
        <source>This week</source>
        <translation>Minggu ini</translation>
    </message>
    <message>
        <source>This month</source>
        <translation>Bulan ini</translation>
    </message>
    <message>
        <source>Last month</source>
        <translation>Bulan lalu</translation>
    </message>
    <message>
        <source>This year</source>
        <translation>Tahun ini</translation>
    </message>
    <message>
        <source>Received with</source>
        <translation>Diterima dengan</translation>
    </message>
    <message>
        <source>Sent to</source>
        <translation>Dikirim ke</translation>
    </message>
    <message>
        <source>Other</source>
        <translation>Lainnya</translation>
    </message>
    <message>
        <source>Enter address, transaction id, or label to search</source>
        <translation>Ketik alamat, id transaksi, atau label untuk menelusuri</translation>
    </message>
    <message>
        <source>Min amount</source>
        <translation>Jumlah min</translation>
    </message>
    <message>
        <source>Abandon transaction</source>
        <translation>Batalkan transaksi</translation>
    </message>
    <message>
        <source>Increase transaction fee</source>
        <translation>Tingkatkan biaya transaksi</translation>
    </message>
    <message>
        <source>Copy address</source>
        <translation>Salin alamat</translation>
    </message>
    <message>
        <source>Copy label</source>
        <translation>Salin label</translation>
    </message>
    <message>
        <source>Copy amount</source>
        <translation>Salin Jumlah</translation>
    </message>
    <message>
        <source>Copy transaction ID</source>
        <translation>Salain ID Transaksi</translation>
    </message>
    <message>
        <source>Copy full transaction details</source>
        <translation>Salin detail transaksi</translation>
    </message>
    <message>
        <source>Edit label</source>
        <translation>Ubah label</translation>
    </message>
    <message>
        <source>Show transaction details</source>
        <translation>Lihat detail transaksi</translation>
    </message>
    <message>
        <source>Export Transaction History</source>
        <translation>Ekspor Riwayat Transaksi</translation>
    </message>
    <message>
        <source>Comma separated file (*.csv)</source>
        <translation>Berkas yang berformat(*.csv)</translation>
    </message>
    <message>
        <source>Confirmed</source>
        <translation>Terkonfirmasi</translation>
    </message>
    <message>
        <source>Watch-only</source>
        <translation type="unfinished">Hanya lihat</translation>
    </message>
    <message>
        <source>Date</source>
        <translation>Tanggal</translation>
    </message>
    <message>
        <source>Type</source>
        <translation>Tipe</translation>
    </message>
    <message>
        <source>Label</source>
        <translation>Label</translation>
    </message>
    <message>
        <source>Address</source>
        <translation>Alamat</translation>
    </message>
    <message>
        <source>ID</source>
        <translation>ID</translation>
    </message>
    <message>
        <source>Exporting Failed</source>
        <translation>Mengekspor Gagal</translation>
    </message>
    <message>
        <source>Exporting Successful</source>
        <translation>Ekspor Berhasil</translation>
    </message>
    </context>
<context>
    <name>UnitDisplayStatusBarControl</name>
    </context>
<context>
    <name>WalletController</name>
    <message>
        <source>Close wallet</source>
        <translation>Tutup wallet</translation>
    </message>
    </context>
<context>
    <name>WalletFrame</name>
    </context>
<context>
    <name>WalletModel</name>
    <message>
        <source>Send Coins</source>
        <translation>Kirim Koin</translation>
    </message>
    <message>
        <source>Increasing transaction fee failed</source>
        <translation>Gagal meningkatkan biaya transaksi</translation>
    </message>
    <message>
        <source>Do you want to increase the fee?</source>
        <translation>Apa Anda ingin meningkatkan biayanya?</translation>
    </message>
    <message>
        <source>Current fee:</source>
        <translation>Biaya saat ini:</translation>
    </message>
    <message>
        <source>Increase:</source>
        <translation>Tingkatkan:</translation>
    </message>
    <message>
        <source>New fee:</source>
        <translation>Biaya baru:</translation>
    </message>
    <message>
        <source>default wallet</source>
        <translation>wallet default</translation>
    </message>
</context>
<context>
    <name>WalletView</name>
    <message>
        <source>&amp;Export</source>
        <translation>&amp;Ekspor</translation>
    </message>
    <message>
        <source>Export the data in the current tab to a file</source>
        <translation>Ekspor data dalam tab sekarang ke sebuah berkas</translation>
    </message>
    <message>
<<<<<<< HEAD
        <source>Backup Failed</source>
        <translation>Pencadangan Gagal</translation>
    </message>
    <message>
        <source>Backup Successful</source>
        <translation>Pencadangan Berhasil</translation>
    </message>
    <message>
        <source>Cancel</source>
        <translation>Batal</translation>
=======
        <source>Backup Wallet</source>
        <translation type="unfinished">Cadangkan Dompet</translation>
    </message>
    <message>
        <source>Cancel</source>
        <translation type="unfinished">Batal</translation>
>>>>>>> 101af2f7
    </message>
</context>
<context>
    <name>bitcoin-core</name>
    <message>
        <source>Corrupted block database detected</source>
        <translation>Menemukan database blok yang rusak</translation>
    </message>
    <message>
        <source>Do you want to rebuild the block database now?</source>
        <translation>Apakah Anda ingin coba membangun kembali database blok sekarang?</translation>
    </message>
    <message>
        <source>Error initializing block database</source>
        <translation>Kesalahan menginisialisasi database blok</translation>
    </message>
    <message>
        <source>Error initializing wallet database environment %s!</source>
        <translation>Kesalahan menginisialisasi dompet pada database%s!</translation>
    </message>
    <message>
        <source>Error loading block database</source>
        <translation>Gagal memuat database blok</translation>
    </message>
    <message>
        <source>Error opening block database</source>
        <translation>Menemukan masalah membukakan database blok</translation>
    </message>
    <message>
        <source>Importing...</source>
        <translation>mengimpor...</translation>
    </message>
    <message>
        <source>Incorrect or no genesis block found. Wrong datadir for network?</source>
        <translation>Tidak bisa cari blok pertama, atau blok pertama salah. Salah direktori untuk jaringan?</translation>
    </message>
    <message>
        <source>Error: Disk space is too low!</source>
<<<<<<< HEAD
        <translation>Eror: Kapasitas penyimpanan penuh!</translation>
=======
        <translation>Gagal: Hard disk hampir terisi!</translation>
>>>>>>> 101af2f7
    </message>
    <message>
        <source>Not enough file descriptors available.</source>
        <translation>Deskripsi berkas tidak tersedia dengan cukup.</translation>
    </message>
    <message>
        <source>Verifying blocks...</source>
        <translation>Blok-blok sedang diverifikasi...</translation>
    </message>
    <message>
        <source>Error: Disk space is low for %s</source>
        <translation>Eror: Kapasitas penyimpanan penuh untuk %s</translation>
    </message>
    <message>
        <source>Signing transaction failed</source>
        <translation>Tandatangani transaksi tergagal</translation>
    </message>
    <message>
        <source>Transaction amount too small</source>
        <translation>Nilai transaksi terlalu kecil</translation>
    </message>
    <message>
        <source>Transaction too large</source>
        <translation>Transaksi terlalu besar</translation>
    </message>
    <message>
        <source>Zapping all transactions from wallet...</source>
        <translation>Setiap transaksi dalam dompet sedang di-'Zap'...</translation>
    </message>
    <message>
        <source>Unknown network specified in -onlynet: '%s'</source>
        <translation>Jaringan tidak diketahui yang ditentukan dalam -onlynet: '%s'</translation>
    </message>
    <message>
        <source>Insufficient funds</source>
        <translation>Saldo tidak mencukupi</translation>
    </message>
    <message>
        <source>Loading block index...</source>
        <translation>Memuat indeks blok...</translation>
    </message>
    <message>
        <source>Loading wallet...</source>
        <translation>Memuat dompet...</translation>
    </message>
    <message>
        <source>Cannot downgrade wallet</source>
        <translation>Tidak dapat menurunkan versi dompet</translation>
    </message>
    <message>
        <source>Rescanning...</source>
        <translation>Memindai ulang...</translation>
    </message>
    <message>
        <source>Done loading</source>
        <translation>Memuat selesai</translation>
    </message>
</context>
</TS><|MERGE_RESOLUTION|>--- conflicted
+++ resolved
@@ -70,10 +70,6 @@
         <translation>Berikut ialah alamat-alamat Bitcoin Anda yang digunakan untuk mengirimkan pembayaran. Selalu periksa jumlah dan alamat penerima sebelum mengirimkan koin.</translation>
     </message>
     <message>
-        <source>These are your Bitcoin addresses for receiving payments. Use the 'Create new receiving address' button in the receive tab to create new addresses.</source>
-        <translation>Ini adalah alamat Bitcoin untuk menerima pembayaran. Gunakan tombol 'Buat alamat penerima baru' di tab terima untuk membuat alamat baru.</translation>
-    </message>
-    <message>
         <source>&amp;Copy Address</source>
         <translation>&amp;Salin Alamat</translation>
     </message>
@@ -181,7 +177,6 @@
     </message>
     <message>
         <source>Enter the new passphrase for the wallet.&lt;br/&gt;Please use a passphrase of &lt;b&gt;ten or more random characters&lt;/b&gt;, or &lt;b&gt;eight or more words&lt;/b&gt;.</source>
-<<<<<<< HEAD
         <translation>Masukkan passphrase baru ke dompet.&lt;br/&gt;Harap gunakan passphrase dari &lt;b&gt;sepuluh atau lebih karakter acak&lt;/b&gt;, or &lt;b&gt;delapan atau lebih kata&lt;/b&gt;.</translation>
     </message>
     <message>
@@ -203,13 +198,6 @@
     <message>
         <source>Your wallet is now encrypted. </source>
         <translation>Dompet anda sudah dienkripsi</translation>
-=======
-        <translation>Masukan kata sandi baru ke dompet.&lt;br/&gt;Mohon gunakan kata sandi &lt;b&gt;sepuluh karakter acak atau lebih&lt;/b&gt;, atau &lt;b&gt; delapan atau lebih beberapa kata &lt;/​​b&gt;.</translation>
-    </message>
-    <message>
-        <source>Enter the old passphrase and new passphrase for the wallet.</source>
-        <translation>Masukkan kata sandi lama dan kata sandi baru ke dompet.</translation>
->>>>>>> 101af2f7
     </message>
     <message>
         <source>IMPORTANT: Any previous backups you have made of your wallet file should be replaced with the newly generated, encrypted wallet file. For security reasons, previous backups of the unencrypted wallet file will become useless as soon as you start using the new, encrypted wallet.</source>
@@ -807,7 +795,6 @@
 <context>
     <name>CreateWalletDialog</name>
     <message>
-<<<<<<< HEAD
         <source>Create Wallet</source>
         <translation>Bikin dompet</translation>
     </message>
@@ -844,12 +831,6 @@
         <translation>Membuat</translation>
     </message>
 </context>
-=======
-        <source>Encrypt Wallet</source>
-        <translation type="unfinished">Enkripsi Dompet</translation>
-    </message>
-    </context>
->>>>>>> 101af2f7
 <context>
     <name>EditAddressDialog</name>
     <message>
@@ -969,10 +950,6 @@
         <translation>Ketika Anda mengklik OK, %1 akan mulai mengunduh dan memproses %4 block chain penuh (%2GB), dimulai dari transaksi-transaksi awal di %3 saat %4 diluncurkan pertama kali.</translation>
     </message>
     <message>
-        <source>Reverting this setting requires re-downloading the entire blockchain. It is faster to download the full chain first and prune it later. Disables some advanced features.</source>
-        <translation>Mengembalikan pengaturan perlu mengunduh ulang seluruh blockchain. Lebih cepat mengunduh rantai penuh terlebih dahulu dan memangkasnya kemudian. Menonaktifkan beberapa fitur lanjutan.</translation>
-    </message>
-    <message>
         <source>This initial synchronisation is very demanding, and may expose hardware problems with your computer that had previously gone unnoticed. Each time you run %1, it will continue downloading where it left off.</source>
         <translation>Sinkronisasi awal sangat berat dan mungkin akan menunjukkan permasalahan pada perangkat keras komputer Anda yang sebelumnya tidak tampak. Setiap kali Anda menjalankan %1, aplikasi ini akan melanjutkan pengunduhan dari posisi terakhir.</translation>
     </message>
@@ -991,10 +968,6 @@
     <message>
         <source>Bitcoin</source>
         <translation>Bitcoin</translation>
-    </message>
-    <message>
-        <source>Discard blocks after verification, except most recent %1 GB (prune)</source>
-        <translation>Buang blok setelah verifikasi, kecuali %1 GB terbaru (prune)</translation>
     </message>
     <message>
         <source>At least %1 GB of data will be stored in this directory, and it will grow over time.</source>
@@ -1028,13 +1001,6 @@
         <source>(of %n GB needed)</source>
         <translation><numerusform>(dari %n GB yang dibutuhkan)</numerusform></translation>
     </message>
-<<<<<<< HEAD
-    <message numerus="yes">
-        <source>(%n GB needed for full chain)</source>
-        <translation><numerusform>(%n GB dibutuhkan untuk rantai penuh)</numerusform></translation>
-    </message>
-</context>
-=======
 </context>
 <context>
     <name>MempoolStats</name>
@@ -1043,7 +1009,6 @@
         <translation>T/S</translation>
     </message>
     </context>
->>>>>>> 101af2f7
 <context>
     <name>ModalOverlay</name>
     <message>
@@ -1097,6 +1062,11 @@
 </context>
 <context>
     <name>NetWatchLogModel</name>
+    <message>
+        <source>Type</source>
+        <comment>NetWatch: Type header</comment>
+        <translation>Tipe</translation>
+    </message>
     <message>
         <source>Address</source>
         <comment>NetWatch: Address header</comment>
@@ -1122,6 +1092,14 @@
         <translation>Pilih data permintaan pembayaran</translation>
     </message>
     <message>
+        <source>Paste address from clipboard</source>
+        <translation>Tempel alamat dari salinan</translation>
+    </message>
+    <message>
+        <source>Alt+P</source>
+        <translation>Alt+B</translation>
+    </message>
+    <message>
         <source>Select payment request file to open</source>
         <translation>Pilih data permintaan pembayaran yang akan dibuka</translation>
     </message>
@@ -1489,6 +1467,21 @@
     <message>
         <source>Current total balance in watch-only addresses</source>
         <translation>Jumlah saldo di alamat hanya lihat</translation>
+    </message>
+    </context>
+<context>
+    <name>PSBTOperationsDialog</name>
+    <message>
+        <source>Close</source>
+        <translation type="unfinished">Tutup</translation>
+    </message>
+    <message>
+        <source>Total Amount</source>
+        <translation>Jumlah Keseluruhan</translation>
+    </message>
+    <message>
+        <source>or</source>
+        <translation>atau</translation>
     </message>
     </context>
 <context>
@@ -2119,13 +2112,8 @@
         <translation>Nilai permintaan opsional. Biarkan ini kosong atau nol bila tidak meminta nilai tertentu.</translation>
     </message>
     <message>
-<<<<<<< HEAD
-        <source>&amp;Create new receiving address</source>
-        <translation>&amp;Create alamat penerima baru</translation>
-=======
         <source>&amp;Request payment</source>
         <translation>&amp;Minta pembayaran</translation>
->>>>>>> 101af2f7
     </message>
     <message>
         <source>Clear all fields of the form.</source>
@@ -2333,13 +2321,6 @@
         <translation>Peringatan: Perkiraan biaya saat ini tidak memungkinkan.</translation>
     </message>
     <message>
-<<<<<<< HEAD
-        <source>collapse fee-settings</source>
-        <translation>tutup pengaturan biaya</translation>
-    </message>
-    <message>
-=======
->>>>>>> 101af2f7
         <source>Specify a custom fee per kB (1,000 bytes) of the transaction's virtual size.
 
 Note:  Since the fee is calculated on a per-byte basis, a fee of "100 satoshis per kB" for a transaction size of 500 bytes (half of 1 kB) would ultimately yield a fee of only 50 satoshis.</source>
@@ -2384,13 +2365,10 @@
         <translation>Dust:</translation>
     </message>
     <message>
-<<<<<<< HEAD
         <source>When there is less transaction volume than space in the blocks, miners as well as relaying nodes may enforce a minimum fee. Paying only this minimum fee is just fine, but be aware that this can result in a never confirming transaction once there is more demand for bitcoin transactions than the network can process.</source>
         <translation>Ketika volume transaksi lebih sedikit daripada ruang di blok, penambang serta simpul yang menyiarkanikan dapat memberlakukan biaya minimum. Anda boleh hanya membayar biaya minimum, tetapi perlu diketahui bahwa ini dapat menghasilkan transaksi yang tidak pernah dikonfirmasi setelah ada lebih banyak permintaan untuk transaksi bitcoin daripada yang dapat diproses jaringan.</translation>
     </message>
     <message>
-=======
->>>>>>> 101af2f7
         <source>A too low fee might result in a never confirming transaction (read the tooltip)</source>
         <translation>Biaya yang terlalu rendah dapat menyebabkan transaksi tidak terkonfirmasi (baca tooltip)</translation>
     </message>
@@ -2403,13 +2381,10 @@
         <translation>Izinkan Replace-By-Fee</translation>
     </message>
     <message>
-<<<<<<< HEAD
         <source>With Replace-By-Fee (BIP-125) you can increase a transaction's fee after it is sent. Without this, a higher fee may be recommended to compensate for increased transaction delay risk.</source>
         <translation>Dengan Replace-By-Fee (BIP-125) Anda dapat menambah biaya transaksi setelah dikirim. Tanpa ini, biaya yang lebih tinggi dapat direkomendasikan untuk mengkompensasi peningkatan risiko keterlambatan transaksi.</translation>
     </message>
     <message>
-=======
->>>>>>> 101af2f7
         <source>Clear &amp;All</source>
         <translation>Hapus &amp;Semua</translation>
     </message>
@@ -2458,13 +2433,10 @@
         <translation>%1 (%2 block)</translation>
     </message>
     <message>
-<<<<<<< HEAD
         <source> from wallet '%1'</source>
         <translation>dari dompet '%1'</translation>
     </message>
     <message>
-=======
->>>>>>> 101af2f7
         <source>%1 to '%2'</source>
         <translation>%1 ke '%2'</translation>
     </message>
@@ -2481,13 +2453,10 @@
         <translation>atau</translation>
     </message>
     <message>
-<<<<<<< HEAD
         <source>You can increase the fee later (signals Replace-By-Fee, BIP-125).</source>
         <translation>Anda dapat menambah biaya kemudian (sinyal Replace-By-Fee, BIP-125).</translation>
     </message>
     <message>
-=======
->>>>>>> 101af2f7
         <source>Please, review your transaction.</source>
         <translation>Mohon periksa kembali transaksi anda.</translation>
     </message>
@@ -2496,35 +2465,26 @@
         <translation>Biaya Transaksi</translation>
     </message>
     <message>
-<<<<<<< HEAD
         <source>Not signalling Replace-By-Fee, BIP-125.</source>
         <translation>Tidak memberi sinyal Replace-By-Fee, BIP-125.</translation>
     </message>
     <message>
-=======
->>>>>>> 101af2f7
         <source>Total Amount</source>
         <translation>Jumlah Keseluruhan</translation>
     </message>
     <message>
-<<<<<<< HEAD
         <source>To review recipient list click "Show Details..."</source>
         <translation>Untuk meninjau daftar penerima, klik "Tampilkan Detail ..."</translation>
     </message>
     <message>
-=======
->>>>>>> 101af2f7
         <source>Confirm send coins</source>
         <translation>Konfirmasi pengiriman koin</translation>
     </message>
     <message>
-<<<<<<< HEAD
-=======
         <source>Send</source>
         <translation type="unfinished">Kirim</translation>
     </message>
     <message>
->>>>>>> 101af2f7
         <source>The recipient address is not valid. Please recheck.</source>
         <translation>Alamat penerima tidak sesuai. Mohon periksa kembali.</translation>
     </message>
@@ -2537,7 +2497,6 @@
         <translation>Jumlah melebihi saldo anda.</translation>
     </message>
     <message>
-<<<<<<< HEAD
         <source>Duplicate address found: addresses should only be used once each.</source>
         <translation>Alamat duplikat ditemukan: alamat hanya boleh digunakan sekali saja.</translation>
     </message>
@@ -2550,8 +2509,6 @@
         <translation>Biaya yang lebih tinggi dari %1 dianggap sebagai biaya yang sangat tinggi.</translation>
     </message>
     <message>
-=======
->>>>>>> 101af2f7
         <source>Payment request expired.</source>
         <translation>Permintaan pembayaran telah kadaluarsa.</translation>
     </message>
@@ -2599,17 +2556,10 @@
         <translation>Pilih alamat yang telah digunakan sebelumnya</translation>
     </message>
     <message>
-<<<<<<< HEAD
-        <source>This is a normal payment.</source>
-        <translation>Ini adalah pembayaran normal</translation>
-    </message>
-    <message>
         <source>The Bitcoin address to send the payment to</source>
         <translation>Alamat Bitcoin untuk mengirim pembayaran</translation>
     </message>
     <message>
-=======
->>>>>>> 101af2f7
         <source>Alt+A</source>
         <translation>Alt+J</translation>
     </message>
@@ -2869,7 +2819,10 @@
         <translation>tidak diketahui</translation>
     </message>
     <message>
-<<<<<<< HEAD
+        <source>watch-only</source>
+        <translation type="unfinished">Hanya lihat</translation>
+    </message>
+    <message>
         <source>label</source>
         <translation>label</translation>
     </message>
@@ -2892,71 +2845,212 @@
     <message>
         <source>Total credit</source>
         <translation>Total kredit</translation>
-=======
+    </message>
+    <message>
+        <source>Transaction fee</source>
+        <translation>Biaya Transaksi</translation>
+    </message>
+    <message>
+        <source>Message</source>
+        <translation>Pesan</translation>
+    </message>
+    <message>
+        <source>Comment</source>
+        <translation>Komentar</translation>
+    </message>
+    <message>
+        <source>Transaction ID</source>
+        <translation>ID Transaksi</translation>
+    </message>
+    <message>
+        <source>Debug information</source>
+        <translation>Informasi debug</translation>
+    </message>
+    <message>
+        <source>Transaction</source>
+        <translation>Transaksi</translation>
+    </message>
+    <message>
+        <source>Inputs</source>
+        <translation type="unfinished">Masukan</translation>
+    </message>
+    <message>
+        <source>Amount</source>
+        <translation>Jumlah</translation>
+    </message>
+    <message>
+        <source>true</source>
+        <translation>benar</translation>
+    </message>
+    <message>
+        <source>false</source>
+        <translation>salah</translation>
+    </message>
+</context>
+<context>
+    <name>TransactionDescDialog</name>
+    <message>
+        <source>This pane shows a detailed description of the transaction</source>
+        <translation>Jendela ini menampilkan deskripsi rinci dari transaksi tersebut</translation>
+    </message>
+    <message>
+        <source>Details for %1</source>
+        <translation>Detail untuk %1</translation>
+    </message>
+</context>
+<context>
+    <name>TransactionTableModel</name>
+    <message>
+        <source>Date</source>
+        <translation>Tanggal</translation>
+    </message>
+    <message>
+        <source>Type</source>
+        <translation>Tipe</translation>
+    </message>
+    <message>
+        <source>Label</source>
+        <translation>Label</translation>
+    </message>
+    <message numerus="yes">
+        <source>Open for %n more block(s)</source>
+        <translation><numerusform>Buka untuk %n lebih blok</numerusform></translation>
+    </message>
+    <message>
+        <source>Open until %1</source>
+        <translation>Buka sampai %1</translation>
+    </message>
+    <message>
+        <source>Unconfirmed</source>
+        <translation>Belum dikonfirmasi</translation>
+    </message>
+    <message>
+        <source>Received with</source>
+        <translation>Diterima dengan</translation>
+    </message>
+    <message>
+        <source>Received from</source>
+        <translation>Diterima dari</translation>
+    </message>
+    <message>
+        <source>Sent to</source>
+        <translation>Dikirim ke</translation>
+    </message>
+    <message>
         <source>watch-only</source>
         <translation type="unfinished">Hanya lihat</translation>
->>>>>>> 101af2f7
-    </message>
-    <message>
-        <source>Transaction fee</source>
-        <translation>Biaya Transaksi</translation>
-    </message>
-    <message>
-        <source>Message</source>
-        <translation>Pesan</translation>
-    </message>
-    <message>
-<<<<<<< HEAD
-        <source>Comment</source>
-        <translation>Komentar</translation>
-    </message>
-    <message>
-        <source>Transaction ID</source>
-        <translation>ID Transaksi</translation>
-    </message>
-    <message>
-        <source>Debug information</source>
-        <translation>Informasi debug</translation>
-    </message>
-    <message>
-=======
->>>>>>> 101af2f7
-        <source>Transaction</source>
-        <translation>Transaksi</translation>
-    </message>
-    <message>
-<<<<<<< HEAD
-=======
-        <source>Inputs</source>
-        <translation type="unfinished">Masukan</translation>
-    </message>
-    <message>
->>>>>>> 101af2f7
-        <source>Amount</source>
-        <translation>Jumlah</translation>
-    </message>
-    <message>
-        <source>true</source>
-        <translation>benar</translation>
-    </message>
-    <message>
-        <source>false</source>
-        <translation>salah</translation>
-    </message>
-</context>
-<context>
-    <name>TransactionDescDialog</name>
-    <message>
-        <source>This pane shows a detailed description of the transaction</source>
-        <translation>Jendela ini menampilkan deskripsi rinci dari transaksi tersebut</translation>
-    </message>
-    <message>
-        <source>Details for %1</source>
-        <translation>Detail untuk %1</translation>
-    </message>
-</context>
-<context>
-    <name>TransactionTableModel</name>
+    </message>
+    <message>
+        <source>(no label)</source>
+        <translation>(tidak ada label)</translation>
+    </message>
+    <message>
+        <source>Date and time that the transaction was received.</source>
+        <translation>Tanggal dan waktu transaksi telah diterima.</translation>
+    </message>
+    <message>
+        <source>Type of transaction.</source>
+        <translation>Tipe transaksi.</translation>
+    </message>
+    </context>
+<context>
+    <name>TransactionView</name>
+    <message>
+        <source>All</source>
+        <translation>Semua</translation>
+    </message>
+    <message>
+        <source>Today</source>
+        <translation>Hari ini</translation>
+    </message>
+    <message>
+        <source>This week</source>
+        <translation>Minggu ini</translation>
+    </message>
+    <message>
+        <source>This month</source>
+        <translation>Bulan ini</translation>
+    </message>
+    <message>
+        <source>Last month</source>
+        <translation>Bulan lalu</translation>
+    </message>
+    <message>
+        <source>This year</source>
+        <translation>Tahun ini</translation>
+    </message>
+    <message>
+        <source>Received with</source>
+        <translation>Diterima dengan</translation>
+    </message>
+    <message>
+        <source>Sent to</source>
+        <translation>Dikirim ke</translation>
+    </message>
+    <message>
+        <source>Other</source>
+        <translation>Lainnya</translation>
+    </message>
+    <message>
+        <source>Enter address, transaction id, or label to search</source>
+        <translation>Ketik alamat, id transaksi, atau label untuk menelusuri</translation>
+    </message>
+    <message>
+        <source>Min amount</source>
+        <translation>Jumlah min</translation>
+    </message>
+    <message>
+        <source>Abandon transaction</source>
+        <translation>Batalkan transaksi</translation>
+    </message>
+    <message>
+        <source>Increase transaction fee</source>
+        <translation>Tingkatkan biaya transaksi</translation>
+    </message>
+    <message>
+        <source>Copy address</source>
+        <translation>Salin alamat</translation>
+    </message>
+    <message>
+        <source>Copy label</source>
+        <translation>Salin label</translation>
+    </message>
+    <message>
+        <source>Copy amount</source>
+        <translation>Salin Jumlah</translation>
+    </message>
+    <message>
+        <source>Copy transaction ID</source>
+        <translation>Salain ID Transaksi</translation>
+    </message>
+    <message>
+        <source>Copy full transaction details</source>
+        <translation>Salin detail transaksi</translation>
+    </message>
+    <message>
+        <source>Edit label</source>
+        <translation>Ubah label</translation>
+    </message>
+    <message>
+        <source>Show transaction details</source>
+        <translation>Lihat detail transaksi</translation>
+    </message>
+    <message>
+        <source>Export Transaction History</source>
+        <translation>Ekspor Riwayat Transaksi</translation>
+    </message>
+    <message>
+        <source>Comma separated file (*.csv)</source>
+        <translation>Berkas yang berformat(*.csv)</translation>
+    </message>
+    <message>
+        <source>Confirmed</source>
+        <translation>Terkonfirmasi</translation>
+    </message>
+    <message>
+        <source>Watch-only</source>
+        <translation type="unfinished">Hanya lihat</translation>
+    </message>
     <message>
         <source>Date</source>
         <translation>Tanggal</translation>
@@ -2970,154 +3064,6 @@
         <translation>Label</translation>
     </message>
     <message>
-<<<<<<< HEAD
-        <source>Open until %1</source>
-        <translation>Buka sampai %1</translation>
-    </message>
-    <message>
-        <source>Unconfirmed</source>
-        <translation>Belum dikonfirmasi</translation>
-    </message>
-    <message>
-        <source>Received with</source>
-        <translation>Diterima dengan</translation>
-    </message>
-    <message>
-        <source>Received from</source>
-        <translation>Diterima dari</translation>
-    </message>
-    <message>
-        <source>Sent to</source>
-        <translation>Dikirim ke</translation>
-=======
-        <source>watch-only</source>
-        <translation type="unfinished">Hanya lihat</translation>
->>>>>>> 101af2f7
-    </message>
-    <message>
-        <source>(no label)</source>
-        <translation>(tidak ada label)</translation>
-    </message>
-    <message>
-        <source>Date and time that the transaction was received.</source>
-        <translation>Tanggal dan waktu transaksi telah diterima.</translation>
-    </message>
-    <message>
-        <source>Type of transaction.</source>
-        <translation>Tipe transaksi.</translation>
-    </message>
-    </context>
-<context>
-    <name>TransactionView</name>
-    <message>
-        <source>All</source>
-        <translation>Semua</translation>
-    </message>
-    <message>
-        <source>Today</source>
-        <translation>Hari ini</translation>
-    </message>
-    <message>
-        <source>This week</source>
-        <translation>Minggu ini</translation>
-    </message>
-    <message>
-        <source>This month</source>
-        <translation>Bulan ini</translation>
-    </message>
-    <message>
-        <source>Last month</source>
-        <translation>Bulan lalu</translation>
-    </message>
-    <message>
-        <source>This year</source>
-        <translation>Tahun ini</translation>
-    </message>
-    <message>
-        <source>Received with</source>
-        <translation>Diterima dengan</translation>
-    </message>
-    <message>
-        <source>Sent to</source>
-        <translation>Dikirim ke</translation>
-    </message>
-    <message>
-        <source>Other</source>
-        <translation>Lainnya</translation>
-    </message>
-    <message>
-        <source>Enter address, transaction id, or label to search</source>
-        <translation>Ketik alamat, id transaksi, atau label untuk menelusuri</translation>
-    </message>
-    <message>
-        <source>Min amount</source>
-        <translation>Jumlah min</translation>
-    </message>
-    <message>
-        <source>Abandon transaction</source>
-        <translation>Batalkan transaksi</translation>
-    </message>
-    <message>
-        <source>Increase transaction fee</source>
-        <translation>Tingkatkan biaya transaksi</translation>
-    </message>
-    <message>
-        <source>Copy address</source>
-        <translation>Salin alamat</translation>
-    </message>
-    <message>
-        <source>Copy label</source>
-        <translation>Salin label</translation>
-    </message>
-    <message>
-        <source>Copy amount</source>
-        <translation>Salin Jumlah</translation>
-    </message>
-    <message>
-        <source>Copy transaction ID</source>
-        <translation>Salain ID Transaksi</translation>
-    </message>
-    <message>
-        <source>Copy full transaction details</source>
-        <translation>Salin detail transaksi</translation>
-    </message>
-    <message>
-        <source>Edit label</source>
-        <translation>Ubah label</translation>
-    </message>
-    <message>
-        <source>Show transaction details</source>
-        <translation>Lihat detail transaksi</translation>
-    </message>
-    <message>
-        <source>Export Transaction History</source>
-        <translation>Ekspor Riwayat Transaksi</translation>
-    </message>
-    <message>
-        <source>Comma separated file (*.csv)</source>
-        <translation>Berkas yang berformat(*.csv)</translation>
-    </message>
-    <message>
-        <source>Confirmed</source>
-        <translation>Terkonfirmasi</translation>
-    </message>
-    <message>
-        <source>Watch-only</source>
-        <translation type="unfinished">Hanya lihat</translation>
-    </message>
-    <message>
-        <source>Date</source>
-        <translation>Tanggal</translation>
-    </message>
-    <message>
-        <source>Type</source>
-        <translation>Tipe</translation>
-    </message>
-    <message>
-        <source>Label</source>
-        <translation>Label</translation>
-    </message>
-    <message>
         <source>Address</source>
         <translation>Alamat</translation>
     </message>
@@ -3189,7 +3135,14 @@
         <translation>Ekspor data dalam tab sekarang ke sebuah berkas</translation>
     </message>
     <message>
-<<<<<<< HEAD
+        <source>Error</source>
+        <translation>Terjadi sebuah kesalahan</translation>
+    </message>
+    <message>
+        <source>Backup Wallet</source>
+        <translation type="unfinished">Cadangkan Dompet</translation>
+    </message>
+    <message>
         <source>Backup Failed</source>
         <translation>Pencadangan Gagal</translation>
     </message>
@@ -3200,14 +3153,6 @@
     <message>
         <source>Cancel</source>
         <translation>Batal</translation>
-=======
-        <source>Backup Wallet</source>
-        <translation type="unfinished">Cadangkan Dompet</translation>
-    </message>
-    <message>
-        <source>Cancel</source>
-        <translation type="unfinished">Batal</translation>
->>>>>>> 101af2f7
     </message>
 </context>
 <context>
@@ -3246,11 +3191,7 @@
     </message>
     <message>
         <source>Error: Disk space is too low!</source>
-<<<<<<< HEAD
         <translation>Eror: Kapasitas penyimpanan penuh!</translation>
-=======
-        <translation>Gagal: Hard disk hampir terisi!</translation>
->>>>>>> 101af2f7
     </message>
     <message>
         <source>Not enough file descriptors available.</source>
