<TS language="af" version="2.1">
<context>
    <name>AddressBookPage</name>
    <message>
        <source>Right-click to edit address or label</source>
        <translation>Regs-kliek om die adres of etiket te verander</translation>
    </message>
    <message>
        <source>Create a new address</source>
        <translation>Skep 'n nuwe adres</translation>
    </message>
    <message>
        <source>&amp;New</source>
        <translation>&amp;Nuut</translation>
    </message>
    <message>
        <source>Copy the currently selected address to the system clipboard</source>
        <translation>Dupliseer die geselekteerde adres na die sisteem se geheuebord</translation>
    </message>
    <message>
        <source>&amp;Copy</source>
        <translation>&amp;Dupliseer</translation>
    </message>
    <message>
        <source>C&amp;lose</source>
        <translation>S&amp;luit</translation>
    </message>
    <message>
        <source>Delete the currently selected address from the list</source>
        <translation>Verwyder die adres wat u gekies het van die lys</translation>
    </message>
    <message>
        <source>Export the data in the current tab to a file</source>
        <translation>Voer die inligting op hierdie bladsy uit na 'n leer</translation>
    </message>
    <message>
        <source>&amp;Export</source>
        <translation>&amp;Voer uit</translation>
    </message>
    <message>
        <source>&amp;Delete</source>
        <translation>&amp;Vee uit</translation>
    </message>
    <message>
        <source>Choose the address to send coins to</source>
        <translation>Kies die adres waarheen u munte wil stuur</translation>
    </message>
    <message>
        <source>Choose the address to receive coins with</source>
        <translation>Kies die adres wat die munte moet ontvang</translation>
    </message>
    <message>
        <source>C&amp;hoose</source>
        <translation>K&amp;ies</translation>
    </message>
    <message>
        <source>Sending addresses</source>
        <translation>Stuurders adresse</translation>
    </message>
    <message>
        <source>Receiving addresses</source>
        <translation>Ontvanger adresse</translation>
    </message>
    <message>
        <source>These are your Bitcoin addresses for sending payments. Always check the amount and the receiving address before sending coins.</source>
        <translation>Hierdie is die adresse vanwaar u Bitcoin betalings stuur. U moet altyd die bedrag en die adres van die ontvanger nagaan voordat u enige munte stuur.</translation>
    </message>
    <message>
        <source>These are your Bitcoin addresses for receiving payments. It is recommended to use a new receiving address for each transaction.</source>
        <translation>Hierdie is die adresse waar u Bitcoins sal ontvang. Ons beveel aan dat u 'n nuwe adres kies vir elke transaksie</translation>
    </message>
    <message>
        <source>&amp;Copy Address</source>
        <translation>&amp;Dupliseer Adres</translation>
    </message>
    <message>
        <source>Copy &amp;Label</source>
        <translation>Kopieer &amp;Etiket</translation>
    </message>
    <message>
        <source>&amp;Edit</source>
        <translation>&amp;Verander</translation>
    </message>
    <message>
        <source>Export Address List</source>
        <translation>Voer adreslys uit</translation>
    </message>
    <message>
        <source>Comma separated file (*.csv)</source>
        <translation>Comma separated file (*.csv)</translation>
    </message>
    <message>
        <source>Exporting Failed</source>
        <translation>Uitvoer was onsuksesvol</translation>
    </message>
    <message>
        <source>There was an error trying to save the address list to %1. Please try again.</source>
        <translation>Die adreslys kon nie in %1  gestoor word nie.  Probeer asseblief weer.</translation>
    </message>
</context>
<context>
    <name>AddressTableModel</name>
    <message>
        <source>Label</source>
        <translation>Merk</translation>
    </message>
    <message>
        <source>Address</source>
        <translation>Adres</translation>
    </message>
    <message>
        <source>(no label)</source>
        <translation>(geen etiket)</translation>
    </message>
</context>
<context>
    <name>AskPassphraseDialog</name>
    <message>
        <source>Passphrase Dialog</source>
        <translation>Wagwoord Dialoog</translation>
    </message>
    <message>
        <source>Enter passphrase</source>
        <translation>Tik u wagwoord in</translation>
    </message>
    <message>
        <source>New passphrase</source>
        <translation>Nuwe wagwoord</translation>
    </message>
    <message>
        <source>Repeat new passphrase</source>
        <translation>Herhaal nuwe wagwoord</translation>
    </message>
    <message>
        <source>Enter the new passphrase to the wallet.&lt;br/&gt;Please use a passphrase of &lt;b&gt;ten or more random characters&lt;/b&gt;, or &lt;b&gt;eight or more words&lt;/b&gt;.</source>
        <translation>Tik die nuwe wagwoord vir u beursie.&lt;br/&gt;Gerbuik asseblief 'n wagwoord met &lt;b&gt;tien of meer lukrake karakters&lt;/b&gt;, of &lt;b&gt;agt of meer woorde&lt;/b&gt;.</translation>
    </message>
    <message>
        <source>Encrypt wallet</source>
        <translation>Kodifiseer beursie</translation>
    </message>
    <message>
        <source>This operation needs your wallet passphrase to unlock the wallet.</source>
        <translation>U het u beursie se wagwoord nodig om toegang tot u beursie te verkry.</translation>
    </message>
    <message>
        <source>Unlock wallet</source>
        <translation>Sluit beursie oop</translation>
    </message>
    <message>
        <source>This operation needs your wallet passphrase to decrypt the wallet.</source>
        <translation>U het u beursie se wagwoord nodig om u beursie se kode te ontsyfer.</translation>
    </message>
    <message>
        <source>Decrypt wallet</source>
        <translation>Ontsleutel beursie</translation>
    </message>
    <message>
        <source>Change passphrase</source>
        <translation>Verander wagwoord</translation>
    </message>
    <message>
        <source>Enter the old passphrase and new passphrase to the wallet.</source>
        <translation>Tik die ou en die nuwe wagwoorde vir die beursie.</translation>
    </message>
    <message>
        <source>Confirm wallet encryption</source>
        <translation>Bevestig dat die beursie gekodifiseer is</translation>
    </message>
    <message>
        <source>Warning: If you encrypt your wallet and lose your passphrase, you will &lt;b&gt;LOSE ALL OF YOUR BITCOINS&lt;/b&gt;!</source>
        <translation>Waarskuwing: Indien u die beursie kodifiseer en u vergeet u wagwoord &lt;b&gt;VERLOOR U AL U BITCOINS&lt;/b&gt;!</translation>
    </message>
    <message>
        <source>Are you sure you wish to encrypt your wallet?</source>
        <translation>Is u seker dat u die beursie wil kodifiseer?</translation>
    </message>
    <message>
        <source>Wallet encrypted</source>
        <translation>Beursie gekodifiseer</translation>
    </message>
    <message>
        <source>%1 will close now to finish the encryption process. Remember that encrypting your wallet cannot fully protect your bitcoins from being stolen by malware infecting your computer.</source>
        <translation>%1 gaan nou toemaak om die kodifikasie af te handel. Onthou dat die kodifikasie van u beursie nie altyd u munte kan beskerm teen diefstal deur kwaadwillige sagteware op u rekenaar nie.</translation>
    </message>
    <message>
        <source>IMPORTANT: Any previous backups you have made of your wallet file should be replaced with the newly generated, encrypted wallet file. For security reasons, previous backups of the unencrypted wallet file will become useless as soon as you start using the new, encrypted wallet.</source>
        <translation>BELANGRIK:  Alle vorige kopieë en rugsteun-weergawes wat u tevore van die gemaak het, moet vervang word met die jongste weergawe van u nuutste gekodifiseerde beursie.  Alle vorige weergawes en rugsteun-kopieë van u beursie sal nutteloos raak die oomblik wat u die nuut-gekodifiseerde beursie begin gebruik.</translation>
    </message>
    <message>
        <source>Wallet encryption failed</source>
        <translation>Kodifikasie was onsuksesvol</translation>
    </message>
    <message>
        <source>Wallet encryption failed due to an internal error. Your wallet was not encrypted.</source>
        <translation>Weens 'n interne fout het kodifikasie het nie geslaag nie.  U beursie is nie gekodifiseer nie</translation>
    </message>
    <message>
        <source>The supplied passphrases do not match.</source>
        <translation>Die wagwoorde stem nie ooreen nie.</translation>
    </message>
    <message>
        <source>Wallet unlock failed</source>
        <translation>Die beursie is nie oopgesluit nie</translation>
    </message>
    <message>
        <source>The passphrase entered for the wallet decryption was incorrect.</source>
        <translation>U het die verkeerde wagwoord ingetik.</translation>
    </message>
    <message>
        <source>Wallet decryption failed</source>
        <translation>Beursie-dekripsie het misluk</translation>
    </message>
    <message>
        <source>Wallet passphrase was successfully changed.</source>
        <translation>Beursie wagwoordfrase is suksesvol verander.</translation>
    </message>
    <message>
        <source>Warning: The Caps Lock key is on!</source>
        <translation>WAARSKUWING:  Outomatiese Kapitalisering is aktief op u sleutelbord!</translation>
    </message>
</context>
<context>
    <name>BanTableModel</name>
    <message>
        <source>IP/Netmask</source>
        <translation>IP/Netmasker</translation>
    </message>
    <message>
        <source>Banned Until</source>
        <translation>Verban tot</translation>
    </message>
</context>
<context>
    <name>BitcoinGUI</name>
    <message>
        <source>Sign &amp;message...</source>
        <translation>Teken &amp;boodskap...</translation>
    </message>
    <message>
        <source>Synchronizing with network...</source>
        <translation>Netwerk-sinkronisasie...</translation>
    </message>
    <message>
        <source>&amp;Overview</source>
        <translation>&amp;Oorsig</translation>
    </message>
    <message>
        <source>Node</source>
        <translation>Node</translation>
    </message>
    <message>
        <source>Show general overview of wallet</source>
        <translation>Vertoon 'n algemene oorsig van die beursie</translation>
    </message>
    <message>
        <source>&amp;Transactions</source>
        <translation>&amp;Transaksies</translation>
    </message>
    <message>
        <source>Browse transaction history</source>
        <translation>Blaai deur transaksiegeskiedenis</translation>
    </message>
    <message>
        <source>E&amp;xit</source>
        <translation>&amp;Sluit</translation>
    </message>
    <message>
        <source>Quit application</source>
        <translation>Stop en verlaat die applikasie</translation>
    </message>
    <message>
        <source>&amp;About %1</source>
        <translation>&amp;Oor %1</translation>
    </message>
    <message>
        <source>Show information about %1</source>
        <translation>Wys inligting oor %1</translation>
    </message>
    <message>
        <source>About &amp;Qt</source>
        <translation>Oor &amp;Qt</translation>
    </message>
    <message>
        <source>Show information about Qt</source>
        <translation>Wys inligting oor Qt</translation>
    </message>
    <message>
        <source>&amp;Options...</source>
        <translation>&amp;Opsies</translation>
    </message>
    <message>
        <source>Modify configuration options for %1</source>
        <translation>Verander konfigurasie-opsies vir %1</translation>
    </message>
    <message>
        <source>&amp;Encrypt Wallet...</source>
        <translation>&amp;Kodifiseer Beursie</translation>
    </message>
    <message>
        <source>&amp;Backup Wallet...</source>
        <translation>&amp;Rugsteun-kopie van Beursie</translation>
    </message>
    <message>
        <source>&amp;Change Passphrase...</source>
        <translation>&amp;Verander Wagwoord</translation>
    </message>
    <message>
        <source>&amp;Sending addresses...</source>
        <translation>&amp;Versending adresse...</translation>
    </message>
    <message>
        <source>&amp;Receiving addresses...</source>
        <translation>&amp;Ontvanger adresse</translation>
    </message>
    <message>
        <source>Open &amp;URI...</source>
        <translation>Oop &amp; URI...</translation>
    </message>
    <message>
<<<<<<< HEAD
        <source>Click to disable network activity.</source>
        <translation>Kliek om netwerkaktiwiteit af te skakel.</translation>
    </message>
    <message>
        <source>Network activity disabled.</source>
        <translation>Netwerkaktiwiteit gedeaktiveer.</translation>
    </message>
    <message>
        <source>Click to enable network activity again.</source>
        <translation>Kliek om netwerkaktiwiteit weer aan te skakel.</translation>
=======
        <source>Wallet:</source>
        <translation type="unfinished">Beursie:</translation>
>>>>>>> d3a038f4
    </message>
    <message>
        <source>Reindexing blocks on disk...</source>
        <translation>Besig met herindeksering van blokke op hardeskyf...</translation>
    </message>
    <message>
        <source>Send coins to a Bitcoin address</source>
        <translation>Stuur munte na 'n Bitcoin adres</translation>
    </message>
    <message>
        <source>Backup wallet to another location</source>
        <translation>Maak 'n rugsteun-kopié van beursie na 'n ander stoorplek</translation>
    </message>
    <message>
        <source>Change the passphrase used for wallet encryption</source>
        <translation>Verander die wagwoord wat ek vir kodifikasie van my beursie gebruik</translation>
    </message>
    <message>
        <source>&amp;Debug window</source>
        <translation>&amp;Ontfout venster</translation>
    </message>
    <message>
        <source>Open debugging and diagnostic console</source>
        <translation>Maak ontfouting en diagnostiese konsole oop</translation>
    </message>
    <message>
        <source>Bitcoin</source>
        <translation>Bitcoin</translation>
    </message>
    <message>
        <source>Wallet</source>
        <translation>Beursie</translation>
    </message>
    <message>
        <source>&amp;Send</source>
        <translation>&amp;Stuur</translation>
    </message>
    <message>
        <source>&amp;Receive</source>
        <translation>&amp;Ontvang</translation>
    </message>
    <message>
        <source>&amp;Show / Hide</source>
        <translation>&amp;Wys / Versteek</translation>
    </message>
    <message>
        <source>Show or hide the main Window</source>
        <translation>Wys of versteek die hoofbladsy</translation>
    </message>
    <message>
        <source>Encrypt the private keys that belong to your wallet</source>
        <translation>Kodifiseer die private sleutes wat aan jou beursie gekoppel is.</translation>
    </message>
    <message>
        <source>Sign messages with your Bitcoin addresses to prove you own them</source>
        <translation>Onderteken boodskappe met u Bitcoin adresse om u eienaarskap te bewys</translation>
    </message>
    <message>
        <source>Verify messages to ensure they were signed with specified Bitcoin addresses</source>
        <translation>Verifieër boodskappe om seker te maak dat dit met die gespesifiseerde Bitcoin adresse</translation>
    </message>
    <message>
        <source>&amp;File</source>
        <translation>&amp;Leër</translation>
    </message>
    <message>
        <source>&amp;Help</source>
        <translation>&amp;Help</translation>
    </message>
    <message>
        <source>Tabs toolbar</source>
        <translation>Orebalk</translation>
    </message>
    <message>
        <source>Request payments (generates QR codes and bitcoin: URIs)</source>
        <translation>Versoek betalings (genereer QR-kodes en bitcoin: URI's)</translation>
    </message>
    <message>
        <source>Show the list of used sending addresses and labels</source>
        <translation>Vertoon die lys van gebruikte versendingsadresse en etikette</translation>
    </message>
    <message>
        <source>Show the list of used receiving addresses and labels</source>
        <translation>Vertoon die lys van gebruikte ontvangers-adresse en etikette</translation>
    </message>
    <message>
        <source>Open a bitcoin: URI or payment request</source>
        <translation>Skep 'n bitcoin: URI of betalingsversoek</translation>
    </message>
    <message>
        <source>Indexing blocks on disk...</source>
        <translation>Blokke op skyf word geïndekseer...</translation>
    </message>
    <message>
        <source>Processing blocks on disk...</source>
        <translation>Blokke op skyf word geprosesseer...</translation>
    </message>
    <message numerus="yes">
        <source>Processed %n block(s) of transaction history.</source>
        <translation><numerusform>%n blok van transaksiegeskiedenis geprosesseer.</numerusform><numerusform>%n blokke van transaksiegeskiedenis geprosesseer.</numerusform></translation>
    </message>
    <message>
        <source>%1 behind</source>
        <translation>%1 agter</translation>
    </message>
    <message>
        <source>Last received block was generated %1 ago.</source>
        <translation>Laaste ontvange blok is %1 gelede gegenereer.</translation>
    </message>
    <message>
        <source>Transactions after this will not yet be visible.</source>
        <translation>Transaksies hierna sal nog nie sigbaar wees nie.</translation>
    </message>
    <message>
        <source>Error</source>
        <translation>Fout</translation>
    </message>
    <message>
        <source>Warning</source>
        <translation>Waarskuwing</translation>
    </message>
    <message>
        <source>Information</source>
        <translation>Inligting</translation>
    </message>
    <message>
        <source>Up to date</source>
        <translation>Op datum</translation>
    </message>
    <message>
        <source>Catching up...</source>
        <translation>Word op datum gebring...</translation>
    </message>
    <message>
        <source>Date: %1
</source>
        <translation>Datum: %1
</translation>
    </message>
    <message>
        <source>Address: %1
</source>
        <translation>Adres: %1
</translation>
    </message>
    <message>
        <source>Sent transaction</source>
        <translation>Gestuurde transaksie</translation>
    </message>
    <message>
        <source>Incoming transaction</source>
        <translation>Inkomende transaksie</translation>
    </message>
    </context>
<context>
    <name>CoinControlDialog</name>
    <message>
        <source>Bytes:</source>
        <translation>Grepe:</translation>
    </message>
    <message>
        <source>Fee:</source>
        <translation>Fooi:</translation>
    </message>
    <message>
        <source>Dust:</source>
        <translation>Stof:</translation>
    </message>
    <message>
        <source>After Fee:</source>
        <translation>Na Fooi:</translation>
    </message>
    <message>
        <source>(un)select all</source>
        <translation>(de)selekteer alle</translation>
    </message>
    <message>
        <source>List mode</source>
        <translation>Lysmodus</translation>
    </message>
    <message>
        <source>Date</source>
        <translation>Datum</translation>
    </message>
    <message>
        <source>Confirmations</source>
        <translation>Bevestigings</translation>
    </message>
    <message>
        <source>Confirmed</source>
        <translation>Bevestig</translation>
    </message>
    <message>
        <source>(no label)</source>
        <translation>(geen etiket)</translation>
    </message>
    </context>
<context>
    <name>EditAddressDialog</name>
    <message>
        <source>Edit Address</source>
        <translation>Wysig Adres</translation>
    </message>
    <message>
        <source>&amp;Label</source>
        <translation type="unfinished">&amp;Merk</translation>
    </message>
    <message>
        <source>&amp;Address</source>
        <translation>&amp;Adres</translation>
    </message>
    </context>
<context>
    <name>FreespaceChecker</name>
    <message>
        <source>name</source>
        <translation>naam</translation>
    </message>
    </context>
<context>
    <name>GuiNetWatch</name>
    </context>
<context>
    <name>HelpMessageDialog</name>
    <message>
        <source>version</source>
        <translation>weergawe</translation>
    </message>
    <message>
        <source>About %1</source>
        <translation>Ongeveer %1</translation>
    </message>
    <message>
        <source>UI Options:</source>
        <translation>Gebruikerkoppelvlakopsies:</translation>
    </message>
    <message>
        <source>Start minimized</source>
        <translation>Begin geminimeer</translation>
    </message>
    <message>
        <source>Reset all settings changed in the GUI</source>
        <translation>Alle instellings wat in die grafiese gebruikerkoppelvlak gewysig is, terugstel</translation>
    </message>
</context>
<context>
    <name>Intro</name>
    <message>
        <source>Welcome</source>
        <translation>Welkom</translation>
    </message>
    <message>
        <source>Welcome to %1.</source>
        <translation>Welkom by %1.</translation>
    </message>
    <message>
        <source>Bitcoin</source>
        <translation>Bitcoin</translation>
    </message>
    <message>
        <source>Error</source>
        <translation>Fout</translation>
    </message>
    </context>
<context>
    <name>MempoolStats</name>
    </context>
<context>
    <name>ModalOverlay</name>
    <message>
        <source>Hide</source>
        <translation>Versteek</translation>
    </message>
    </context>
<context>
    <name>NetWatchLogModel</name>
    <message>
        <source>Address</source>
        <comment>NetWatch: Address header</comment>
        <translation>Adres</translation>
    </message>
</context>
<context>
    <name>OpenURIDialog</name>
    <message>
        <source>Open URI</source>
        <translation type="unfinished">Oop  URI</translation>
    </message>
    </context>
<context>
    <name>OptionsDialog</name>
    <message>
        <source>Options</source>
        <translation>Opsies</translation>
    </message>
    <message>
        <source>MB</source>
        <translation>MG</translation>
    </message>
    <message>
        <source>Accept connections from outside</source>
        <translation>Verbindings van buite toelaat</translation>
    </message>
    <message>
        <source>Allow incoming connections</source>
        <translation>Inkomende verbindings toelaat</translation>
    </message>
    <message>
        <source>Reset all client options to default.</source>
        <translation>Alle kliëntopsies na verstek terugstel.</translation>
    </message>
    <message>
        <source>&amp;Network</source>
        <translation type="unfinished">&amp;Netwerk</translation>
    </message>
    <message>
        <source>W&amp;allet</source>
        <translation>&amp;Beursie</translation>
    </message>
    <message>
        <source>Expert</source>
        <translation>Kenner</translation>
    </message>
    <message>
        <source>IPv6</source>
        <translation>IPv6</translation>
    </message>
    <message>
        <source>Tor</source>
        <translation>Tor</translation>
    </message>
    <message>
        <source>default</source>
        <translation>verstek</translation>
    </message>
    <message>
        <source>none</source>
        <translation>geen</translation>
    </message>
    <message>
        <source>Bitcoin Core</source>
        <translation>Bitcoin Kern</translation>
    </message>
    <message>
        <source>Confirm options reset</source>
        <translation>Bevestig terugstel van opsies</translation>
    </message>
    <message>
        <source>Client restart required to activate changes.</source>
        <translation>Kliënt moet herbegin word om veranderinge te aktiveer.</translation>
    </message>
    <message>
        <source>Error</source>
        <translation>Fout</translation>
    </message>
    </context>
<context>
    <name>OverviewPage</name>
    <message>
        <source>Available:</source>
        <translation>Beskikbaar:</translation>
    </message>
    <message>
        <source>Pending:</source>
        <translation>Hangend:</translation>
    </message>
    <message>
        <source>Immature:</source>
        <translation>Onvolwasse:</translation>
    </message>
    <message>
        <source>Balances</source>
        <translation>Balanse</translation>
    </message>
    <message>
        <source>Total:</source>
        <translation>Totaal:</translation>
    </message>
    <message>
        <source>Your current total balance</source>
        <translation>U huidige totale balans</translation>
    </message>
    <message>
        <source>Spendable:</source>
        <translation>Besteebaar:</translation>
    </message>
    <message>
        <source>Recent transactions</source>
        <translation>Onlangse transaksies</translation>
    </message>
    </context>
<context>
    <name>PaymentServer</name>
    </context>
<context>
    <name>PeerTableModel</name>
    <message>
        <source>User Agent</source>
        <translation>Gebruikeragent</translation>
    </message>
    </context>
<context>
    <name>QObject</name>
    <message>
        <source>%1 d</source>
        <translation>%1 d</translation>
    </message>
    <message>
        <source>%1 h</source>
        <translation>%1 u</translation>
    </message>
    <message>
        <source>%1 m</source>
        <translation>%1 m</translation>
    </message>
    <message>
        <source>%1 s</source>
        <translation>%1 s</translation>
    </message>
    <message>
        <source>None</source>
        <translation>Geen</translation>
    </message>
    <message>
        <source>N/A</source>
        <translation>n.v.t.</translation>
    </message>
    <message>
        <source>%1 ms</source>
        <translation>%1 ms</translation>
    </message>
    <message numerus="yes">
        <source>%n hour(s)</source>
        <translation><numerusform>%n uur</numerusform><numerusform>%n ure</numerusform></translation>
    </message>
    <message numerus="yes">
        <source>%n day(s)</source>
        <translation><numerusform>%n dag</numerusform><numerusform>%n dae</numerusform></translation>
    </message>
    <message numerus="yes">
        <source>%n week(s)</source>
        <translation><numerusform>%n week</numerusform><numerusform>%n weke</numerusform></translation>
    </message>
    <message>
        <source>%1 and %2</source>
        <translation>%1 en %2</translation>
    </message>
    <message numerus="yes">
        <source>%n year(s)</source>
        <translation><numerusform>%n jaar</numerusform><numerusform>%n jare</numerusform></translation>
    </message>
    <message>
        <source>Txn</source>
        <comment>Tx Watch: Transaction type abbreviation</comment>
        <translation>Tse</translation>
    </message>
</context>
<context>
    <name>QObject::QObject</name>
    </context>
<context>
    <name>QRImageWidget</name>
    </context>
<context>
    <name>RPCConsole</name>
    <message>
        <source>N/A</source>
        <translation>n.v.t.</translation>
    </message>
    <message>
        <source>Client version</source>
        <translation>Kliëntweergawe</translation>
    </message>
    <message>
        <source>&amp;Information</source>
        <translation type="unfinished">&amp;Inligting</translation>
    </message>
    <message>
        <source>General</source>
        <translation>Algemeen</translation>
    </message>
    <message>
        <source>Network</source>
        <translation>Netwerk</translation>
    </message>
    <message>
        <source>Name</source>
        <translation>Naam</translation>
    </message>
    <message>
        <source>Number of connections</source>
        <translation>Aantal verbindings</translation>
    </message>
    <message>
        <source>Block chain</source>
        <translation>Blokketting</translation>
    </message>
    <message>
        <source>Current number of blocks</source>
        <translation>Huidige aantal blokke</translation>
    </message>
    <message>
        <source>Wallet: </source>
        <translation type="unfinished">Beursie: </translation>
    </message>
    <message>
        <source>Received</source>
        <translation>Ontvang</translation>
    </message>
    <message>
        <source>Sent</source>
        <translation>Gestuur</translation>
    </message>
    <message>
        <source>Banned peers</source>
        <translation>Verbanne porture</translation>
    </message>
    <message>
        <source>Whitelisted</source>
        <translation>Gewitlys</translation>
    </message>
    <message>
        <source>Direction</source>
        <translation>Rigting</translation>
    </message>
    <message>
        <source>Version</source>
        <translation>Weergawe</translation>
    </message>
    <message>
        <source>User Agent</source>
        <translation>Gebruikeragent</translation>
    </message>
    </context>
<context>
    <name>ReceiveCoinsDialog</name>
    <message>
        <source>&amp;Label:</source>
        <translation type="unfinished">&amp;Merk:</translation>
    </message>
    </context>
<context>
    <name>ReceiveRequestDialog</name>
    <message>
        <source>Copy &amp;Address</source>
        <translation>&amp;Dupliseer Adres</translation>
    </message>
    <message>
        <source>Address</source>
        <translation>Adres</translation>
    </message>
    <message>
        <source>Label</source>
        <translation>Merk</translation>
    </message>
    </context>
<context>
    <name>RecentRequestsTableModel</name>
    <message>
        <source>Date</source>
        <translation>Datum</translation>
    </message>
    <message>
        <source>Label</source>
        <translation>Merk</translation>
    </message>
    <message>
        <source>(no label)</source>
        <translation>(geen etiket)</translation>
    </message>
    </context>
<context>
    <name>SendCoinsDialog</name>
    <message>
        <source>Insufficient funds!</source>
        <translation>Onvoldoende fondse</translation>
    </message>
    <message>
        <source>Bytes:</source>
        <translation>Grepe:</translation>
    </message>
    <message>
        <source>Fee:</source>
        <translation>Fooi:</translation>
    </message>
    <message>
        <source>After Fee:</source>
        <translation>Na Fooi:</translation>
    </message>
    <message>
        <source>Transaction Fee:</source>
        <translation>Transaksiefooi:</translation>
    </message>
    <message>
        <source>Choose...</source>
        <translation>Kies...</translation>
    </message>
    <message>
        <source>per kilobyte</source>
        <translation>per kilogreep</translation>
    </message>
    <message>
        <source>Hide</source>
        <translation>Versteek</translation>
    </message>
    <message>
        <source>total at least</source>
        <translation>totaal ten minste</translation>
    </message>
    <message>
        <source>Dust:</source>
        <translation>Stof:</translation>
    </message>
    <message>
        <source>Balance:</source>
        <translation>Balans:</translation>
    </message>
    <message>
        <source>S&amp;end</source>
        <translation type="unfinished">&amp;Stuur</translation>
    </message>
    <message>
        <source>(no label)</source>
        <translation>(geen etiket)</translation>
    </message>
</context>
<context>
    <name>SendCoinsEntry</name>
    <message>
        <source>&amp;Label:</source>
        <translation type="unfinished">&amp;Merk:</translation>
    </message>
    </context>
<context>
    <name>SendConfirmationDialog</name>
    </context>
<context>
    <name>ShutdownWindow</name>
    </context>
<context>
    <name>SignVerifyMessageDialog</name>
    </context>
<context>
    <name>SplashScreen</name>
    </context>
<context>
    <name>TrafficGraphWidget</name>
    </context>
<context>
    <name>TransactionDesc</name>
    <message>
        <source>Date</source>
        <translation>Datum</translation>
    </message>
    <message>
        <source>Transaction fee</source>
        <translation>Transaksiefooi</translation>
    </message>
    <message>
        <source>Transaction</source>
        <translation>Transaksie</translation>
    </message>
    </context>
<context>
    <name>TransactionDescDialog</name>
    </context>
<context>
    <name>TransactionTableModel</name>
    <message>
        <source>Date</source>
        <translation>Datum</translation>
    </message>
    <message>
        <source>Label</source>
        <translation>Merk</translation>
    </message>
    <message>
        <source>(no label)</source>
        <translation>(geen etiket)</translation>
    </message>
    </context>
<context>
    <name>TransactionView</name>
    <message>
        <source>Comma separated file (*.csv)</source>
        <translation>Comma separated file (*.csv)</translation>
    </message>
    <message>
        <source>Confirmed</source>
        <translation>Bevestig</translation>
    </message>
    <message>
        <source>Date</source>
        <translation>Datum</translation>
    </message>
    <message>
        <source>Label</source>
        <translation>Merk</translation>
    </message>
    <message>
        <source>Address</source>
        <translation>Adres</translation>
    </message>
    <message>
        <source>Exporting Failed</source>
        <translation>Uitvoer was onsuksesvol</translation>
    </message>
    </context>
<context>
    <name>UnitDisplayStatusBarControl</name>
    </context>
<context>
    <name>WalletFrame</name>
    </context>
<context>
    <name>WalletModel</name>
    </context>
<context>
    <name>WalletView</name>
    <message>
        <source>&amp;Export</source>
        <translation>&amp;Voer uit</translation>
    </message>
    <message>
        <source>Export the data in the current tab to a file</source>
        <translation>Voer die inligting op hierdie bladsy uit na 'n leer</translation>
    </message>
    </context>
<context>
    <name>bitcoin-core</name>
    <message>
        <source>Options:</source>
        <translation type="unfinished">Opsies:</translation>
    </message>
    <message>
        <source>Bitcoin Core</source>
        <translation>Bitcoin Kern</translation>
    </message>
    <message>
        <source>Information</source>
        <translation>Inligting</translation>
    </message>
    <message>
        <source>Warning</source>
        <translation>Waarskuwing</translation>
    </message>
    <message>
        <source>Do not keep transactions in the mempool longer than &lt;n&gt; hours (default: %u)</source>
        <translation>Moenie transaksies vir langer as &lt;n&gt; ure in die geheuepoel hou nie (verstek: %u)</translation>
    </message>
    <message>
        <source>Insufficient funds</source>
        <translation>Onvoldoende fondse</translation>
    </message>
    <message>
        <source>Loading block index...</source>
        <translation>Blokindeks word gelaai...</translation>
    </message>
    <message>
        <source>Loading wallet...</source>
        <translation>Beursie word gelaai...</translation>
    </message>
    <message>
        <source>Rescanning...</source>
        <translation>Word herskandeer...</translation>
    </message>
    <message>
        <source>Done loading</source>
        <translation>Klaar met laai</translation>
    </message>
    <message>
        <source>Error</source>
        <translation>Fout</translation>
    </message>
</context>
</TS><|MERGE_RESOLUTION|>--- conflicted
+++ resolved
@@ -318,7 +318,10 @@
         <translation>Oop &amp; URI...</translation>
     </message>
     <message>
-<<<<<<< HEAD
+        <source>Wallet:</source>
+        <translation type="unfinished">Beursie:</translation>
+    </message>
+    <message>
         <source>Click to disable network activity.</source>
         <translation>Kliek om netwerkaktiwiteit af te skakel.</translation>
     </message>
@@ -329,10 +332,6 @@
     <message>
         <source>Click to enable network activity again.</source>
         <translation>Kliek om netwerkaktiwiteit weer aan te skakel.</translation>
-=======
-        <source>Wallet:</source>
-        <translation type="unfinished">Beursie:</translation>
->>>>>>> d3a038f4
     </message>
     <message>
         <source>Reindexing blocks on disk...</source>
@@ -811,6 +810,10 @@
         <translation type="unfinished">&amp;Inligting</translation>
     </message>
     <message>
+        <source>Debug window</source>
+        <translation type="unfinished">Ontfout venster</translation>
+    </message>
+    <message>
         <source>General</source>
         <translation>Algemeen</translation>
     </message>
@@ -866,6 +869,10 @@
         <source>User Agent</source>
         <translation>Gebruikeragent</translation>
     </message>
+    <message>
+        <source>Network activity disabled</source>
+        <translation>Netwerkaktiwiteit gedeaktiveer</translation>
+    </message>
     </context>
 <context>
     <name>ReceiveCoinsDialog</name>
