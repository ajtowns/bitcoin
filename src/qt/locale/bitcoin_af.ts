<TS language="af" version="2.1">
<context>
    <name>AddressBookPage</name>
    <message>
<<<<<<< HEAD
        <source>Right-click to edit address or label</source>
        <translation>Regsklik om adres of etiket te verander</translation>
    </message>
    <message>
=======
>>>>>>> d4a64f61
        <source>Create a new address</source>
        <translation>Skep ’n nuwe adres</translation>
    </message>
    <message>
        <source>&amp;New</source>
        <translation>&amp;New</translation>
    </message>
    <message>
        <source>Copy the currently selected address to the system clipboard</source>
        <translation>Copy the currently selected address to the system clipboard</translation>
    </message>
    <message>
        <source>&amp;Copy</source>
        <translation>&amp;Copy</translation>
    </message>
    <message>
        <source>C&amp;lose</source>
        <translation>C&amp;lose</translation>
    </message>
    <message>
        <source>Delete the currently selected address from the list</source>
        <translation>Delete the currently selected address from the list</translation>
    </message>
    <message>
        <source>Enter address or label to search</source>
        <translation>Enter address or label to search</translation>
    </message>
    <message>
        <source>Export the data in the current tab to a file</source>
        <translation>Export the data in the current tab to a file</translation>
    </message>
    <message>
        <source>&amp;Export</source>
        <translation>&amp;Export</translation>
    </message>
    <message>
        <source>&amp;Delete</source>
        <translation>&amp;Delete</translation>
    </message>
    <message>
        <source>Choose the address to send coins to</source>
        <translation>Choose the address to send coins to</translation>
    </message>
    <message>
        <source>Choose the address to receive coins with</source>
        <translation>Choose the address to receive coins with</translation>
    </message>
    <message>
        <source>C&amp;hoose</source>
        <translation>C&amp;hoose</translation>
    </message>
    <message>
        <source>Sending addresses</source>
        <translation>Sending addresses</translation>
    </message>
    <message>
        <source>Receiving addresses</source>
        <translation>Receiving addresses</translation>
    </message>
    <message>
        <source>These are your Bitcoin addresses for sending payments. Always check the amount and the receiving address before sending coins.</source>
        <translation>These are your Bitcoin addresses for sending payments. Always check the amount and the receiving address before sending coins.</translation>
    </message>
    <message>
        <source>These are your Bitcoin addresses for receiving payments. Use the 'Create new receiving address' button in the receive tab to create new addresses.
Signing is only possible with addresses of the type 'legacy'.</source>
        <translation>Hierdie is die adresse waar u Bitcoins sal ontvang. Ons beveel aan dat u 'n nuwe adres kies vir elke transaksie</translation>
    </message>
    <message>
        <source>&amp;Copy Address</source>
        <translation>&amp;Copy Address</translation>
    </message>
    <message>
        <source>Copy &amp;Label</source>
        <translation>Copy &amp;Label</translation>
    </message>
    <message>
        <source>&amp;Edit</source>
        <translation>&amp;Edit</translation>
    </message>
    <message>
        <source>Export Address List</source>
        <translation>Export Address List</translation>
    </message>
    <message>
        <source>Comma separated file (*.csv)</source>
        <translation>Comma separated file (*.csv)</translation>
    </message>
    <message>
        <source>Exporting Failed</source>
        <translation>Exporting Failed</translation>
    </message>
    <message>
        <source>There was an error trying to save the address list to %1. Please try again.</source>
        <translation>There was an error trying to save the address list to %1. Please try again.</translation>
    </message>
</context>
<context>
    <name>AddressTableModel</name>
    <message>
        <source>Label</source>
        <translation>Label</translation>
    </message>
    <message>
        <source>Address</source>
        <translation>Address</translation>
    </message>
    <message>
        <source>(no label)</source>
        <translation>(no label)</translation>
    </message>
</context>
<context>
    <name>AskPassphraseDialog</name>
    <message>
        <source>Passphrase Dialog</source>
        <translation>Passphrase Dialog</translation>
    </message>
    <message>
        <source>Enter passphrase</source>
        <translation>Enter passphrase</translation>
    </message>
    <message>
        <source>New passphrase</source>
        <translation>New passphrase</translation>
    </message>
    <message>
        <source>Repeat new passphrase</source>
        <translation>Repeat new passphrase</translation>
    </message>
    <message>
        <source>Show passphrase</source>
        <translation>Show passphrase</translation>
    </message>
    <message>
        <source>Encrypt wallet</source>
        <translation>Encrypt wallet</translation>
    </message>
    <message>
        <source>This operation needs your wallet passphrase to unlock the wallet.</source>
        <translation>This operation needs your wallet passphrase to unlock the wallet.</translation>
    </message>
    <message>
        <source>Unlock wallet</source>
        <translation>Unlock wallet</translation>
    </message>
    <message>
        <source>This operation needs your wallet passphrase to decrypt the wallet.</source>
        <translation>This operation needs your wallet passphrase to decrypt the wallet.</translation>
    </message>
    <message>
        <source>Decrypt wallet</source>
        <translation>Decrypt wallet</translation>
    </message>
    <message>
        <source>Change passphrase</source>
        <translation>Change passphrase</translation>
    </message>
    <message>
        <source>Confirm wallet encryption</source>
        <translation>Confirm wallet encryption</translation>
    </message>
    <message>
        <source>Warning: If you encrypt your wallet and lose your passphrase, you will &lt;b&gt;LOSE ALL OF YOUR BITCOINS&lt;/b&gt;!</source>
        <translation>Warning: If you encrypt your wallet and lose your passphrase, you will &lt;b&gt;LOSE ALL OF YOUR BITCOINS&lt;/b&gt;!</translation>
    </message>
    <message>
        <source>Are you sure you wish to encrypt your wallet?</source>
        <translation>Are you sure you wish to encrypt your wallet?</translation>
    </message>
    <message>
        <source>Wallet encrypted</source>
        <translation>Wallet encrypted</translation>
    </message>
    <message>
        <source>Enter the new passphrase for the wallet.&lt;br/&gt;Please use a passphrase of &lt;b&gt;ten or more random characters&lt;/b&gt;, or &lt;b&gt;eight or more words&lt;/b&gt;.</source>
        <translation>Enter the new passphrase for the wallet.&lt;br/&gt;Please use a passphrase of &lt;b&gt;ten or more random characters&lt;/b&gt;, or &lt;b&gt;eight or more words&lt;/b&gt;.</translation>
    </message>
    <message>
        <source>Enter the old passphrase and new passphrase for the wallet.</source>
        <translation>Enter the old passphrase and new passphrase for the wallet.</translation>
    </message>
    <message>
        <source>Remember that encrypting your wallet cannot fully protect your bitcoins from being stolen by malware infecting your computer.</source>
        <translation>Remember that encrypting your wallet cannot fully protect your bitcoins from being stolen by malware infecting your computer.</translation>
    </message>
    <message>
        <source>Wallet to be encrypted</source>
        <translation>Wallet to be encrypted</translation>
    </message>
    <message>
        <source>Your wallet is about to be encrypted. </source>
        <translation>Your wallet is about to be encrypted. </translation>
    </message>
    <message>
        <source>Your wallet is now encrypted. </source>
        <translation>Your wallet is now encrypted. </translation>
    </message>
    <message>
        <source>IMPORTANT: Any previous backups you have made of your wallet file should be replaced with the newly generated, encrypted wallet file. For security reasons, previous backups of the unencrypted wallet file will become useless as soon as you start using the new, encrypted wallet.</source>
        <translation>IMPORTANT: Any previous backups you have made of your wallet file should be replaced with the newly generated, encrypted wallet file. For security reasons, previous backups of the unencrypted wallet file will become useless as soon as you start using the new, encrypted wallet.</translation>
    </message>
    <message>
        <source>Wallet encryption failed</source>
        <translation>Wallet encryption failed</translation>
    </message>
    <message>
        <source>Wallet encryption failed due to an internal error. Your wallet was not encrypted.</source>
        <translation>Wallet encryption failed due to an internal error. Your wallet was not encrypted.</translation>
    </message>
    <message>
        <source>The supplied passphrases do not match.</source>
        <translation>The supplied passphrases do not match.</translation>
    </message>
    <message>
        <source>Wallet unlock failed</source>
        <translation>Wallet unlock failed</translation>
    </message>
    <message>
        <source>The passphrase entered for the wallet decryption was incorrect.</source>
        <translation>The passphrase entered for the wallet decryption was incorrect.</translation>
    </message>
    <message>
        <source>Wallet decryption failed</source>
        <translation>Wallet decryption failed</translation>
    </message>
    <message>
        <source>Wallet passphrase was successfully changed.</source>
        <translation>Wallet passphrase was successfully changed.</translation>
    </message>
    <message>
        <source>Warning: The Caps Lock key is on!</source>
        <translation>Warning: The Caps Lock key is on!</translation>
    </message>
</context>
<context>
    <name>BanTableModel</name>
    <message>
        <source>IP/Netmask</source>
        <translation>IP/Netmask</translation>
    </message>
    <message>
        <source>Banned Until</source>
        <translation>Banned Until</translation>
    </message>
</context>
<context>
    <name>BitcoinGUI</name>
    <message>
        <source>Sign &amp;message...</source>
        <translation>Sign &amp;message...</translation>
    </message>
    <message>
        <source>Synchronizing with network...</source>
        <translation>Synchronizing with network...</translation>
    </message>
    <message>
        <source>&amp;Overview</source>
        <translation>&amp;Overview</translation>
    </message>
    <message>
        <source>Show general overview of wallet</source>
        <translation>Show general overview of wallet</translation>
    </message>
    <message>
        <source>&amp;Transactions</source>
        <translation>&amp;Transactions</translation>
    </message>
    <message>
        <source>Browse transaction history</source>
        <translation>Browse transaction history</translation>
    </message>
    <message>
        <source>E&amp;xit</source>
        <translation>E&amp;xit</translation>
    </message>
    <message>
        <source>Quit application</source>
        <translation>Quit application</translation>
    </message>
    <message>
        <source>&amp;About %1</source>
        <translation>&amp;About %1</translation>
    </message>
    <message>
        <source>Show information about %1</source>
        <translation>Show information about %1</translation>
    </message>
    <message>
        <source>About &amp;Qt</source>
        <translation>About &amp;Qt</translation>
    </message>
    <message>
        <source>Show information about Qt</source>
        <translation>Show information about Qt</translation>
    </message>
    <message>
        <source>&amp;Options...</source>
        <translation>&amp;Options...</translation>
    </message>
    <message>
        <source>Modify configuration options for %1</source>
        <translation>Modify configuration options for %1</translation>
    </message>
    <message>
        <source>&amp;Encrypt Wallet...</source>
        <translation>&amp;Encrypt Wallet...</translation>
    </message>
    <message>
        <source>&amp;Backup Wallet...</source>
        <translation>&amp;Backup Wallet...</translation>
    </message>
    <message>
        <source>&amp;Change Passphrase...</source>
        <translation>&amp;Change Passphrase...</translation>
    </message>
    <message>
        <source>Open &amp;URI...</source>
        <translation>Open &amp;URI...</translation>
    </message>
    <message>
        <source>Create Wallet...</source>
        <translation>Create Wallet...</translation>
    </message>
    <message>
        <source>Create a new wallet</source>
        <translation>Create a new wallet</translation>
    </message>
    <message>
        <source>Wallet:</source>
        <translation>Wallet:</translation>
    </message>
    <message>
        <source>Click to disable network activity.</source>
        <translation>Click to disable network activity.</translation>
    </message>
    <message>
        <source>Network activity disabled.</source>
        <translation>Network activity disabled.</translation>
    </message>
    <message>
        <source>Click to enable network activity again.</source>
        <translation>Click to enable network activity again.</translation>
    </message>
    <message>
        <source>Syncing Headers (%1%)...</source>
        <translation>Syncing Headers (%1%)...</translation>
    </message>
    <message>
        <source>Reindexing blocks on disk...</source>
        <translation>Reindexing blocks on disk...</translation>
    </message>
    <message>
        <source>Proxy is &lt;b&gt;enabled&lt;/b&gt;: %1</source>
        <translation>Proxy is &lt;b&gt;enabled&lt;/b&gt;: %1</translation>
    </message>
    <message>
        <source>Send coins to a Bitcoin address</source>
        <translation>Send coins to a Bitcoin address</translation>
    </message>
    <message>
        <source>Backup wallet to another location</source>
        <translation>Backup wallet to another location</translation>
    </message>
    <message>
        <source>Change the passphrase used for wallet encryption</source>
        <translation>Change the passphrase used for wallet encryption</translation>
    </message>
    <message>
        <source>&amp;Verify message...</source>
        <translation>&amp;Verify message...</translation>
    </message>
    <message>
        <source>&amp;Send</source>
        <translation>&amp;Send</translation>
    </message>
    <message>
        <source>&amp;Receive</source>
        <translation>&amp;Receive</translation>
    </message>
    <message>
        <source>&amp;Show / Hide</source>
        <translation>&amp;Show / Hide</translation>
    </message>
    <message>
        <source>Show or hide the main Window</source>
        <translation>Show or hide the main Window</translation>
    </message>
    <message>
        <source>Encrypt the private keys that belong to your wallet</source>
        <translation>Encrypt the private keys that belong to your wallet</translation>
    </message>
    <message>
        <source>Sign messages with your Bitcoin addresses to prove you own them</source>
        <translation>Sign messages with your Bitcoin addresses to prove you own them</translation>
    </message>
    <message>
        <source>Verify messages to ensure they were signed with specified Bitcoin addresses</source>
        <translation>Verify messages to ensure they were signed with specified Bitcoin addresses</translation>
    </message>
    <message>
        <source>&amp;File</source>
        <translation>&amp;File</translation>
    </message>
    <message>
        <source>&amp;Settings</source>
        <translation>&amp;Settings</translation>
    </message>
    <message>
        <source>&amp;Help</source>
        <translation>&amp;Help</translation>
    </message>
    <message>
        <source>Tabs toolbar</source>
        <translation>Tabs toolbar</translation>
    </message>
    <message>
        <source>Request payments (generates QR codes and bitcoin: URIs)</source>
        <translation>Request payments (generates QR codes and bitcoin: URIs)</translation>
    </message>
    <message>
        <source>Show the list of used sending addresses and labels</source>
        <translation>Show the list of used sending addresses and labels</translation>
    </message>
    <message>
        <source>Show the list of used receiving addresses and labels</source>
        <translation>Show the list of used receiving addresses and labels</translation>
    </message>
    <message>
        <source>&amp;Command-line options</source>
        <translation>&amp;Command-line options</translation>
    </message>
    <message numerus="yes">
        <source>%n active connection(s) to Bitcoin network</source>
        <translation><numerusform>%n active connection to Bitcoin network</numerusform><numerusform>%n active connections to Bitcoin network</numerusform></translation>
    </message>
    <message>
        <source>Indexing blocks on disk...</source>
        <translation>Indexing blocks on disk...</translation>
    </message>
    <message>
        <source>Processing blocks on disk...</source>
        <translation>Processing blocks on disk...</translation>
    </message>
    <message numerus="yes">
        <source>Processed %n block(s) of transaction history.</source>
        <translation><numerusform>%n blok van transaksiegeskiedenis geprosesseer.</numerusform><numerusform>%n blokke van transaksiegeskiedenis geprosesseer.</numerusform></translation>
    </message>
    <message>
        <source>%1 behind</source>
        <translation>%1 behind</translation>
    </message>
    <message>
        <source>Last received block was generated %1 ago.</source>
        <translation>Last received block was generated %1 ago.</translation>
    </message>
    <message>
        <source>Transactions after this will not yet be visible.</source>
        <translation>Transactions after this will not yet be visible.</translation>
    </message>
    <message>
        <source>Error</source>
        <translation>Error</translation>
    </message>
    <message>
        <source>Warning</source>
        <translation>Warning</translation>
    </message>
    <message>
        <source>Information</source>
        <translation>Information</translation>
    </message>
    <message>
        <source>Up to date</source>
        <translation>Up to date</translation>
    </message>
    <message>
        <source>&amp;Load PSBT from file...</source>
        <translation>Laai PSBT van lêer....</translation>
    </message>
    <message>
        <source>Node window</source>
        <translation>Node window</translation>
    </message>
    <message>
        <source>Open node debugging and diagnostic console</source>
        <translation>Open node debugging and diagnostic console</translation>
    </message>
    <message>
        <source>&amp;Sending addresses</source>
        <translation>&amp;Sending addresses</translation>
    </message>
    <message>
        <source>&amp;Receiving addresses</source>
        <translation>&amp;Receiving addresses</translation>
    </message>
    <message>
        <source>Open a bitcoin: URI</source>
        <translation>Open a bitcoin: URI</translation>
    </message>
    <message>
        <source>Open Wallet</source>
        <translation>Open Wallet</translation>
    </message>
    <message>
        <source>Open a wallet</source>
        <translation>Open a wallet</translation>
    </message>
    <message>
        <source>Close Wallet...</source>
        <translation>Close Wallet...</translation>
    </message>
    <message>
        <source>Close wallet</source>
        <translation>Close wallet</translation>
    </message>
    <message>
        <source>Show the %1 help message to get a list with possible Bitcoin command-line options</source>
        <translation>Show the %1 help message to get a list with possible Bitcoin command-line options</translation>
    </message>
    <message>
        <source>No wallets available</source>
        <translation>No wallets available</translation>
    </message>
    <message>
        <source>&amp;Window</source>
        <translation>&amp;Window</translation>
    </message>
    <message>
        <source>Minimize</source>
        <translation>Minimize</translation>
    </message>
    <message>
        <source>Zoom</source>
        <translation>Zoom</translation>
    </message>
    <message>
        <source>Main Window</source>
        <translation>Main Window</translation>
    </message>
    <message>
        <source>%1 client</source>
        <translation>%1 client</translation>
    </message>
    <message>
        <source>Connecting to peers...</source>
        <translation>Connecting to peers...</translation>
    </message>
    <message>
        <source>Catching up...</source>
        <translation>Catching up...</translation>
    </message>
    <message>
        <source>Error: %1</source>
        <translation>Error: %1</translation>
    </message>
    <message>
        <source>Warning: %1</source>
        <translation>Warning: %1</translation>
    </message>
    <message>
        <source>Date: %1
</source>
        <translation>Date: %1
</translation>
    </message>
    <message>
        <source>Amount: %1
</source>
        <translation>Amount: %1
</translation>
    </message>
    <message>
        <source>Wallet: %1
</source>
        <translation>Wallet: %1
</translation>
    </message>
    <message>
        <source>Type: %1
</source>
        <translation>Type: %1
</translation>
    </message>
    <message>
        <source>Label: %1
</source>
        <translation>Label: %1
</translation>
    </message>
    <message>
        <source>Address: %1
</source>
        <translation>Address: %1
</translation>
    </message>
    <message>
        <source>Sent transaction</source>
        <translation>Sent transaction</translation>
    </message>
    <message>
        <source>Incoming transaction</source>
        <translation>Incoming transaction</translation>
    </message>
    <message>
        <source>HD key generation is &lt;b&gt;enabled&lt;/b&gt;</source>
        <translation>HD key generation is &lt;b&gt;enabled&lt;/b&gt;</translation>
    </message>
    <message>
        <source>HD key generation is &lt;b&gt;disabled&lt;/b&gt;</source>
        <translation>HD key generation is &lt;b&gt;disabled&lt;/b&gt;</translation>
    </message>
    <message>
        <source>Private key &lt;b&gt;disabled&lt;/b&gt;</source>
        <translation>Private key &lt;b&gt;disabled&lt;/b&gt;</translation>
    </message>
    <message>
        <source>Wallet is &lt;b&gt;encrypted&lt;/b&gt; and currently &lt;b&gt;unlocked&lt;/b&gt;</source>
        <translation>Wallet is &lt;b&gt;encrypted&lt;/b&gt; and currently &lt;b&gt;unlocked&lt;/b&gt;</translation>
    </message>
    <message>
        <source>Wallet is &lt;b&gt;encrypted&lt;/b&gt; and currently &lt;b&gt;locked&lt;/b&gt;</source>
        <translation>Wallet is &lt;b&gt;encrypted&lt;/b&gt; and currently &lt;b&gt;locked&lt;/b&gt;</translation>
    </message>
    <message>
        <source>A fatal error occurred. %1 can no longer continue safely and will quit.</source>
        <translation>'n Noodlottige fout het voorgekom. %1 kan nie langer voortgaan nie en sal afsluit.</translation>
    </message>
</context>
<context>
    <name>CoinControlDialog</name>
    <message>
        <source>Coin Selection</source>
        <translation>Coin Selection</translation>
    </message>
    <message>
        <source>Quantity:</source>
        <translation>Quantity:</translation>
    </message>
    <message>
        <source>Bytes:</source>
        <translation>Bytes:</translation>
    </message>
    <message>
        <source>Amount:</source>
        <translation>Amount:</translation>
    </message>
    <message>
        <source>Fee:</source>
        <translation>Fee:</translation>
    </message>
    <message>
        <source>Dust:</source>
        <translation>Dust:</translation>
    </message>
    <message>
        <source>After Fee:</source>
        <translation>After Fee:</translation>
    </message>
    <message>
        <source>Change:</source>
        <translation>Change:</translation>
    </message>
    <message>
        <source>(un)select all</source>
        <translation>(un)select all</translation>
    </message>
    <message>
        <source>Tree mode</source>
        <translation>Tree mode</translation>
    </message>
    <message>
        <source>List mode</source>
        <translation>List mode</translation>
    </message>
    <message>
        <source>Amount</source>
        <translation>Amount</translation>
    </message>
    <message>
        <source>Received with label</source>
        <translation>Received with label</translation>
    </message>
    <message>
        <source>Received with address</source>
        <translation>Received with address</translation>
    </message>
    <message>
        <source>Date</source>
        <translation>Date</translation>
    </message>
    <message>
        <source>Confirmations</source>
        <translation>Confirmations</translation>
    </message>
    <message>
        <source>Confirmed</source>
        <translation>Confirmed</translation>
    </message>
    <message>
        <source>Copy address</source>
        <translation>Copy address</translation>
    </message>
    <message>
        <source>Copy label</source>
        <translation>Copy label</translation>
    </message>
    <message>
        <source>Copy amount</source>
        <translation>Copy amount</translation>
    </message>
    <message>
        <source>Copy transaction ID</source>
        <translation>Copy transaction ID</translation>
    </message>
    <message>
        <source>Lock unspent</source>
        <translation>Lock unspent</translation>
    </message>
    <message>
        <source>Unlock unspent</source>
        <translation>Unlock unspent</translation>
    </message>
    <message>
        <source>Copy quantity</source>
        <translation>Copy quantity</translation>
    </message>
    <message>
        <source>Copy fee</source>
        <translation>Copy fee</translation>
    </message>
    <message>
        <source>Copy after fee</source>
        <translation>Copy after fee</translation>
    </message>
    <message>
        <source>Copy bytes</source>
        <translation>Copy bytes</translation>
    </message>
    <message>
        <source>Copy dust</source>
        <translation>Copy dust</translation>
    </message>
    <message>
        <source>Copy change</source>
        <translation>Copy change</translation>
    </message>
    <message>
        <source>(%1 locked)</source>
        <translation>(%1 locked)</translation>
    </message>
    <message>
        <source>yes</source>
        <translation>yes</translation>
    </message>
    <message>
        <source>no</source>
        <translation>no</translation>
    </message>
    <message>
        <source>This label turns red if any recipient receives an amount smaller than the current dust threshold.</source>
        <translation>This label turns red if any recipient receives an amount smaller than the current dust threshold.</translation>
    </message>
    <message>
        <source>Can vary +/- %1 satoshi(s) per input.</source>
        <translation>Can vary +/- %1 satoshi(s) per input.</translation>
    </message>
    <message>
        <source>(no label)</source>
        <translation>(no label)</translation>
    </message>
    <message>
        <source>change from %1 (%2)</source>
        <translation>change from %1 (%2)</translation>
    </message>
    <message>
        <source>(change)</source>
        <translation>(change)</translation>
    </message>
</context>
<context>
    <name>CreateWalletActivity</name>
    <message>
        <source>Creating Wallet &lt;b&gt;%1&lt;/b&gt;...</source>
        <translation>Creating Wallet &lt;b&gt;%1&lt;/b&gt;...</translation>
    </message>
    <message>
        <source>Create wallet failed</source>
        <translation>Create wallet failed</translation>
    </message>
    <message>
        <source>Create wallet warning</source>
        <translation>Create wallet warning</translation>
    </message>
</context>
<context>
    <name>CreateWalletDialog</name>
    <message>
        <source>Create Wallet</source>
        <translation>Create Wallet</translation>
    </message>
    <message>
        <source>Wallet</source>
        <translation>Beursie</translation>
    </message>
    <message>
        <source>Wallet Name</source>
        <translation>Wallet Name</translation>
    </message>
    <message>
        <source>Encrypt the wallet. The wallet will be encrypted with a passphrase of your choice.</source>
        <translation>Encrypt the wallet. The wallet will be encrypted with a passphrase of your choice.</translation>
    </message>
    <message>
        <source>Encrypt Wallet</source>
        <translation>Encrypt Wallet</translation>
    </message>
    <message>
        <source>Disable private keys for this wallet. Wallets with private keys disabled will have no private keys and cannot have an HD seed or imported private keys. This is ideal for watch-only wallets.</source>
        <translation>Disable private keys for this wallet. Wallets with private keys disabled will have no private keys and cannot have an HD seed or imported private keys. This is ideal for watch-only wallets.</translation>
    </message>
    <message>
        <source>Disable Private Keys</source>
        <translation>Disable Private Keys</translation>
    </message>
    <message>
        <source>Make a blank wallet. Blank wallets do not initially have private keys or scripts. Private keys and addresses can be imported, or an HD seed can be set, at a later time.</source>
        <translation>Make a blank wallet. Blank wallets do not initially have private keys or scripts. Private keys and addresses can be imported, or an HD seed can be set, at a later time.</translation>
    </message>
    <message>
        <source>Make Blank Wallet</source>
        <translation>Make Blank Wallet</translation>
    </message>
    <message>
        <source>Create</source>
        <translation>Create</translation>
    </message>
    </context>
<context>
    <name>EditAddressDialog</name>
    <message>
        <source>Edit Address</source>
        <translation>Edit Address</translation>
    </message>
    <message>
        <source>&amp;Label</source>
        <translation>&amp;Label</translation>
    </message>
    <message>
        <source>The label associated with this address list entry</source>
        <translation>The label associated with this address list entry</translation>
    </message>
    <message>
        <source>The address associated with this address list entry. This can only be modified for sending addresses.</source>
        <translation>The address associated with this address list entry. This can only be modified for sending addresses.</translation>
    </message>
    <message>
        <source>&amp;Address</source>
        <translation>&amp;Address</translation>
    </message>
    <message>
        <source>New sending address</source>
        <translation>New sending address</translation>
    </message>
    <message>
        <source>Edit receiving address</source>
        <translation>Edit receiving address</translation>
    </message>
    <message>
        <source>Edit sending address</source>
        <translation>Edit sending address</translation>
    </message>
    <message>
        <source>The entered address "%1" is not a valid Bitcoin address.</source>
        <translation>The entered address "%1" is not a valid Bitcoin address.</translation>
    </message>
    <message>
        <source>Address "%1" already exists as a receiving address with label "%2" and so cannot be added as a sending address.</source>
        <translation>Address "%1" already exists as a receiving address with label "%2" and so cannot be added as a sending address.</translation>
    </message>
    <message>
        <source>The entered address "%1" is already in the address book with label "%2".</source>
        <translation>The entered address "%1" is already in the address book with label "%2".</translation>
    </message>
    <message>
        <source>Could not unlock wallet.</source>
        <translation>Could not unlock wallet.</translation>
    </message>
    <message>
        <source>New key generation failed.</source>
        <translation>New key generation failed.</translation>
    </message>
</context>
<context>
    <name>FreespaceChecker</name>
    <message>
        <source>A new data directory will be created.</source>
        <translation>A new data directory will be created.</translation>
    </message>
    <message>
        <source>name</source>
        <translation>name</translation>
    </message>
    <message>
        <source>Directory already exists. Add %1 if you intend to create a new directory here.</source>
        <translation>Directory already exists. Add %1 if you intend to create a new directory here.</translation>
    </message>
    <message>
        <source>Path already exists, and is not a directory.</source>
        <translation>Path already exists, and is not a directory.</translation>
    </message>
    <message>
        <source>Cannot create data directory here.</source>
        <translation>Cannot create data directory here.</translation>
    </message>
</context>
<context>
    <name>GuiNetWatch</name>
    </context>
<context>
    <name>HelpMessageDialog</name>
    <message>
        <source>version</source>
        <translation>version</translation>
    </message>
    <message>
        <source>About %1</source>
        <translation>About %1</translation>
    </message>
    <message>
        <source>Command-line options</source>
        <translation>Command-line options</translation>
    </message>
</context>
<context>
    <name>Intro</name>
    <message>
        <source>Welcome</source>
        <translation>Welcome</translation>
    </message>
    <message>
        <source>Welcome to %1.</source>
        <translation>Welcome to %1.</translation>
    </message>
    <message>
        <source>As this is the first time the program is launched, you can choose where %1 will store its data.</source>
        <translation>As this is the first time the program is launched, you can choose where %1 will store its data.</translation>
    </message>
    <message>
        <source>When you click OK, %1 will begin to download and process the full %4 block chain (%2GB) starting with the earliest transactions in %3 when %4 initially launched.</source>
        <translation>When you click OK, %1 will begin to download and process the full %4 block chain (%2GB) starting with the earliest transactions in %3 when %4 initially launched.</translation>
    </message>
    <message>
        <source>Reverting this setting requires re-downloading the entire blockchain. It is faster to download the full chain first and prune it later. Disables some advanced features.</source>
        <translation>Reverting this setting requires re-downloading the entire blockchain. It is faster to download the full chain first and prune it later. Disables some advanced features.</translation>
    </message>
    <message>
        <source>This initial synchronisation is very demanding, and may expose hardware problems with your computer that had previously gone unnoticed. Each time you run %1, it will continue downloading where it left off.</source>
        <translation>This initial synchronisation is very demanding, and may expose hardware problems with your computer that had previously gone unnoticed. Each time you run %1, it will continue downloading where it left off.</translation>
    </message>
    <message>
        <source>If you have chosen to limit block chain storage (pruning), the historical data must still be downloaded and processed, but will be deleted afterward to keep your disk usage low.</source>
        <translation>If you have chosen to limit block chain storage (pruning), the historical data must still be downloaded and processed, but will be deleted afterward to keep your disk usage low.</translation>
    </message>
    <message>
        <source>Use the default data directory</source>
        <translation>Use the default data directory</translation>
    </message>
    <message>
        <source>Use a custom data directory:</source>
        <translation>Use a custom data directory:</translation>
    </message>
    <message>
        <source>Bitcoin</source>
        <translation>Bitcoin</translation>
    </message>
    <message>
        <source>At least %1 GB of data will be stored in this directory, and it will grow over time.</source>
        <translation>At least %1 GB of data will be stored in this directory, and it will grow over time.</translation>
    </message>
    <message>
        <source>Approximately %1 GB of data will be stored in this directory.</source>
        <translation>Approximately %1 GB of data will be stored in this directory.</translation>
    </message>
    <message>
        <source>%1 will download and store a copy of the Bitcoin block chain.</source>
        <translation>%1 will download and store a copy of the Bitcoin block chain.</translation>
    </message>
    <message>
        <source>The wallet will also be stored in this directory.</source>
        <translation>The wallet will also be stored in this directory.</translation>
    </message>
    <message>
        <source>Error: Specified data directory "%1" cannot be created.</source>
        <translation>Error: Specified data directory "%1" cannot be created.</translation>
    </message>
    <message>
        <source>Error</source>
        <translation>Error</translation>
    </message>
    <message numerus="yes">
        <source>%n GB of free space available</source>
        <translation><numerusform>%n GB of free space available</numerusform><numerusform>%n GB of free space available</numerusform></translation>
    </message>
    <message numerus="yes">
        <source>(of %n GB needed)</source>
        <translation><numerusform>(of %n GB needed)</numerusform><numerusform>(of %n GB needed)</numerusform></translation>
    </message>
    <message numerus="yes">
        <source>(%n GB needed for full chain)</source>
        <translation><numerusform>(%n GB needed for full chain)</numerusform><numerusform>(%n GB needed for full chain)</numerusform></translation>
    </message>
</context>
<context>
    <name>MempoolStats</name>
    <message>
        <source>N/A</source>
        <translation>n.v.t.</translation>
    </message>
    </context>
<context>
    <name>ModalOverlay</name>
    <message>
        <source>Form</source>
        <translation>Form</translation>
    </message>
    <message>
        <source>Recent transactions may not yet be visible, and therefore your wallet's balance might be incorrect. This information will be correct once your wallet has finished synchronizing with the bitcoin network, as detailed below.</source>
        <translation>Recent transactions may not yet be visible, and therefore your wallet's balance might be incorrect. This information will be correct once your wallet has finished synchronizing with the bitcoin network, as detailed below.</translation>
    </message>
    <message>
        <source>Attempting to spend bitcoins that are affected by not-yet-displayed transactions will not be accepted by the network.</source>
        <translation>Attempting to spend bitcoins that are affected by not-yet-displayed transactions will not be accepted by the network.</translation>
    </message>
    <message>
        <source>Number of blocks left</source>
        <translation>Number of blocks left</translation>
    </message>
    <message>
        <source>Unknown...</source>
        <translation>Unknown...</translation>
    </message>
    <message>
        <source>Last block time</source>
        <translation>Last block time</translation>
    </message>
    <message>
        <source>Progress</source>
        <translation>Progress</translation>
    </message>
    <message>
        <source>Progress increase per hour</source>
        <translation>Progress increase per hour</translation>
    </message>
    <message>
        <source>calculating...</source>
        <translation>calculating...</translation>
    </message>
    <message>
        <source>Estimated time left until synced</source>
        <translation>Estimated time left until synced</translation>
    </message>
    <message>
        <source>Hide</source>
        <translation>Hide</translation>
    </message>
    <message>
        <source>Esc</source>
        <translation>Esc</translation>
    </message>
    <message>
        <source>%1 is currently syncing.  It will download headers and blocks from peers and validate them until reaching the tip of the block chain.</source>
        <translation>%1 is currently syncing.  It will download headers and blocks from peers and validate them until reaching the tip of the block chain.</translation>
    </message>
    <message>
        <source>Unknown. Syncing Headers (%1, %2%)...</source>
        <translation>Unknown. Syncing Headers (%1, %2%)...</translation>
    </message>
</context>
<context>
    <name>NetWatchLogModel</name>
    <message>
        <source>Type</source>
        <comment>NetWatch: Type header</comment>
        <translation>Tipe</translation>
    </message>
    <message>
        <source>Address</source>
        <comment>NetWatch: Address header</comment>
        <translation>Adres</translation>
    </message>
</context>
<context>
    <name>OpenURIDialog</name>
    <message>
        <source>Open bitcoin URI</source>
        <translation>Open bitcoin URI</translation>
    </message>
    <message>
        <source>URI:</source>
        <translation>URI:</translation>
    </message>
    <message>
        <source>Paste address from clipboard</source>
        <translation>Plak adres van aanknipbord af</translation>
    </message>
    <message>
        <source>Alt+P</source>
        <translation>Alt+P</translation>
    </message>
</context>
<context>
    <name>OpenWalletActivity</name>
    <message>
        <source>Open wallet failed</source>
        <translation>Open wallet failed</translation>
    </message>
    <message>
        <source>Open wallet warning</source>
        <translation>Open wallet warning</translation>
    </message>
    <message>
        <source>default wallet</source>
        <translation>default wallet</translation>
    </message>
    <message>
        <source>Opening Wallet &lt;b&gt;%1&lt;/b&gt;...</source>
        <translation>Opening Wallet &lt;b&gt;%1&lt;/b&gt;...</translation>
    </message>
</context>
<context>
    <name>OptionsDialog</name>
    <message>
        <source>Options</source>
        <translation>Options</translation>
    </message>
    <message>
        <source>&amp;Main</source>
        <translation>&amp;Main</translation>
    </message>
    <message>
        <source>Automatically start %1 after logging in to the system.</source>
        <translation>Automatically start %1 after logging in to the system.</translation>
    </message>
    <message>
        <source>&amp;Start %1 on system login</source>
        <translation>&amp;Start %1 on system login</translation>
    </message>
    <message>
        <source>Size of &amp;database cache</source>
        <translation>Size of &amp;database cache</translation>
    </message>
    <message>
        <source>Number of script &amp;verification threads</source>
        <translation>Number of script &amp;verification threads</translation>
    </message>
    <message>
        <source>IP address of the proxy (e.g. IPv4: 127.0.0.1 / IPv6: ::1)</source>
        <translation>IP address of the proxy (e.g. IPv4: 127.0.0.1 / IPv6: ::1)</translation>
    </message>
    <message>
        <source>Shows if the supplied default SOCKS5 proxy is used to reach peers via this network type.</source>
        <translation>Shows if the supplied default SOCKS5 proxy is used to reach peers via this network type.</translation>
    </message>
    <message>
        <source>Hide the icon from the system tray.</source>
        <translation>Hide the icon from the system tray.</translation>
    </message>
    <message>
        <source>&amp;Hide tray icon</source>
        <translation>&amp;Hide tray icon</translation>
    </message>
    <message>
        <source>Minimize instead of exit the application when the window is closed. When this option is enabled, the application will be closed only after selecting Exit in the menu.</source>
        <translation>Minimize instead of exit the application when the window is closed. When this option is enabled, the application will be closed only after selecting Exit in the menu.</translation>
    </message>
    <message>
        <source>Third party URLs (e.g. a block explorer) that appear in the transactions tab as context menu items. %s in the URL is replaced by transaction hash. Multiple URLs are separated by vertical bar |.</source>
        <translation>Third party URLs (e.g. a block explorer) that appear in the transactions tab as context menu items. %s in the URL is replaced by transaction hash. Multiple URLs are separated by vertical bar |.</translation>
    </message>
    <message>
        <source>Open the %1 configuration file from the working directory.</source>
        <translation>Open the %1 configuration file from the working directory.</translation>
    </message>
    <message>
        <source>Open Configuration File</source>
        <translation>Open Configuration File</translation>
    </message>
    <message>
        <source>Reset all client options to default.</source>
        <translation>Reset all client options to default.</translation>
    </message>
    <message>
        <source>&amp;Reset Options</source>
        <translation>&amp;Reset Options</translation>
    </message>
    <message>
        <source>&amp;Network</source>
        <translation>&amp;Network</translation>
    </message>
    <message>
        <source>Disables some advanced features but all blocks will still be fully validated. Reverting this setting requires re-downloading the entire blockchain. Actual disk usage may be somewhat higher.</source>
        <translation>Disables some advanced features but all blocks will still be fully validated. Reverting this setting requires re-downloading the entire blockchain. Actual disk usage may be somewhat higher.</translation>
    </message>
    <message>
        <source>Prune &amp;block storage to</source>
        <translation>Prune &amp;block storage to</translation>
    </message>
    <message>
        <source>Reverting this setting requires re-downloading the entire blockchain.</source>
        <translation>Reverting this setting requires re-downloading the entire blockchain.</translation>
    </message>
    <message>
        <source>MiB</source>
        <translation>MiB</translation>
    </message>
    <message>
        <source>(0 = auto, &lt;0 = leave that many cores free)</source>
        <translation>(0 = auto, &lt;0 = leave that many cores free)</translation>
    </message>
    <message>
        <source>W&amp;allet</source>
        <translation>W&amp;allet</translation>
    </message>
    <message>
        <source>Expert</source>
        <translation>Expert</translation>
    </message>
    <message>
        <source>Enable coin &amp;control features</source>
        <translation>Enable coin &amp;control features</translation>
    </message>
    <message>
        <source>If you disable the spending of unconfirmed change, the change from a transaction cannot be used until that transaction has at least one confirmation. This also affects how your balance is computed.</source>
        <translation>If you disable the spending of unconfirmed change, the change from a transaction cannot be used until that transaction has at least one confirmation. This also affects how your balance is computed.</translation>
    </message>
    <message>
        <source>&amp;Spend unconfirmed change</source>
        <translation>&amp;Spend unconfirmed change</translation>
    </message>
    <message>
        <source>Automatically open the Bitcoin client port on the router. This only works when your router supports UPnP and it is enabled.</source>
        <translation>Automatically open the Bitcoin client port on the router. This only works when your router supports UPnP and it is enabled.</translation>
    </message>
    <message>
        <source>Map port using &amp;UPnP</source>
        <translation>Map port using &amp;UPnP</translation>
    </message>
    <message>
        <source>Accept connections from outside.</source>
        <translation>Accept connections from outside.</translation>
    </message>
    <message>
        <source>Allow incomin&amp;g connections</source>
        <translation>Allow incomin&amp;g connections</translation>
    </message>
    <message>
        <source>Connect to the Bitcoin network through a SOCKS5 proxy.</source>
        <translation>Connect to the Bitcoin network through a SOCKS5 proxy.</translation>
    </message>
    <message>
        <source>&amp;Connect through SOCKS5 proxy (default proxy):</source>
        <translation>&amp;Connect through SOCKS5 proxy (default proxy):</translation>
    </message>
    <message>
        <source>Proxy &amp;IP:</source>
        <translation>Proxy &amp;IP:</translation>
    </message>
    <message>
        <source>&amp;Port:</source>
        <translation>&amp;Port:</translation>
    </message>
    <message>
        <source>Port of the proxy (e.g. 9050)</source>
        <translation>Port of the proxy (e.g. 9050)</translation>
    </message>
    <message>
        <source>Used for reaching peers via:</source>
        <translation>Used for reaching peers via:</translation>
    </message>
    <message>
        <source>IPv4</source>
        <translation>IPv4</translation>
    </message>
    <message>
        <source>IPv6</source>
        <translation>IPv6</translation>
    </message>
    <message>
        <source>Tor</source>
        <translation>Tor</translation>
    </message>
    <message>
        <source>&amp;Window</source>
        <translation>&amp;Window</translation>
    </message>
    <message>
        <source>Show only a tray icon after minimizing the window.</source>
        <translation>Show only a tray icon after minimizing the window.</translation>
    </message>
    <message>
        <source>&amp;Minimize to the tray instead of the taskbar</source>
        <translation>&amp;Minimize to the tray instead of the taskbar</translation>
    </message>
    <message>
        <source>M&amp;inimize on close</source>
        <translation>M&amp;inimize on close</translation>
    </message>
    <message>
        <source>&amp;Display</source>
        <translation>&amp;Display</translation>
    </message>
    <message>
        <source>User Interface &amp;language:</source>
        <translation>User Interface &amp;language:</translation>
    </message>
    <message>
        <source>The user interface language can be set here. This setting will take effect after restarting %1.</source>
        <translation>The user interface language can be set here. This setting will take effect after restarting %1.</translation>
    </message>
    <message>
        <source>&amp;Unit to show amounts in:</source>
        <translation>&amp;Unit to show amounts in:</translation>
    </message>
    <message>
        <source>Choose the default subdivision unit to show in the interface and when sending coins.</source>
        <translation>Choose the default subdivision unit to show in the interface and when sending coins.</translation>
    </message>
    <message>
        <source>Whether to show coin control features or not.</source>
        <translation>Whether to show coin control features or not.</translation>
    </message>
    <message>
        <source>&amp;Third party transaction URLs</source>
        <translation>&amp;Third party transaction URLs</translation>
    </message>
    <message>
        <source>Options set in this dialog are overridden by the command line or in the configuration file:</source>
        <translation>Options set in this dialog are overridden by the command line or in the configuration file:</translation>
    </message>
    <message>
        <source>&amp;OK</source>
        <translation>&amp;OK</translation>
    </message>
    <message>
        <source>&amp;Cancel</source>
        <translation>&amp;Cancel</translation>
    </message>
    <message>
        <source>default</source>
        <translation>default</translation>
    </message>
    <message>
        <source>none</source>
        <translation>none</translation>
    </message>
    <message>
        <source>Bitcoin Core</source>
        <translation>Bitcoin Kern</translation>
    </message>
    <message>
        <source>Confirm options reset</source>
        <translation>Confirm options reset</translation>
    </message>
    <message>
        <source>Client restart required to activate changes.</source>
        <translation>Client restart required to activate changes.</translation>
    </message>
    <message>
        <source>Client will be shut down. Do you want to proceed?</source>
        <translation>Client will be shut down. Do you want to proceed?</translation>
    </message>
    <message>
        <source>Configuration options</source>
        <translation>Configuration options</translation>
    </message>
    <message>
        <source>The configuration file is used to specify advanced user options which override GUI settings. Additionally, any command-line options will override this configuration file.</source>
        <translation>The configuration file is used to specify advanced user options which override GUI settings. Additionally, any command-line options will override this configuration file.</translation>
    </message>
    <message>
        <source>Error</source>
        <translation>Error</translation>
    </message>
    <message>
        <source>The configuration file could not be opened.</source>
        <translation>The configuration file could not be opened.</translation>
    </message>
    <message>
        <source>This change would require a client restart.</source>
        <translation>This change would require a client restart.</translation>
    </message>
    <message>
        <source>The supplied proxy address is invalid.</source>
        <translation>The supplied proxy address is invalid.</translation>
    </message>
</context>
<context>
    <name>OverviewPage</name>
    <message>
        <source>Form</source>
        <translation>Form</translation>
    </message>
    <message>
        <source>The displayed information may be out of date. Your wallet automatically synchronizes with the Bitcoin network after a connection is established, but this process has not completed yet.</source>
        <translation>The displayed information may be out of date. Your wallet automatically synchronizes with the Bitcoin network after a connection is established, but this process has not completed yet.</translation>
    </message>
    <message>
        <source>Watch-only:</source>
        <translation>Watch-only:</translation>
    </message>
    <message>
        <source>Available:</source>
        <translation>Available:</translation>
    </message>
    <message>
        <source>Your current spendable balance</source>
        <translation>Your current spendable balance</translation>
    </message>
    <message>
        <source>Pending:</source>
        <translation>Pending:</translation>
    </message>
    <message>
        <source>Total of transactions that have yet to be confirmed, and do not yet count toward the spendable balance</source>
        <translation>Total of transactions that have yet to be confirmed, and do not yet count toward the spendable balance</translation>
    </message>
    <message>
        <source>Immature:</source>
        <translation>Immature:</translation>
    </message>
    <message>
        <source>Mined balance that has not yet matured</source>
        <translation>Mined balance that has not yet matured</translation>
    </message>
    <message>
        <source>Balances</source>
        <translation>Balances</translation>
    </message>
    <message>
        <source>Total:</source>
        <translation>Total:</translation>
    </message>
    <message>
        <source>Your current total balance</source>
        <translation>Your current total balance</translation>
    </message>
    <message>
        <source>Your current balance in watch-only addresses</source>
        <translation>Your current balance in watch-only addresses</translation>
    </message>
    <message>
        <source>Spendable:</source>
        <translation>Spendable:</translation>
    </message>
    <message>
        <source>Recent transactions</source>
        <translation>Recent transactions</translation>
    </message>
    <message>
        <source>Unconfirmed transactions to watch-only addresses</source>
        <translation>Unconfirmed transactions to watch-only addresses</translation>
    </message>
    <message>
        <source>Mined balance in watch-only addresses that has not yet matured</source>
        <translation>Mined balance in watch-only addresses that has not yet matured</translation>
    </message>
    <message>
        <source>Current total balance in watch-only addresses</source>
        <translation>Current total balance in watch-only addresses</translation>
    </message>
    </context>
<context>
    <name>PSBTOperationsDialog</name>
    <message>
        <source>Close</source>
        <translation type="unfinished">Sluit</translation>
    </message>
    <message>
        <source>Total Amount</source>
        <translation>Total Amount</translation>
    </message>
    <message>
        <source>or</source>
        <translation>or</translation>
    </message>
    </context>
<context>
    <name>PairingPage</name>
    </context>
<context>
    <name>PaymentServer</name>
    <message>
        <source>Payment request error</source>
        <translation>Payment request error</translation>
    </message>
    <message>
        <source>Cannot start bitcoin: click-to-pay handler</source>
        <translation>Cannot start bitcoin: click-to-pay handler</translation>
    </message>
    <message>
        <source>URI handling</source>
        <translation>URI handling</translation>
    </message>
    <message>
        <source>'bitcoin://' is not a valid URI. Use 'bitcoin:' instead.</source>
        <translation>'bitcoin://' is not a valid URI. Use 'bitcoin:' instead.</translation>
    </message>
    <message>
        <source>Cannot process payment request because BIP70 is not supported.</source>
        <translation>Cannot process payment request because BIP70 is not supported.</translation>
    </message>
    <message>
        <source>Due to widespread security flaws in BIP70 it's strongly recommended that any merchant instructions to switch wallets be ignored.</source>
        <translation>Due to widespread security flaws in BIP70 it's strongly recommended that any merchant instructions to switch wallets be ignored.</translation>
    </message>
    <message>
        <source>If you are receiving this error you should request the merchant provide a BIP21 compatible URI.</source>
        <translation>If you are receiving this error you should request the merchant provide a BIP21 compatible URI.</translation>
    </message>
    <message>
        <source>Invalid payment address %1</source>
        <translation>Invalid payment address %1</translation>
    </message>
    <message>
        <source>URI cannot be parsed! This can be caused by an invalid Bitcoin address or malformed URI parameters.</source>
        <translation>URI cannot be parsed! This can be caused by an invalid Bitcoin address or malformed URI parameters.</translation>
    </message>
    <message>
        <source>Payment request file handling</source>
        <translation>Payment request file handling</translation>
    </message>
</context>
<context>
    <name>PeerTableModel</name>
    <message>
        <source>User Agent</source>
        <translation>User Agent</translation>
    </message>
    <message>
        <source>Node/Service</source>
        <translation>Node/Service</translation>
    </message>
    <message>
        <source>Ping</source>
        <translation>Ping</translation>
    </message>
    <message>
        <source>Sent</source>
        <translation>Sent</translation>
    </message>
    <message>
        <source>Received</source>
        <translation>Received</translation>
    </message>
    <message>
        <source>Type</source>
        <translation>Tipe</translation>
    </message>
    </context>
<context>
    <name>QObject</name>
    <message>
        <source>Amount</source>
        <translation>Amount</translation>
    </message>
    <message>
        <source>Enter a Bitcoin address (e.g. %1)</source>
        <translation>Enter a Bitcoin address (e.g. %1)</translation>
    </message>
    <message>
        <source>%1 d</source>
        <translation>%1 d</translation>
    </message>
    <message>
        <source>%1 h</source>
        <translation>%1 h</translation>
    </message>
    <message>
        <source>%1 m</source>
        <translation>%1 m</translation>
    </message>
    <message>
        <source>%1 s</source>
        <translation>%1 s</translation>
    </message>
    <message>
        <source>None</source>
        <translation>None</translation>
    </message>
    <message>
        <source>N/A</source>
        <translation>N/A</translation>
    </message>
    <message>
        <source>%1 ms</source>
        <translation>%1 ms</translation>
    </message>
    <message numerus="yes">
        <source>%n second(s)</source>
        <translation><numerusform>%n second</numerusform><numerusform>%n seconds</numerusform></translation>
    </message>
    <message numerus="yes">
        <source>%n minute(s)</source>
        <translation><numerusform>%n minute</numerusform><numerusform>%n minutes</numerusform></translation>
    </message>
    <message numerus="yes">
        <source>%n hour(s)</source>
        <translation><numerusform>%n uur</numerusform><numerusform>%n ure</numerusform></translation>
    </message>
    <message numerus="yes">
        <source>%n day(s)</source>
        <translation><numerusform>%n dag</numerusform><numerusform>%n dae</numerusform></translation>
    </message>
    <message numerus="yes">
        <source>%n week(s)</source>
        <translation><numerusform>%n week</numerusform><numerusform>%n weke</numerusform></translation>
    </message>
    <message>
        <source>%1 and %2</source>
        <translation>%1 and %2</translation>
    </message>
    <message numerus="yes">
        <source>%n year(s)</source>
        <translation><numerusform>%n jaar</numerusform><numerusform>%n jare</numerusform></translation>
    </message>
    <message>
        <source>%1 B</source>
        <translation>%1 B</translation>
    </message>
    <message>
        <source>%1 KB</source>
        <translation>%1 KB</translation>
    </message>
    <message>
        <source>%1 MB</source>
        <translation>%1 MB</translation>
    </message>
    <message>
        <source>%1 GB</source>
        <translation>%1 GB</translation>
    </message>
    <message>
        <source>Error: Specified data directory "%1" does not exist.</source>
        <translation>Error: Specified data directory "%1" does not exist.</translation>
    </message>
    <message>
        <source>Error: Cannot parse configuration file: %1.</source>
        <translation>Error: Cannot parse configuration file: %1.</translation>
    </message>
    <message>
        <source>Error: %1</source>
        <translation>Error: %1</translation>
    </message>
    <message>
        <source>%1 didn't yet exit safely...</source>
        <translation>%1 didn't yet exit safely...</translation>
    </message>
    <message>
        <source>unknown</source>
        <translation>unknown</translation>
    </message>
    <message>
        <source>Txn</source>
        <comment>Tx Watch: Transaction type abbreviation</comment>
        <translation>Tse</translation>
    </message>
</context>
<context>
    <name>QRImageWidget</name>
    <message>
        <source>&amp;Save Image...</source>
        <translation>&amp;Save Image...</translation>
    </message>
    <message>
        <source>&amp;Copy Image</source>
        <translation>&amp;Copy Image</translation>
    </message>
    <message>
        <source>Resulting URI too long, try to reduce the text for label / message.</source>
        <translation>Resulting URI too long, try to reduce the text for label / message.</translation>
    </message>
    <message>
        <source>Error encoding URI into QR Code.</source>
        <translation>Error encoding URI into QR Code.</translation>
    </message>
    <message>
        <source>QR code support not available.</source>
        <translation>QR code support not available.</translation>
    </message>
    <message>
        <source>Save QR Code</source>
        <translation>Save QR Code</translation>
    </message>
    <message>
        <source>PNG Image (*.png)</source>
        <translation>PNG Image (*.png)</translation>
    </message>
</context>
<context>
    <name>RPCConsole</name>
    <message>
        <source>N/A</source>
        <translation>N/A</translation>
    </message>
    <message>
        <source>Client version</source>
        <translation>Client version</translation>
    </message>
    <message>
        <source>&amp;Information</source>
        <translation>&amp;Information</translation>
    </message>
    <message>
        <source>General</source>
        <translation>General</translation>
    </message>
    <message>
        <source>Using BerkeleyDB version</source>
        <translation>Using BerkeleyDB version</translation>
    </message>
    <message>
        <source>Datadir</source>
        <translation>Datadir</translation>
    </message>
    <message>
        <source>To specify a non-default location of the data directory use the '%1' option.</source>
        <translation>To specify a non-default location of the data directory use the '%1' option.</translation>
    </message>
    <message>
        <source>Blocksdir</source>
        <translation>Blocksdir</translation>
    </message>
    <message>
        <source>To specify a non-default location of the blocks directory use the '%1' option.</source>
        <translation>To specify a non-default location of the blocks directory use the '%1' option.</translation>
    </message>
    <message>
        <source>Startup time</source>
        <translation>Startup time</translation>
    </message>
    <message>
        <source>Network</source>
        <translation>Network</translation>
    </message>
    <message>
        <source>Name</source>
        <translation>Name</translation>
    </message>
    <message>
        <source>Number of connections</source>
        <translation>Number of connections</translation>
    </message>
    <message>
        <source>Block chain</source>
        <translation>Block chain</translation>
    </message>
    <message>
        <source>Memory Pool</source>
        <translation>Memory Pool</translation>
    </message>
    <message>
        <source>Current number of transactions</source>
        <translation>Current number of transactions</translation>
    </message>
    <message>
        <source>Memory usage</source>
        <translation>Memory usage</translation>
    </message>
    <message>
        <source>Wallet: </source>
        <translation>Wallet: </translation>
    </message>
    <message>
        <source>(none)</source>
        <translation>(none)</translation>
    </message>
    <message>
        <source>Range</source>
        <translation type="unfinished">Reeks</translation>
    </message>
    <message>
        <source>&amp;Reset</source>
        <translation>&amp;Reset</translation>
    </message>
    <message>
        <source>Received</source>
        <translation>Received</translation>
    </message>
    <message>
        <source>Sent</source>
        <translation>Sent</translation>
    </message>
    <message>
        <source>&amp;Peers</source>
        <translation>&amp;Peers</translation>
    </message>
    <message>
        <source>Banned peers</source>
        <translation>Banned peers</translation>
    </message>
    <message>
        <source>Select a peer to view detailed information.</source>
        <translation>Select a peer to view detailed information.</translation>
    </message>
    <message>
        <source>Version</source>
        <translation>Version</translation>
    </message>
    <message>
        <source>Starting Block</source>
        <translation>Starting Block</translation>
    </message>
    <message>
        <source>Synced Headers</source>
        <translation>Synced Headers</translation>
    </message>
    <message>
        <source>Synced Blocks</source>
        <translation>Synced Blocks</translation>
    </message>
    <message>
        <source>The mapped Autonomous System used for diversifying peer selection.</source>
        <translation>The mapped Autonomous System used for diversifying peer selection.</translation>
    </message>
    <message>
        <source>Mapped AS</source>
        <translation>Mapped AS</translation>
    </message>
    <message>
        <source>User Agent</source>
        <translation>User Agent</translation>
    </message>
    <message>
        <source>Node window</source>
        <translation>Node window</translation>
    </message>
    <message>
        <source>Open the %1 debug log file from the current data directory. This can take a few seconds for large log files.</source>
        <translation>Open the %1 debug log file from the current data directory. This can take a few seconds for large log files.</translation>
    </message>
    <message>
        <source>Decrease font size</source>
        <translation>Decrease font size</translation>
    </message>
    <message>
        <source>Increase font size</source>
        <translation>Increase font size</translation>
    </message>
    <message>
        <source>Services</source>
        <translation>Services</translation>
    </message>
    <message>
        <source>Connection Time</source>
        <translation>Connection Time</translation>
    </message>
    <message>
        <source>Last Send</source>
        <translation>Last Send</translation>
    </message>
    <message>
        <source>Last Receive</source>
        <translation>Last Receive</translation>
    </message>
    <message>
        <source>Ping Time</source>
        <translation>Ping Time</translation>
    </message>
    <message>
        <source>The duration of a currently outstanding ping.</source>
        <translation>The duration of a currently outstanding ping.</translation>
    </message>
    <message>
        <source>Ping Wait</source>
        <translation>Ping Wait</translation>
    </message>
    <message>
        <source>Min Ping</source>
        <translation>Min Ping</translation>
    </message>
    <message>
        <source>Time Offset</source>
        <translation>Time Offset</translation>
    </message>
    <message>
        <source>Last block time</source>
        <translation>Last block time</translation>
    </message>
    <message>
        <source>&amp;Open</source>
        <translation>&amp;Open</translation>
    </message>
    <message>
        <source>&amp;Console</source>
        <translation>&amp;Console</translation>
    </message>
    <message>
        <source>&amp;Network Traffic</source>
        <translation>&amp;Network Traffic</translation>
    </message>
    <message>
        <source>Totals</source>
        <translation>Totals</translation>
    </message>
    <message>
        <source>In:</source>
        <translation>In:</translation>
    </message>
    <message>
        <source>Out:</source>
        <translation>Out:</translation>
    </message>
    <message>
        <source>Debug log file</source>
        <translation>Debug log file</translation>
    </message>
    <message>
        <source>Clear console</source>
        <translation>Clear console</translation>
    </message>
    <message>
        <source>1 &amp;hour</source>
        <translation>1 &amp;hour</translation>
    </message>
    <message>
        <source>1 &amp;day</source>
        <translation>1 &amp;day</translation>
    </message>
    <message>
        <source>1 &amp;week</source>
        <translation>1 &amp;week</translation>
    </message>
    <message>
        <source>1 &amp;year</source>
        <translation>1 &amp;year</translation>
    </message>
    <message>
        <source>&amp;Disconnect</source>
        <translation>&amp;Disconnect</translation>
    </message>
    <message>
        <source>Ban for</source>
        <translation>Ban for</translation>
    </message>
    <message>
        <source>&amp;Unban</source>
        <translation>&amp;Unban</translation>
    </message>
    <message>
        <source>Welcome to the %1 RPC console.</source>
        <translation>Welcome to the %1 RPC console.</translation>
    </message>
    <message>
        <source>Use up and down arrows to navigate history, and %1 to clear screen.</source>
        <translation>Use up and down arrows to navigate history, and %1 to clear screen.</translation>
    </message>
    <message>
        <source>Type %1 for an overview of available commands.</source>
        <translation>Type %1 for an overview of available commands.</translation>
    </message>
    <message>
        <source>For more information on using this console type %1.</source>
        <translation>For more information on using this console type %1.</translation>
    </message>
    <message>
        <source>WARNING: Scammers have been active, telling users to type commands here, stealing their wallet contents. Do not use this console without fully understanding the ramifications of a command.</source>
        <translation>WARNING: Scammers have been active, telling users to type commands here, stealing their wallet contents. Do not use this console without fully understanding the ramifications of a command.</translation>
    </message>
    <message>
        <source>Network activity disabled</source>
        <translation>Network activity disabled</translation>
    </message>
    <message>
        <source>Executing command without any wallet</source>
        <translation>Executing command without any wallet</translation>
    </message>
    <message>
        <source>Executing command using "%1" wallet</source>
        <translation>Executing command using "%1" wallet</translation>
    </message>
    <message>
        <source>(node id: %1)</source>
        <translation>(node id: %1)</translation>
    </message>
    <message>
        <source>via %1</source>
        <translation>via %1</translation>
    </message>
    <message>
        <source>never</source>
        <translation>never</translation>
    </message>
    <message>
        <source>Unknown</source>
        <translation>Unknown</translation>
    </message>
</context>
<context>
    <name>ReceiveCoinsDialog</name>
    <message>
        <source>&amp;Amount:</source>
        <translation>&amp;Amount:</translation>
    </message>
    <message>
        <source>&amp;Label:</source>
        <translation>&amp;Label:</translation>
    </message>
    <message>
        <source>&amp;Message:</source>
        <translation>&amp;Message:</translation>
    </message>
    <message>
        <source>An optional message to attach to the payment request, which will be displayed when the request is opened. Note: The message will not be sent with the payment over the Bitcoin network.</source>
        <translation>An optional message to attach to the payment request, which will be displayed when the request is opened. Note: The message will not be sent with the payment over the Bitcoin network.</translation>
    </message>
    <message>
        <source>An optional label to associate with the new receiving address.</source>
        <translation>An optional label to associate with the new receiving address.</translation>
    </message>
    <message>
        <source>Use this form to request payments. All fields are &lt;b&gt;optional&lt;/b&gt;.</source>
        <translation>Use this form to request payments. All fields are &lt;b&gt;optional&lt;/b&gt;.</translation>
    </message>
    <message>
        <source>An optional amount to request. Leave this empty or zero to not request a specific amount.</source>
        <translation>An optional amount to request. Leave this empty or zero to not request a specific amount.</translation>
    </message>
    <message>
        <source>An optional label to associate with the new receiving address (used by you to identify an invoice).  It is also attached to the payment request.</source>
        <translation>An optional label to associate with the new receiving address (used by you to identify an invoice).  It is also attached to the payment request.</translation>
    </message>
    <message>
        <source>An optional message that is attached to the payment request and may be displayed to the sender.</source>
        <translation>An optional message that is attached to the payment request and may be displayed to the sender.</translation>
    </message>
    <message>
        <source>&amp;Request payment</source>
        <translation>&amp;Versoek betaling</translation>
    </message>
    <message>
        <source>Clear all fields of the form.</source>
        <translation>Clear all fields of the form.</translation>
    </message>
    <message>
        <source>Clear</source>
        <translation>Clear</translation>
    </message>
    <message>
        <source>Native segwit addresses (aka Bech32 or BIP-173) reduce your transaction fees later on and offer better protection against typos, but old wallets don't support them. When unchecked, an address compatible with older wallets will be created instead.</source>
        <translation>Native segwit addresses (aka Bech32 or BIP-173) reduce your transaction fees later on and offer better protection against typos, but old wallets don't support them. When unchecked, an address compatible with older wallets will be created instead.</translation>
    </message>
    <message>
        <source>Generate native segwit (Bech32) address</source>
        <translation>Generate native segwit (Bech32) address</translation>
    </message>
    <message>
        <source>Requested payments history</source>
        <translation>Requested payments history</translation>
    </message>
    <message>
        <source>Show the selected request (does the same as double clicking an entry)</source>
        <translation>Show the selected request (does the same as double clicking an entry)</translation>
    </message>
    <message>
        <source>Show</source>
        <translation>Show</translation>
    </message>
    <message>
        <source>Remove the selected entries from the list</source>
        <translation>Remove the selected entries from the list</translation>
    </message>
    <message>
        <source>Remove</source>
        <translation>Remove</translation>
    </message>
    <message>
        <source>Copy URI</source>
        <translation>Copy URI</translation>
    </message>
    <message>
        <source>Copy label</source>
        <translation>Copy label</translation>
    </message>
    <message>
        <source>Copy message</source>
        <translation>Copy message</translation>
    </message>
    <message>
        <source>Copy amount</source>
        <translation>Copy amount</translation>
    </message>
    <message>
        <source>Could not unlock wallet.</source>
        <translation>Could not unlock wallet.</translation>
    </message>
    </context>
<context>
    <name>ReceiveRequestDialog</name>
    <message>
        <source>Address:</source>
        <translation type="unfinished">Adres:</translation>
    </message>
    <message>
        <source>Amount:</source>
        <translation>Amount:</translation>
    </message>
    <message>
        <source>Label:</source>
        <translation type="unfinished">Etiket:</translation>
    </message>
    <message>
        <source>Message:</source>
        <translation>Message:</translation>
    </message>
    <message>
        <source>Wallet:</source>
        <translation>Wallet:</translation>
    </message>
    <message>
        <source>Copy &amp;URI</source>
        <translation>Copy &amp;URI</translation>
    </message>
    <message>
        <source>Copy &amp;Address</source>
        <translation>Copy &amp;Address</translation>
    </message>
    <message>
        <source>&amp;Save Image...</source>
        <translation>&amp;Save Image...</translation>
    </message>
    <message>
        <source>Request payment to %1</source>
        <translation>Request payment to %1</translation>
    </message>
    <message>
        <source>Payment information</source>
        <translation>Payment information</translation>
    </message>
</context>
<context>
    <name>RecentRequestsTableModel</name>
    <message>
        <source>Date</source>
        <translation>Date</translation>
    </message>
    <message>
        <source>Label</source>
        <translation>Label</translation>
    </message>
    <message>
        <source>Message</source>
        <translation>Message</translation>
    </message>
    <message>
        <source>(no label)</source>
        <translation>(no label)</translation>
    </message>
    <message>
        <source>(no message)</source>
        <translation>(no message)</translation>
    </message>
    <message>
        <source>(no amount requested)</source>
        <translation>(no amount requested)</translation>
    </message>
    <message>
        <source>Requested</source>
        <translation>Requested</translation>
    </message>
</context>
<context>
    <name>SendCoinsDialog</name>
    <message>
        <source>Send Coins</source>
        <translation>Send Coins</translation>
    </message>
    <message>
        <source>Coin Control Features</source>
        <translation>Coin Control Features</translation>
    </message>
    <message>
        <source>Inputs...</source>
        <translation>Inputs...</translation>
    </message>
    <message>
        <source>automatically selected</source>
        <translation>automatically selected</translation>
    </message>
    <message>
        <source>Insufficient funds!</source>
        <translation>Insufficient funds!</translation>
    </message>
    <message>
        <source>Quantity:</source>
        <translation>Quantity:</translation>
    </message>
    <message>
        <source>Bytes:</source>
        <translation>Bytes:</translation>
    </message>
    <message>
        <source>Amount:</source>
        <translation>Amount:</translation>
    </message>
    <message>
        <source>Fee:</source>
        <translation>Fee:</translation>
    </message>
    <message>
        <source>After Fee:</source>
        <translation>After Fee:</translation>
    </message>
    <message>
        <source>Change:</source>
        <translation>Change:</translation>
    </message>
    <message>
        <source>If this is activated, but the change address is empty or invalid, change will be sent to a newly generated address.</source>
        <translation>If this is activated, but the change address is empty or invalid, change will be sent to a newly generated address.</translation>
    </message>
    <message>
        <source>Custom change address</source>
        <translation>Custom change address</translation>
    </message>
    <message>
        <source>Transaction Fee:</source>
        <translation>Transaction Fee:</translation>
    </message>
    <message>
        <source>Choose...</source>
        <translation>Choose...</translation>
    </message>
    <message>
        <source>Using the fallbackfee can result in sending a transaction that will take several hours or days (or never) to confirm. Consider choosing your fee manually or wait until you have validated the complete chain.</source>
        <translation>Using the fallbackfee can result in sending a transaction that will take several hours or days (or never) to confirm. Consider choosing your fee manually or wait until you have validated the complete chain.</translation>
    </message>
    <message>
        <source>Warning: Fee estimation is currently not possible.</source>
        <translation>Warning: Fee estimation is currently not possible.</translation>
    </message>
    <message>
        <source>Specify a custom fee per kB (1,000 bytes) of the transaction's virtual size.

Note:  Since the fee is calculated on a per-byte basis, a fee of "100 satoshis per kB" for a transaction size of 500 bytes (half of 1 kB) would ultimately yield a fee of only 50 satoshis.</source>
        <translation>Specify a custom fee per kB (1,000 bytes) of the transaction's virtual size.

Note:  Since the fee is calculated on a per-byte basis, a fee of "100 satoshis per kB" for a transaction size of 500 bytes (half of 1 kB) would ultimately yield a fee of only 50 satoshis.</translation>
    </message>
    <message>
        <source>per kilobyte</source>
        <translation>per kilobyte</translation>
    </message>
    <message>
        <source>Hide</source>
        <translation>Hide</translation>
    </message>
    <message>
        <source>Recommended:</source>
        <translation>Recommended:</translation>
    </message>
    <message>
        <source>Custom:</source>
        <translation>Custom:</translation>
    </message>
    <message>
        <source>(Smart fee not initialized yet. This usually takes a few blocks...)</source>
        <translation>(Smart fee not initialized yet. This usually takes a few blocks...)</translation>
    </message>
    <message>
        <source>Send to multiple recipients at once</source>
        <translation>Send to multiple recipients at once</translation>
    </message>
    <message>
        <source>Add &amp;Recipient</source>
        <translation>Add &amp;Recipient</translation>
    </message>
    <message>
        <source>Clear all fields of the form.</source>
        <translation>Clear all fields of the form.</translation>
    </message>
    <message>
        <source>Dust:</source>
        <translation>Dust:</translation>
    </message>
    <message>
        <source>Hide transaction fee settings</source>
        <translation>Hide transaction fee settings</translation>
    </message>
    <message>
        <source>When there is less transaction volume than space in the blocks, miners as well as relaying nodes may enforce a minimum fee. Paying only this minimum fee is just fine, but be aware that this can result in a never confirming transaction once there is more demand for bitcoin transactions than the network can process.</source>
        <translation>When there is less transaction volume than space in the blocks, miners as well as relaying nodes may enforce a minimum fee. Paying only this minimum fee is just fine, but be aware that this can result in a never confirming transaction once there is more demand for bitcoin transactions than the network can process.</translation>
    </message>
    <message>
        <source>A too low fee might result in a never confirming transaction (read the tooltip)</source>
        <translation>A too low fee might result in a never confirming transaction (read the tooltip)</translation>
    </message>
    <message>
        <source>Confirmation time target:</source>
        <translation>Confirmation time target:</translation>
    </message>
    <message>
        <source>Enable Replace-By-Fee</source>
        <translation>Enable Replace-By-Fee</translation>
    </message>
    <message>
        <source>With Replace-By-Fee (BIP-125) you can increase a transaction's fee after it is sent. Without this, a higher fee may be recommended to compensate for increased transaction delay risk.</source>
        <translation>With Replace-By-Fee (BIP-125) you can increase a transaction's fee after it is sent. Without this, a higher fee may be recommended to compensate for increased transaction delay risk.</translation>
    </message>
    <message>
        <source>Clear &amp;All</source>
        <translation>Clear &amp;All</translation>
    </message>
    <message>
        <source>Balance:</source>
        <translation>Balance:</translation>
    </message>
    <message>
        <source>Confirm the send action</source>
        <translation>Confirm the send action</translation>
    </message>
    <message>
        <source>S&amp;end</source>
        <translation>S&amp;end</translation>
    </message>
    <message>
        <source>Copy quantity</source>
        <translation>Copy quantity</translation>
    </message>
    <message>
        <source>Copy amount</source>
        <translation>Copy amount</translation>
    </message>
    <message>
        <source>Copy fee</source>
        <translation>Copy fee</translation>
    </message>
    <message>
        <source>Copy after fee</source>
        <translation>Copy after fee</translation>
    </message>
    <message>
        <source>Copy bytes</source>
        <translation>Copy bytes</translation>
    </message>
    <message>
        <source>Copy dust</source>
        <translation>Copy dust</translation>
    </message>
    <message>
        <source>Copy change</source>
        <translation>Copy change</translation>
    </message>
    <message>
        <source>%1 (%2 blocks)</source>
        <translation>%1 (%2 blocks)</translation>
    </message>
    <message>
        <source>Cr&amp;eate Unsigned</source>
        <translation>Cr&amp;eate Unsigned</translation>
    </message>
    <message>
        <source>Creates a Partially Signed Bitcoin Transaction (PSBT) for use with e.g. an offline %1 wallet, or a PSBT-compatible hardware wallet.</source>
        <translation>Creates a Partially Signed Bitcoin Transaction (PSBT) for use with e.g. an offline %1 wallet, or a PSBT-compatible hardware wallet.</translation>
    </message>
    <message>
        <source> from wallet '%1'</source>
        <translation> from wallet '%1'</translation>
    </message>
    <message>
        <source>%1 to '%2'</source>
        <translation>%1 to '%2'</translation>
    </message>
    <message>
        <source>%1 to %2</source>
        <translation>%1 to %2</translation>
    </message>
    <message>
        <source>Do you want to draft this transaction?</source>
        <translation>Do you want to draft this transaction?</translation>
    </message>
    <message>
        <source>Are you sure you want to send?</source>
        <translation>Are you sure you want to send?</translation>
    </message>
    <message>
        <source>Create Unsigned</source>
        <translation type="unfinished">Create Unsigned</translation>
    </message>
    <message>
        <source>or</source>
        <translation>or</translation>
    </message>
    <message>
        <source>You can increase the fee later (signals Replace-By-Fee, BIP-125).</source>
        <translation>You can increase the fee later (signals Replace-By-Fee, BIP-125).</translation>
    </message>
    <message>
        <source>Please, review your transaction.</source>
        <translation>Please, review your transaction.</translation>
    </message>
    <message>
        <source>Transaction fee</source>
        <translation>Transaction fee</translation>
    </message>
    <message>
        <source>Not signalling Replace-By-Fee, BIP-125.</source>
        <translation>Not signalling Replace-By-Fee, BIP-125.</translation>
    </message>
    <message>
        <source>Total Amount</source>
        <translation>Total Amount</translation>
    </message>
    <message>
        <source>To review recipient list click "Show Details..."</source>
        <translation>To review recipient list click "Show Details..."</translation>
    </message>
    <message>
        <source>Confirm send coins</source>
        <translation>Confirm send coins</translation>
    </message>
    <message>
        <source>Confirm transaction proposal</source>
        <translation>Confirm transaction proposal</translation>
    </message>
    <message>
        <source>Send</source>
        <translation>Send</translation>
    </message>
    <message>
        <source>Watch-only balance:</source>
        <translation>Watch-only balance:</translation>
    </message>
    <message>
        <source>The recipient address is not valid. Please recheck.</source>
        <translation>The recipient address is not valid. Please recheck.</translation>
    </message>
    <message>
        <source>The amount to pay must be larger than 0.</source>
        <translation>The amount to pay must be larger than 0.</translation>
    </message>
    <message>
        <source>The amount exceeds your balance.</source>
        <translation>The amount exceeds your balance.</translation>
    </message>
    <message>
        <source>The total exceeds your balance when the %1 transaction fee is included.</source>
        <translation>The total exceeds your balance when the %1 transaction fee is included.</translation>
    </message>
    <message>
        <source>Duplicate address found: addresses should only be used once each.</source>
        <translation>Duplicate address found: addresses should only be used once each.</translation>
    </message>
    <message>
        <source>Transaction creation failed!</source>
        <translation>Transaction creation failed!</translation>
    </message>
    <message>
        <source>A fee higher than %1 is considered an absurdly high fee.</source>
        <translation>A fee higher than %1 is considered an absurdly high fee.</translation>
    </message>
    <message>
        <source>Payment request expired.</source>
        <translation>Payment request expired.</translation>
    </message>
    <message numerus="yes">
        <source>Estimated to begin confirmation within %n block(s).</source>
        <translation><numerusform>Estimated to begin confirmation within %n block.</numerusform><numerusform>Estimated to begin confirmation within %n blocks.</numerusform></translation>
    </message>
    <message>
        <source>Warning: Invalid Bitcoin address</source>
        <translation>Warning: Invalid Bitcoin address</translation>
    </message>
    <message>
        <source>Warning: Unknown change address</source>
        <translation>Warning: Unknown change address</translation>
    </message>
    <message>
        <source>Confirm custom change address</source>
        <translation>Confirm custom change address</translation>
    </message>
    <message>
        <source>The address you selected for change is not part of this wallet. Any or all funds in your wallet may be sent to this address. Are you sure?</source>
        <translation>The address you selected for change is not part of this wallet. Any or all funds in your wallet may be sent to this address. Are you sure?</translation>
    </message>
    <message>
        <source>(no label)</source>
        <translation>(no label)</translation>
    </message>
</context>
<context>
    <name>SendCoinsEntry</name>
    <message>
        <source>A&amp;mount:</source>
        <translation>A&amp;mount:</translation>
    </message>
    <message>
        <source>Pay &amp;To:</source>
        <translation>Pay &amp;To:</translation>
    </message>
    <message>
        <source>&amp;Label:</source>
        <translation>&amp;Label:</translation>
    </message>
    <message>
        <source>Choose previously used address</source>
        <translation>Choose previously used address</translation>
    </message>
    <message>
        <source>The Bitcoin address to send the payment to</source>
        <translation>The Bitcoin address to send the payment to</translation>
    </message>
    <message>
        <source>Alt+A</source>
        <translation>Alt+A</translation>
    </message>
    <message>
        <source>Paste address from clipboard</source>
        <translation>Paste address from clipboard</translation>
    </message>
    <message>
        <source>Alt+P</source>
        <translation>Alt+P</translation>
    </message>
    <message>
        <source>Remove this entry</source>
        <translation>Remove this entry</translation>
    </message>
    <message>
        <source>The amount to send in the selected unit</source>
        <translation>The amount to send in the selected unit</translation>
    </message>
    <message>
        <source>The fee will be deducted from the amount being sent. The recipient will receive less bitcoins than you enter in the amount field. If multiple recipients are selected, the fee is split equally.</source>
        <translation>The fee will be deducted from the amount being sent. The recipient will receive less bitcoins than you enter in the amount field. If multiple recipients are selected, the fee is split equally.</translation>
    </message>
    <message>
        <source>S&amp;ubtract fee from amount</source>
        <translation>S&amp;ubtract fee from amount</translation>
    </message>
    <message>
        <source>Use available balance</source>
        <translation>Use available balance</translation>
    </message>
    <message>
        <source>Message:</source>
        <translation>Message:</translation>
    </message>
    <message>
        <source>This is an unauthenticated payment request.</source>
        <translation>This is an unauthenticated payment request.</translation>
    </message>
    <message>
        <source>This is an authenticated payment request.</source>
        <translation>This is an authenticated payment request.</translation>
    </message>
    <message>
        <source>Enter a label for this address to add it to the list of used addresses</source>
        <translation>Enter a label for this address to add it to the list of used addresses</translation>
    </message>
    <message>
        <source>A message that was attached to the bitcoin: URI which will be stored with the transaction for your reference. Note: This message will not be sent over the Bitcoin network.</source>
        <translation>A message that was attached to the bitcoin: URI which will be stored with the transaction for your reference. Note: This message will not be sent over the Bitcoin network.</translation>
    </message>
    <message>
        <source>Pay To:</source>
        <translation>Pay To:</translation>
    </message>
    <message>
        <source>Memo:</source>
        <translation>Memo:</translation>
    </message>
</context>
<context>
    <name>SendConfirmationDialog</name>
    <message>
        <source>Yes</source>
        <translation>Ja</translation>
    </message>
</context>
<context>
    <name>ShutdownWindow</name>
    <message>
        <source>%1 is shutting down...</source>
        <translation>%1 is shutting down...</translation>
    </message>
    <message>
        <source>Do not shut down the computer until this window disappears.</source>
        <translation>Do not shut down the computer until this window disappears.</translation>
    </message>
</context>
<context>
    <name>SignVerifyMessageDialog</name>
    <message>
        <source>Signatures - Sign / Verify a Message</source>
        <translation>Signatures - Sign / Verify a Message</translation>
    </message>
    <message>
        <source>&amp;Sign Message</source>
        <translation>&amp;Sign Message</translation>
    </message>
    <message>
        <source>You can sign messages/agreements with your addresses to prove you can receive bitcoins sent to them. Be careful not to sign anything vague or random, as phishing attacks may try to trick you into signing your identity over to them. Only sign fully-detailed statements you agree to.</source>
        <translation>You can sign messages/agreements with your addresses to prove you can receive bitcoins sent to them. Be careful not to sign anything vague or random, as phishing attacks may try to trick you into signing your identity over to them. Only sign fully-detailed statements you agree to.</translation>
    </message>
    <message>
        <source>The Bitcoin address to sign the message with</source>
        <translation>The Bitcoin address to sign the message with</translation>
    </message>
    <message>
        <source>Choose previously used address</source>
        <translation>Choose previously used address</translation>
    </message>
    <message>
        <source>Alt+A</source>
        <translation>Alt+A</translation>
    </message>
    <message>
        <source>Paste address from clipboard</source>
        <translation>Paste address from clipboard</translation>
    </message>
    <message>
        <source>Alt+P</source>
        <translation>Alt+P</translation>
    </message>
    <message>
        <source>Enter the message you want to sign here</source>
        <translation>Enter the message you want to sign here</translation>
    </message>
    <message>
        <source>Signature</source>
        <translation>Signature</translation>
    </message>
    <message>
        <source>Copy the current signature to the system clipboard</source>
        <translation>Copy the current signature to the system clipboard</translation>
    </message>
    <message>
        <source>Sign the message to prove you own this Bitcoin address</source>
        <translation>Sign the message to prove you own this Bitcoin address</translation>
    </message>
    <message>
        <source>Sign &amp;Message</source>
        <translation>Sign &amp;Message</translation>
    </message>
    <message>
        <source>Reset all sign message fields</source>
        <translation>Reset all sign message fields</translation>
    </message>
    <message>
        <source>Clear &amp;All</source>
        <translation>Clear &amp;All</translation>
    </message>
    <message>
        <source>&amp;Verify Message</source>
        <translation>&amp;Verify Message</translation>
    </message>
    <message>
        <source>Enter the receiver's address, message (ensure you copy line breaks, spaces, tabs, etc. exactly) and signature below to verify the message. Be careful not to read more into the signature than what is in the signed message itself, to avoid being tricked by a man-in-the-middle attack. Note that this only proves the signing party receives with the address, it cannot prove sendership of any transaction!</source>
        <translation>Enter the receiver's address, message (ensure you copy line breaks, spaces, tabs, etc. exactly) and signature below to verify the message. Be careful not to read more into the signature than what is in the signed message itself, to avoid being tricked by a man-in-the-middle attack. Note that this only proves the signing party receives with the address, it cannot prove sendership of any transaction!</translation>
    </message>
    <message>
        <source>The Bitcoin address the message was signed with</source>
        <translation>The Bitcoin address the message was signed with</translation>
    </message>
    <message>
        <source>The signed message to verify</source>
        <translation>The signed message to verify</translation>
    </message>
    <message>
        <source>The signature given when the message was signed</source>
        <translation>The signature given when the message was signed</translation>
    </message>
    <message>
        <source>Verify the message to ensure it was signed with the specified Bitcoin address</source>
        <translation>Verify the message to ensure it was signed with the specified Bitcoin address</translation>
    </message>
    <message>
        <source>Verify &amp;Message</source>
        <translation>Verify &amp;Message</translation>
    </message>
    <message>
        <source>Reset all verify message fields</source>
        <translation>Reset all verify message fields</translation>
    </message>
    <message>
        <source>Click "Sign Message" to generate signature</source>
        <translation>Click "Sign Message" to generate signature</translation>
    </message>
    <message>
        <source>The entered address is invalid.</source>
        <translation>The entered address is invalid.</translation>
    </message>
    <message>
        <source>Please check the address and try again.</source>
        <translation>Please check the address and try again.</translation>
    </message>
    <message>
        <source>The entered address does not refer to a key.</source>
        <translation>The entered address does not refer to a key.</translation>
    </message>
    <message>
        <source>Wallet unlock was cancelled.</source>
        <translation>Wallet unlock was cancelled.</translation>
    </message>
    <message>
        <source>No error</source>
        <translation>No error</translation>
    </message>
    <message>
        <source>Private key for the entered address is not available.</source>
        <translation>Private key for the entered address is not available.</translation>
    </message>
    <message>
        <source>Message signing failed.</source>
        <translation>Message signing failed.</translation>
    </message>
    <message>
        <source>Message signed.</source>
        <translation>Message signed.</translation>
    </message>
    <message>
        <source>The signature could not be decoded.</source>
        <translation>The signature could not be decoded.</translation>
    </message>
    <message>
        <source>Please check the signature and try again.</source>
        <translation>Please check the signature and try again.</translation>
    </message>
    <message>
        <source>The signature did not match the message digest.</source>
        <translation>The signature did not match the message digest.</translation>
    </message>
    <message>
        <source>Message verification failed.</source>
        <translation>Message verification failed.</translation>
    </message>
    <message>
        <source>Message verified.</source>
        <translation>Message verified.</translation>
    </message>
</context>
<context>
    <name>TrafficGraphWidget</name>
    <message>
        <source>KB/s</source>
        <translation>KB/s</translation>
    </message>
</context>
<context>
    <name>TransactionDesc</name>
    <message numerus="yes">
        <source>Open for %n more block(s)</source>
        <translation><numerusform>Open for %n more block</numerusform><numerusform>Open for %n more blocks</numerusform></translation>
    </message>
    <message>
        <source>Open until %1</source>
        <translation>Open until %1</translation>
    </message>
    <message>
        <source>conflicted with a transaction with %1 confirmations</source>
        <translation>conflicted with a transaction with %1 confirmations</translation>
    </message>
    <message>
        <source>0/unconfirmed, %1</source>
        <translation>0/unconfirmed, %1</translation>
    </message>
    <message>
        <source>in memory pool</source>
        <translation>in memory pool</translation>
    </message>
    <message>
        <source>not in memory pool</source>
        <translation>not in memory pool</translation>
    </message>
    <message>
        <source>abandoned</source>
        <translation>abandoned</translation>
    </message>
    <message>
        <source>%1/unconfirmed</source>
        <translation>%1/unconfirmed</translation>
    </message>
    <message>
        <source>%1 confirmations</source>
        <translation>%1 confirmations</translation>
    </message>
    <message>
        <source>Status</source>
        <translation>Status</translation>
    </message>
    <message>
        <source>Date</source>
        <translation>Date</translation>
    </message>
    <message>
        <source>Source</source>
        <translation>Source</translation>
    </message>
    <message>
        <source>Generated</source>
        <translation>Generated</translation>
    </message>
    <message>
        <source>From</source>
        <translation>From</translation>
    </message>
    <message>
        <source>unknown</source>
        <translation>unknown</translation>
    </message>
    <message>
        <source>To</source>
        <translation>To</translation>
    </message>
    <message>
        <source>own address</source>
        <translation>own address</translation>
    </message>
    <message>
        <source>watch-only</source>
        <translation>watch-only</translation>
    </message>
    <message>
        <source>label</source>
        <translation>label</translation>
    </message>
    <message>
        <source>Credit</source>
        <translation>Credit</translation>
    </message>
    <message numerus="yes">
        <source>matures in %n more block(s)</source>
        <translation><numerusform>matures in %n more block</numerusform><numerusform>matures in %n more blocks</numerusform></translation>
    </message>
    <message>
        <source>not accepted</source>
        <translation>not accepted</translation>
    </message>
    <message>
        <source>Debit</source>
        <translation>Debit</translation>
    </message>
    <message>
        <source>Total debit</source>
        <translation>Total debit</translation>
    </message>
    <message>
        <source>Total credit</source>
        <translation>Total credit</translation>
    </message>
    <message>
        <source>Transaction fee</source>
        <translation>Transaction fee</translation>
    </message>
    <message>
        <source>Net amount</source>
        <translation>Net amount</translation>
    </message>
    <message>
        <source>Message</source>
        <translation>Message</translation>
    </message>
    <message>
        <source>Comment</source>
        <translation>Comment</translation>
    </message>
    <message>
        <source>Transaction ID</source>
        <translation>Transaction ID</translation>
    </message>
    <message>
        <source>Transaction total size</source>
        <translation>Transaction total size</translation>
    </message>
    <message>
        <source>Transaction virtual size</source>
        <translation>Transaction virtual size</translation>
    </message>
    <message>
        <source>Output index</source>
        <translation>Output index</translation>
    </message>
    <message>
        <source> (Certificate was not verified)</source>
        <translation> (Certificate was not verified)</translation>
    </message>
    <message>
        <source>Merchant</source>
        <translation>Merchant</translation>
    </message>
    <message>
        <source>Generated coins must mature %1 blocks before they can be spent. When you generated this block, it was broadcast to the network to be added to the block chain. If it fails to get into the chain, its state will change to "not accepted" and it won't be spendable. This may occasionally happen if another node generates a block within a few seconds of yours.</source>
        <translation>Generated coins must mature %1 blocks before they can be spent. When you generated this block, it was broadcast to the network to be added to the block chain. If it fails to get into the chain, its state will change to "not accepted" and it won't be spendable. This may occasionally happen if another node generates a block within a few seconds of yours.</translation>
    </message>
    <message>
        <source>Debug information</source>
        <translation>Debug information</translation>
    </message>
    <message>
        <source>Transaction</source>
        <translation>Transaction</translation>
    </message>
    <message>
        <source>Inputs</source>
        <translation>Inputs</translation>
    </message>
    <message>
        <source>Amount</source>
        <translation>Amount</translation>
    </message>
    <message>
        <source>true</source>
        <translation>true</translation>
    </message>
    <message>
        <source>false</source>
        <translation>false</translation>
    </message>
</context>
<context>
    <name>TransactionDescDialog</name>
    <message>
        <source>This pane shows a detailed description of the transaction</source>
        <translation>This pane shows a detailed description of the transaction</translation>
    </message>
    <message>
        <source>Details for %1</source>
        <translation>Details for %1</translation>
    </message>
</context>
<context>
    <name>TransactionTableModel</name>
    <message>
        <source>Date</source>
        <translation>Date</translation>
    </message>
    <message>
        <source>Type</source>
        <translation>Type</translation>
    </message>
    <message>
        <source>Label</source>
        <translation>Label</translation>
    </message>
    <message numerus="yes">
        <source>Open for %n more block(s)</source>
        <translation><numerusform>Open for %n more block</numerusform><numerusform>Open for %n more blocks</numerusform></translation>
    </message>
    <message>
        <source>Open until %1</source>
        <translation>Open until %1</translation>
    </message>
    <message>
        <source>Unconfirmed</source>
        <translation>Unconfirmed</translation>
    </message>
    <message>
        <source>Abandoned</source>
        <translation>Abandoned</translation>
    </message>
    <message>
        <source>Confirming (%1 of %2 recommended confirmations)</source>
        <translation>Confirming (%1 of %2 recommended confirmations)</translation>
    </message>
    <message>
        <source>Confirmed (%1 confirmations)</source>
        <translation>Confirmed (%1 confirmations)</translation>
    </message>
    <message>
        <source>Conflicted</source>
        <translation>Conflicted</translation>
    </message>
    <message>
        <source>Immature (%1 confirmations, will be available after %2)</source>
        <translation>Immature (%1 confirmations, will be available after %2)</translation>
    </message>
    <message>
        <source>Generated but not accepted</source>
        <translation>Generated but not accepted</translation>
    </message>
    <message>
        <source>Received with</source>
        <translation>Received with</translation>
    </message>
    <message>
        <source>Received from</source>
        <translation>Received from</translation>
    </message>
    <message>
        <source>Sent to</source>
        <translation>Sent to</translation>
    </message>
    <message>
        <source>Payment to yourself</source>
        <translation>Payment to yourself</translation>
    </message>
    <message>
        <source>Mined</source>
        <translation>Mined</translation>
    </message>
    <message>
        <source>watch-only</source>
        <translation>watch-only</translation>
    </message>
    <message>
        <source>(n/a)</source>
        <translation>(n/a)</translation>
    </message>
    <message>
        <source>(no label)</source>
        <translation>(no label)</translation>
    </message>
    <message>
        <source>Transaction status. Hover over this field to show number of confirmations.</source>
        <translation>Transaction status. Hover over this field to show number of confirmations.</translation>
    </message>
    <message>
        <source>Date and time that the transaction was received.</source>
        <translation>Date and time that the transaction was received.</translation>
    </message>
    <message>
        <source>Type of transaction.</source>
        <translation>Type of transaction.</translation>
    </message>
    <message>
        <source>Whether or not a watch-only address is involved in this transaction.</source>
        <translation>Whether or not a watch-only address is involved in this transaction.</translation>
    </message>
    <message>
        <source>User-defined intent/purpose of the transaction.</source>
        <translation>User-defined intent/purpose of the transaction.</translation>
    </message>
    <message>
        <source>Amount removed from or added to balance.</source>
        <translation>Amount removed from or added to balance.</translation>
    </message>
</context>
<context>
    <name>TransactionView</name>
    <message>
        <source>All</source>
        <translation>All</translation>
    </message>
    <message>
        <source>Today</source>
        <translation>Today</translation>
    </message>
    <message>
        <source>This week</source>
        <translation>This week</translation>
    </message>
    <message>
        <source>This month</source>
        <translation>This month</translation>
    </message>
    <message>
        <source>Last month</source>
        <translation>Last month</translation>
    </message>
    <message>
        <source>This year</source>
        <translation>This year</translation>
    </message>
    <message>
        <source>Range...</source>
        <translation>Range...</translation>
    </message>
    <message>
        <source>Received with</source>
        <translation>Received with</translation>
    </message>
    <message>
        <source>Sent to</source>
        <translation>Sent to</translation>
    </message>
    <message>
        <source>Mined</source>
        <translation>Mined</translation>
    </message>
    <message>
        <source>Other</source>
        <translation>Other</translation>
    </message>
    <message>
        <source>Enter address, transaction id, or label to search</source>
        <translation>Enter address, transaction id, or label to search</translation>
    </message>
    <message>
        <source>Min amount</source>
        <translation>Min amount</translation>
    </message>
    <message>
        <source>Abandon transaction</source>
        <translation>Abandon transaction</translation>
    </message>
    <message>
        <source>Increase transaction fee</source>
        <translation>Increase transaction fee</translation>
    </message>
    <message>
        <source>Copy address</source>
        <translation>Copy address</translation>
    </message>
    <message>
        <source>Copy label</source>
        <translation>Copy label</translation>
    </message>
    <message>
        <source>Copy amount</source>
        <translation>Copy amount</translation>
    </message>
    <message>
        <source>Copy transaction ID</source>
        <translation>Copy transaction ID</translation>
    </message>
    <message>
        <source>Copy raw transaction</source>
        <translation>Copy raw transaction</translation>
    </message>
    <message>
        <source>Copy full transaction details</source>
        <translation>Copy full transaction details</translation>
    </message>
    <message>
        <source>Edit label</source>
        <translation>Edit label</translation>
    </message>
    <message>
        <source>Show transaction details</source>
        <translation>Show transaction details</translation>
    </message>
    <message>
        <source>Export Transaction History</source>
        <translation>Export Transaction History</translation>
    </message>
    <message>
        <source>Comma separated file (*.csv)</source>
        <translation>Comma separated file (*.csv)</translation>
    </message>
    <message>
        <source>Confirmed</source>
        <translation>Confirmed</translation>
    </message>
    <message>
        <source>Watch-only</source>
        <translation>Watch-only</translation>
    </message>
    <message>
        <source>Date</source>
        <translation>Date</translation>
    </message>
    <message>
        <source>Type</source>
        <translation>Type</translation>
    </message>
    <message>
        <source>Label</source>
        <translation>Label</translation>
    </message>
    <message>
        <source>Address</source>
        <translation>Address</translation>
    </message>
    <message>
        <source>ID</source>
        <translation>ID</translation>
    </message>
    <message>
        <source>Exporting Failed</source>
        <translation>Exporting Failed</translation>
    </message>
    <message>
        <source>There was an error trying to save the transaction history to %1.</source>
        <translation>There was an error trying to save the transaction history to %1.</translation>
    </message>
    <message>
        <source>Exporting Successful</source>
        <translation>Exporting Successful</translation>
    </message>
    <message>
        <source>The transaction history was successfully saved to %1.</source>
        <translation>The transaction history was successfully saved to %1.</translation>
    </message>
    <message>
        <source>Range:</source>
        <translation>Range:</translation>
    </message>
    <message>
        <source>to</source>
        <translation>to</translation>
    </message>
</context>
<context>
    <name>UnitDisplayStatusBarControl</name>
    <message>
        <source>Unit to show amounts in. Click to select another unit.</source>
        <translation>Unit to show amounts in. Click to select another unit.</translation>
    </message>
</context>
<context>
    <name>WalletController</name>
    <message>
        <source>Close wallet</source>
        <translation>Close wallet</translation>
    </message>
    <message>
        <source>Are you sure you wish to close the wallet &lt;i&gt;%1&lt;/i&gt;?</source>
        <translation>Are you sure you wish to close the wallet &lt;i&gt;%1&lt;/i&gt;?</translation>
    </message>
    <message>
        <source>Closing the wallet for too long can result in having to resync the entire chain if pruning is enabled.</source>
        <translation>Closing the wallet for too long can result in having to resync the entire chain if pruning is enabled.</translation>
    </message>
    </context>
<context>
    <name>WalletFrame</name>
    <message>
        <source>Create a new wallet</source>
        <translation>Create a new wallet</translation>
    </message>
</context>
<context>
    <name>WalletModel</name>
    <message>
        <source>Send Coins</source>
        <translation>Send Coins</translation>
    </message>
    <message>
        <source>Fee bump error</source>
        <translation>Fee bump error</translation>
    </message>
    <message>
        <source>Increasing transaction fee failed</source>
        <translation>Increasing transaction fee failed</translation>
    </message>
    <message>
        <source>Do you want to increase the fee?</source>
        <translation>Do you want to increase the fee?</translation>
    </message>
    <message>
        <source>Do you want to draft a transaction with fee increase?</source>
        <translation>Do you want to draft a transaction with fee increase?</translation>
    </message>
    <message>
        <source>Current fee:</source>
        <translation>Current fee:</translation>
    </message>
    <message>
        <source>Increase:</source>
        <translation>Increase:</translation>
    </message>
    <message>
        <source>New fee:</source>
        <translation>New fee:</translation>
    </message>
    <message>
        <source>Confirm fee bump</source>
        <translation>Confirm fee bump</translation>
    </message>
    <message>
        <source>Can't draft transaction.</source>
        <translation>Can't draft transaction.</translation>
    </message>
    <message>
        <source>PSBT copied</source>
        <translation>PSBT copied</translation>
    </message>
    <message>
        <source>Can't sign transaction.</source>
        <translation>Can't sign transaction.</translation>
    </message>
    <message>
        <source>Could not commit transaction</source>
        <translation>Could not commit transaction</translation>
    </message>
    <message>
        <source>default wallet</source>
        <translation>default wallet</translation>
    </message>
</context>
<context>
    <name>WalletView</name>
    <message>
        <source>&amp;Export</source>
        <translation>&amp;Export</translation>
    </message>
    <message>
        <source>Export the data in the current tab to a file</source>
        <translation>Export the data in the current tab to a file</translation>
    </message>
    <message>
        <source>Error</source>
        <translation>Error</translation>
    </message>
    <message>
        <source>Backup Wallet</source>
        <translation>Backup Wallet</translation>
    </message>
    <message>
        <source>Wallet Data (*.dat)</source>
        <translation>Wallet Data (*.dat)</translation>
    </message>
    <message>
        <source>Backup Failed</source>
        <translation>Backup Failed</translation>
    </message>
    <message>
        <source>There was an error trying to save the wallet data to %1.</source>
        <translation>There was an error trying to save the wallet data to %1.</translation>
    </message>
    <message>
        <source>Backup Successful</source>
        <translation>Backup Successful</translation>
    </message>
    <message>
        <source>The wallet data was successfully saved to %1.</source>
        <translation>The wallet data was successfully saved to %1.</translation>
    </message>
    <message>
        <source>Cancel</source>
        <translation>Cancel</translation>
    </message>
</context>
<context>
    <name>bitcoin-core</name>
    <message>
        <source>Distributed under the MIT software license, see the accompanying file %s or %s</source>
        <translation>Distributed under the MIT software license, see the accompanying file %s or %s</translation>
    </message>
    <message>
        <source>Prune configured below the minimum of %d MiB.  Please use a higher number.</source>
        <translation>Prune configured below the minimum of %d MiB.  Please use a higher number.</translation>
    </message>
    <message>
        <source>Prune: last wallet synchronisation goes beyond pruned data. You need to -reindex (download the whole blockchain again in case of pruned node)</source>
        <translation>Prune: last wallet synchronisation goes beyond pruned data. You need to -reindex (download the whole blockchain again in case of pruned node)</translation>
    </message>
    <message>
        <source>Pruning blockstore...</source>
        <translation>Pruning blockstore...</translation>
    </message>
    <message>
        <source>Unable to start HTTP server. See debug log for details.</source>
        <translation>Unable to start HTTP server. See debug log for details.</translation>
    </message>
    <message>
        <source>The %s developers</source>
        <translation>The %s developers</translation>
    </message>
    <message>
        <source>Cannot obtain a lock on data directory %s. %s is probably already running.</source>
        <translation>Cannot obtain a lock on data directory %s. %s is probably already running.</translation>
    </message>
    <message>
        <source>Cannot provide specific connections and have addrman find outgoing connections at the same.</source>
        <translation>Cannot provide specific connections and have addrman find outgoing connections at the same.</translation>
    </message>
    <message>
        <source>Error reading %s! All keys read correctly, but transaction data or address book entries might be missing or incorrect.</source>
        <translation>Error reading %s! All keys read correctly, but transaction data or address book entries might be missing or incorrect.</translation>
    </message>
    <message>
        <source>Please check that your computer's date and time are correct! If your clock is wrong, %s will not work properly.</source>
        <translation>Please check that your computer's date and time are correct! If your clock is wrong, %s will not work properly.</translation>
    </message>
    <message>
        <source>Please contribute if you find %s useful. Visit %s for further information about the software.</source>
        <translation>Please contribute if you find %s useful. Visit %s for further information about the software.</translation>
    </message>
    <message>
        <source>The block database contains a block which appears to be from the future. This may be due to your computer's date and time being set incorrectly. Only rebuild the block database if you are sure that your computer's date and time are correct</source>
        <translation>The block database contains a block which appears to be from the future. This may be due to your computer's date and time being set incorrectly. Only rebuild the block database if you are sure that your computer's date and time are correct</translation>
    </message>
    <message>
        <source>This is a pre-release test build - use at your own risk - do not use for mining or merchant applications</source>
        <translation>This is a pre-release test build - use at your own risk - do not use for mining or merchant applications</translation>
    </message>
    <message>
        <source>This is the transaction fee you may discard if change is smaller than dust at this level</source>
        <translation>This is the transaction fee you may discard if change is smaller than dust at this level</translation>
    </message>
    <message>
        <source>Unable to replay blocks. You will need to rebuild the database using -reindex-chainstate.</source>
        <translation>Unable to replay blocks. You will need to rebuild the database using -reindex-chainstate.</translation>
    </message>
    <message>
        <source>Unable to rewind the database to a pre-fork state. You will need to redownload the blockchain</source>
        <translation>Unable to rewind the database to a pre-fork state. You will need to redownload the blockchain</translation>
    </message>
    <message>
        <source>Warning: The network does not appear to fully agree! Some miners appear to be experiencing issues.</source>
        <translation>Warning: The network does not appear to fully agree! Some miners appear to be experiencing issues.</translation>
    </message>
    <message>
        <source>Warning: We do not appear to fully agree with our peers! You may need to upgrade, or other nodes may need to upgrade.</source>
        <translation>Warning: We do not appear to fully agree with our peers! You may need to upgrade, or other nodes may need to upgrade.</translation>
    </message>
    <message>
        <source>-maxmempool must be at least %d MB</source>
        <translation>-maxmempool must be at least %d MB</translation>
    </message>
    <message>
        <source>Cannot resolve -%s address: '%s'</source>
        <translation>Cannot resolve -%s address: '%s'</translation>
    </message>
    <message>
        <source>Change index out of range</source>
        <translation>Change index out of range</translation>
    </message>
    <message>
        <source>Config setting for %s only applied on %s network when in [%s] section.</source>
        <translation>Config setting for %s only applied on %s network when in [%s] section.</translation>
    </message>
    <message>
        <source>Copyright (C) %i-%i</source>
        <translation>Copyright (C) %i-%i</translation>
    </message>
    <message>
        <source>Corrupted block database detected</source>
        <translation>Corrupted block database detected</translation>
    </message>
    <message>
        <source>Could not find asmap file %s</source>
        <translation>Could not find asmap file %s</translation>
    </message>
    <message>
        <source>Could not parse asmap file %s</source>
        <translation>Could not parse asmap file %s</translation>
    </message>
    <message>
        <source>Do you want to rebuild the block database now?</source>
        <translation>Do you want to rebuild the block database now?</translation>
    </message>
    <message>
        <source>Error initializing block database</source>
        <translation>Error initializing block database</translation>
    </message>
    <message>
        <source>Error initializing wallet database environment %s!</source>
        <translation>Error initializing wallet database environment %s!</translation>
    </message>
    <message>
        <source>Error loading %s</source>
        <translation>Error loading %s</translation>
    </message>
    <message>
        <source>Error loading %s: Private keys can only be disabled during creation</source>
        <translation>Error loading %s: Private keys can only be disabled during creation</translation>
    </message>
    <message>
        <source>Error loading %s: Wallet corrupted</source>
        <translation>Error loading %s: Wallet corrupted</translation>
    </message>
    <message>
        <source>Error loading %s: Wallet requires newer version of %s</source>
        <translation>Error loading %s: Wallet requires newer version of %s</translation>
    </message>
    <message>
        <source>Error loading block database</source>
        <translation>Error loading block database</translation>
    </message>
    <message>
        <source>Error opening block database</source>
        <translation>Error opening block database</translation>
    </message>
    <message>
        <source>Failed to listen on any port. Use -listen=0 if you want this.</source>
        <translation>Failed to listen on any port. Use -listen=0 if you want this.</translation>
    </message>
    <message>
        <source>Failed to rescan the wallet during initialization</source>
        <translation>Failed to rescan the wallet during initialization</translation>
    </message>
    <message>
        <source>Importing...</source>
        <translation>Importing...</translation>
    </message>
    <message>
        <source>Incorrect or no genesis block found. Wrong datadir for network?</source>
        <translation>Incorrect or no genesis block found. Wrong datadir for network?</translation>
    </message>
    <message>
        <source>Initialization sanity check failed. %s is shutting down.</source>
        <translation>Initialization sanity check failed. %s is shutting down.</translation>
    </message>
    <message>
        <source>Invalid P2P permission: '%s'</source>
        <translation>Invalid P2P permission: '%s'</translation>
    </message>
    <message>
        <source>Invalid amount for -%s=&lt;amount&gt;: '%s'</source>
        <translation>Invalid amount for -%s=&lt;amount&gt;: '%s'</translation>
    </message>
    <message>
        <source>Invalid amount for -discardfee=&lt;amount&gt;: '%s'</source>
        <translation>Invalid amount for -discardfee=&lt;amount&gt;: '%s'</translation>
    </message>
    <message>
        <source>Invalid amount for -fallbackfee=&lt;amount&gt;: '%s'</source>
        <translation>Invalid amount for -fallbackfee=&lt;amount&gt;: '%s'</translation>
    </message>
    <message>
        <source>Specified blocks directory "%s" does not exist.</source>
        <translation>Specified blocks directory "%s" does not exist.</translation>
    </message>
    <message>
        <source>Unknown address type '%s'</source>
        <translation>Unknown address type '%s'</translation>
    </message>
    <message>
        <source>Unknown change type '%s'</source>
        <translation>Unknown change type '%s'</translation>
    </message>
    <message>
        <source>Upgrading txindex database</source>
        <translation>Upgrading txindex database</translation>
    </message>
    <message>
        <source>Loading P2P addresses...</source>
        <translation>Loading P2P addresses...</translation>
    </message>
    <message>
        <source>Loading banlist...</source>
        <translation>Loading banlist...</translation>
    </message>
    <message>
        <source>Not enough file descriptors available.</source>
        <translation>Not enough file descriptors available.</translation>
    </message>
    <message>
        <source>Prune cannot be configured with a negative value.</source>
        <translation>Prune cannot be configured with a negative value.</translation>
    </message>
    <message>
        <source>Prune mode is incompatible with -txindex.</source>
        <translation>Prune mode is incompatible with -txindex.</translation>
    </message>
    <message>
        <source>Replaying blocks...</source>
        <translation>Replaying blocks...</translation>
    </message>
    <message>
        <source>Rewinding blocks...</source>
        <translation>Rewinding blocks...</translation>
    </message>
    <message>
        <source>The source code is available from %s.</source>
        <translation>The source code is available from %s.</translation>
    </message>
    <message>
        <source>Transaction fee and change calculation failed</source>
        <translation>Transaction fee and change calculation failed</translation>
    </message>
    <message>
        <source>Unable to bind to %s on this computer. %s is probably already running.</source>
        <translation>Unable to bind to %s on this computer. %s is probably already running.</translation>
    </message>
    <message>
        <source>Unable to generate keys</source>
        <translation>Unable to generate keys</translation>
    </message>
    <message>
        <source>Unsupported logging category %s=%s.</source>
        <translation>Unsupported logging category %s=%s.</translation>
    </message>
    <message>
        <source>Upgrading UTXO database</source>
        <translation>Upgrading UTXO database</translation>
    </message>
    <message>
        <source>User Agent comment (%s) contains unsafe characters.</source>
        <translation>User Agent comment (%s) contains unsafe characters.</translation>
    </message>
    <message>
        <source>Verifying blocks...</source>
        <translation>Verifying blocks...</translation>
    </message>
    <message>
        <source>Wallet needed to be rewritten: restart %s to complete</source>
        <translation>Wallet needed to be rewritten: restart %s to complete</translation>
    </message>
    <message>
        <source>Error: Listening for incoming connections failed (listen returned error %s)</source>
        <translation>Error: Listening for incoming connections failed (listen returned error %s)</translation>
    </message>
    <message>
        <source>Invalid amount for -maxtxfee=&lt;amount&gt;: '%s' (must be at least the minrelay fee of %s to prevent stuck transactions)</source>
        <translation>Invalid amount for -maxtxfee=&lt;amount&gt;: '%s' (must be at least the minrelay fee of %s to prevent stuck transactions)</translation>
    </message>
    <message>
        <source>The transaction amount is too small to send after the fee has been deducted</source>
        <translation>The transaction amount is too small to send after the fee has been deducted</translation>
    </message>
    <message>
        <source>You need to rebuild the database using -reindex to go back to unpruned mode.  This will redownload the entire blockchain</source>
        <translation>You need to rebuild the database using -reindex to go back to unpruned mode.  This will redownload the entire blockchain</translation>
    </message>
    <message>
        <source>Error reading from database, shutting down.</source>
        <translation>Error reading from database, shutting down.</translation>
    </message>
    <message>
        <source>Error upgrading chainstate database</source>
        <translation>Error upgrading chainstate database</translation>
    </message>
    <message>
        <source>Error: Disk space is low for %s</source>
        <translation>Error: Disk space is low for %s</translation>
    </message>
    <message>
        <source>Invalid -onion address or hostname: '%s'</source>
        <translation>Invalid -onion address or hostname: '%s'</translation>
    </message>
    <message>
        <source>Invalid -proxy address or hostname: '%s'</source>
        <translation>Invalid -proxy address or hostname: '%s'</translation>
    </message>
    <message>
        <source>Invalid amount for -paytxfee=&lt;amount&gt;: '%s' (must be at least %s)</source>
        <translation>Invalid amount for -paytxfee=&lt;amount&gt;: '%s' (must be at least %s)</translation>
    </message>
    <message>
        <source>Invalid netmask specified in -whitelist: '%s'</source>
        <translation>Invalid netmask specified in -whitelist: '%s'</translation>
    </message>
    <message>
        <source>Need to specify a port with -whitebind: '%s'</source>
        <translation>Need to specify a port with -whitebind: '%s'</translation>
    </message>
    <message>
        <source>Prune mode is incompatible with -blockfilterindex.</source>
        <translation>Prune mode is incompatible with -blockfilterindex.</translation>
    </message>
    <message>
        <source>Reducing -maxconnections from %d to %d, because of system limitations.</source>
        <translation>Reducing -maxconnections from %d to %d, because of system limitations.</translation>
    </message>
    <message>
        <source>Section [%s] is not recognized.</source>
        <translation>Section [%s] is not recognized.</translation>
    </message>
    <message>
        <source>Signing transaction failed</source>
        <translation>Signing transaction failed</translation>
    </message>
    <message>
        <source>Specified -walletdir "%s" does not exist</source>
        <translation>Specified -walletdir "%s" does not exist</translation>
    </message>
    <message>
        <source>Specified -walletdir "%s" is a relative path</source>
        <translation>Specified -walletdir "%s" is a relative path</translation>
    </message>
    <message>
        <source>Specified -walletdir "%s" is not a directory</source>
        <translation>Specified -walletdir "%s" is not a directory</translation>
    </message>
    <message>
        <source>The specified config file %s does not exist
</source>
        <translation>The specified config file %s does not exist
</translation>
    </message>
    <message>
        <source>The transaction amount is too small to pay the fee</source>
        <translation>The transaction amount is too small to pay the fee</translation>
    </message>
    <message>
        <source>This is experimental software.</source>
        <translation>This is experimental software.</translation>
    </message>
    <message>
        <source>Transaction amount too small</source>
        <translation>Transaction amount too small</translation>
    </message>
    <message>
        <source>Transaction too large</source>
        <translation>Transaction too large</translation>
    </message>
    <message>
        <source>Unable to bind to %s on this computer (bind returned error %s)</source>
        <translation>Unable to bind to %s on this computer (bind returned error %s)</translation>
    </message>
    <message>
        <source>Unable to create the PID file '%s': %s</source>
        <translation>Unable to create the PID file '%s': %s</translation>
    </message>
    <message>
        <source>Unable to generate initial keys</source>
        <translation>Unable to generate initial keys</translation>
    </message>
    <message>
        <source>Unknown -blockfilterindex value %s.</source>
        <translation>Unknown -blockfilterindex value %s.</translation>
    </message>
    <message>
        <source>Verifying wallet(s)...</source>
        <translation>Verifying wallet(s)...</translation>
    </message>
    <message>
        <source>Warning: unknown new rules activated (versionbit %i)</source>
        <translation>Warning: unknown new rules activated (versionbit %i)</translation>
    </message>
    <message>
        <source>-maxtxfee is set very high! Fees this large could be paid on a single transaction.</source>
        <translation>-maxtxfee is set very high! Fees this large could be paid on a single transaction.</translation>
    </message>
    <message>
        <source>This is the transaction fee you may pay when fee estimates are not available.</source>
        <translation>This is the transaction fee you may pay when fee estimates are not available.</translation>
    </message>
    <message>
        <source>Total length of network version string (%i) exceeds maximum length (%i). Reduce the number or size of uacomments.</source>
        <translation>Total length of network version string (%i) exceeds maximum length (%i). Reduce the number or size of uacomments.</translation>
    </message>
    <message>
        <source>%s is set very high!</source>
        <translation>%s is set very high!</translation>
    </message>
    <message>
        <source>Starting network threads...</source>
        <translation>Starting network threads...</translation>
    </message>
    <message>
        <source>The wallet will avoid paying less than the minimum relay fee.</source>
        <translation>The wallet will avoid paying less than the minimum relay fee.</translation>
    </message>
    <message>
        <source>This is the minimum transaction fee you pay on every transaction.</source>
        <translation>This is the minimum transaction fee you pay on every transaction.</translation>
    </message>
    <message>
        <source>This is the transaction fee you will pay if you send a transaction.</source>
        <translation>This is the transaction fee you will pay if you send a transaction.</translation>
    </message>
    <message>
        <source>Transaction amounts must not be negative</source>
        <translation>Transaction amounts must not be negative</translation>
    </message>
    <message>
        <source>Transaction has too long of a mempool chain</source>
        <translation>Transaction has too long of a mempool chain</translation>
    </message>
    <message>
        <source>Transaction must have at least one recipient</source>
        <translation>Transaction must have at least one recipient</translation>
    </message>
    <message>
        <source>Unknown network specified in -onlynet: '%s'</source>
        <translation>Unknown network specified in -onlynet: '%s'</translation>
    </message>
    <message>
        <source>Insufficient funds</source>
        <translation>Insufficient funds</translation>
    </message>
    <message>
        <source>Fee estimation failed. Fallbackfee is disabled. Wait a few blocks or enable -fallbackfee.</source>
        <translation>Fee estimation failed. Fallbackfee is disabled. Wait a few blocks or enable -fallbackfee.</translation>
    </message>
    <message>
        <source>Warning: Private keys detected in wallet {%s} with disabled private keys</source>
        <translation>Warning: Private keys detected in wallet {%s} with disabled private keys</translation>
    </message>
    <message>
        <source>Cannot write to data directory '%s'; check permissions.</source>
        <translation>Cannot write to data directory '%s'; check permissions.</translation>
    </message>
    <message>
        <source>Loading block index...</source>
        <translation>Loading block index...</translation>
    </message>
    <message>
        <source>Loading wallet...</source>
        <translation>Loading wallet...</translation>
    </message>
    <message>
        <source>Rescanning...</source>
        <translation>Rescanning...</translation>
    </message>
    <message>
        <source>Done loading</source>
        <translation>Done loading</translation>
    </message>
</context>
</TS><|MERGE_RESOLUTION|>--- conflicted
+++ resolved
@@ -2,13 +2,6 @@
 <context>
     <name>AddressBookPage</name>
     <message>
-<<<<<<< HEAD
-        <source>Right-click to edit address or label</source>
-        <translation>Regsklik om adres of etiket te verander</translation>
-    </message>
-    <message>
-=======
->>>>>>> d4a64f61
         <source>Create a new address</source>
         <translation>Skep ’n nuwe adres</translation>
     </message>
@@ -73,11 +66,6 @@
         <translation>These are your Bitcoin addresses for sending payments. Always check the amount and the receiving address before sending coins.</translation>
     </message>
     <message>
-        <source>These are your Bitcoin addresses for receiving payments. Use the 'Create new receiving address' button in the receive tab to create new addresses.
-Signing is only possible with addresses of the type 'legacy'.</source>
-        <translation>Hierdie is die adresse waar u Bitcoins sal ontvang. Ons beveel aan dat u 'n nuwe adres kies vir elke transaksie</translation>
-    </message>
-    <message>
         <source>&amp;Copy Address</source>
         <translation>&amp;Copy Address</translation>
     </message>
@@ -342,16 +330,9 @@
         <translation>Wallet:</translation>
     </message>
     <message>
-        <source>Click to disable network activity.</source>
-        <translation>Click to disable network activity.</translation>
-    </message>
-    <message>
         <source>Network activity disabled.</source>
+        <extracomment>A substring of the tooltip.</extracomment>
         <translation>Network activity disabled.</translation>
-    </message>
-    <message>
-        <source>Click to enable network activity again.</source>
-        <translation>Click to enable network activity again.</translation>
     </message>
     <message>
         <source>Syncing Headers (%1%)...</source>
@@ -440,10 +421,6 @@
     <message>
         <source>&amp;Command-line options</source>
         <translation>&amp;Command-line options</translation>
-    </message>
-    <message numerus="yes">
-        <source>%n active connection(s) to Bitcoin network</source>
-        <translation><numerusform>%n active connection to Bitcoin network</numerusform><numerusform>%n active connections to Bitcoin network</numerusform></translation>
     </message>
     <message>
         <source>Indexing blocks on disk...</source>
@@ -552,6 +529,11 @@
     <message>
         <source>%1 client</source>
         <translation>%1 client</translation>
+    </message>
+    <message numerus="yes">
+        <source>%n active connection(s) to Bitcoin network.</source>
+        <extracomment>A substring of the tooltip.</extracomment>
+        <translation type="unfinished"><numerusform>%n active connection to Bitcoin network</numerusform><numerusform>%n active connections to Bitcoin network</numerusform><numerusform>%n active connection to Bitcoin network</numerusform><numerusform>%n active connections to Bitcoin network</numerusform></translation>
     </message>
     <message>
         <source>Connecting to peers...</source>
@@ -709,28 +691,32 @@
         <translation>Confirmed</translation>
     </message>
     <message>
-        <source>Copy address</source>
-        <translation>Copy address</translation>
-    </message>
-    <message>
-        <source>Copy label</source>
-        <translation>Copy label</translation>
-    </message>
-    <message>
         <source>Copy amount</source>
         <translation>Copy amount</translation>
     </message>
     <message>
-        <source>Copy transaction ID</source>
-        <translation>Copy transaction ID</translation>
-    </message>
-    <message>
-        <source>Lock unspent</source>
-        <translation>Lock unspent</translation>
-    </message>
-    <message>
-        <source>Unlock unspent</source>
-        <translation>Unlock unspent</translation>
+        <source>&amp;Copy address</source>
+        <translation type="unfinished">&amp;Maak kopie van adres</translation>
+    </message>
+    <message>
+        <source>Copy &amp;label</source>
+        <translation>Kopieer &amp;etiket</translation>
+    </message>
+    <message>
+        <source>Copy &amp;amount</source>
+        <translation>Kopieer &amp;bedrag</translation>
+    </message>
+    <message>
+        <source>Copy transaction &amp;ID</source>
+        <translation>Kopieer transaksie &amp;ID</translation>
+    </message>
+    <message>
+        <source>L&amp;ock unspent</source>
+        <translation type="unfinished">&amp;Sluit ongespandeerde</translation>
+    </message>
+    <message>
+        <source>&amp;Unlock unspent</source>
+        <translation type="unfinished">&amp;Onsluit ongespandeerde</translation>
     </message>
     <message>
         <source>Copy quantity</source>
@@ -811,10 +797,6 @@
         <translation>Create Wallet</translation>
     </message>
     <message>
-        <source>Wallet</source>
-        <translation>Beursie</translation>
-    </message>
-    <message>
         <source>Wallet Name</source>
         <translation>Wallet Name</translation>
     </message>
@@ -925,9 +907,6 @@
         <translation>Cannot create data directory here.</translation>
     </message>
 </context>
-<context>
-    <name>GuiNetWatch</name>
-    </context>
 <context>
     <name>HelpMessageDialog</name>
     <message>
@@ -1115,10 +1094,6 @@
         <source>Paste address from clipboard</source>
         <translation>Plak adres van aanknipbord af</translation>
     </message>
-    <message>
-        <source>Alt+P</source>
-        <translation>Alt+P</translation>
-    </message>
 </context>
 <context>
     <name>OpenWalletActivity</name>
@@ -1497,9 +1472,6 @@
     </message>
     </context>
 <context>
-    <name>PairingPage</name>
-    </context>
-<context>
     <name>PaymentServer</name>
     <message>
         <source>Payment request error</source>
@@ -1518,22 +1490,6 @@
         <translation>'bitcoin://' is not a valid URI. Use 'bitcoin:' instead.</translation>
     </message>
     <message>
-        <source>Cannot process payment request because BIP70 is not supported.</source>
-        <translation>Cannot process payment request because BIP70 is not supported.</translation>
-    </message>
-    <message>
-        <source>Due to widespread security flaws in BIP70 it's strongly recommended that any merchant instructions to switch wallets be ignored.</source>
-        <translation>Due to widespread security flaws in BIP70 it's strongly recommended that any merchant instructions to switch wallets be ignored.</translation>
-    </message>
-    <message>
-        <source>If you are receiving this error you should request the merchant provide a BIP21 compatible URI.</source>
-        <translation>If you are receiving this error you should request the merchant provide a BIP21 compatible URI.</translation>
-    </message>
-    <message>
-        <source>Invalid payment address %1</source>
-        <translation>Invalid payment address %1</translation>
-    </message>
-    <message>
         <source>URI cannot be parsed! This can be caused by an invalid Bitcoin address or malformed URI parameters.</source>
         <translation>URI cannot be parsed! This can be caused by an invalid Bitcoin address or malformed URI parameters.</translation>
     </message>
@@ -1578,6 +1534,10 @@
     <message>
         <source>Enter a Bitcoin address (e.g. %1)</source>
         <translation>Enter a Bitcoin address (e.g. %1)</translation>
+    </message>
+    <message>
+        <source>Inbound</source>
+        <translation>Inkomende</translation>
     </message>
     <message>
         <source>%1 d</source>
@@ -1787,10 +1747,6 @@
         <translation>(none)</translation>
     </message>
     <message>
-        <source>Range</source>
-        <translation type="unfinished">Reeks</translation>
-    </message>
-    <message>
         <source>&amp;Reset</source>
         <translation>&amp;Reset</translation>
     </message>
@@ -1911,10 +1867,6 @@
         <translation>&amp;Network Traffic</translation>
     </message>
     <message>
-        <source>Totals</source>
-        <translation>Totals</translation>
-    </message>
-    <message>
         <source>In:</source>
         <translation>In:</translation>
     </message>
@@ -1935,10 +1887,6 @@
         <translation>1 &amp;hour</translation>
     </message>
     <message>
-        <source>1 &amp;day</source>
-        <translation>1 &amp;day</translation>
-    </message>
-    <message>
         <source>1 &amp;week</source>
         <translation>1 &amp;week</translation>
     </message>
@@ -1951,10 +1899,31 @@
         <translation>&amp;Disconnect</translation>
     </message>
     <message>
+        <source>To</source>
+        <translation>Na</translation>
+    </message>
+    <message>
+        <source>From</source>
+        <translation>Van</translation>
+    </message>
+    <message>
+        <source>No</source>
+        <translation>Nee</translation>
+    </message>
+    <message>
         <source>Ban for</source>
         <translation>Ban for</translation>
     </message>
     <message>
+        <source>1 d&amp;ay</source>
+        <translation type="unfinished">1 &amp;dag</translation>
+    </message>
+    <message>
+        <source>&amp;Copy address</source>
+        <extracomment>Context menu action to copy the address of a peer</extracomment>
+        <translation type="unfinished">&amp;Maak kopie van adres</translation>
+    </message>
+    <message>
         <source>&amp;Unban</source>
         <translation>&amp;Unban</translation>
     </message>
@@ -1999,14 +1968,10 @@
         <translation>via %1</translation>
     </message>
     <message>
-        <source>never</source>
-        <translation>never</translation>
-    </message>
-    <message>
         <source>Unknown</source>
         <translation>Unknown</translation>
     </message>
-</context>
+    </context>
 <context>
     <name>ReceiveCoinsDialog</name>
     <message>
@@ -2086,20 +2051,24 @@
         <translation>Remove</translation>
     </message>
     <message>
-        <source>Copy URI</source>
-        <translation>Copy URI</translation>
-    </message>
-    <message>
-        <source>Copy label</source>
-        <translation>Copy label</translation>
-    </message>
-    <message>
-        <source>Copy message</source>
-        <translation>Copy message</translation>
-    </message>
-    <message>
-        <source>Copy amount</source>
-        <translation>Copy amount</translation>
+        <source>Copy &amp;URI</source>
+        <translation>Kopieer &amp;URI</translation>
+    </message>
+    <message>
+        <source>&amp;Copy address</source>
+        <translation type="unfinished">&amp;Maak kopie van adres</translation>
+    </message>
+    <message>
+        <source>Copy &amp;label</source>
+        <translation>Kopieer &amp;etiket</translation>
+    </message>
+    <message>
+        <source>Copy &amp;message</source>
+        <translation type="unfinished">&amp;Kopieer boodskap</translation>
+    </message>
+    <message>
+        <source>Copy &amp;amount</source>
+        <translation>Kopieer &amp;bedrag</translation>
     </message>
     <message>
         <source>Could not unlock wallet.</source>
@@ -2395,10 +2364,6 @@
         <translation>Are you sure you want to send?</translation>
     </message>
     <message>
-        <source>Create Unsigned</source>
-        <translation type="unfinished">Create Unsigned</translation>
-    </message>
-    <message>
         <source>or</source>
         <translation>or</translation>
     </message>
@@ -2580,13 +2545,6 @@
     <message>
         <source>Memo:</source>
         <translation>Memo:</translation>
-    </message>
-</context>
-<context>
-    <name>SendConfirmationDialog</name>
-    <message>
-        <source>Yes</source>
-        <translation>Ja</translation>
     </message>
 </context>
 <context>
@@ -3102,44 +3060,44 @@
         <translation>Min amount</translation>
     </message>
     <message>
-        <source>Abandon transaction</source>
-        <translation>Abandon transaction</translation>
-    </message>
-    <message>
-        <source>Increase transaction fee</source>
-        <translation>Increase transaction fee</translation>
-    </message>
-    <message>
-        <source>Copy address</source>
-        <translation>Copy address</translation>
-    </message>
-    <message>
-        <source>Copy label</source>
-        <translation>Copy label</translation>
-    </message>
-    <message>
-        <source>Copy amount</source>
-        <translation>Copy amount</translation>
-    </message>
-    <message>
-        <source>Copy transaction ID</source>
-        <translation>Copy transaction ID</translation>
-    </message>
-    <message>
-        <source>Copy raw transaction</source>
-        <translation>Copy raw transaction</translation>
-    </message>
-    <message>
-        <source>Copy full transaction details</source>
-        <translation>Copy full transaction details</translation>
-    </message>
-    <message>
-        <source>Edit label</source>
-        <translation>Edit label</translation>
-    </message>
-    <message>
-        <source>Show transaction details</source>
-        <translation>Show transaction details</translation>
+        <source>A&amp;bandon transaction</source>
+        <translation type="unfinished">&amp;Abandon transaction</translation>
+    </message>
+    <message>
+        <source>Increase transaction &amp;fee</source>
+        <translation type="unfinished">&amp;Increase transaction fee</translation>
+    </message>
+    <message>
+        <source>&amp;Copy address</source>
+        <translation type="unfinished">&amp;Maak kopie van adres</translation>
+    </message>
+    <message>
+        <source>Copy &amp;label</source>
+        <translation>Kopieer &amp;etiket</translation>
+    </message>
+    <message>
+        <source>Copy &amp;amount</source>
+        <translation>Kopieer &amp;bedrag</translation>
+    </message>
+    <message>
+        <source>Copy transaction &amp;ID</source>
+        <translation>Kopieer transaksie &amp;ID</translation>
+    </message>
+    <message>
+        <source>Copy &amp;raw transaction</source>
+        <translation type="unfinished">&amp;Copy raw transaction</translation>
+    </message>
+    <message>
+        <source>Copy full transaction &amp;details</source>
+        <translation type="unfinished">&amp;Copy full transaction details</translation>
+    </message>
+    <message>
+        <source>&amp;Edit label</source>
+        <translation type="unfinished">&amp;Edit label</translation>
+    </message>
+    <message>
+        <source>&amp;Show transaction details</source>
+        <translation type="unfinished">&amp;Show transaction details</translation>
     </message>
     <message>
         <source>Export Transaction History</source>
@@ -3474,6 +3432,10 @@
     <message>
         <source>Error opening block database</source>
         <translation>Error opening block database</translation>
+    </message>
+    <message>
+        <source>Error</source>
+        <translation>Fout</translation>
     </message>
     <message>
         <source>Failed to listen on any port. Use -listen=0 if you want this.</source>
