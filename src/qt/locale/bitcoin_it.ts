<TS language="it" version="2.1">
<context>
    <name>AddressBookPage</name>
    <message>
<<<<<<< HEAD
        <source>Right-click to edit address or label</source>
        <translation>Clicca con il tasto destro del mouse per modificare l'indirizzo oppure l'etichetta</translation>
    </message>
    <message>
=======
>>>>>>> a8868117
        <source>Create a new address</source>
        <translation>Crea un nuovo indirizzo</translation>
    </message>
    <message>
        <source>&amp;New</source>
        <translation>&amp;Nuovo</translation>
    </message>
    <message>
        <source>Copy the currently selected address to the system clipboard</source>
        <translation>Copia negli appunti del sistema l'indirizzo attualmente selezionato</translation>
    </message>
    <message>
        <source>&amp;Copy</source>
        <translation>&amp;Copia</translation>
    </message>
    <message>
        <source>C&amp;lose</source>
        <translation>Chiudi</translation>
    </message>
    <message>
        <source>Delete the currently selected address from the list</source>
        <translation>Rimuovi dalla lista l'indirizzo attualmente selezionato</translation>
    </message>
    <message>
        <source>Enter address or label to search</source>
        <translation>Inserisci indirizzo o nominativo da cercare</translation>
    </message>
    <message>
        <source>Export the data in the current tab to a file</source>
        <translation>Trasferisci i dati contenuti nella tabella corrente in un file</translation>
    </message>
    <message>
        <source>&amp;Export</source>
        <translation>&amp;Esporta</translation>
    </message>
    <message>
        <source>&amp;Delete</source>
        <translation>&amp;Elimina</translation>
    </message>
    <message>
        <source>Choose the address to send coins to</source>
        <translation>Scegli l'indirizzo al quale inviare bitcoin</translation>
    </message>
    <message>
        <source>Choose the address to receive coins with</source>
        <translation>Scegli l'indirizzo al quale ricevere bitcoin.</translation>
    </message>
    <message>
        <source>C&amp;hoose</source>
        <translation>Scegli</translation>
    </message>
    <message>
        <source>Sending addresses</source>
        <translation>Indirizzi d'invio</translation>
    </message>
    <message>
        <source>Receiving addresses</source>
        <translation>Indirizzi di ricezione</translation>
    </message>
    <message>
        <source>These are your Bitcoin addresses for sending payments. Always check the amount and the receiving address before sending coins.</source>
        <translation>Questi sono i tuoi indirizzi Bitcoin per l'invio di pagamenti. Controlla sempre l'importo e l'indirizzo del beneficiario prima di inviare bitcoin.</translation>
    </message>
    <message>
        <source>&amp;Copy Address</source>
        <translation>&amp;Copia indirizzo</translation>
    </message>
    <message>
        <source>Copy &amp;Label</source>
        <translation>Copia &amp;etichetta</translation>
    </message>
    <message>
        <source>&amp;Edit</source>
        <translation>&amp;Modifica</translation>
    </message>
    <message>
        <source>Export Address List</source>
        <translation>Esporta elenco degli indirizzi</translation>
    </message>
    <message>
        <source>Comma separated file (*.csv)</source>
        <translation>File diviso da virgole  (*.csv)</translation>
    </message>
    <message>
        <source>Exporting Failed</source>
        <translation>Esportazione fallita</translation>
    </message>
    <message>
        <source>There was an error trying to save the address list to %1. Please try again.</source>
        <translation>Si è verificato un errore nel salvare l'elenco degli indirizzi su %1. Provare di nuovo.</translation>
    </message>
</context>
<context>
    <name>AddressTableModel</name>
    <message>
        <source>Label</source>
        <translation>Etichetta</translation>
    </message>
    <message>
        <source>Address</source>
        <translation>Indirizzo</translation>
    </message>
    <message>
        <source>(no label)</source>
        <translation>(nessuna etichetta)</translation>
    </message>
</context>
<context>
    <name>AskPassphraseDialog</name>
    <message>
        <source>Passphrase Dialog</source>
        <translation>Finestra passphrase</translation>
    </message>
    <message>
        <source>Enter passphrase</source>
        <translation>Inserisci la passphrase</translation>
    </message>
    <message>
        <source>New passphrase</source>
        <translation>Nuova passphrase</translation>
    </message>
    <message>
        <source>Repeat new passphrase</source>
        <translation>Ripeti la nuova passphrase</translation>
    </message>
    <message>
        <source>Show passphrase</source>
        <translation>Mostra passphrase</translation>
    </message>
    <message>
        <source>Encrypt wallet</source>
        <translation>Cifra il portafoglio</translation>
    </message>
    <message>
        <source>This operation needs your wallet passphrase to unlock the wallet.</source>
        <translation>Questa operazione necessita della passphrase per sbloccare il portafoglio.</translation>
    </message>
    <message>
        <source>Unlock wallet</source>
        <translation>Sblocca il portafoglio</translation>
    </message>
    <message>
        <source>This operation needs your wallet passphrase to decrypt the wallet.</source>
        <translation>Questa operazione necessita della passphrase per decifrare il portafoglio.</translation>
    </message>
    <message>
        <source>Decrypt wallet</source>
        <translation>Decifra il portafoglio</translation>
    </message>
    <message>
        <source>Change passphrase</source>
        <translation>Cambia la passphrase</translation>
    </message>
    <message>
        <source>Confirm wallet encryption</source>
        <translation>Conferma la cifratura del portafoglio</translation>
    </message>
    <message>
        <source>Warning: If you encrypt your wallet and lose your passphrase, you will &lt;b&gt;LOSE ALL OF YOUR BITCOINS&lt;/b&gt;!</source>
        <translation>Attenzione: Se si cifra il portafoglio e si perde la passphrase &lt;b&gt;TUTTI I PROPRI BITCOIN ANDRANNO PERSI&lt;/b&gt;!</translation>
    </message>
    <message>
        <source>Are you sure you wish to encrypt your wallet?</source>
        <translation>Sei sicuro di voler cifrare il portafoglio?</translation>
    </message>
    <message>
        <source>Wallet encrypted</source>
        <translation>Portafoglio cifrato</translation>
    </message>
    <message>
        <source>Enter the new passphrase for the wallet.&lt;br/&gt;Please use a passphrase of &lt;b&gt;ten or more random characters&lt;/b&gt;, or &lt;b&gt;eight or more words&lt;/b&gt;.</source>
        <translation>Inserisci la nuova passphrase per il portafoglio. Assicurati di usare una passphrase di dieci o più caratteri casuali, oppure otto o più parole.</translation>
    </message>
    <message>
        <source>Enter the old passphrase and new passphrase for the wallet.</source>
        <translation>Inserisci la vecchia passphrase e la nuova passphrase per il portafoglio.</translation>
    </message>
    <message>
        <source>Remember that encrypting your wallet cannot fully protect your bitcoins from being stolen by malware infecting your computer.</source>
        <translation>Ricorda che la cifratura del portamonete non protegge del tutto i tuoi bitcoin dal furto da parte di malware che infettasse il tuo computer.</translation>
    </message>
    <message>
        <source>Wallet to be encrypted</source>
        <translation>Portafoglio  da criptare.</translation>
    </message>
    <message>
        <source>Your wallet is about to be encrypted. </source>
        <translation>Il tuo portafoglio sta per essere criptato.</translation>
    </message>
    <message>
        <source>Your wallet is now encrypted. </source>
        <translation>Il tuo portafoglio è ora criptato.</translation>
    </message>
    <message>
        <source>IMPORTANT: Any previous backups you have made of your wallet file should be replaced with the newly generated, encrypted wallet file. For security reasons, previous backups of the unencrypted wallet file will become useless as soon as you start using the new, encrypted wallet.</source>
        <translation>IMPORTANTE: qualsiasi backup del portafoglio effettuato in precedenza dovrà essere sostituito con il file del portafoglio cifrato appena generato. Per ragioni di sicurezza, i precedenti backup del file del portafoglio non cifrato diventeranno inservibili non appena si inizierà ad utilizzare il nuovo portafoglio cifrato.</translation>
    </message>
    <message>
        <source>Wallet encryption failed</source>
        <translation>Cifratura portafoglio fallita</translation>
    </message>
    <message>
        <source>Wallet encryption failed due to an internal error. Your wallet was not encrypted.</source>
        <translation>La cifratura del portafoglio non è riuscita a causa di un errore interno. Il portafoglio personale non è stato cifrato.</translation>
    </message>
    <message>
        <source>The supplied passphrases do not match.</source>
        <translation>Le passphrase fornite non corrispondono.</translation>
    </message>
    <message>
        <source>Wallet unlock failed</source>
        <translation>Sbloccaggio del portafoglio fallito</translation>
    </message>
    <message>
        <source>The passphrase entered for the wallet decryption was incorrect.</source>
        <translation>La passphrase inserita per decifrare il tuo portafoglio non è corretta.</translation>
    </message>
    <message>
        <source>Wallet decryption failed</source>
        <translation>Decrittazione del portafoglio fallita.</translation>
    </message>
    <message>
        <source>Wallet passphrase was successfully changed.</source>
        <translation>La modifica della passphrase del portafoglio è riuscita.</translation>
    </message>
    <message>
        <source>Warning: The Caps Lock key is on!</source>
        <translation>Attenzione: è attivo il tasto Blocco maiuscole (Caps lock)!</translation>
    </message>
</context>
<context>
    <name>BanTableModel</name>
    <message>
        <source>IP/Netmask</source>
        <translation>IP/Netmask</translation>
    </message>
    <message>
        <source>Banned Until</source>
        <translation>Bannato fino a</translation>
    </message>
</context>
<context>
    <name>BitcoinGUI</name>
    <message>
        <source>Sign &amp;message...</source>
        <translation>Firma &amp;messaggio...</translation>
    </message>
    <message>
        <source>Synchronizing with network...</source>
        <translation>Sincronizzazione con la rete in corso...</translation>
    </message>
    <message>
        <source>&amp;Overview</source>
        <translation>&amp;Sintesi</translation>
    </message>
    <message>
        <source>Show general overview of wallet</source>
        <translation>Mostra lo stato generale del portamonete</translation>
    </message>
    <message>
        <source>&amp;Transactions</source>
        <translation>&amp;Transazioni</translation>
    </message>
    <message>
        <source>Browse transaction history</source>
        <translation>Mostra la cronologia delle transazioni</translation>
    </message>
    <message>
        <source>E&amp;xit</source>
        <translation>&amp;Esci</translation>
    </message>
    <message>
        <source>Quit application</source>
        <translation>Chiudi applicazione</translation>
    </message>
    <message>
        <source>&amp;About %1</source>
        <translation>&amp;Informazioni su %1</translation>
    </message>
    <message>
        <source>Show information about %1</source>
        <translation>Mostra informazioni su %1</translation>
    </message>
    <message>
        <source>About &amp;Qt</source>
        <translation>Informazioni su &amp;Qt</translation>
    </message>
    <message>
        <source>Show information about Qt</source>
        <translation>Mostra le informazioni su Qt</translation>
    </message>
    <message>
        <source>&amp;Options...</source>
        <translation>&amp;Opzioni...</translation>
    </message>
    <message>
        <source>Modify configuration options for %1</source>
        <translation>Modifica le opzioni di configurazione per %1</translation>
    </message>
    <message>
        <source>&amp;Encrypt Wallet...</source>
        <translation>&amp;Cifra portafoglio...</translation>
    </message>
    <message>
        <source>&amp;Backup Wallet...</source>
        <translation>&amp;Backup portafoglio...</translation>
    </message>
    <message>
        <source>&amp;Change Passphrase...</source>
        <translation>&amp;Cambia passphrase...</translation>
    </message>
    <message>
        <source>Open &amp;URI...</source>
        <translation>Apri &amp;URI...</translation>
    </message>
    <message>
        <source>Create Wallet...</source>
        <translation>Crea Portafoglio...</translation>
    </message>
    <message>
        <source>Create a new wallet</source>
        <translation>Crea un nuovo portafoglio</translation>
    </message>
    <message>
        <source>Wallet:</source>
        <translation>Portafoglio:</translation>
    </message>
    <message>
        <source>Network activity disabled.</source>
        <extracomment>A substring of the tooltip.</extracomment>
        <translation>Attività di rete disabilitata</translation>
    </message>
    <message>
        <source>Syncing Headers (%1%)...</source>
        <translation>Sincronizzazione Headers (%1%)...</translation>
    </message>
    <message>
        <source>Reindexing blocks on disk...</source>
        <translation>Re-indicizzazione blocchi su disco...</translation>
    </message>
    <message>
        <source>Proxy is &lt;b&gt;enabled&lt;/b&gt;: %1</source>
        <translation>Il Proxy è &lt;b&gt;abilitato&lt;/b&gt;:%1</translation>
    </message>
    <message>
        <source>Send coins to a Bitcoin address</source>
        <translation>Invia fondi ad un indirizzo Bitcoin</translation>
    </message>
    <message>
        <source>Backup wallet to another location</source>
        <translation>Effettua il backup del portafoglio</translation>
    </message>
    <message>
        <source>Change the passphrase used for wallet encryption</source>
        <translation>Cambia la passphrase utilizzata per la cifratura del portafoglio</translation>
    </message>
    <message>
        <source>&amp;Verify message...</source>
        <translation>&amp;Verifica messaggio...</translation>
    </message>
    <message>
        <source>&amp;Send</source>
        <translation>&amp;Invia</translation>
    </message>
    <message>
        <source>&amp;Receive</source>
        <translation>&amp;Ricevi</translation>
    </message>
    <message>
        <source>&amp;Show / Hide</source>
        <translation>&amp;Mostra / Nascondi</translation>
    </message>
    <message>
        <source>Show or hide the main Window</source>
        <translation>Mostra o nascondi la Finestra principale</translation>
    </message>
    <message>
        <source>Encrypt the private keys that belong to your wallet</source>
        <translation>Cifra le chiavi private che appartengono al tuo portamonete</translation>
    </message>
    <message>
        <source>Sign messages with your Bitcoin addresses to prove you own them</source>
        <translation>Firma messaggi con i tuoi indirizzi Bitcoin per dimostrarne il possesso</translation>
    </message>
    <message>
        <source>Verify messages to ensure they were signed with specified Bitcoin addresses</source>
        <translation>Verifica che i messaggi siano stati firmati con gli indirizzi Bitcoin specificati</translation>
    </message>
    <message>
        <source>&amp;File</source>
        <translation>&amp;File</translation>
    </message>
    <message>
        <source>&amp;Settings</source>
        <translation>&amp;Impostazioni</translation>
    </message>
    <message>
        <source>&amp;Help</source>
        <translation>&amp;Aiuto</translation>
    </message>
    <message>
        <source>Tabs toolbar</source>
        <translation>Barra degli strumenti</translation>
    </message>
    <message>
        <source>Request payments (generates QR codes and bitcoin: URIs)</source>
        <translation>Richiedi pagamenti (genera codici QR e bitcoin: URI)</translation>
    </message>
    <message>
        <source>Show the list of used sending addresses and labels</source>
        <translation>Mostra la lista degli indirizzi di invio utilizzati</translation>
    </message>
    <message>
        <source>Show the list of used receiving addresses and labels</source>
        <translation>Mostra la lista degli indirizzi di ricezione utilizzati</translation>
    </message>
    <message>
        <source>&amp;Command-line options</source>
        <translation>Opzioni della riga di &amp;comando</translation>
    </message>
    <message>
        <source>Indexing blocks on disk...</source>
        <translation>Indicizzando i blocchi su disco...</translation>
    </message>
    <message>
        <source>Processing blocks on disk...</source>
        <translation>Elaborazione dei blocchi su disco...</translation>
    </message>
    <message numerus="yes">
        <source>Processed %n block(s) of transaction history.</source>
        <translation><numerusform>Elaborato %n blocco dello storico transazioni.</numerusform><numerusform>Elaborati %n blocchi dello storico delle transazioni.</numerusform></translation>
    </message>
    <message>
        <source>%1 behind</source>
        <translation>Indietro di %1</translation>
    </message>
    <message>
        <source>Last received block was generated %1 ago.</source>
        <translation>L'ultimo blocco ricevuto è stato generato %1 fa.</translation>
    </message>
    <message>
        <source>Transactions after this will not yet be visible.</source>
        <translation>Le transazioni effettuate successivamente non sono ancora visibili.</translation>
    </message>
    <message>
        <source>Error</source>
        <translation>Errore</translation>
    </message>
    <message>
        <source>Warning</source>
        <translation>Attenzione</translation>
    </message>
    <message>
        <source>Information</source>
        <translation>Informazioni</translation>
    </message>
    <message>
        <source>Up to date</source>
        <translation>Aggiornato</translation>
    </message>
    <message>
        <source>&amp;Load PSBT from file...</source>
        <translation>&amp;Carica PSBT da file...</translation>
    </message>
    <message>
        <source>Load Partially Signed Bitcoin Transaction</source>
        <translation>Carica Partially Signed Bitcoin Transaction</translation>
    </message>
    <message>
        <source>Load PSBT from clipboard...</source>
        <translation>Carica PSBT dagli appunti...</translation>
    </message>
    <message>
        <source>Load Partially Signed Bitcoin Transaction from clipboard</source>
        <translation>Carica Partially Signed Bitcoin Transaction dagli appunti</translation>
    </message>
    <message>
        <source>Node window</source>
        <translation>Finestra del nodo</translation>
    </message>
    <message>
        <source>Open node debugging and diagnostic console</source>
        <translation>Apri il debug del nodo e la console diagnostica</translation>
    </message>
    <message>
        <source>&amp;Sending addresses</source>
        <translation>Indirizzi di &amp;spedizione</translation>
    </message>
    <message>
        <source>&amp;Receiving addresses</source>
        <translation>Indirizzi di &amp;ricezione</translation>
    </message>
    <message>
        <source>Open a bitcoin: URI</source>
        <translation>Apri un bitcoin: URI</translation>
    </message>
    <message>
        <source>Open Wallet</source>
        <translation>Apri il Portafoglio</translation>
    </message>
    <message>
        <source>Open a wallet</source>
        <translation>Apri un portafoglio</translation>
    </message>
    <message>
        <source>Close Wallet...</source>
        <translation>Chiudi il Portafoglio...</translation>
    </message>
    <message>
        <source>Close wallet</source>
        <translation>Chiudi il portafoglio</translation>
    </message>
    <message>
        <source>Close All Wallets...</source>
        <translation>Chiudi Tutti i Portafogli...</translation>
    </message>
    <message>
        <source>Close all wallets</source>
        <translation>Chiudi tutti i portafogli</translation>
    </message>
    <message>
        <source>Show the %1 help message to get a list with possible Bitcoin command-line options</source>
        <translation>Mostra il messaggio di aiuto di %1 per ottenere una lista di opzioni di comando per Bitcoin</translation>
    </message>
    <message>
        <source>&amp;Mask values</source>
        <translation>&amp;Mascherare gli importi</translation>
    </message>
    <message>
        <source>Mask the values in the Overview tab</source>
        <translation>Maschera gli importi nella sezione "Panoramica"</translation>
    </message>
    <message>
        <source>No wallets available</source>
        <translation>Nessun portafoglio disponibile</translation>
    </message>
    <message>
        <source>&amp;Window</source>
        <translation>&amp;Finestra</translation>
    </message>
    <message>
        <source>Minimize</source>
        <translation>Minimizza</translation>
    </message>
    <message>
        <source>Zoom</source>
        <translation>Zoom</translation>
    </message>
    <message>
        <source>Main Window</source>
        <translation>Finestra principale</translation>
    </message>
    <message>
        <source>%1 client</source>
        <translation>%1 client</translation>
    </message>
    <message numerus="yes">
        <source>%n active connection(s) to Bitcoin network.</source>
        <extracomment>A substring of the tooltip.</extracomment>
        <translation type="unfinished"><numerusform>%n connessione attiva alla rete Bitcoin</numerusform><numerusform>%n connessioni alla rete Bitcoin attive</numerusform><numerusform>%n connessione attiva alla rete Bitcoin</numerusform><numerusform>%n connessioni alla rete Bitcoin attive</numerusform></translation>
    </message>
    <message>
        <source>Connecting to peers...</source>
        <translation>Connessione ai peers</translation>
    </message>
    <message>
        <source>Catching up...</source>
        <translation>In aggiornamento...</translation>
    </message>
    <message>
        <source>Error: %1</source>
        <translation>Errore: %1</translation>
    </message>
    <message>
        <source>Warning: %1</source>
        <translation>Attenzione: %1</translation>
    </message>
    <message>
        <source>Date: %1
</source>
        <translation>Data: %1
</translation>
    </message>
    <message>
        <source>Amount: %1
</source>
        <translation>Quantità: %1
</translation>
    </message>
    <message>
        <source>Wallet: %1
</source>
        <translation>Portafoglio: %1
</translation>
    </message>
    <message>
        <source>Type: %1
</source>
        <translation>Tipo: %1
</translation>
    </message>
    <message>
        <source>Label: %1
</source>
        <translation>Etichetta: %1
</translation>
    </message>
    <message>
        <source>Address: %1
</source>
        <translation>Indirizzo: %1
</translation>
    </message>
    <message>
        <source>Sent transaction</source>
        <translation>Transazione inviata</translation>
    </message>
    <message>
        <source>Incoming transaction</source>
        <translation>Transazione ricevuta</translation>
    </message>
    <message>
        <source>HD key generation is &lt;b&gt;enabled&lt;/b&gt;</source>
        <translation>La creazione della chiave HD è &lt;b&gt;abilitata&lt;/b&gt;</translation>
    </message>
    <message>
        <source>HD key generation is &lt;b&gt;disabled&lt;/b&gt;</source>
        <translation>La creazione della chiave HD è &lt;b&gt;disabilitata&lt;/b&gt;</translation>
    </message>
    <message>
        <source>Private key &lt;b&gt;disabled&lt;/b&gt;</source>
        <translation>Chiava privata &lt;b&gt; disabilitata &lt;/b&gt;</translation>
    </message>
    <message>
        <source>Wallet is &lt;b&gt;encrypted&lt;/b&gt; and currently &lt;b&gt;unlocked&lt;/b&gt;</source>
        <translation>Il portamonete è &lt;b&gt;cifrato&lt;/b&gt; ed attualmente &lt;b&gt;sbloccato&lt;/b&gt;</translation>
    </message>
    <message>
        <source>Wallet is &lt;b&gt;encrypted&lt;/b&gt; and currently &lt;b&gt;locked&lt;/b&gt;</source>
        <translation>Il portamonete è &lt;b&gt;cifrato&lt;/b&gt; ed attualmente &lt;b&gt;bloccato&lt;/b&gt;</translation>
    </message>
    <message>
        <source>Original message:</source>
        <translation>Messaggio originale:</translation>
    </message>
    <message>
        <source>A fatal error occurred. %1 can no longer continue safely and will quit.</source>
        <translation>Si è verificato un errore critico. %1 non può più continuare in maniera sicura e verrà chiuso.</translation>
    </message>
</context>
<context>
    <name>CoinControlDialog</name>
    <message>
        <source>Coin Selection</source>
        <translation>Selezione coin</translation>
    </message>
    <message>
        <source>Quantity:</source>
        <translation>Quantità:</translation>
    </message>
    <message>
        <source>Bytes:</source>
        <translation>Byte:</translation>
    </message>
    <message>
        <source>Amount:</source>
        <translation>Importo:</translation>
    </message>
    <message>
        <source>Fee:</source>
        <translation>Commissione:</translation>
    </message>
    <message>
        <source>Dust:</source>
        <translation>Trascurabile:</translation>
    </message>
    <message>
        <source>After Fee:</source>
        <translation>Dopo Commissione:</translation>
    </message>
    <message>
        <source>Change:</source>
        <translation>Resto:</translation>
    </message>
    <message>
        <source>(un)select all</source>
        <translation>(de)seleziona tutto</translation>
    </message>
    <message>
        <source>Tree mode</source>
        <translation>Modalità Albero</translation>
    </message>
    <message>
        <source>List mode</source>
        <translation>Modalità Lista</translation>
    </message>
    <message>
        <source>Amount</source>
        <translation>Importo</translation>
    </message>
    <message>
        <source>Received with label</source>
        <translation>Ricevuto con l'etichetta</translation>
    </message>
    <message>
        <source>Received with address</source>
        <translation>Ricevuto con l'indirizzo</translation>
    </message>
    <message>
        <source>Date</source>
        <translation>Data</translation>
    </message>
    <message>
        <source>Confirmations</source>
        <translation>Conferme</translation>
    </message>
    <message>
        <source>Confirmed</source>
        <translation>Confermato</translation>
    </message>
    <message>
        <source>Copy amount</source>
        <translation>Copia l'importo</translation>
    </message>
    <message>
        <source>&amp;Copy address</source>
        <translation type="unfinished">&amp;Copia indirizzo</translation>
    </message>
    <message>
        <source>Copy &amp;label</source>
        <translation>Copia &amp;etichetta</translation>
    </message>
    <message>
        <source>Copy &amp;amount</source>
        <translation>Copia l'&amp;importo</translation>
    </message>
    <message>
        <source>Copy transaction &amp;ID</source>
        <translation type="unfinished">&amp;Copia l'ID transazione</translation>
    </message>
    <message>
        <source>L&amp;ock unspent</source>
        <translation type="unfinished">&amp;Bloccare non spesi</translation>
    </message>
    <message>
        <source>&amp;Unlock unspent</source>
        <translation type="unfinished">&amp;Sbloccare non spesi</translation>
    </message>
    <message>
        <source>Copy quantity</source>
        <translation>Copia quantità</translation>
    </message>
    <message>
        <source>Copy fee</source>
        <translation>Copia commissione</translation>
    </message>
    <message>
        <source>Copy after fee</source>
        <translation>Copia dopo commissione</translation>
    </message>
    <message>
        <source>Copy bytes</source>
        <translation>Copia byte</translation>
    </message>
    <message>
        <source>Copy dust</source>
        <translation>Copia trascurabile</translation>
    </message>
    <message>
        <source>Copy change</source>
        <translation>Copia resto</translation>
    </message>
    <message>
        <source>(%1 locked)</source>
        <translation>(%1 bloccato)</translation>
    </message>
    <message>
        <source>yes</source>
        <translation>sì</translation>
    </message>
    <message>
        <source>no</source>
        <translation>no</translation>
    </message>
    <message>
        <source>This label turns red if any recipient receives an amount smaller than the current dust threshold.</source>
        <translation>Questa etichetta diventerà rossa se uno qualsiasi dei destinatari riceverà un importo inferiore alla corrente soglia minima per la movimentazione della valuta.</translation>
    </message>
    <message>
        <source>Can vary +/- %1 satoshi(s) per input.</source>
        <translation>Può variare di +/- %1 satoshi per input.</translation>
    </message>
    <message>
        <source>(no label)</source>
        <translation>(nessuna etichetta)</translation>
    </message>
    <message>
        <source>change from %1 (%2)</source>
        <translation>cambio da %1 (%2)</translation>
    </message>
    <message>
        <source>(change)</source>
        <translation>(resto)</translation>
    </message>
</context>
<context>
    <name>CreateWalletActivity</name>
    <message>
        <source>Creating Wallet &lt;b&gt;%1&lt;/b&gt;...</source>
        <translation>Creando il Portafoglio &lt;b&gt;%1&lt;/b&gt;...</translation>
    </message>
    <message>
        <source>Create wallet failed</source>
        <translation>Creazione portafoglio fallita</translation>
    </message>
    <message>
        <source>Create wallet warning</source>
        <translation>Creazione portafoglio attenzione</translation>
    </message>
</context>
<context>
    <name>CreateWalletDialog</name>
    <message>
        <source>Create Wallet</source>
        <translation>Crea Portafoglio.</translation>
    </message>
    <message>
        <source>Wallet</source>
        <translation>Portafoglio</translation>
    </message>
    <message>
        <source>Wallet Name</source>
        <translation>Nome Portafoglio</translation>
    </message>
    <message>
        <source>Encrypt the wallet. The wallet will be encrypted with a passphrase of your choice.</source>
        <translation>Cripta il portafoglio. Il portafoglio sarà criptato con una passphrase a tua scelta.</translation>
    </message>
    <message>
        <source>Encrypt Wallet</source>
        <translation>Cripta Portafoglio</translation>
    </message>
    <message>
        <source>Advanced Options</source>
        <translation>Opzioni avanzate</translation>
    </message>
    <message>
        <source>Disable private keys for this wallet. Wallets with private keys disabled will have no private keys and cannot have an HD seed or imported private keys. This is ideal for watch-only wallets.</source>
        <translation>Disabilita chiavi private per questo portafoglio. Un portafoglio con chiavi private disabilitate non può avere o importare chiavi private e non può avere un HD seed. Questo è ideale per portafogli watch-only.</translation>
    </message>
    <message>
        <source>Disable Private Keys</source>
        <translation>Disabilita Chiavi Private</translation>
    </message>
    <message>
        <source>Make a blank wallet. Blank wallets do not initially have private keys or scripts. Private keys and addresses can be imported, or an HD seed can be set, at a later time.</source>
        <translation>Crea un portafoglio vuoto. I portafogli vuoti non hanno inizialmente nessuna chiave privata o script. Chiavi private e indirizzi possono essere importati, o un HD seed può essere impostato, in seguito.</translation>
    </message>
    <message>
        <source>Make Blank Wallet</source>
        <translation>Crea Portafoglio Vuoto</translation>
    </message>
    <message>
        <source>Use descriptors for scriptPubKey management</source>
        <translation>Usa descriptors per gestione scriptPubKey</translation>
    </message>
    <message>
        <source>Descriptor Wallet</source>
        <translation>Descrizione del Portafoglio</translation>
    </message>
    <message>
        <source>Create</source>
        <translation>Crea</translation>
    </message>
    <message>
        <source>Compiled without sqlite support (required for descriptor wallets)</source>
        <translation>Compilato senza il supporto a sqlite (richiesto per i wallet descrittori)</translation>
    </message>
    </context>
<context>
    <name>EditAddressDialog</name>
    <message>
        <source>Edit Address</source>
        <translation>Modifica l'indirizzo</translation>
    </message>
    <message>
        <source>&amp;Label</source>
        <translation>&amp;Etichetta</translation>
    </message>
    <message>
        <source>The label associated with this address list entry</source>
        <translation>L'etichetta associata con questa voce della lista degli indirizzi</translation>
    </message>
    <message>
        <source>The address associated with this address list entry. This can only be modified for sending addresses.</source>
        <translation>L'indirizzo associato con questa voce della lista degli indirizzi. Può essere modificato solo per gli indirizzi d'invio.</translation>
    </message>
    <message>
        <source>&amp;Address</source>
        <translation>&amp;Indirizzo</translation>
    </message>
    <message>
        <source>New sending address</source>
        <translation>Nuovo indirizzo d'invio</translation>
    </message>
    <message>
        <source>Edit receiving address</source>
        <translation>Modifica indirizzo di ricezione</translation>
    </message>
    <message>
        <source>Edit sending address</source>
        <translation>Modifica indirizzo d'invio</translation>
    </message>
    <message>
        <source>The entered address "%1" is not a valid Bitcoin address.</source>
        <translation>L'indirizzo inserito "%1" non è un indirizzo bitcoin valido.</translation>
    </message>
    <message>
        <source>Address "%1" already exists as a receiving address with label "%2" and so cannot be added as a sending address.</source>
        <translation>L'indirizzo "%1" esiste già come indirizzo di ricezione con l'etichetta "%2" e quindi non può essere aggiunto come indirizzo di invio.</translation>
    </message>
    <message>
        <source>The entered address "%1" is already in the address book with label "%2".</source>
        <translation>L'indirizzo inserito "%1" è già nella rubrica con l'etichetta "%2".</translation>
    </message>
    <message>
        <source>Could not unlock wallet.</source>
        <translation>Impossibile sbloccare il portafoglio.</translation>
    </message>
    <message>
        <source>New key generation failed.</source>
        <translation>Generazione della nuova chiave non riuscita.</translation>
    </message>
</context>
<context>
    <name>FreespaceChecker</name>
    <message>
        <source>A new data directory will be created.</source>
        <translation>Sarà creata una nuova cartella dati.</translation>
    </message>
    <message>
        <source>name</source>
        <translation>nome</translation>
    </message>
    <message>
        <source>Directory already exists. Add %1 if you intend to create a new directory here.</source>
        <translation>Cartella già esistente. Aggiungi %1 se intendi creare qui una nuova cartella.</translation>
    </message>
    <message>
        <source>Path already exists, and is not a directory.</source>
        <translation>Il percorso è già esistente e non è una cartella.</translation>
    </message>
    <message>
        <source>Cannot create data directory here.</source>
        <translation>Impossibile creare una cartella dati qui.</translation>
    </message>
</context>
<context>
    <name>HelpMessageDialog</name>
    <message>
        <source>version</source>
        <translation>versione</translation>
    </message>
    <message>
        <source>About %1</source>
        <translation>Informazioni %1</translation>
    </message>
    <message>
        <source>Command-line options</source>
        <translation>Opzioni della riga di comando</translation>
    </message>
</context>
<context>
    <name>Intro</name>
    <message>
        <source>Welcome</source>
        <translation>Benvenuto</translation>
    </message>
    <message>
        <source>Welcome to %1.</source>
        <translation>Benvenuto su %1.</translation>
    </message>
    <message>
        <source>As this is the first time the program is launched, you can choose where %1 will store its data.</source>
        <translation>Dato che questa è la prima volta che il programma viene lanciato, puoi scegliere dove %1 salverà i suoi dati.</translation>
    </message>
    <message>
        <source>When you click OK, %1 will begin to download and process the full %4 block chain (%2GB) starting with the earliest transactions in %3 when %4 initially launched.</source>
        <translation>Quando fai click su OK, %1 comincerà a scaricare e processare l'intera %4 block chain (%2GB) a partire dalla prime transazioni del %3 quando %4 venne inaugurato.</translation>
    </message>
    <message>
        <source>Reverting this setting requires re-downloading the entire blockchain. It is faster to download the full chain first and prune it later. Disables some advanced features.</source>
        <translation>Cambiare questa impostazione richiede di riscaricare l'intera blockchain. E' più veloce scaricare prima tutta la chain e poi fare prune. Disabilita alcune impostazioni avanzate.</translation>
    </message>
    <message>
        <source>This initial synchronisation is very demanding, and may expose hardware problems with your computer that had previously gone unnoticed. Each time you run %1, it will continue downloading where it left off.</source>
        <translation>La sincronizzazione iniziale è molto dispendiosa e potrebbe mettere in luce problemi di harware del tuo computer che erano prima passati inosservati. Ogni volta che lanci %1 continuerà a scaricare da dove l'avevi lasciato.</translation>
    </message>
    <message>
        <source>If you have chosen to limit block chain storage (pruning), the historical data must still be downloaded and processed, but will be deleted afterward to keep your disk usage low.</source>
        <translation>Se hai scelto di limitare l'immagazzinamento della block chain (operazione nota come "pruning" o "potatura"), i dati storici devono comunque essere scaricati e processati, ma verranno cancellati in seguito per mantenere basso l'utilizzo del tuo disco.</translation>
    </message>
    <message>
        <source>Use the default data directory</source>
        <translation>Usa la cartella dati predefinita</translation>
    </message>
    <message>
        <source>Use a custom data directory:</source>
        <translation>Usa una cartella dati personalizzata:</translation>
    </message>
    <message>
        <source>Bitcoin</source>
        <translation>Bitcoin</translation>
    </message>
    <message>
        <source>At least %1 GB of data will be stored in this directory, and it will grow over time.</source>
        <translation>Almeno %1 GB di dati verrà salvato in questa cartella e continuerà ad aumentare col tempo.</translation>
    </message>
    <message>
        <source>Approximately %1 GB of data will be stored in this directory.</source>
        <translation>Verranno salvati circa %1 GB di dati in questa cartella.</translation>
    </message>
    <message>
        <source>%1 will download and store a copy of the Bitcoin block chain.</source>
        <translation>%1 scaricherà e salverà una copia della block chain di Bitcoin.</translation>
    </message>
    <message>
        <source>The wallet will also be stored in this directory.</source>
        <translation>Anche il portafoglio verrà salvato in questa cartella.</translation>
    </message>
    <message>
        <source>Error: Specified data directory "%1" cannot be created.</source>
        <translation>Errore: La cartella dati "%1" specificata non può essere creata.</translation>
    </message>
    <message>
        <source>Error</source>
        <translation>Errore</translation>
    </message>
    <message numerus="yes">
        <source>%n GB of free space available</source>
        <translation><numerusform>GB di spazio libero disponibile</numerusform><numerusform>%n GB di spazio disponibile</numerusform></translation>
    </message>
    <message numerus="yes">
        <source>(of %n GB needed)</source>
        <translation><numerusform>(di %nGB richiesti)</numerusform><numerusform>(%n GB richiesti)</numerusform></translation>
    </message>
    <message numerus="yes">
        <source>(%n GB needed for full chain)</source>
        <translation><numerusform>(%n GB richiesti per la catena completa)</numerusform><numerusform>(%n GB richiesti per la catena completa)</numerusform></translation>
    </message>
</context>
<context>
    <name>MempoolStats</name>
    <message>
        <source>N/A</source>
        <translation>N/D</translation>
    </message>
    </context>
<context>
    <name>ModalOverlay</name>
    <message>
        <source>Form</source>
        <translation>Modulo</translation>
    </message>
    <message>
        <source>Recent transactions may not yet be visible, and therefore your wallet's balance might be incorrect. This information will be correct once your wallet has finished synchronizing with the bitcoin network, as detailed below.</source>
        <translation>Transazioni recenti potrebbero non essere visibili ancora, perciò il saldo del tuo portafoglio potrebbe non essere corretto. Questa informazione risulterà corretta quando il tuo portafoglio avrà terminato la sincronizzazione con la rete bitcoin, come indicato in dettaglio più sotto.</translation>
    </message>
    <message>
        <source>Attempting to spend bitcoins that are affected by not-yet-displayed transactions will not be accepted by the network.</source>
        <translation>Il tentativo di spendere bitcoin legati a transazioni non ancora visualizzate non verrà accettato dalla rete.</translation>
    </message>
    <message>
        <source>Number of blocks left</source>
        <translation>Numero di blocchi mancanti</translation>
    </message>
    <message>
        <source>Unknown...</source>
        <translation>Sconosciuto...</translation>
    </message>
    <message>
        <source>Last block time</source>
        <translation>Ora del blocco più recente</translation>
    </message>
    <message>
        <source>Progress</source>
        <translation>Progresso</translation>
    </message>
    <message>
        <source>Progress increase per hour</source>
        <translation>Aumento dei progressi per ogni ora</translation>
    </message>
    <message>
        <source>calculating...</source>
        <translation>calcolando...</translation>
    </message>
    <message>
        <source>Estimated time left until synced</source>
        <translation>Tempo stimato al completamento della sincronizzazione</translation>
    </message>
    <message>
        <source>Hide</source>
        <translation>Nascondi</translation>
    </message>
    <message>
        <source>Esc</source>
        <translation>Esc</translation>
    </message>
    <message>
        <source>%1 is currently syncing.  It will download headers and blocks from peers and validate them until reaching the tip of the block chain.</source>
        <translation>%1 è attualmente in fase di sincronizzazione. Scaricherà le intestazioni e i blocchi dai peer e li convaliderà fino a raggiungere la punta della catena di blocchi.</translation>
    </message>
    <message>
        <source>Unknown. Syncing Headers (%1, %2%)...</source>
        <translation>Sconosciuto. Sincronizzando Headers (%1, %2%)...</translation>
    </message>
</context>
<context>
    <name>NetWatchLogModel</name>
    <message>
        <source>Type</source>
        <comment>NetWatch: Type header</comment>
        <translation>Tipo</translation>
    </message>
    <message>
        <source>Address</source>
        <comment>NetWatch: Address header</comment>
        <translation>Indirizzo</translation>
    </message>
</context>
<context>
    <name>OpenURIDialog</name>
    <message>
        <source>Open bitcoin URI</source>
        <translation>Apri un bitcoin URI</translation>
    </message>
    <message>
        <source>URI:</source>
        <translation>URI:</translation>
    </message>
    <message>
        <source>Paste address from clipboard</source>
        <translation>Incollare l'indirizzo dagli appunti</translation>
    </message>
</context>
<context>
    <name>OpenWalletActivity</name>
    <message>
        <source>Open wallet failed</source>
        <translation>Apertura portafoglio fallita</translation>
    </message>
    <message>
        <source>Open wallet warning</source>
        <translation>Apertura portafoglio attenzione</translation>
    </message>
    <message>
        <source>default wallet</source>
        <translation>Portafoglio predefinito:</translation>
    </message>
    <message>
        <source>Opening Wallet &lt;b&gt;%1&lt;/b&gt;...</source>
        <translation>Aprendo il Portafoglio&lt;b&gt;%1&lt;/b&gt;...</translation>
    </message>
</context>
<context>
    <name>OptionsDialog</name>
    <message>
        <source>Options</source>
        <translation>Opzioni</translation>
    </message>
    <message>
        <source>&amp;Main</source>
        <translation>&amp;Principale</translation>
    </message>
    <message>
        <source>Automatically start %1 after logging in to the system.</source>
        <translation>Avvia automaticamente %1 una volta effettuato l'accesso al sistema.</translation>
    </message>
    <message>
        <source>&amp;Start %1 on system login</source>
        <translation>&amp;Start %1 all'accesso al sistema</translation>
    </message>
    <message>
        <source>Size of &amp;database cache</source>
        <translation>Dimensione della cache del &amp;database.</translation>
    </message>
    <message>
        <source>Number of script &amp;verification threads</source>
        <translation>Numero di thread di &amp;verifica degli script</translation>
    </message>
    <message>
        <source>IP address of the proxy (e.g. IPv4: 127.0.0.1 / IPv6: ::1)</source>
        <translation>Indirizzo IP del proxy (ad es. IPv4: 127.0.0.1 / IPv6: ::1)</translation>
    </message>
    <message>
        <source>Shows if the supplied default SOCKS5 proxy is used to reach peers via this network type.</source>
        <translation>Mostra se il proxy SOCK5 di default che p stato fornito è usato per raggiungere i contatti attraverso questo tipo di rete.</translation>
    </message>
    <message>
        <source>Hide the icon from the system tray.</source>
        <translation>Nascondi l'icona nella barra delle applicazioni.</translation>
    </message>
    <message>
        <source>&amp;Hide tray icon</source>
        <translation>&amp;Nascondi l'icona della barra delle applicazioni</translation>
    </message>
    <message>
        <source>Minimize instead of exit the application when the window is closed. When this option is enabled, the application will be closed only after selecting Exit in the menu.</source>
        <translation>Riduci ad icona invece di uscire dall'applicazione quando la finestra viene chiusa. Attivando questa opzione l'applicazione terminerà solo dopo aver selezionato Esci dal menu File.</translation>
    </message>
    <message>
        <source>Third party URLs (e.g. a block explorer) that appear in the transactions tab as context menu items. %s in the URL is replaced by transaction hash. Multiple URLs are separated by vertical bar |.</source>
        <translation>URL di terze parti (ad es. un block explorer) che appaiono nella tabella delle transazioni come voci nel menu contestuale. "%s" nell'URL è sostituito dall'hash della transazione.
Per specificare più URL separarli con una barra verticale "|".</translation>
    </message>
    <message>
        <source>Open the %1 configuration file from the working directory.</source>
        <translation>Apri il %1 file di configurazione dalla cartella attiva.</translation>
    </message>
    <message>
        <source>Open Configuration File</source>
        <translation>Apri il file di configurazione</translation>
    </message>
    <message>
        <source>Reset all client options to default.</source>
        <translation>Reimposta tutte le opzioni del client allo stato predefinito.</translation>
    </message>
    <message>
        <source>&amp;Reset Options</source>
        <translation>&amp;Ripristina Opzioni</translation>
    </message>
    <message>
        <source>&amp;Network</source>
        <translation>Rete</translation>
    </message>
    <message>
        <source>Disables some advanced features but all blocks will still be fully validated. Reverting this setting requires re-downloading the entire blockchain. Actual disk usage may be somewhat higher.</source>
        <translation>Disattiva alcune funzionalità avanzate, ma tutti i blocchi saranno ancora completamente validati. Per ripristinare questa impostazione è necessario rieseguire il download dell'intera blockchain. L'utilizzo effettivo del disco potrebbe essere leggermente superiore.</translation>
    </message>
    <message>
        <source>Prune &amp;block storage to</source>
        <translation>Eliminare e bloccare l'archiviazione su</translation>
    </message>
    <message>
        <source>Reverting this setting requires re-downloading the entire blockchain.</source>
        <translation>Per ripristinare questa impostazione è necessario rieseguire il download dell'intera blockchain.</translation>
    </message>
    <message>
        <source>MiB</source>
        <translation>MiB</translation>
    </message>
    <message>
        <source>(0 = auto, &lt;0 = leave that many cores free)</source>
        <translation>(0 = automatico, &lt;0 = lascia questo numero di core liberi)</translation>
    </message>
    <message>
        <source>W&amp;allet</source>
        <translation>Port&amp;amonete</translation>
    </message>
    <message>
        <source>Expert</source>
        <translation>Esperti</translation>
    </message>
    <message>
        <source>Enable coin &amp;control features</source>
        <translation>Abilita le funzionalità di coin &amp;control</translation>
    </message>
    <message>
        <source>If you disable the spending of unconfirmed change, the change from a transaction cannot be used until that transaction has at least one confirmation. This also affects how your balance is computed.</source>
        <translation>Disabilitando l'uso di resti non confermati, il resto di una transazione non potrà essere speso fino a quando non avrà ottenuto almeno una conferma. Questa impostazione influisce inoltre sul calcolo del saldo.</translation>
    </message>
    <message>
        <source>&amp;Spend unconfirmed change</source>
        <translation>&amp;Spendi resti non confermati</translation>
    </message>
    <message>
        <source>Automatically open the Bitcoin client port on the router. This only works when your router supports UPnP and it is enabled.</source>
        <translation>Apri automaticamente la porta del client Bitcoin sul router. Il protocollo UPnP deve essere supportato da parte del router ed attivo.</translation>
    </message>
    <message>
        <source>Map port using &amp;UPnP</source>
        <translation>Mappa le porte tramite &amp;UPnP</translation>
    </message>
    <message>
        <source>Accept connections from outside.</source>
        <translation>Accetta connessione esterne.</translation>
    </message>
    <message>
        <source>Allow incomin&amp;g connections</source>
        <translation>Accetta connessioni in entrata</translation>
    </message>
    <message>
        <source>Connect to the Bitcoin network through a SOCKS5 proxy.</source>
        <translation>Connessione alla rete Bitcoin attraverso un proxy SOCKS5.</translation>
    </message>
    <message>
        <source>&amp;Connect through SOCKS5 proxy (default proxy):</source>
        <translation>&amp;Connessione attraverso proxy SOCKS5 (proxy predefinito):</translation>
    </message>
    <message>
        <source>Proxy &amp;IP:</source>
        <translation>&amp;IP del proxy:</translation>
    </message>
    <message>
        <source>&amp;Port:</source>
        <translation>&amp;Porta:</translation>
    </message>
    <message>
        <source>Port of the proxy (e.g. 9050)</source>
        <translation>Porta del proxy (ad es. 9050)</translation>
    </message>
    <message>
        <source>Used for reaching peers via:</source>
        <translation>Utilizzata per connettersi attraverso:</translation>
    </message>
    <message>
        <source>IPv4</source>
        <translation>IPv4</translation>
    </message>
    <message>
        <source>IPv6</source>
        <translation>IPv6</translation>
    </message>
    <message>
        <source>Tor</source>
        <translation>Tor</translation>
    </message>
    <message>
        <source>&amp;Window</source>
        <translation>&amp;Finestra</translation>
    </message>
    <message>
        <source>Show only a tray icon after minimizing the window.</source>
        <translation>Mostra solo nella tray bar quando si riduce ad icona.</translation>
    </message>
    <message>
        <source>&amp;Minimize to the tray instead of the taskbar</source>
        <translation>&amp;Minimizza nella tray bar invece che sulla barra delle applicazioni</translation>
    </message>
    <message>
        <source>M&amp;inimize on close</source>
        <translation>M&amp;inimizza alla chiusura</translation>
    </message>
    <message>
        <source>&amp;Display</source>
        <translation>&amp;Mostra</translation>
    </message>
    <message>
        <source>User Interface &amp;language:</source>
        <translation>&amp;Lingua Interfaccia Utente:</translation>
    </message>
    <message>
        <source>The user interface language can be set here. This setting will take effect after restarting %1.</source>
        <translation>La lingua dell'interfaccia utente può essere impostata qui. L'impostazione avrà effetto dopo il riavvio %1.</translation>
    </message>
    <message>
        <source>&amp;Unit to show amounts in:</source>
        <translation>&amp;Unità di misura con cui visualizzare gli importi:</translation>
    </message>
    <message>
        <source>Choose the default subdivision unit to show in the interface and when sending coins.</source>
        <translation>Scegli l'unità di suddivisione predefinita da utilizzare per l'interfaccia e per l'invio di bitcoin.</translation>
    </message>
    <message>
        <source>Whether to show coin control features or not.</source>
        <translation>Specifica se le funzionalita di coin control saranno visualizzate.</translation>
    </message>
    <message>
        <source>Connect to the Bitcoin network through a separate SOCKS5 proxy for Tor onion services.</source>
        <translation>Connette alla rete Bitcoin attraverso un proxy SOCKS5 separato per i Tor onion services.</translation>
    </message>
    <message>
        <source>Use separate SOCKS&amp;5 proxy to reach peers via Tor onion services:</source>
        <translation>Usa un proxy SOCKS&amp;5 separato per raggiungere peers attraverso i Tor onion services.</translation>
    </message>
    <message>
        <source>&amp;Third party transaction URLs</source>
        <translation>&amp;URL di terze parti per transazioni</translation>
    </message>
    <message>
        <source>Options set in this dialog are overridden by the command line or in the configuration file:</source>
        <translation>Le impostazioni sulla riga di comando o nell'archivio di configurazione hanno precedenza su quelle impostate in questo pannello:</translation>
    </message>
    <message>
        <source>&amp;OK</source>
        <translation>&amp;OK</translation>
    </message>
    <message>
        <source>&amp;Cancel</source>
        <translation>&amp;Cancella</translation>
    </message>
    <message>
        <source>default</source>
        <translation>predefinito</translation>
    </message>
    <message>
        <source>none</source>
        <translation>nessuno</translation>
    </message>
    <message>
        <source>Confirm options reset</source>
        <translation>Conferma ripristino opzioni</translation>
    </message>
    <message>
        <source>Client restart required to activate changes.</source>
        <translation>È necessario un riavvio del client per applicare le modifiche.</translation>
    </message>
    <message>
        <source>Client will be shut down. Do you want to proceed?</source>
        <translation>Il client sarà arrestato. Si desidera procedere?</translation>
    </message>
    <message>
        <source>Configuration options</source>
        <translation>Opzioni di configurazione</translation>
    </message>
    <message>
        <source>The configuration file is used to specify advanced user options which override GUI settings. Additionally, any command-line options will override this configuration file.</source>
        <translation>Il file di configurazione è utilizzato per specificare opzioni utente avanzate che aggirano le impostazioni della GUI. Inoltre qualunque opzione da linea di comando aggirerà il file di configurazione.</translation>
    </message>
    <message>
        <source>Error</source>
        <translation>Errore</translation>
    </message>
    <message>
        <source>The configuration file could not be opened.</source>
        <translation>Il file di configurazione non può essere aperto.</translation>
    </message>
    <message>
        <source>This change would require a client restart.</source>
        <translation>Questa modifica richiede un riavvio del client.</translation>
    </message>
    <message>
        <source>The supplied proxy address is invalid.</source>
        <translation>L'indirizzo proxy che hai fornito non è valido.</translation>
    </message>
</context>
<context>
    <name>OverviewPage</name>
    <message>
        <source>Form</source>
        <translation>Modulo</translation>
    </message>
    <message>
        <source>The displayed information may be out of date. Your wallet automatically synchronizes with the Bitcoin network after a connection is established, but this process has not completed yet.</source>
        <translation>Le informazioni visualizzate potrebbero non essere aggiornate. Il portafoglio si sincronizza automaticamente con la rete Bitcoin una volta stabilita una connessione, ma questo processo non è ancora stato completato.</translation>
    </message>
    <message>
        <source>Watch-only:</source>
        <translation>Sola lettura:</translation>
    </message>
    <message>
        <source>Available:</source>
        <translation>Disponibile:</translation>
    </message>
    <message>
        <source>Your current spendable balance</source>
        <translation>Il tuo saldo spendibile attuale</translation>
    </message>
    <message>
        <source>Pending:</source>
        <translation>In attesa:</translation>
    </message>
    <message>
        <source>Total of transactions that have yet to be confirmed, and do not yet count toward the spendable balance</source>
        <translation>Totale delle transazioni in corso di conferma e che non sono ancora conteggiate nel saldo spendibile</translation>
    </message>
    <message>
        <source>Immature:</source>
        <translation>Immaturo:</translation>
    </message>
    <message>
        <source>Mined balance that has not yet matured</source>
        <translation>Importo generato dal mining e non ancora maturato</translation>
    </message>
    <message>
        <source>Balances</source>
        <translation>Saldo</translation>
    </message>
    <message>
        <source>Total:</source>
        <translation>Totale:</translation>
    </message>
    <message>
        <source>Your current total balance</source>
        <translation>Il tuo saldo totale attuale</translation>
    </message>
    <message>
        <source>Your current balance in watch-only addresses</source>
        <translation>Il tuo saldo attuale negli indirizzi di sola lettura</translation>
    </message>
    <message>
        <source>Spendable:</source>
        <translation>Spendibile:</translation>
    </message>
    <message>
        <source>Recent transactions</source>
        <translation>Transazioni recenti</translation>
    </message>
    <message>
        <source>Unconfirmed transactions to watch-only addresses</source>
        <translation>Transazioni non confermate su indirizzi di sola lettura</translation>
    </message>
    <message>
        <source>Mined balance in watch-only addresses that has not yet matured</source>
        <translation>Importo generato dal mining su indirizzi di sola lettura e non ancora maturato</translation>
    </message>
    <message>
        <source>Current total balance in watch-only addresses</source>
        <translation>Saldo corrente totale negli indirizzi di sola lettura</translation>
    </message>
    <message>
        <source>Privacy mode activated for the Overview tab. To unmask the values, uncheck Settings-&gt;Mask values.</source>
        <translation>Modalità privacy attivata per la scheda "Panoramica". Per mostrare gli importi, deseleziona Impostazioni-&gt; Mascherare gli importi.</translation>
    </message>
</context>
<context>
    <name>PSBTOperationsDialog</name>
    <message>
        <source>Dialog</source>
        <translation>Dialogo</translation>
    </message>
    <message>
        <source>Sign Tx</source>
        <translation>Firma Tx</translation>
    </message>
    <message>
        <source>Broadcast Tx</source>
        <translation>Trasmetti Tx</translation>
    </message>
    <message>
        <source>Copy to Clipboard</source>
        <translation>Copia negli Appunti</translation>
    </message>
    <message>
        <source>Save...</source>
        <translation>Salva...</translation>
    </message>
    <message>
        <source>Close</source>
        <translation>Chiudi</translation>
    </message>
    <message>
        <source>Failed to load transaction: %1</source>
        <translation>Caricamento della transazione fallito: %1</translation>
    </message>
    <message>
        <source>Failed to sign transaction: %1</source>
        <translation>Firma della transazione fallita: %1</translation>
    </message>
    <message>
        <source>Could not sign any more inputs.</source>
        <translation>Non posso firmare piu' inputs.</translation>
    </message>
    <message>
        <source>Signed %1 inputs, but more signatures are still required.</source>
        <translation>Firmato %1 inputs, ma sono richieste piu' firme.</translation>
    </message>
    <message>
        <source>Signed transaction successfully. Transaction is ready to broadcast.</source>
        <translation>Transazione firmata con successo. La transazione é pronta per essere trasmessa.</translation>
    </message>
    <message>
        <source>Unknown error processing transaction.</source>
        <translation>Errore sconosciuto processando la transazione.</translation>
    </message>
    <message>
        <source>Transaction broadcast successfully! Transaction ID: %1</source>
        <translation>Transazione trasmessa con successo! ID della transazione: %1</translation>
    </message>
    <message>
        <source>Transaction broadcast failed: %1</source>
        <translation>Trasmissione della transazione fallita: %1</translation>
    </message>
    <message>
        <source>PSBT copied to clipboard.</source>
        <translation>PSBT copiata negli appunti.</translation>
    </message>
    <message>
        <source>Save Transaction Data</source>
        <translation>Salva Dati Transazione</translation>
    </message>
    <message>
        <source>Partially Signed Transaction (Binary) (*.psbt)</source>
        <translation>Transazione Parzialmente Firmata (Binario) (*.psbt)</translation>
    </message>
    <message>
        <source>PSBT saved to disk.</source>
        <translation>PSBT salvata su disco.</translation>
    </message>
    <message>
        <source> * Sends %1 to %2</source>
        <translation> * Invia %1 a %2</translation>
    </message>
    <message>
        <source>Unable to calculate transaction fee or total transaction amount.</source>
        <translation>Non in grado di calcolare la fee della transazione o l'ammontare totale della transazione.</translation>
    </message>
    <message>
        <source>Pays transaction fee: </source>
        <translation>Paga fee della transazione: </translation>
    </message>
    <message>
        <source>Total Amount</source>
        <translation>Importo totale</translation>
    </message>
    <message>
        <source>or</source>
        <translation>o</translation>
    </message>
    <message>
        <source>Transaction has %1 unsigned inputs.</source>
        <translation>La transazione ha %1 inputs non firmati.</translation>
    </message>
    <message>
        <source>Transaction is missing some information about inputs.</source>
        <translation>La transazione manca di alcune informazioni sugli inputs.</translation>
    </message>
    <message>
        <source>Transaction still needs signature(s).</source>
        <translation>La transazione necessita ancora di firma/e.</translation>
    </message>
    <message>
        <source>(But this wallet cannot sign transactions.)</source>
        <translation>(Ma questo portafoglio non può firmare transazioni.)</translation>
    </message>
    <message>
        <source>(But this wallet does not have the right keys.)</source>
        <translation>(Ma questo portafoglio non ha le chiavi giuste.)</translation>
    </message>
    <message>
        <source>Transaction is fully signed and ready for broadcast.</source>
        <translation>La transazione è completamente firmata e pronta per essere trasmessa.</translation>
    </message>
    <message>
        <source>Transaction status is unknown.</source>
        <translation>Lo stato della transazione è sconosciuto.</translation>
    </message>
</context>
<context>
    <name>PaymentServer</name>
    <message>
        <source>Payment request error</source>
        <translation>Errore di richiesta di pagamento</translation>
    </message>
    <message>
        <source>Cannot start bitcoin: click-to-pay handler</source>
        <translation>Impossibile avviare bitcoin: gestore click-to-pay</translation>
    </message>
    <message>
        <source>URI handling</source>
        <translation>Gestione URI</translation>
    </message>
    <message>
        <source>'bitcoin://' is not a valid URI. Use 'bitcoin:' instead.</source>
        <translation>'bitcoin://' non è un URI valido. Usa invece 'bitcoin:'.</translation>
    </message>
    <message>
        <source>Invalid payment address</source>
        <translation>Indirizzo di pagamento non valido</translation>
    </message>
    <message>
        <source>URI cannot be parsed! This can be caused by an invalid Bitcoin address or malformed URI parameters.</source>
        <translation>Impossibile interpretare l'URI! I parametri dell'URI o l'indirizzo Bitcoin potrebbero non essere corretti.</translation>
    </message>
    <message>
        <source>Payment request file handling</source>
        <translation>Gestione del file di richiesta del pagamento</translation>
    </message>
</context>
<context>
    <name>PeerTableModel</name>
    <message>
        <source>User Agent</source>
        <translation>User Agent</translation>
    </message>
    <message>
        <source>Node/Service</source>
        <translation>Nodo/Servizio</translation>
    </message>
    <message>
        <source>Ping</source>
        <translation>Ping</translation>
    </message>
    <message>
        <source>Sent</source>
        <translation>Inviato</translation>
    </message>
    <message>
        <source>Received</source>
        <translation>Ricevuto</translation>
    </message>
    <message>
        <source>Type</source>
        <translation>Tipo</translation>
    </message>
    </context>
<context>
    <name>QObject</name>
    <message>
        <source>Amount</source>
        <translation>Importo</translation>
    </message>
    <message>
        <source>Enter a Bitcoin address (e.g. %1)</source>
        <translation>Inserisci un indirizzo Bitcoin (ad es. %1)</translation>
    </message>
    <message>
        <source>Inbound</source>
        <translation>In entrata</translation>
    </message>
    <message>
        <source>%1 d</source>
        <translation>%1 d</translation>
    </message>
    <message>
        <source>%1 h</source>
        <translation>%1 h</translation>
    </message>
    <message>
        <source>%1 m</source>
        <translation>%1 m</translation>
    </message>
    <message>
        <source>%1 s</source>
        <translation>%1 s</translation>
    </message>
    <message>
        <source>None</source>
        <translation>Nessuno</translation>
    </message>
    <message>
        <source>N/A</source>
        <translation>N/D</translation>
    </message>
    <message>
        <source>%1 ms</source>
        <translation>%1 ms</translation>
    </message>
    <message numerus="yes">
        <source>%n second(s)</source>
        <translation><numerusform>%n secondo</numerusform><numerusform>%n secondi</numerusform></translation>
    </message>
    <message numerus="yes">
        <source>%n minute(s)</source>
        <translation><numerusform>%n minuto</numerusform><numerusform>%n minuti</numerusform></translation>
    </message>
    <message numerus="yes">
        <source>%n hour(s)</source>
        <translation><numerusform>%n ora</numerusform><numerusform>%n ore</numerusform></translation>
    </message>
    <message numerus="yes">
        <source>%n day(s)</source>
        <translation><numerusform>%n giorno</numerusform><numerusform>%n giorni</numerusform></translation>
    </message>
    <message numerus="yes">
        <source>%n week(s)</source>
        <translation><numerusform>%n settimana</numerusform><numerusform>%n settimane</numerusform></translation>
    </message>
    <message>
        <source>%1 and %2</source>
        <translation>%1 e %2</translation>
    </message>
    <message numerus="yes">
        <source>%n year(s)</source>
        <translation><numerusform>%n anno</numerusform><numerusform>%n anni</numerusform></translation>
    </message>
    <message>
        <source>%1 B</source>
        <translation>%1 B</translation>
    </message>
    <message>
        <source>%1 KB</source>
        <translation>%1 KB</translation>
    </message>
    <message>
        <source>%1 MB</source>
        <translation>%1 MB</translation>
    </message>
    <message>
        <source>%1 GB</source>
        <translation>%1 GB</translation>
    </message>
    <message>
        <source>Error: Specified data directory "%1" does not exist.</source>
        <translation>Errore: La cartella dati "%1" specificata non esiste.</translation>
    </message>
    <message>
        <source>Error: Cannot parse configuration file: %1.</source>
        <translation>Errore: impossibile analizzare il file di configurazione: %1.</translation>
    </message>
    <message>
        <source>Error: %1</source>
        <translation>Errore: %1</translation>
    </message>
    <message>
        <source>Error initializing settings: %1</source>
        <translation>Errore durante l'inizializzazione delle impostazioni: %1</translation>
    </message>
    <message>
        <source>%1 didn't yet exit safely...</source>
        <translation>%1 non è ancora stato chiuso in modo sicuro</translation>
    </message>
    <message>
        <source>unknown</source>
        <translation>sconosciuto</translation>
    </message>
    <message>
        <source>Blk</source>
        <comment>Tx Watch: Block type abbreviation</comment>
        <translation>Blc</translation>
    </message>
    <message>
        <source>Txn</source>
        <comment>Tx Watch: Transaction type abbreviation</comment>
        <translation>Tso</translation>
    </message>
</context>
<context>
    <name>QRImageWidget</name>
    <message>
        <source>&amp;Save Image...</source>
        <translation>&amp;Salva immagine</translation>
    </message>
    <message>
        <source>&amp;Copy Image</source>
        <translation>&amp;Copia immagine</translation>
    </message>
    <message>
        <source>Resulting URI too long, try to reduce the text for label / message.</source>
        <translation>L'URI risultante è troppo lungo, prova a ridurre il testo nell'etichetta / messaggio.</translation>
    </message>
    <message>
        <source>Error encoding URI into QR Code.</source>
        <translation>Errore nella codifica dell'URI nel codice QR.</translation>
    </message>
    <message>
        <source>QR code support not available.</source>
        <translation>Supporto QR code non disponibile.</translation>
    </message>
    <message>
        <source>Save QR Code</source>
        <translation>Salva codice QR</translation>
    </message>
    <message>
        <source>PNG Image (*.png)</source>
        <translation>Immagine PNG (*.png)</translation>
    </message>
</context>
<context>
    <name>RPCConsole</name>
    <message>
        <source>N/A</source>
        <translation>N/D</translation>
    </message>
    <message>
        <source>Client version</source>
        <translation>Versione client</translation>
    </message>
    <message>
        <source>&amp;Information</source>
        <translation>&amp;Informazioni</translation>
    </message>
    <message>
        <source>General</source>
        <translation>Generale</translation>
    </message>
    <message>
        <source>Using BerkeleyDB version</source>
        <translation>Versione BerkeleyDB in uso</translation>
    </message>
    <message>
        <source>Datadir</source>
        <translation>Datadir</translation>
    </message>
    <message>
        <source>To specify a non-default location of the data directory use the '%1' option.</source>
        <translation>Per specificare una posizione non di default della directory dei dati, usa l'opzione '%1'</translation>
    </message>
    <message>
        <source>Blocksdir</source>
        <translation>Blocksdir</translation>
    </message>
    <message>
        <source>To specify a non-default location of the blocks directory use the '%1' option.</source>
        <translation>Per specificare una posizione non di default della directory dei blocchi, usa l'opzione '%1'</translation>
    </message>
    <message>
        <source>Startup time</source>
        <translation>Ora di avvio</translation>
    </message>
    <message>
        <source>Network</source>
        <translation>Rete</translation>
    </message>
    <message>
        <source>Name</source>
        <translation>Nome</translation>
    </message>
    <message>
        <source>Number of connections</source>
        <translation>Numero di connessioni</translation>
    </message>
    <message>
        <source>Block chain</source>
        <translation>Block chain</translation>
    </message>
    <message>
        <source>Memory Pool</source>
        <translation>Memory Pool</translation>
    </message>
    <message>
        <source>Current number of transactions</source>
        <translation>Numero attuale di transazioni</translation>
    </message>
    <message>
        <source>Memory usage</source>
        <translation>Utilizzo memoria</translation>
    </message>
    <message>
        <source>Wallet: </source>
        <translation>Portafoglio:</translation>
    </message>
    <message>
        <source>(none)</source>
        <translation>(nessuno)</translation>
    </message>
    <message>
        <source>&amp;Reset</source>
        <translation>&amp;Ripristina</translation>
    </message>
    <message>
        <source>Received</source>
        <translation>Ricevuto</translation>
    </message>
    <message>
        <source>Sent</source>
        <translation>Inviato</translation>
    </message>
    <message>
        <source>&amp;Peers</source>
        <translation>&amp;Peer</translation>
    </message>
    <message>
        <source>Banned peers</source>
        <translation>Peers bannati</translation>
    </message>
    <message>
        <source>Select a peer to view detailed information.</source>
        <translation>Seleziona un peer per visualizzare informazioni più dettagliate.</translation>
    </message>
    <message>
        <source>Version</source>
        <translation>Versione</translation>
    </message>
    <message>
        <source>Starting Block</source>
        <translation>Blocco di partenza</translation>
    </message>
    <message>
        <source>Synced Headers</source>
        <translation>Headers sincronizzati</translation>
    </message>
    <message>
        <source>Synced Blocks</source>
        <translation>Blocchi sincronizzati</translation>
    </message>
    <message>
        <source>The mapped Autonomous System used for diversifying peer selection.</source>
        <translation>Il Sistema Autonomo mappato utilizzato per diversificare la selezione dei peer.</translation>
    </message>
    <message>
        <source>Mapped AS</source>
        <translation>AS mappato</translation>
    </message>
    <message>
        <source>User Agent</source>
        <translation>User Agent</translation>
    </message>
    <message>
        <source>Node window</source>
        <translation>Finestra del nodo</translation>
    </message>
    <message>
        <source>Current block height</source>
        <translation>Altezza del blocco corrente</translation>
    </message>
    <message>
        <source>Open the %1 debug log file from the current data directory. This can take a few seconds for large log files.</source>
        <translation>Apri il file log del debug di %1 dalla cartella dati attuale. Può richiedere alcuni secondi per file di log di grandi dimensioni.</translation>
    </message>
    <message>
        <source>Decrease font size</source>
        <translation>Riduci dimensioni font.</translation>
    </message>
    <message>
        <source>Increase font size</source>
        <translation>Aumenta dimensioni font</translation>
    </message>
    <message>
        <source>Permissions</source>
        <translation>Permessi</translation>
    </message>
    <message>
        <source>Services</source>
        <translation>Servizi</translation>
    </message>
    <message>
        <source>Connection Time</source>
        <translation>Tempo di Connessione</translation>
    </message>
    <message>
        <source>Last Send</source>
        <translation>Ultimo Invio</translation>
    </message>
    <message>
        <source>Last Receive</source>
        <translation>Ultima Ricezione</translation>
    </message>
    <message>
        <source>Ping Time</source>
        <translation>Tempo di Ping</translation>
    </message>
    <message>
        <source>The duration of a currently outstanding ping.</source>
        <translation>La durata di un ping attualmente in corso.</translation>
    </message>
    <message>
        <source>Ping Wait</source>
        <translation>Attesa ping</translation>
    </message>
    <message>
        <source>Min Ping</source>
        <translation>Ping Minimo</translation>
    </message>
    <message>
        <source>Time Offset</source>
        <translation>Scarto Temporale</translation>
    </message>
    <message>
        <source>Last block time</source>
        <translation>Ora del blocco più recente</translation>
    </message>
    <message>
        <source>&amp;Open</source>
        <translation>&amp;Apri</translation>
    </message>
    <message>
        <source>&amp;Console</source>
        <translation>&amp;Console</translation>
    </message>
    <message>
        <source>&amp;Network Traffic</source>
        <translation>&amp;Traffico di Rete</translation>
    </message>
    <message>
        <source>In:</source>
        <translation>Entrata:</translation>
    </message>
    <message>
        <source>Out:</source>
        <translation>Uscita:</translation>
    </message>
    <message>
        <source>Debug log file</source>
        <translation>File log del Debug</translation>
    </message>
    <message>
        <source>Clear console</source>
        <translation>Cancella console</translation>
    </message>
    <message>
        <source>1 &amp;hour</source>
        <translation>1 &amp;ora</translation>
    </message>
    <message>
        <source>1 &amp;week</source>
        <translation>1 &amp;settimana</translation>
    </message>
    <message>
        <source>1 &amp;year</source>
        <translation>1 &amp;anno</translation>
    </message>
    <message>
        <source>&amp;Disconnect</source>
        <translation>&amp;Disconnetti</translation>
    </message>
    <message>
        <source>To</source>
        <translation>A</translation>
    </message>
    <message>
        <source>From</source>
        <translation>Da</translation>
    </message>
    <message>
        <source>Ban for</source>
        <translation>Bannato per</translation>
    </message>
    <message>
        <source>1 d&amp;ay</source>
        <translation type="unfinished">1 &amp;giorno</translation>
    </message>
    <message>
        <source>&amp;Copy address</source>
        <extracomment>Context menu action to copy the address of a peer</extracomment>
        <translation type="unfinished">&amp;Copia indirizzo</translation>
    </message>
    <message>
        <source>&amp;Unban</source>
        <translation>&amp;Elimina Ban</translation>
    </message>
    <message>
        <source>Welcome to the %1 RPC console.</source>
        <translation>Benvenuto nella console RPC di %1.</translation>
    </message>
    <message>
        <source>Use up and down arrows to navigate history, and %1 to clear screen.</source>
        <translation>Usa le frecce su e giú per navigare nella storia, e %1 per pulire lo schermo</translation>
    </message>
    <message>
        <source>Type %1 for an overview of available commands.</source>
        <translation>Digita %1 per una descrizione di comandi disponibili</translation>
    </message>
    <message>
        <source>For more information on using this console type %1.</source>
        <translation>Per maggiori informazioni su come usare questa console digita %1.</translation>
    </message>
    <message>
        <source>WARNING: Scammers have been active, telling users to type commands here, stealing their wallet contents. Do not use this console without fully understanding the ramifications of a command.</source>
        <translation>ATTENZIONE: I truffatori sono stati attivi in quest'area, cercando di convincere gli utenti a digitare linee di comando rubando i contenuti dei loro portafogli. Non usare questa console senza la piena consapevolezza delle conseguenze di un comando.</translation>
    </message>
    <message>
        <source>Network activity disabled</source>
        <translation>Attività di rete disabilitata</translation>
    </message>
    <message>
        <source>Executing command without any wallet</source>
        <translation>Esecuzione del comando senza alcun portafoglio</translation>
    </message>
    <message>
        <source>Executing command using "%1" wallet</source>
        <translation>Esecuzione del comando usando il wallet "%1"</translation>
    </message>
    <message>
        <source>(node id: %1)</source>
        <translation>(id nodo: %1)</translation>
    </message>
    <message>
        <source>via %1</source>
        <translation>via %1</translation>
    </message>
    <message>
        <source>Unknown</source>
        <translation>Sconosciuto</translation>
    </message>
    </context>
<context>
    <name>ReceiveCoinsDialog</name>
    <message>
        <source>&amp;Amount:</source>
        <translation>&amp;Importo:</translation>
    </message>
    <message>
        <source>&amp;Label:</source>
        <translation>&amp;Etichetta:</translation>
    </message>
    <message>
        <source>&amp;Message:</source>
        <translation>&amp;Messaggio:</translation>
    </message>
    <message>
        <source>An optional message to attach to the payment request, which will be displayed when the request is opened. Note: The message will not be sent with the payment over the Bitcoin network.</source>
        <translation>Un messaggio opzionale da allegare e mostrare all'apertura della richiesta di pagamento. Nota: Il messaggio non sarà inviato con il pagamento sulla rete Bitcoin.</translation>
    </message>
    <message>
        <source>An optional label to associate with the new receiving address.</source>
        <translation>Un'etichetta opzionale da associare al nuovo indirizzo di ricezione.</translation>
    </message>
    <message>
        <source>Use this form to request payments. All fields are &lt;b&gt;optional&lt;/b&gt;.</source>
        <translation>Usa questo modulo per richiedere pagamenti. Tutti i campi sono &lt;b&gt;opzionali&lt;/b&gt;.</translation>
    </message>
    <message>
        <source>An optional amount to request. Leave this empty or zero to not request a specific amount.</source>
        <translation>Un importo opzionale da associare alla richiesta. Lasciare vuoto o a zero per non richiedere un importo specifico.</translation>
    </message>
    <message>
        <source>An optional label to associate with the new receiving address (used by you to identify an invoice).  It is also attached to the payment request.</source>
        <translation>Un'etichetta facoltativa da associare al nuovo indirizzo di ricezione (utilizzata da te per identificare una fattura). Viene inoltre allegata alla richiesta di pagamento.</translation>
    </message>
    <message>
        <source>An optional message that is attached to the payment request and may be displayed to the sender.</source>
        <translation>Un messaggio facoltativo che è allegato alla richiesta di pagamento e può essere visualizzato dal mittente.</translation>
    </message>
    <message>
        <source>&amp;Request payment</source>
        <translation>&amp;Richiedi pagamento</translation>
    </message>
    <message>
        <source>Clear all fields of the form.</source>
        <translation>Cancellare tutti i campi del modulo.</translation>
    </message>
    <message>
        <source>Clear</source>
        <translation>Cancella</translation>
    </message>
    <message>
        <source>Native segwit addresses (aka Bech32 or BIP-173) reduce your transaction fees later on and offer better protection against typos, but old wallets don't support them. When unchecked, an address compatible with older wallets will be created instead.</source>
        <translation>Gli indirizzi nativi segwit (noti anche come Bech32 o BIP-173) riducono le spese di transazione e offrono una migliore protezione dagli errori di battitura, ma i vecchi portafogli non li supportano. Se deselezionata, verrà creato un indirizzo compatibile con i portafogli meno recenti.</translation>
    </message>
    <message>
        <source>Generate native segwit (Bech32) address</source>
        <translation>Genera indirizzo nativo segwit (Bech32)</translation>
    </message>
    <message>
        <source>Requested payments history</source>
        <translation>Cronologia pagamenti richiesti</translation>
    </message>
    <message>
        <source>Show the selected request (does the same as double clicking an entry)</source>
        <translation>Mostra la richiesta selezionata (produce lo stesso effetto di un doppio click su una voce)</translation>
    </message>
    <message>
        <source>Show</source>
        <translation>Mostra</translation>
    </message>
    <message>
        <source>Remove the selected entries from the list</source>
        <translation>Rimuovi le voci selezionate dalla lista</translation>
    </message>
    <message>
        <source>Remove</source>
        <translation>Rimuovi</translation>
    </message>
    <message>
        <source>Copy &amp;URI</source>
        <translation>Copia &amp;URI</translation>
    </message>
    <message>
        <source>&amp;Copy address</source>
        <translation type="unfinished">&amp;Copia indirizzo</translation>
    </message>
    <message>
        <source>Copy &amp;label</source>
        <translation>Copia &amp;etichetta</translation>
    </message>
    <message>
        <source>Copy &amp;message</source>
        <translation type="unfinished">&amp;Copia il messaggio</translation>
    </message>
    <message>
        <source>Copy &amp;amount</source>
        <translation>Copia l'&amp;importo</translation>
    </message>
    <message>
        <source>Could not unlock wallet.</source>
        <translation>Impossibile sbloccare il portafoglio.</translation>
    </message>
    <message>
        <source>Could not generate new %1 address</source>
        <translation>Non è stato possibile generare il nuovo %1 indirizzo</translation>
    </message>
</context>
<context>
    <name>ReceiveRequestDialog</name>
    <message>
        <source>Request payment to ...</source>
        <translation>Richiedi pagamento a ...</translation>
    </message>
    <message>
        <source>Address:</source>
        <translation>Indirizzo:</translation>
    </message>
    <message>
        <source>Amount:</source>
        <translation>Importo:</translation>
    </message>
    <message>
        <source>Label:</source>
        <translation>Etichetta:</translation>
    </message>
    <message>
        <source>Message:</source>
        <translation>Messaggio:</translation>
    </message>
    <message>
        <source>Wallet:</source>
        <translation>Portafoglio:</translation>
    </message>
    <message>
        <source>Copy &amp;URI</source>
        <translation>Copia &amp;URI</translation>
    </message>
    <message>
        <source>Copy &amp;Address</source>
        <translation>Copia &amp;Indirizzo</translation>
    </message>
    <message>
        <source>&amp;Save Image...</source>
        <translation>&amp;Salva Immagine...</translation>
    </message>
    <message>
        <source>Request payment to %1</source>
        <translation>Richiesta di pagamento a %1</translation>
    </message>
    <message>
        <source>Payment information</source>
        <translation>Informazioni di pagamento</translation>
    </message>
</context>
<context>
    <name>RecentRequestsTableModel</name>
    <message>
        <source>Date</source>
        <translation>Data</translation>
    </message>
    <message>
        <source>Label</source>
        <translation>Etichetta</translation>
    </message>
    <message>
        <source>Message</source>
        <translation>Messaggio</translation>
    </message>
    <message>
        <source>(no label)</source>
        <translation>(nessuna etichetta)</translation>
    </message>
    <message>
        <source>(no message)</source>
        <translation>(nessun messaggio)</translation>
    </message>
    <message>
        <source>(no amount requested)</source>
        <translation>(nessun importo richiesto)</translation>
    </message>
    <message>
        <source>Requested</source>
        <translation>Richiesto</translation>
    </message>
</context>
<context>
    <name>SendCoinsDialog</name>
    <message>
        <source>Send Coins</source>
        <translation>Invia Bitcoin</translation>
    </message>
    <message>
        <source>Coin Control Features</source>
        <translation>Funzionalità di Coin Control</translation>
    </message>
    <message>
        <source>Inputs...</source>
        <translation>Input...</translation>
    </message>
    <message>
        <source>automatically selected</source>
        <translation>selezionato automaticamente</translation>
    </message>
    <message>
        <source>Insufficient funds!</source>
        <translation>Fondi insufficienti!</translation>
    </message>
    <message>
        <source>Quantity:</source>
        <translation>Quantità:</translation>
    </message>
    <message>
        <source>Bytes:</source>
        <translation>Byte:</translation>
    </message>
    <message>
        <source>Amount:</source>
        <translation>Importo:</translation>
    </message>
    <message>
        <source>Fee:</source>
        <translation>Commissione:</translation>
    </message>
    <message>
        <source>After Fee:</source>
        <translation>Dopo Commissione:</translation>
    </message>
    <message>
        <source>Change:</source>
        <translation>Resto:</translation>
    </message>
    <message>
        <source>If this is activated, but the change address is empty or invalid, change will be sent to a newly generated address.</source>
        <translation>In caso di abilitazione con indirizzo vuoto o non valido, il resto sarà inviato ad un nuovo indirizzo generato appositamente.</translation>
    </message>
    <message>
        <source>Custom change address</source>
        <translation>Personalizza indirizzo di resto</translation>
    </message>
    <message>
        <source>Transaction Fee:</source>
        <translation>Commissione di Transazione:</translation>
    </message>
    <message>
        <source>Choose...</source>
        <translation>Scegli...</translation>
    </message>
    <message>
        <source>Using the fallbackfee can result in sending a transaction that will take several hours or days (or never) to confirm. Consider choosing your fee manually or wait until you have validated the complete chain.</source>
        <translation>L'utilizzo della fallback fee può risultare nell'invio di una transazione che impiegherà diverse ore o giorni per essere confermata (e potrebbe non esserlo mai). Prendi in considerazione di scegliere la tua commissione manualmente o aspetta fino ad aver validato l'intera catena.</translation>
    </message>
    <message>
        <source>Warning: Fee estimation is currently not possible.</source>
        <translation>Attenzione: Il calcolo delle commissioni non è attualmente disponibile.</translation>
    </message>
    <message>
        <source>Specify a custom fee per kB (1,000 bytes) of the transaction's virtual size.

Note:  Since the fee is calculated on a per-byte basis, a fee of "100 satoshis per kB" for a transaction size of 500 bytes (half of 1 kB) would ultimately yield a fee of only 50 satoshis.</source>
        <translation>Specifica una tariffa personalizzata per kB (1.000 byte) della dimensione virtuale della transazione

Nota: poiché la commissione è calcolata su base per byte, una commissione di "100 satoshi per kB" per una dimensione di transazione di 500 byte (metà di 1 kB) alla fine produrrà una commissione di soli 50 satoshi.</translation>
    </message>
    <message>
        <source>per kilobyte</source>
        <translation>per kilobyte</translation>
    </message>
    <message>
        <source>Hide</source>
        <translation>Nascondi</translation>
    </message>
    <message>
        <source>Recommended:</source>
        <translation>Raccomandata:</translation>
    </message>
    <message>
        <source>Custom:</source>
        <translation>Personalizzata:</translation>
    </message>
    <message>
        <source>(Smart fee not initialized yet. This usually takes a few blocks...)</source>
        <translation>(Commissione intelligente non ancora inizializzata. Normalmente richiede un'attesa di alcuni blocchi...)</translation>
    </message>
    <message>
        <source>Send to multiple recipients at once</source>
        <translation>Invia simultaneamente a più beneficiari</translation>
    </message>
    <message>
        <source>Add &amp;Recipient</source>
        <translation>&amp;Aggiungi beneficiario</translation>
    </message>
    <message>
        <source>Clear all fields of the form.</source>
        <translation>Cancellare tutti i campi del modulo.</translation>
    </message>
    <message>
        <source>Dust:</source>
        <translation>Trascurabile:</translation>
    </message>
    <message>
        <source>Hide transaction fee settings</source>
        <translation>Nascondi le impostazioni delle commissioni di transazione.</translation>
    </message>
    <message>
        <source>When there is less transaction volume than space in the blocks, miners as well as relaying nodes may enforce a minimum fee. Paying only this minimum fee is just fine, but be aware that this can result in a never confirming transaction once there is more demand for bitcoin transactions than the network can process.</source>
        <translation>Quando il volume delle transazioni è minore dello spazio nei blocchi, i minatori e in nodi di relay potrebbero imporre una commissione minima. Va benissimo pagare solo questa commissione minima, ma tieni presente che questo potrebbe risultare in una transazione che, se la richiesta di transazioni bitcoin dovesse superare la velocità con cui la rete riesce ad elaborarle, non viene mai confermata.</translation>
    </message>
    <message>
        <source>A too low fee might result in a never confirming transaction (read the tooltip)</source>
        <translation>Una commissione troppo bassa potrebbe risultare in una transazione che non si conferma mai (vedi il tooltip)</translation>
    </message>
    <message>
        <source>Confirmation time target:</source>
        <translation>Obiettivo del tempo di conferma:</translation>
    </message>
    <message>
        <source>Enable Replace-By-Fee</source>
        <translation>Attiva Replace-By-Fee</translation>
    </message>
    <message>
        <source>With Replace-By-Fee (BIP-125) you can increase a transaction's fee after it is sent. Without this, a higher fee may be recommended to compensate for increased transaction delay risk.</source>
        <translation>Con Replace-By-Fee (BIP-125) si puó aumentare la commissione sulla transazione dopo averla inviata. Senza questa, una commissione piú alta è consigliabile per compensare l'aumento del rischio dovuto al ritardo della transazione.</translation>
    </message>
    <message>
        <source>Clear &amp;All</source>
        <translation>Cancella &amp;tutto</translation>
    </message>
    <message>
        <source>Balance:</source>
        <translation>Saldo:</translation>
    </message>
    <message>
        <source>Confirm the send action</source>
        <translation>Conferma l'azione di invio</translation>
    </message>
    <message>
        <source>S&amp;end</source>
        <translation>&amp;Invia</translation>
    </message>
    <message>
        <source>Copy quantity</source>
        <translation>Copia quantità</translation>
    </message>
    <message>
        <source>Copy amount</source>
        <translation>Copia l'importo</translation>
    </message>
    <message>
        <source>Copy fee</source>
        <translation>Copia commissione</translation>
    </message>
    <message>
        <source>Copy after fee</source>
        <translation>Copia dopo commissione</translation>
    </message>
    <message>
        <source>Copy bytes</source>
        <translation>Copia byte</translation>
    </message>
    <message>
        <source>Copy dust</source>
        <translation>Copia trascurabile</translation>
    </message>
    <message>
        <source>Copy change</source>
        <translation>Copia resto</translation>
    </message>
    <message>
        <source>%1 (%2 blocks)</source>
        <translation>%1 (%2 blocchi)</translation>
    </message>
    <message>
        <source>Cr&amp;eate Unsigned</source>
        <translation>Cr&amp;eate Unsigned</translation>
    </message>
    <message>
        <source>Creates a Partially Signed Bitcoin Transaction (PSBT) for use with e.g. an offline %1 wallet, or a PSBT-compatible hardware wallet.</source>
        <translation>Crea una Transazione Bitcoin Parzialmente Firmata (PSBT) da utilizzare con ad es. un portafoglio %1 offline o un portafoglio hardware compatibile con PSBT.</translation>
    </message>
    <message>
        <source> from wallet '%1'</source>
        <translation>dal wallet '%1'</translation>
    </message>
    <message>
        <source>%1 to '%2'</source>
        <translation>%1 to '%2'</translation>
    </message>
    <message>
        <source>%1 to %2</source>
        <translation>%1 a %2</translation>
    </message>
    <message>
        <source>Do you want to draft this transaction?</source>
        <translation>Vuoi compilare questa transazione?</translation>
    </message>
    <message>
        <source>Are you sure you want to send?</source>
        <translation>Sei sicuro di voler inviare?</translation>
    </message>
    <message>
        <source>Create Unsigned</source>
        <translation>Crea non Firmata</translation>
    </message>
    <message>
        <source>Save Transaction Data</source>
        <translation>Salva Dati Transazione</translation>
    </message>
    <message>
        <source>Partially Signed Transaction (Binary) (*.psbt)</source>
        <translation>Transazione Parzialmente Firmata (Binario) (*.psbt)</translation>
    </message>
    <message>
        <source>PSBT saved</source>
        <translation>PSBT salvata</translation>
    </message>
    <message>
        <source>or</source>
        <translation>o</translation>
    </message>
    <message>
        <source>You can increase the fee later (signals Replace-By-Fee, BIP-125).</source>
        <translation>Si puó aumentare la commissione successivamente (segnalando Replace-By-Fee, BIP-125).</translation>
    </message>
    <message>
        <source>Please, review your transaction proposal. This will produce a Partially Signed Bitcoin Transaction (PSBT) which you can save or copy and then sign with e.g. an offline %1 wallet, or a PSBT-compatible hardware wallet.</source>
        <translation>Per favore, controlla la tua proposta di transazione. Questo produrrà una Partially Signed Bitcoin Transaction (PSBT) che puoi salvare o copiare e quindi firmare con es. un portafoglio %1 offline o un portafoglio hardware compatibile con PSBT.</translation>
    </message>
    <message>
        <source>Please, review your transaction.</source>
        <translation>Per favore, rivedi la tua transazione.</translation>
    </message>
    <message>
        <source>Transaction fee</source>
        <translation>Commissione transazione</translation>
    </message>
    <message>
        <source>Not signalling Replace-By-Fee, BIP-125.</source>
        <translation>Senza segnalare Replace-By-Fee, BIP-125.</translation>
    </message>
    <message>
        <source>Total Amount</source>
        <translation>Importo totale</translation>
    </message>
    <message>
        <source>To review recipient list click "Show Details..."</source>
        <translation>Per controllare la lista dei destinatari fare click su "Mostra dettagli..."</translation>
    </message>
    <message>
        <source>Confirm send coins</source>
        <translation>Conferma invio coins</translation>
    </message>
    <message>
        <source>Confirm transaction proposal</source>
        <translation>Conferma la proposta di transazione</translation>
    </message>
    <message>
        <source>Send</source>
        <translation>Invia</translation>
    </message>
    <message>
        <source>Watch-only balance:</source>
        <translation>Saldo watch-only</translation>
    </message>
    <message>
        <source>The recipient address is not valid. Please recheck.</source>
        <translation>L'indirizzo del destinatario non è valido. Si prega di ricontrollare.</translation>
    </message>
    <message>
        <source>The amount to pay must be larger than 0.</source>
        <translation>L'importo da pagare deve essere maggiore di 0.</translation>
    </message>
    <message>
        <source>The amount exceeds your balance.</source>
        <translation>Non hai abbastanza fondi</translation>
    </message>
    <message>
        <source>The total exceeds your balance when the %1 transaction fee is included.</source>
        <translation>Il totale è superiore al tuo saldo attuale includendo la commissione di %1.</translation>
    </message>
    <message>
        <source>Duplicate address found: addresses should only be used once each.</source>
        <translation>Rilevato un indirizzo duplicato Ciascun indirizzo dovrebbe essere utilizzato una sola volta.</translation>
    </message>
    <message>
        <source>Transaction creation failed!</source>
        <translation>Creazione della transazione fallita!</translation>
    </message>
    <message>
        <source>A fee higher than %1 is considered an absurdly high fee.</source>
        <translation>Una commissione maggiore di %1 è considerata irragionevolmente elevata.</translation>
    </message>
    <message>
        <source>Payment request expired.</source>
        <translation>Richiesta di pagamento scaduta.</translation>
    </message>
    <message numerus="yes">
        <source>Estimated to begin confirmation within %n block(s).</source>
        <translation><numerusform>Inizio delle conferme stimato entro %n blocco.</numerusform><numerusform>Inizio delle conferme stimato entro %n blocchi.</numerusform></translation>
    </message>
    <message>
        <source>Warning: Invalid Bitcoin address</source>
        <translation>Attenzione: Indirizzo Bitcoin non valido</translation>
    </message>
    <message>
        <source>Warning: Unknown change address</source>
        <translation>Attenzione: Indirizzo per il resto sconosciuto</translation>
    </message>
    <message>
        <source>Confirm custom change address</source>
        <translation>Conferma il cambio di indirizzo</translation>
    </message>
    <message>
        <source>The address you selected for change is not part of this wallet. Any or all funds in your wallet may be sent to this address. Are you sure?</source>
        <translation>L'indirizzo selezionato per il resto non fa parte di questo portafoglio. Alcuni o tutti i fondi nel tuo portafoglio potrebbero essere inviati a questo indirizzo. Sei sicuro?</translation>
    </message>
    <message>
        <source>(no label)</source>
        <translation>(nessuna etichetta)</translation>
    </message>
</context>
<context>
    <name>SendCoinsEntry</name>
    <message>
        <source>A&amp;mount:</source>
        <translation>&amp;Importo:</translation>
    </message>
    <message>
        <source>Pay &amp;To:</source>
        <translation>Paga &amp;a:</translation>
    </message>
    <message>
        <source>&amp;Label:</source>
        <translation>&amp;Etichetta:</translation>
    </message>
    <message>
        <source>Choose previously used address</source>
        <translation>Scegli un indirizzo usato precedentemente</translation>
    </message>
    <message>
        <source>The Bitcoin address to send the payment to</source>
        <translation>L'indirizzo Bitcoin a cui vuoi inviare il pagamento</translation>
    </message>
    <message>
        <source>Alt+A</source>
        <translation>Alt+A</translation>
    </message>
    <message>
        <source>Paste address from clipboard</source>
        <translation>Incollare l'indirizzo dagli appunti</translation>
    </message>
    <message>
        <source>Alt+P</source>
        <translation>Alt+P</translation>
    </message>
    <message>
        <source>Remove this entry</source>
        <translation>Rimuovi questa voce</translation>
    </message>
    <message>
        <source>The amount to send in the selected unit</source>
        <translation>L'ammontare da inviare nell'unità selezionata</translation>
    </message>
    <message>
        <source>The fee will be deducted from the amount being sent. The recipient will receive less bitcoins than you enter in the amount field. If multiple recipients are selected, the fee is split equally.</source>
        <translation>La commissione sarà sottratta dall'importo che si sta inviando. Il beneficiario riceverà un totale di bitcoin inferiore al valore digitato. Nel caso in cui siano stati selezionati più beneficiari la commissione sarà suddivisa in parti uguali.</translation>
    </message>
    <message>
        <source>S&amp;ubtract fee from amount</source>
        <translation>S&amp;ottrae la commissione dall'importo</translation>
    </message>
    <message>
        <source>Use available balance</source>
        <translation>Usa saldo disponibile</translation>
    </message>
    <message>
        <source>Message:</source>
        <translation>Messaggio:</translation>
    </message>
    <message>
        <source>This is an unauthenticated payment request.</source>
        <translation>Questa è una richiesta di pagamento non autenticata.</translation>
    </message>
    <message>
        <source>This is an authenticated payment request.</source>
        <translation>Questa è una richiesta di pagamento autenticata.</translation>
    </message>
    <message>
        <source>Enter a label for this address to add it to the list of used addresses</source>
        <translation>Inserisci un'etichetta per questo indirizzo per aggiungerlo alla lista degli indirizzi utilizzati</translation>
    </message>
    <message>
        <source>A message that was attached to the bitcoin: URI which will be stored with the transaction for your reference. Note: This message will not be sent over the Bitcoin network.</source>
        <translation>Messaggio incluso nel bitcoin URI e che sarà memorizzato con la transazione per tuo riferimento. Nota: Questo messaggio non sarà inviato attraverso la rete Bitcoin.</translation>
    </message>
    <message>
        <source>Pay To:</source>
        <translation>Pagare a:</translation>
    </message>
    <message>
        <source>Memo:</source>
        <translation>Memo:</translation>
    </message>
</context>
<context>
    <name>ShutdownWindow</name>
    <message>
        <source>%1 is shutting down...</source>
        <translation>Arresto di %1 in corso...</translation>
    </message>
    <message>
        <source>Do not shut down the computer until this window disappears.</source>
        <translation>Non spegnere il computer fino a quando questa finestra non si sarà chiusa.</translation>
    </message>
</context>
<context>
    <name>SignVerifyMessageDialog</name>
    <message>
        <source>Signatures - Sign / Verify a Message</source>
        <translation>Firme - Firma / Verifica un messaggio</translation>
    </message>
    <message>
        <source>&amp;Sign Message</source>
        <translation>&amp;Firma Messaggio</translation>
    </message>
    <message>
        <source>You can sign messages/agreements with your addresses to prove you can receive bitcoins sent to them. Be careful not to sign anything vague or random, as phishing attacks may try to trick you into signing your identity over to them. Only sign fully-detailed statements you agree to.</source>
        <translation>È possibile firmare messaggi/accordi con i propri indirizzi in modo da dimostrare di poter ricevere bitcoin attraverso di essi. Presta attenzione a non firmare dichiarazioni vaghe o casuali, perché attacchi di phishing potrebbero cercare di indurti ad apporre la firma su di esse. Firma esclusivamente dichiarazioni completamente dettagliate e delle quali condividi in pieno il contenuto.</translation>
    </message>
    <message>
        <source>The Bitcoin address to sign the message with</source>
        <translation>Indirizzo Bitcoin da utilizzare per firmare il messaggio</translation>
    </message>
    <message>
        <source>Choose previously used address</source>
        <translation>Scegli un indirizzo usato precedentemente</translation>
    </message>
    <message>
        <source>Alt+A</source>
        <translation>Alt+A</translation>
    </message>
    <message>
        <source>Paste address from clipboard</source>
        <translation>Incolla l'indirizzo dagli appunti</translation>
    </message>
    <message>
        <source>Alt+P</source>
        <translation>Alt+P</translation>
    </message>
    <message>
        <source>Enter the message you want to sign here</source>
        <translation>Inserisci qui il messaggio che vuoi firmare</translation>
    </message>
    <message>
        <source>Signature</source>
        <translation>Firma</translation>
    </message>
    <message>
        <source>Copy the current signature to the system clipboard</source>
        <translation>Copia la firma corrente nella clipboard</translation>
    </message>
    <message>
        <source>Sign the message to prove you own this Bitcoin address</source>
        <translation>Firma un messaggio per dimostrare di possedere questo indirizzo Bitcoin</translation>
    </message>
    <message>
        <source>Sign &amp;Message</source>
        <translation>Firma &amp;Messaggio</translation>
    </message>
    <message>
        <source>Reset all sign message fields</source>
        <translation>Reimposta tutti i campi della firma messaggio</translation>
    </message>
    <message>
        <source>Clear &amp;All</source>
        <translation>Cancella &amp;Tutto</translation>
    </message>
    <message>
        <source>&amp;Verify Message</source>
        <translation>&amp;Verifica Messaggio</translation>
    </message>
    <message>
        <source>Enter the receiver's address, message (ensure you copy line breaks, spaces, tabs, etc. exactly) and signature below to verify the message. Be careful not to read more into the signature than what is in the signed message itself, to avoid being tricked by a man-in-the-middle attack. Note that this only proves the signing party receives with the address, it cannot prove sendership of any transaction!</source>
        <translation>Per verificare il messaggio inserire l'indirizzo del firmatario, il messaggio e la firma nei campi sottostanti, assicurandosi di copiare esattamente anche ritorni a capo, spazi, tabulazioni, etc.. Si raccomanda di non lasciarsi fuorviare dalla firma a leggere più di quanto non sia riportato nel testo del messaggio stesso, in modo da evitare di cadere vittima di attacchi di tipo man-in-the-middle. Si ricorda che la verifica della firma dimostra soltanto che il firmatario può ricevere pagamenti con l'indirizzo corrispondente, non prova l'invio di alcuna transazione.</translation>
    </message>
    <message>
        <source>The Bitcoin address the message was signed with</source>
        <translation>L'indirizzo Bitcoin con cui è stato contrassegnato il messaggio</translation>
    </message>
    <message>
        <source>The signed message to verify</source>
        <translation>Il messaggio firmato da verificare</translation>
    </message>
    <message>
        <source>The signature given when the message was signed</source>
        <translation>La firma data al momento della firma del messaggio</translation>
    </message>
    <message>
        <source>Verify the message to ensure it was signed with the specified Bitcoin address</source>
        <translation>Verifica il messaggio per accertare che sia stato firmato con l'indirizzo specificato</translation>
    </message>
    <message>
        <source>Verify &amp;Message</source>
        <translation>Verifica &amp;Messaggio</translation>
    </message>
    <message>
        <source>Reset all verify message fields</source>
        <translation>Reimposta tutti i campi della verifica messaggio</translation>
    </message>
    <message>
        <source>Click "Sign Message" to generate signature</source>
        <translation>Clicca "Firma Messaggio" per generare una firma</translation>
    </message>
    <message>
        <source>The entered address is invalid.</source>
        <translation>L'indirizzo inserito non è valido.</translation>
    </message>
    <message>
        <source>Please check the address and try again.</source>
        <translation>Per favore controlla l'indirizzo e prova di nuovo.</translation>
    </message>
    <message>
        <source>The entered address does not refer to a key.</source>
        <translation>L'indirizzo bitcoin inserito non è associato a nessuna chiave.</translation>
    </message>
    <message>
        <source>Wallet unlock was cancelled.</source>
        <translation>Sblocco del portafoglio annullato.</translation>
    </message>
    <message>
        <source>No error</source>
        <translation>Nessun errore</translation>
    </message>
    <message>
        <source>Private key for the entered address is not available.</source>
        <translation>La chiave privata per l'indirizzo inserito non è disponibile.</translation>
    </message>
    <message>
        <source>Message signing failed.</source>
        <translation>Firma messaggio fallita.</translation>
    </message>
    <message>
        <source>Message signed.</source>
        <translation>Messaggio firmato.</translation>
    </message>
    <message>
        <source>The signature could not be decoded.</source>
        <translation>Non è stato possibile decodificare la firma.</translation>
    </message>
    <message>
        <source>Please check the signature and try again.</source>
        <translation>Per favore controlla la firma e prova di nuovo.</translation>
    </message>
    <message>
        <source>The signature did not match the message digest.</source>
        <translation>La firma non corrisponde al digest del messaggio.</translation>
    </message>
    <message>
        <source>Message verification failed.</source>
        <translation>Verifica messaggio fallita.</translation>
    </message>
    <message>
        <source>Message verified.</source>
        <translation>Messaggio verificato.</translation>
    </message>
</context>
<context>
    <name>TrafficGraphWidget</name>
    <message>
        <source>KB/s</source>
        <translation>KB/s</translation>
    </message>
</context>
<context>
    <name>TransactionDesc</name>
    <message numerus="yes">
        <source>Open for %n more block(s)</source>
        <translation><numerusform>Aperto per %n altro blocco</numerusform><numerusform>Aperto per altri %n blocchi</numerusform></translation>
    </message>
    <message>
        <source>Open until %1</source>
        <translation>Apri fino al %1</translation>
    </message>
    <message>
        <source>conflicted with a transaction with %1 confirmations</source>
        <translation>in conflitto con una transazione con %1 conferme</translation>
    </message>
    <message>
        <source>0/unconfirmed, %1</source>
        <translation>0/non confermati, %1</translation>
    </message>
    <message>
        <source>in memory pool</source>
        <translation>nella riserva di memoria</translation>
    </message>
    <message>
        <source>not in memory pool</source>
        <translation>non nella riserva di memoria</translation>
    </message>
    <message>
        <source>abandoned</source>
        <translation>abbandonato</translation>
    </message>
    <message>
        <source>%1/unconfirmed</source>
        <translation>%1/non confermato</translation>
    </message>
    <message>
        <source>%1 confirmations</source>
        <translation>%1 conferme</translation>
    </message>
    <message>
        <source>Status</source>
        <translation>Stato</translation>
    </message>
    <message>
        <source>Date</source>
        <translation>Data</translation>
    </message>
    <message>
        <source>Source</source>
        <translation>Sorgente</translation>
    </message>
    <message>
        <source>Generated</source>
        <translation>Generato</translation>
    </message>
    <message>
        <source>From</source>
        <translation>Da</translation>
    </message>
    <message>
        <source>unknown</source>
        <translation>sconosciuto</translation>
    </message>
    <message>
        <source>To</source>
        <translation>A</translation>
    </message>
    <message>
        <source>own address</source>
        <translation>proprio indirizzo</translation>
    </message>
    <message>
        <source>watch-only</source>
        <translation>sola lettura</translation>
    </message>
    <message>
        <source>label</source>
        <translation>etichetta</translation>
    </message>
    <message>
        <source>Credit</source>
        <translation>Credito</translation>
    </message>
    <message numerus="yes">
        <source>matures in %n more block(s)</source>
        <translation><numerusform>matura tra %n blocco</numerusform><numerusform>matura tra %n blocchi</numerusform></translation>
    </message>
    <message>
        <source>not accepted</source>
        <translation>non accettate</translation>
    </message>
    <message>
        <source>Debit</source>
        <translation>Debito</translation>
    </message>
    <message>
        <source>Total debit</source>
        <translation>Debito totale</translation>
    </message>
    <message>
        <source>Total credit</source>
        <translation>Credito totale</translation>
    </message>
    <message>
        <source>Transaction fee</source>
        <translation>Commissione transazione</translation>
    </message>
    <message>
        <source>Net amount</source>
        <translation>Importo netto</translation>
    </message>
    <message>
        <source>Message</source>
        <translation>Messaggio</translation>
    </message>
    <message>
        <source>Comment</source>
        <translation>Commento</translation>
    </message>
    <message>
        <source>Transaction ID</source>
        <translation>ID della transazione</translation>
    </message>
    <message>
        <source>Transaction total size</source>
        <translation>Dimensione totale della transazione</translation>
    </message>
    <message>
        <source>Transaction virtual size</source>
        <translation>Dimensione virtuale della transazione</translation>
    </message>
    <message>
        <source>Output index</source>
        <translation>Indice di output</translation>
    </message>
    <message>
        <source> (Certificate was not verified)</source>
        <translation>(Il certificato non è stato verificato)</translation>
    </message>
    <message>
        <source>Merchant</source>
        <translation>Commerciante</translation>
    </message>
    <message>
        <source>Generated coins must mature %1 blocks before they can be spent. When you generated this block, it was broadcast to the network to be added to the block chain. If it fails to get into the chain, its state will change to "not accepted" and it won't be spendable. This may occasionally happen if another node generates a block within a few seconds of yours.</source>
        <translation>I bitcoin generati devono maturare %1 blocchi prima di poter essere spesi. Quando hai generato questo blocco, è stato trasmesso alla rete per essere aggiunto alla block chain. Se l'inserimento nella catena avrà esito negativo, il suo stato cambierà a "non accettato" e non sarà spendibile. Talvolta ciò può accadere anche nel caso in cui un altro nodo generi un blocco entro pochi secondi dal tuo.</translation>
    </message>
    <message>
        <source>Debug information</source>
        <translation>Informazione di debug</translation>
    </message>
    <message>
        <source>Transaction</source>
        <translation>Transazione</translation>
    </message>
    <message>
        <source>Inputs</source>
        <translation>Input</translation>
    </message>
    <message>
        <source>Amount</source>
        <translation>Importo</translation>
    </message>
    <message>
        <source>true</source>
        <translation>vero</translation>
    </message>
    <message>
        <source>false</source>
        <translation>falso</translation>
    </message>
</context>
<context>
    <name>TransactionDescDialog</name>
    <message>
        <source>This pane shows a detailed description of the transaction</source>
        <translation>Questo pannello mostra una descrizione dettagliata della transazione</translation>
    </message>
    <message>
        <source>Details for %1</source>
        <translation>Dettagli per %1</translation>
    </message>
</context>
<context>
    <name>TransactionTableModel</name>
    <message>
        <source>Date</source>
        <translation>Data</translation>
    </message>
    <message>
        <source>Type</source>
        <translation>Tipo</translation>
    </message>
    <message>
        <source>Label</source>
        <translation>Etichetta</translation>
    </message>
    <message numerus="yes">
        <source>Open for %n more block(s)</source>
        <translation><numerusform>Aperto per %n altro blocco</numerusform><numerusform>Aperto per altri %n blocchi</numerusform></translation>
    </message>
    <message>
        <source>Open until %1</source>
        <translation>Apri fino al %1</translation>
    </message>
    <message>
        <source>Unconfirmed</source>
        <translation>Non confermato</translation>
    </message>
    <message>
        <source>Abandoned</source>
        <translation>Abbandonato</translation>
    </message>
    <message>
        <source>Confirming (%1 of %2 recommended confirmations)</source>
        <translation>In conferma (%1 di %2 conferme raccomandate)</translation>
    </message>
    <message>
        <source>Confirmed (%1 confirmations)</source>
        <translation>Confermato (%1 conferme)</translation>
    </message>
    <message>
        <source>Conflicted</source>
        <translation>In conflitto</translation>
    </message>
    <message>
        <source>Immature (%1 confirmations, will be available after %2)</source>
        <translation>Immaturo (%1 conferme, sarà disponibile fra %2)</translation>
    </message>
    <message>
        <source>Generated but not accepted</source>
        <translation>Generati, ma non accettati</translation>
    </message>
    <message>
        <source>Received with</source>
        <translation>Ricevuto tramite</translation>
    </message>
    <message>
        <source>Received from</source>
        <translation>Ricevuto da</translation>
    </message>
    <message>
        <source>Sent to</source>
        <translation>Inviato a</translation>
    </message>
    <message>
        <source>Payment to yourself</source>
        <translation>Pagamento a te stesso</translation>
    </message>
    <message>
        <source>Mined</source>
        <translation>Ottenuto dal mining</translation>
    </message>
    <message>
        <source>watch-only</source>
        <translation>sola lettura</translation>
    </message>
    <message>
        <source>(n/a)</source>
        <translation>(n/d)</translation>
    </message>
    <message>
        <source>(no label)</source>
        <translation>(nessuna etichetta)</translation>
    </message>
    <message>
        <source>Transaction status. Hover over this field to show number of confirmations.</source>
        <translation>Stato della transazione. Passare con il mouse su questo campo per visualizzare il numero di conferme.</translation>
    </message>
    <message>
        <source>Date and time that the transaction was received.</source>
        <translation>Data e ora in cui la transazione è stata ricevuta.</translation>
    </message>
    <message>
        <source>Type of transaction.</source>
        <translation>Tipo di transazione.</translation>
    </message>
    <message>
        <source>Whether or not a watch-only address is involved in this transaction.</source>
        <translation>Indica se un indirizzo di sola lettura sia o meno coinvolto in questa transazione.</translation>
    </message>
    <message>
        <source>User-defined intent/purpose of the transaction.</source>
        <translation>Intento/scopo della transazione definito dall'utente.</translation>
    </message>
    <message>
        <source>Amount removed from or added to balance.</source>
        <translation>Importo rimosso o aggiunto al saldo.</translation>
    </message>
</context>
<context>
    <name>TransactionView</name>
    <message>
        <source>All</source>
        <translation>Tutti</translation>
    </message>
    <message>
        <source>Today</source>
        <translation>Oggi</translation>
    </message>
    <message>
        <source>This week</source>
        <translation>Questa settimana</translation>
    </message>
    <message>
        <source>This month</source>
        <translation>Questo mese</translation>
    </message>
    <message>
        <source>Last month</source>
        <translation>Il mese scorso</translation>
    </message>
    <message>
        <source>This year</source>
        <translation>Quest'anno</translation>
    </message>
    <message>
        <source>Range...</source>
        <translation>Intervallo...</translation>
    </message>
    <message>
        <source>Received with</source>
        <translation>Ricevuto tramite</translation>
    </message>
    <message>
        <source>Sent to</source>
        <translation>Inviato a</translation>
    </message>
    <message>
        <source>Mined</source>
        <translation>Ottenuto dal mining</translation>
    </message>
    <message>
        <source>Other</source>
        <translation>Altro</translation>
    </message>
    <message>
        <source>Enter address, transaction id, or label to search</source>
        <translation>Inserisci indirizzo, ID transazione, o etichetta per iniziare la ricerca</translation>
    </message>
    <message>
        <source>Min amount</source>
        <translation>Importo minimo</translation>
    </message>
    <message>
        <source>A&amp;bandon transaction</source>
        <translation>A&amp;bbandona transazione</translation>
    </message>
    <message>
        <source>Increase transaction &amp;fee</source>
        <translation type="unfinished">&amp;Aumenta la commissione di transazione</translation>
    </message>
    <message>
        <source>&amp;Copy address</source>
        <translation type="unfinished">&amp;Copia indirizzo</translation>
    </message>
    <message>
        <source>Copy &amp;label</source>
        <translation>Copia &amp;etichetta</translation>
    </message>
    <message>
        <source>Copy &amp;amount</source>
        <translation>Copia l'&amp;importo</translation>
    </message>
    <message>
        <source>Copy transaction &amp;ID</source>
        <translation type="unfinished">&amp;Copia l'ID transazione</translation>
    </message>
    <message>
        <source>Copy &amp;raw transaction</source>
        <translation type="unfinished">&amp;Copia la transazione raw</translation>
    </message>
    <message>
        <source>Copy full transaction &amp;details</source>
        <translation type="unfinished">&amp;Copia i dettagli dell'intera transazione</translation>
    </message>
    <message>
        <source>&amp;Edit label</source>
        <translation type="unfinished">&amp;Modifica l'etichetta</translation>
    </message>
    <message>
        <source>&amp;Show transaction details</source>
        <translation type="unfinished">&amp;Mostra i dettagli della transazione</translation>
    </message>
    <message>
        <source>Export Transaction History</source>
        <translation>Esporta lo storico delle transazioni</translation>
    </message>
    <message>
        <source>Comma separated file (*.csv)</source>
        <translation>Testo CSV (*.csv)</translation>
    </message>
    <message>
        <source>Confirmed</source>
        <translation>Confermato</translation>
    </message>
    <message>
        <source>Watch-only</source>
        <translation>Sola lettura</translation>
    </message>
    <message>
        <source>Date</source>
        <translation>Data</translation>
    </message>
    <message>
        <source>Type</source>
        <translation>Tipo</translation>
    </message>
    <message>
        <source>Label</source>
        <translation>Etichetta</translation>
    </message>
    <message>
        <source>Address</source>
        <translation>Indirizzo</translation>
    </message>
    <message>
        <source>ID</source>
        <translation>ID</translation>
    </message>
    <message>
        <source>Exporting Failed</source>
        <translation>Esportazione Fallita</translation>
    </message>
    <message>
        <source>There was an error trying to save the transaction history to %1.</source>
        <translation>Si è verificato un errore durante il salvataggio dello storico delle transazioni in %1.</translation>
    </message>
    <message>
        <source>Exporting Successful</source>
        <translation>Esportazione Riuscita</translation>
    </message>
    <message>
        <source>The transaction history was successfully saved to %1.</source>
        <translation>Lo storico delle transazioni e' stato salvato con successo in %1.</translation>
    </message>
    <message>
        <source>Range:</source>
        <translation>Intervallo:</translation>
    </message>
    <message>
        <source>to</source>
        <translation>a</translation>
    </message>
</context>
<context>
    <name>UnitDisplayStatusBarControl</name>
    <message>
        <source>Unit to show amounts in. Click to select another unit.</source>
        <translation>Unità con cui visualizzare gli importi. Clicca per selezionare un'altra unità.</translation>
    </message>
</context>
<context>
    <name>WalletController</name>
    <message>
        <source>Close wallet</source>
        <translation>Chiudi il portafoglio</translation>
    </message>
    <message>
        <source>Are you sure you wish to close the wallet &lt;i&gt;%1&lt;/i&gt;?</source>
        <translation>Sei sicuro di voler chiudere il portafoglio &lt;i&gt;%1&lt;/i&gt;?</translation>
    </message>
    <message>
        <source>Closing the wallet for too long can result in having to resync the entire chain if pruning is enabled.</source>
        <translation>Chiudere il portafoglio per troppo tempo può causare la resincronizzazione dell'intera catena se la modalità "pruning" è attiva.</translation>
    </message>
    <message>
        <source>Close all wallets</source>
        <translation>Chiudi tutti i portafogli</translation>
    </message>
    <message>
        <source>Are you sure you wish to close all wallets?</source>
        <translation>Sei sicuro di voler chiudere tutti i portafogli?</translation>
    </message>
</context>
<context>
    <name>WalletFrame</name>
    <message>
        <source>No wallet has been loaded.
Go to File &gt; Open Wallet to load a wallet.
- OR -</source>
        <translation>Nessun portafoglio è stato caricato.
Vai su File &gt; Apri Portafoglio per caricare un portafoglio.
- OR -</translation>
    </message>
    <message>
        <source>Create a new wallet</source>
        <translation>Crea un nuovo portafoglio</translation>
    </message>
</context>
<context>
    <name>WalletModel</name>
    <message>
        <source>Send Coins</source>
        <translation>Invia Bitcoin</translation>
    </message>
    <message>
        <source>Fee bump error</source>
        <translation>Errore di salto di commissione</translation>
    </message>
    <message>
        <source>Increasing transaction fee failed</source>
        <translation>Aumento della commissione di transazione fallito</translation>
    </message>
    <message>
        <source>Do you want to increase the fee?</source>
        <translation>Vuoi aumentare la commissione?</translation>
    </message>
    <message>
        <source>Do you want to draft a transaction with fee increase?</source>
        <translation>Vuoi compilare una transazione con un aumento delle commissioni?</translation>
    </message>
    <message>
        <source>Current fee:</source>
        <translation>Commissione attuale:</translation>
    </message>
    <message>
        <source>Increase:</source>
        <translation>Aumento:</translation>
    </message>
    <message>
        <source>New fee:</source>
        <translation>Nuova commissione:</translation>
    </message>
    <message>
        <source>Confirm fee bump</source>
        <translation>Conferma il salto di commissione</translation>
    </message>
    <message>
        <source>Can't draft transaction.</source>
        <translation>Non è possibile compilare la transazione. </translation>
    </message>
    <message>
        <source>PSBT copied</source>
        <translation>PSBT copiata</translation>
    </message>
    <message>
        <source>Can't sign transaction.</source>
        <translation>Non è possibile firmare la transazione.</translation>
    </message>
    <message>
        <source>Could not commit transaction</source>
        <translation>Non è stato possibile completare la transazione</translation>
    </message>
    <message>
        <source>default wallet</source>
        <translation>Portafoglio predefinito:</translation>
    </message>
</context>
<context>
    <name>WalletView</name>
    <message>
        <source>&amp;Export</source>
        <translation>&amp;Esporta</translation>
    </message>
    <message>
        <source>Export the data in the current tab to a file</source>
        <translation>Esporta su file i dati contenuti nella tabella corrente</translation>
    </message>
    <message>
        <source>Error</source>
        <translation>Errore</translation>
    </message>
    <message>
        <source>Unable to decode PSBT from clipboard (invalid base64)</source>
        <translation>Non in grado di decodificare PSBT dagli appunti (base64 non valida)</translation>
    </message>
    <message>
        <source>Load Transaction Data</source>
        <translation>Carica Dati Transazione</translation>
    </message>
    <message>
        <source>Partially Signed Transaction (*.psbt)</source>
        <translation>Transazione Parzialmente Firmata (*.psbt)</translation>
    </message>
    <message>
        <source>PSBT file must be smaller than 100 MiB</source>
        <translation>Il file PSBT deve essere inferiore a 100 MiB</translation>
    </message>
    <message>
        <source>Unable to decode PSBT</source>
        <translation>Non in grado di decodificare PSBT</translation>
    </message>
    <message>
        <source>Backup Wallet</source>
        <translation>Backup Portafoglio</translation>
    </message>
    <message>
        <source>Wallet Data (*.dat)</source>
        <translation>Dati Portafoglio (*.dat)</translation>
    </message>
    <message>
        <source>Backup Failed</source>
        <translation>Backup Fallito</translation>
    </message>
    <message>
        <source>There was an error trying to save the wallet data to %1.</source>
        <translation>Si è verificato un errore durante il salvataggio dei dati del portafoglio in %1.</translation>
    </message>
    <message>
        <source>There was an error trying to save the wallet data to %1: %2</source>
        <translation>Si è verificato un errore durante il salvataggio dei dati del portafoglio in %1: %2</translation>
    </message>
    <message>
        <source>Backup Successful</source>
        <translation>Backup eseguito con successo</translation>
    </message>
    <message>
        <source>The wallet data was successfully saved to %1.</source>
        <translation>Il portafoglio è stato correttamente salvato in %1.</translation>
    </message>
    <message>
        <source>Cancel</source>
        <translation>Annulla</translation>
    </message>
</context>
<context>
    <name>bitcoin-core</name>
    <message>
        <source>Distributed under the MIT software license, see the accompanying file %s or %s</source>
        <translation>Distribuito sotto la licenza software del MIT, si veda il file %s o %s incluso</translation>
    </message>
    <message>
        <source>Prune configured below the minimum of %d MiB.  Please use a higher number.</source>
        <translation>La modalità "prune" è configurata al di sotto del minimo di %d MB. Si prega di utilizzare un valore più elevato.</translation>
    </message>
    <message>
        <source>Prune: last wallet synchronisation goes beyond pruned data. You need to -reindex (download the whole blockchain again in case of pruned node)</source>
        <translation>Prune: l'ultima sincronizzazione del portafoglio risulta essere precedente alla eliminazione dei dati per via della modalità "pruning". È necessario eseguire un -reindex (scaricare nuovamente la blockchain in caso di nodo pruned).</translation>
    </message>
    <message>
        <source>Pruning blockstore...</source>
        <translation>Pruning del blockstore...</translation>
    </message>
    <message>
        <source>Unable to start HTTP server. See debug log for details.</source>
        <translation>Impossibile avviare il server HTTP. Dettagli nel log di debug.</translation>
    </message>
    <message>
        <source>The %s developers</source>
        <translation>Sviluppatori di %s</translation>
    </message>
    <message>
        <source>Cannot obtain a lock on data directory %s. %s is probably already running.</source>
        <translation>Non è possibile ottenere i dati sulla cartella %s. Probabilmente %s è già in esecuzione.</translation>
    </message>
    <message>
        <source>Cannot provide specific connections and have addrman find outgoing connections at the same.</source>
        <translation>Non è possibile fornire connessioni specifiche e contemporaneamente usare addrman per trovare connessioni uscenti.</translation>
    </message>
    <message>
        <source>Error reading %s! All keys read correctly, but transaction data or address book entries might be missing or incorrect.</source>
        <translation>Errore lettura %s! Tutte le chiavi sono state lette correttamente, ma i dati delle transazioni o della rubrica potrebbero essere mancanti o non corretti.</translation>
    </message>
    <message>
        <source>More than one onion bind address is provided. Using %s for the automatically created Tor onion service.</source>
        <translation>Viene fornito più di un indirizzo di associazione onion. L'utilizzo di %s per il servizio Tor onion viene creato automaticamente.</translation>
    </message>
    <message>
        <source>Please check that your computer's date and time are correct! If your clock is wrong, %s will not work properly.</source>
        <translation>Per favore controllate che la data del computer e l'ora siano corrette! Se il vostro orologio è sbagliato %s non funzionerà correttamente.</translation>
    </message>
    <message>
        <source>Please contribute if you find %s useful. Visit %s for further information about the software.</source>
        <translation>Per favore contribuite se ritenete %s utile. Visitate %s per maggiori informazioni riguardo il software.</translation>
    </message>
    <message>
        <source>SQLiteDatabase: Failed to prepare the statement to fetch the application id: %s</source>
        <translation>SQLiteDatabase: Impossibile preparare l'istruzione per recuperare l'id dell'applicazione: %s </translation>
    </message>
    <message>
        <source>SQLiteDatabase: Unknown sqlite wallet schema version %d. Only version %d is supported</source>
        <translation>SQLiteDatabase: Versione dello schema del portafoglio sqlite sconosciuta %d. Solo la versione %d è supportata</translation>
    </message>
    <message>
        <source>The block database contains a block which appears to be from the future. This may be due to your computer's date and time being set incorrectly. Only rebuild the block database if you are sure that your computer's date and time are correct</source>
        <translation>Il database dei blocchi contiene un blocco che sembra provenire dal futuro. Questo può essere dovuto alla data e ora del tuo computer impostate in modo scorretto. Ricostruisci il database dei blocchi se sei certo che la data e l'ora sul tuo computer siano corrette</translation>
    </message>
    <message>
        <source>This is a pre-release test build - use at your own risk - do not use for mining or merchant applications</source>
        <translation>Questa è una compilazione di prova pre-rilascio - usala a tuo rischio - da non utilizzare per il mining o per applicazioni commerciali</translation>
    </message>
    <message>
        <source>This is the transaction fee you may discard if change is smaller than dust at this level</source>
        <translation>Questa è la commissione di transazione che puoi scartare se il cambio è più piccolo della polvere a questo livello</translation>
    </message>
    <message>
        <source>Unable to replay blocks. You will need to rebuild the database using -reindex-chainstate.</source>
        <translation>Impossibile ripetere i blocchi. È necessario ricostruire il database usando -reindex-chainstate.</translation>
    </message>
    <message>
        <source>Unable to rewind the database to a pre-fork state. You will need to redownload the blockchain</source>
        <translation>Impossibile riportare il database ad un livello pre-fork. Dovrai riscaricare tutta la blockchain</translation>
    </message>
    <message>
        <source>Warning: The network does not appear to fully agree! Some miners appear to be experiencing issues.</source>
        <translation>Attenzione: La rete non sembra essere pienamente d'accordo! Alcuni minatori sembrano riscontrare problemi.</translation>
    </message>
    <message>
        <source>Warning: We do not appear to fully agree with our peers! You may need to upgrade, or other nodes may need to upgrade.</source>
        <translation>Attenzione: Sembra che non vi sia pieno consenso con i nostri peer! Un aggiornamento da parte tua o degli altri nodi potrebbe essere necessario.</translation>
    </message>
    <message>
        <source>-maxmempool must be at least %d MB</source>
        <translation>-maxmempool deve essere almeno %d MB</translation>
    </message>
    <message>
        <source>Cannot resolve -%s address: '%s'</source>
        <translation>Impossobile risolvere l'indirizzo -%s: '%s'</translation>
    </message>
    <message>
        <source>Change index out of range</source>
        <translation>Cambio indice fuori paramentro</translation>
    </message>
    <message>
        <source>Config setting for %s only applied on %s network when in [%s] section.</source>
        <translation>La configurazione di %s si applica alla rete %s soltanto nella sezione [%s]</translation>
    </message>
    <message>
        <source>Copyright (C) %i-%i</source>
        <translation>Copyright (C) %i-%i</translation>
    </message>
    <message>
        <source>Corrupted block database detected</source>
        <translation>Rilevato database blocchi corrotto</translation>
    </message>
    <message>
        <source>Could not find asmap file %s</source>
        <translation>Non è possibile trovare il file asmap %s</translation>
    </message>
    <message>
        <source>Could not parse asmap file %s</source>
        <translation>Non è possibile analizzare il file asmap %s</translation>
    </message>
    <message>
        <source>Do you want to rebuild the block database now?</source>
        <translation>Vuoi ricostruire ora il database dei blocchi?</translation>
    </message>
    <message>
        <source>Error initializing block database</source>
        <translation>Errore durante l'inizializzazione del database dei blocchi</translation>
    </message>
    <message>
        <source>Error initializing wallet database environment %s!</source>
        <translation>Errore durante l'inizializzazione dell'ambiente del database del portafoglio %s!</translation>
    </message>
    <message>
        <source>Error loading %s</source>
        <translation>Errore caricamento %s</translation>
    </message>
    <message>
        <source>Error loading %s: Private keys can only be disabled during creation</source>
        <translation>Errore durante il caricamento di %s: le chiavi private possono essere disabilitate solo durante la creazione</translation>
    </message>
    <message>
        <source>Error loading %s: Wallet corrupted</source>
        <translation>Errore caricamento %s: portafoglio corrotto</translation>
    </message>
    <message>
        <source>Error loading %s: Wallet requires newer version of %s</source>
        <translation>Errore caricamento %s: il portafoglio richiede una versione aggiornata di %s</translation>
    </message>
    <message>
        <source>Error loading block database</source>
        <translation>Errore durante il caricamento del database blocchi</translation>
    </message>
    <message>
        <source>Error opening block database</source>
        <translation>Errore durante l'apertura del database blocchi</translation>
    </message>
    <message>
        <source>Error</source>
        <translation>Errore</translation>
    </message>
    <message>
        <source>Failed to listen on any port. Use -listen=0 if you want this.</source>
        <translation>Nessuna porta disponibile per l'ascolto. Usa -listen=0 se vuoi procedere comunque.</translation>
    </message>
    <message>
        <source>Failed to rescan the wallet during initialization</source>
        <translation>Impossibile ripetere la scansione del portafoglio durante l'inizializzazione</translation>
    </message>
    <message>
        <source>Failed to verify database</source>
        <translation>Errore nella verifica del database</translation>
    </message>
    <message>
        <source>Importing...</source>
        <translation>Importazione...</translation>
    </message>
    <message>
        <source>Incorrect or no genesis block found. Wrong datadir for network?</source>
        <translation>Blocco genesi non corretto o non trovato. È possibile che la cartella dati appartenga ad un'altra rete.</translation>
    </message>
    <message>
        <source>Initialization sanity check failed. %s is shutting down.</source>
        <translation>Test di integrità iniziale fallito. %s si arresterà.</translation>
    </message>
    <message>
        <source>Invalid P2P permission: '%s'</source>
        <translation>Permesso P2P non valido: '%s'</translation>
    </message>
    <message>
        <source>Invalid amount for -%s=&lt;amount&gt;: '%s'</source>
        <translation>Importo non valido per -%s=&lt;amount&gt;: '%s'</translation>
    </message>
    <message>
        <source>Invalid amount for -discardfee=&lt;amount&gt;: '%s'</source>
        <translation>Importo non valido per -discardfee=&lt;amount&gt;:'%s'</translation>
    </message>
    <message>
        <source>Invalid amount for -fallbackfee=&lt;amount&gt;: '%s'</source>
        <translation>Importo non valido per -fallbackfee=&lt;amount&gt;: '%s'</translation>
    </message>
    <message>
        <source>SQLiteDatabase: Failed to execute statement to verify database: %s</source>
        <translation>SQLiteDatabase: Errore nell'eseguire l'operazione di verifica del database: %s</translation>
    </message>
    <message>
        <source>SQLiteDatabase: Failed to fetch sqlite wallet schema version: %s</source>
        <translation>SQLiteDatabase: Impossibile recuperare la versione dello schema del portafoglio sqlite: %s </translation>
    </message>
    <message>
        <source>SQLiteDatabase: Failed to prepare statement to verify database: %s</source>
        <translation>SQLiteDatabase: Errore nel verificare il database: %s</translation>
    </message>
    <message>
        <source>SQLiteDatabase: Failed to read database verification error: %s</source>
        <translation>SQLiteDatabase: Errore nella lettura della verifica del database: %s</translation>
    </message>
    <message>
        <source>SQLiteDatabase: Unexpected application id. Expected %u, got %u</source>
        <translation>SQLiteDatabase: Application id non riconosciuto. Mi aspetto un %u, arriva un %u</translation>
    </message>
    <message>
        <source>Specified blocks directory "%s" does not exist.</source>
        <translation>La cartella specificata "%s" non esiste.</translation>
    </message>
    <message>
        <source>The specified R/W config file %s does not exist
</source>
        <translation>Lo specificato archivio di R/W configurazione %s non esiste
</translation>
    </message>
    <message>
        <source>Unknown address type '%s'</source>
        <translation>Il tipo di indirizzo '%s' è sconosciuto&lt;br data-mce-bogus="1"&gt;</translation>
    </message>
    <message>
        <source>Unknown change type '%s'</source>
        <translation>Tipo di resto sconosciuto '%s'</translation>
    </message>
    <message>
        <source>Upgrading txindex database</source>
        <translation>Aggiornamento del database txindex</translation>
    </message>
    <message>
        <source>Loading P2P addresses...</source>
        <translation>Caricamento indirizzi P2P...</translation>
    </message>
    <message>
        <source>Loading banlist...</source>
        <translation>Caricamento bloccati...</translation>
    </message>
    <message>
        <source>Not enough file descriptors available.</source>
        <translation>Non ci sono abbastanza descrittori di file disponibili.</translation>
    </message>
    <message>
        <source>Prune cannot be configured with a negative value.</source>
        <translation>La modalità prune non può essere configurata con un valore negativo.</translation>
    </message>
    <message>
        <source>Prune mode is incompatible with -txindex.</source>
        <translation>La modalità prune è incompatibile con l'opzione -txindex.</translation>
    </message>
    <message>
        <source>Replaying blocks...</source>
        <translation>Ripetizione dei blocchi...</translation>
    </message>
    <message>
        <source>Rewinding blocks...</source>
        <translation>Verifica blocchi...</translation>
    </message>
    <message>
        <source>The source code is available from %s.</source>
        <translation>Il codice sorgente è disponibile in %s</translation>
    </message>
    <message>
        <source>Transaction fee and change calculation failed</source>
        <translation>Commissione di transazione e calcolo del cambio falliti</translation>
    </message>
    <message>
        <source>Unable to bind to %s on this computer. %s is probably already running.</source>
        <translation>Impossibile collegarsi a %s su questo computer. Probabilmente %s è già in esecuzione.</translation>
    </message>
    <message>
        <source>Unable to generate keys</source>
        <translation>Impossibile generare le chiavi</translation>
    </message>
    <message>
        <source>Unsupported logging category %s=%s.</source>
        <translation>Categoria di registrazione non supportata %s=%s.</translation>
    </message>
    <message>
        <source>Upgrading UTXO database</source>
        <translation>Aggiornamento del database UTXO</translation>
    </message>
    <message>
        <source>User Agent comment (%s) contains unsafe characters.</source>
        <translation>Il commento del User Agent (%s) contiene caratteri non sicuri.</translation>
    </message>
    <message>
        <source>Verifying blocks...</source>
        <translation>Verifica blocchi...</translation>
    </message>
    <message>
        <source>Wallet needed to be rewritten: restart %s to complete</source>
        <translation>Il portafoglio necessita di essere riscritto: riavviare %s per completare</translation>
    </message>
    <message>
        <source>Error: Listening for incoming connections failed (listen returned error %s)</source>
        <translation>Errore: attesa per connessioni in arrivo fallita (errore riportato %s)</translation>
    </message>
    <message>
        <source>%s corrupt. Try using the wallet tool bitcoin-wallet to salvage or restoring a backup.</source>
        <translation>%s corrotto. Prova a usare la funzione del portafoglio  bitcoin-wallet per salvare o recuperare il backup</translation>
    </message>
    <message>
        <source>Invalid amount for -maxtxfee=&lt;amount&gt;: '%s' (must be at least the minrelay fee of %s to prevent stuck transactions)</source>
        <translation>Importo non valido per -maxtxfee=&lt;amount&gt;: '%s' (deve essere almeno pari alla commissione 'minrelay fee' di %s per prevenire transazioni bloccate)</translation>
    </message>
    <message>
        <source>The transaction amount is too small to send after the fee has been deducted</source>
        <translation>L'importo della transazione risulta troppo basso per l'invio una volta dedotte le commissioni.</translation>
    </message>
    <message>
        <source>This error could occur if this wallet was not shutdown cleanly and was last loaded using a build with a newer version of Berkeley DB. If so, please use the software that last loaded this wallet</source>
        <translation>Questo errore potrebbe essersi verificato se questo portafoglio non è stato chiuso in modo pulito ed è stato caricato l'ultima volta utilizzando una build con una versione più recente di Berkeley DB. In tal caso, utilizza il software che ha caricato per ultimo questo portafoglio</translation>
    </message>
    <message>
        <source>This is the maximum transaction fee you pay (in addition to the normal fee) to prioritize partial spend avoidance over regular coin selection.</source>
        <translation>Questa è la commissione di transazione massima che puoi pagare (in aggiunta alla normale commissione) per dare la priorità ad una spesa parziale rispetto alla classica selezione delle monete.</translation>
    </message>
    <message>
        <source>Transaction needs a change address, but we can't generate it. Please call keypoolrefill first.</source>
        <translation>La transazione richiede un indirizzo di resto, ma non possiamo generarlo. Si prega di eseguire prima keypoolrefill.</translation>
    </message>
    <message>
        <source>You need to rebuild the database using -reindex to go back to unpruned mode.  This will redownload the entire blockchain</source>
        <translation>Per ritornare alla modalità unpruned sarà necessario ricostruire il database utilizzando l'opzione -reindex. L'intera blockchain sarà riscaricata.</translation>
    </message>
    <message>
        <source>A fatal internal error occurred, see debug.log for details</source>
        <translation>Si è verificato un errore interno fatale, consultare debug.log per i dettagli</translation>
    </message>
    <message>
        <source>Cannot set -peerblockfilters without -blockfilterindex.</source>
        <translation>Non e' possibile impostare -peerblockfilters senza -blockfilterindex.</translation>
    </message>
    <message>
        <source>Disk space is too low!</source>
        <translation>Lo spazio su disco è insufficiente!</translation>
    </message>
    <message>
        <source>Error reading from database, shutting down.</source>
        <translation>Errore durante la lettura del database. Arresto in corso.</translation>
    </message>
    <message>
        <source>Error upgrading chainstate database</source>
        <translation>Errore durante l'aggiornamento del database chainstate</translation>
    </message>
    <message>
        <source>Error: Disk space is low for %s</source>
        <translation>Errore: lo spazio sul disco è troppo poco per %s</translation>
    </message>
    <message>
        <source>Error: Keypool ran out, please call keypoolrefill first</source>
        <translation>Errore: Keypool esaurito, esegui prima keypoolrefill</translation>
    </message>
    <message>
        <source>Invalid -onion address or hostname: '%s'</source>
        <translation>Indirizzo -onion o hostname non valido: '%s'</translation>
    </message>
    <message>
        <source>Invalid -proxy address or hostname: '%s'</source>
        <translation>Indirizzo -proxy o hostname non valido: '%s'</translation>
    </message>
    <message>
        <source>Invalid amount for -paytxfee=&lt;amount&gt;: '%s' (must be at least %s)</source>
        <translation>Importo non valido per -paytxfee=&lt;amount&gt;: '%s' (deve essere almeno %s)</translation>
    </message>
    <message>
        <source>Invalid netmask specified in -whitelist: '%s'</source>
        <translation>Netmask non valida specificata in -whitelist: '%s'</translation>
    </message>
    <message>
        <source>Need to specify a port with -whitebind: '%s'</source>
        <translation>È necessario specificare una porta con -whitebind: '%s'</translation>
    </message>
    <message>
        <source>No proxy server specified. Use -proxy=&lt;ip&gt; or -proxy=&lt;ip:port&gt;.</source>
        <translation>Nessun server proxy specificato. Usa -proxy=&lt;ip&gt; o -proxy=&lt;ip:port&gt;.</translation>
    </message>
    <message>
        <source>Prune mode is incompatible with -blockfilterindex.</source>
        <translation>La modalità ridotta(pruned) non è compatibile con -blockfilterindex</translation>
    </message>
    <message>
        <source>Reducing -maxconnections from %d to %d, because of system limitations.</source>
        <translation>Riduzione -maxconnections da %d a %d a causa di limitazioni di sistema.</translation>
    </message>
    <message>
        <source>Section [%s] is not recognized.</source>
        <translation>La sezione [%s] non è riconosciuta</translation>
    </message>
    <message>
        <source>Signing transaction failed</source>
        <translation>Firma transazione fallita</translation>
    </message>
    <message>
        <source>Specified -walletdir "%s" does not exist</source>
        <translation>-walletdir "%s"  specificata non esiste</translation>
    </message>
    <message>
        <source>Specified -walletdir "%s" is a relative path</source>
        <translation>-walletdir "%s" specificata è un path relativo</translation>
    </message>
    <message>
        <source>Specified -walletdir "%s" is not a directory</source>
        <translation>-walletdir "%s" specificata non e' una directory</translation>
    </message>
    <message>
        <source>The specified config file %s does not exist
</source>
        <translation>Lo specificato archivio di configurazione %s non esiste
</translation>
    </message>
    <message>
        <source>The transaction amount is too small to pay the fee</source>
        <translation>L'importo della transazione è troppo basso per pagare la commissione</translation>
    </message>
    <message>
        <source>This is experimental software.</source>
        <translation>Questo è un software sperimentale.</translation>
    </message>
    <message>
        <source>Transaction amount too small</source>
        <translation>Importo transazione troppo piccolo</translation>
    </message>
    <message>
        <source>Transaction too large</source>
        <translation>Transazione troppo grande</translation>
    </message>
    <message>
        <source>Unable to bind to %s on this computer (bind returned error %s)</source>
        <translation>Impossibile associarsi a %s su questo computer (l'associazione ha restituito l'errore %s)</translation>
    </message>
    <message>
        <source>Unable to create the PID file '%s': %s</source>
        <translation>Impossibile creare il PID file '%s': %s</translation>
    </message>
    <message>
        <source>Unable to generate initial keys</source>
        <translation>Impossibile generare chiave iniziale</translation>
    </message>
    <message>
        <source>Unknown -blockfilterindex value %s.</source>
        <translation>Valore -blockfilterindex %s sconosciuto.</translation>
    </message>
    <message>
        <source>Verifying wallet(s)...</source>
        <translation>Verifica portafoglio/i...</translation>
    </message>
    <message>
        <source>Warning: unknown new rules activated (versionbit %i)</source>
        <translation>Attenzione: nuove regole non conosciute attivate (versionbit %i)</translation>
    </message>
    <message>
        <source>-maxtxfee is set very high! Fees this large could be paid on a single transaction.</source>
        <translation>-maxtxfee è impostato molto alto! Commissioni così alte possono venir pagate anche su una singola transazione.</translation>
    </message>
    <message>
        <source>This is the transaction fee you may pay when fee estimates are not available.</source>
        <translation>Questo è il costo di transazione che potresti pagare quando le stime della tariffa non sono disponibili.</translation>
    </message>
    <message>
        <source>Total length of network version string (%i) exceeds maximum length (%i). Reduce the number or size of uacomments.</source>
        <translation>La lunghezza totale della stringa di network version (%i) eccede la lunghezza massima (%i). Ridurre il numero o la dimensione di uacomments.</translation>
    </message>
    <message>
        <source>%s is set very high!</source>
        <translation>%s ha un'impostazione molto alta!</translation>
    </message>
    <message>
        <source>Starting network threads...</source>
        <translation>Inizializzazione dei thread di rete...</translation>
    </message>
    <message>
        <source>The wallet will avoid paying less than the minimum relay fee.</source>
        <translation>Il portafoglio eviterà di pagare meno della tariffa minima di trasmissione.</translation>
    </message>
    <message>
        <source>This is the minimum transaction fee you pay on every transaction.</source>
        <translation>Questo è il costo di transazione minimo che pagherai su ogni transazione.</translation>
    </message>
    <message>
        <source>This is the transaction fee you will pay if you send a transaction.</source>
        <translation>Questo è il costo di transazione che pagherai se invii una transazione.</translation>
    </message>
    <message>
        <source>Transaction amounts must not be negative</source>
        <translation>Gli importi di transazione non devono essere negativi</translation>
    </message>
    <message>
        <source>Transaction has too long of a mempool chain</source>
        <translation>La transazione ha una mempool chain troppo lunga</translation>
    </message>
    <message>
        <source>Transaction must have at least one recipient</source>
        <translation>La transazione deve avere almeno un destinatario</translation>
    </message>
    <message>
        <source>Unknown network specified in -onlynet: '%s'</source>
        <translation>Rete sconosciuta specificata in -onlynet: '%s'</translation>
    </message>
    <message>
        <source>Insufficient funds</source>
        <translation>Fondi insufficienti</translation>
    </message>
    <message>
        <source>Fee estimation failed. Fallbackfee is disabled. Wait a few blocks or enable -fallbackfee.</source>
        <translation>Stima della commissione non riuscita. Fallbackfee è disabilitato. Attendi qualche blocco o abilita -fallbackfee.</translation>
    </message>
    <message>
        <source>Warning: Private keys detected in wallet {%s} with disabled private keys</source>
        <translation>Avviso: chiavi private rilevate nel portafoglio { %s} con chiavi private disabilitate</translation>
    </message>
    <message>
        <source>Cannot write to data directory '%s'; check permissions.</source>
        <translation>Impossibile scrivere nella directory dei dati ' %s'; controlla le autorizzazioni.</translation>
    </message>
    <message>
        <source>Loading block index...</source>
        <translation>Caricamento dell'indice dei blocchi...</translation>
    </message>
    <message>
        <source>Loading wallet...</source>
        <translation>Caricamento portafoglio...</translation>
    </message>
    <message>
        <source>Rescanning...</source>
        <translation>Ripetizione scansione...</translation>
    </message>
    <message>
        <source>Done loading</source>
        <translation>Caricamento completato</translation>
    </message>
</context>
</TS><|MERGE_RESOLUTION|>--- conflicted
+++ resolved
@@ -2,13 +2,6 @@
 <context>
     <name>AddressBookPage</name>
     <message>
-<<<<<<< HEAD
-        <source>Right-click to edit address or label</source>
-        <translation>Clicca con il tasto destro del mouse per modificare l'indirizzo oppure l'etichetta</translation>
-    </message>
-    <message>
-=======
->>>>>>> a8868117
         <source>Create a new address</source>
         <translation>Crea un nuovo indirizzo</translation>
     </message>
@@ -34,11 +27,11 @@
     </message>
     <message>
         <source>Enter address or label to search</source>
-        <translation>Inserisci indirizzo o nominativo da cercare</translation>
+        <translation>Inserisci indirizzo o etichetta da cercare</translation>
     </message>
     <message>
         <source>Export the data in the current tab to a file</source>
-        <translation>Trasferisci i dati contenuti nella tabella corrente in un file</translation>
+        <translation>Esporta i dati della tabella corrente in un file</translation>
     </message>
     <message>
         <source>&amp;Export</source>
@@ -86,7 +79,7 @@
     </message>
     <message>
         <source>Export Address List</source>
-        <translation>Esporta elenco degli indirizzi</translation>
+        <translation>Esporta la lista degli indirizzi</translation>
     </message>
     <message>
         <source>Comma separated file (*.csv)</source>
@@ -98,7 +91,7 @@
     </message>
     <message>
         <source>There was an error trying to save the address list to %1. Please try again.</source>
-        <translation>Si è verificato un errore nel salvare l'elenco degli indirizzi su %1. Provare di nuovo.</translation>
+        <translation>C’è stato un errore provando a salvare l'elenco degli indirizzi a %1. Prego provare ancora</translation>
     </message>
 </context>
 <context>
@@ -140,11 +133,11 @@
     </message>
     <message>
         <source>Encrypt wallet</source>
-        <translation>Cifra il portafoglio</translation>
+        <translation>Decripta il portafoglio</translation>
     </message>
     <message>
         <source>This operation needs your wallet passphrase to unlock the wallet.</source>
-        <translation>Questa operazione necessita della passphrase per sbloccare il portafoglio.</translation>
+        <translation>Questa operazione necessita della frase di accesso per sbloccare il portafoglio.</translation>
     </message>
     <message>
         <source>Unlock wallet</source>
@@ -152,7 +145,7 @@
     </message>
     <message>
         <source>This operation needs your wallet passphrase to decrypt the wallet.</source>
-        <translation>Questa operazione necessita della passphrase per decifrare il portafoglio.</translation>
+        <translation>Questa operazione necessita della frase di accesso per decriptare il portafoglio.</translation>
     </message>
     <message>
         <source>Decrypt wallet</source>
@@ -241,10 +234,6 @@
 </context>
 <context>
     <name>BanTableModel</name>
-    <message>
-        <source>IP/Netmask</source>
-        <translation>IP/Netmask</translation>
-    </message>
     <message>
         <source>Banned Until</source>
         <translation>Bannato fino a</translation>
@@ -398,10 +387,6 @@
         <translation>Verifica che i messaggi siano stati firmati con gli indirizzi Bitcoin specificati</translation>
     </message>
     <message>
-        <source>&amp;File</source>
-        <translation>&amp;File</translation>
-    </message>
-    <message>
         <source>&amp;Settings</source>
         <translation>&amp;Impostazioni</translation>
     </message>
@@ -554,16 +539,8 @@
         <translation>Minimizza</translation>
     </message>
     <message>
-        <source>Zoom</source>
-        <translation>Zoom</translation>
-    </message>
-    <message>
         <source>Main Window</source>
         <translation>Finestra principale</translation>
-    </message>
-    <message>
-        <source>%1 client</source>
-        <translation>%1 client</translation>
     </message>
     <message numerus="yes">
         <source>%n active connection(s) to Bitcoin network.</source>
@@ -571,6 +548,26 @@
         <translation type="unfinished"><numerusform>%n connessione attiva alla rete Bitcoin</numerusform><numerusform>%n connessioni alla rete Bitcoin attive</numerusform><numerusform>%n connessione attiva alla rete Bitcoin</numerusform><numerusform>%n connessioni alla rete Bitcoin attive</numerusform></translation>
     </message>
     <message>
+        <source>Click for more actions.</source>
+        <extracomment>A substring of the tooltip. "More actions" are available via the context menu.</extracomment>
+        <translation type="unfinished">Fai clic per ulteriori azioni.</translation>
+    </message>
+    <message>
+        <source>Show Peers tab</source>
+        <extracomment>A context menu item. The "Peers tab" is an element of the "Node window".</extracomment>
+        <translation type="unfinished">Mostra scheda Nodi</translation>
+    </message>
+    <message>
+        <source>Disable network activity</source>
+        <extracomment>A context menu item.</extracomment>
+        <translation type="unfinished">Disattiva attività di rete</translation>
+    </message>
+    <message>
+        <source>Enable network activity</source>
+        <extracomment>A context menu item. The network activity was disabled previously.</extracomment>
+        <translation type="unfinished">Abilita attività di rete</translation>
+    </message>
+    <message>
         <source>Connecting to peers...</source>
         <translation>Connessione ai peers</translation>
     </message>
@@ -790,10 +787,6 @@
         <translation>sì</translation>
     </message>
     <message>
-        <source>no</source>
-        <translation>no</translation>
-    </message>
-    <message>
         <source>This label turns red if any recipient receives an amount smaller than the current dust threshold.</source>
         <translation>Questa etichetta diventerà rossa se uno qualsiasi dei destinatari riceverà un importo inferiore alla corrente soglia minima per la movimentazione della valuta.</translation>
     </message>
@@ -817,7 +810,13 @@
 <context>
     <name>CreateWalletActivity</name>
     <message>
+        <source>Create Wallet</source>
+        <extracomment>Title of window indicating the progress of creation of a new wallet.</extracomment>
+        <translation>Crea Portafoglio.</translation>
+    </message>
+    <message>
         <source>Creating Wallet &lt;b&gt;%1&lt;/b&gt;...</source>
+        <extracomment>Descriptive text of the create wallet progress window which indicates to the user which wallet is currently being created.</extracomment>
         <translation>Creando il Portafoglio &lt;b&gt;%1&lt;/b&gt;...</translation>
     </message>
     <message>
@@ -1000,6 +999,10 @@
         <translation>Quando fai click su OK, %1 comincerà a scaricare e processare l'intera %4 block chain (%2GB) a partire dalla prime transazioni del %3 quando %4 venne inaugurato.</translation>
     </message>
     <message>
+        <source>Limit block chain storage to</source>
+        <translation type="unfinished">Limita l'archiviazione della catena di blocchi a</translation>
+    </message>
+    <message>
         <source>Reverting this setting requires re-downloading the entire blockchain. It is faster to download the full chain first and prune it later. Disables some advanced features.</source>
         <translation>Cambiare questa impostazione richiede di riscaricare l'intera blockchain. E' più veloce scaricare prima tutta la chain e poi fare prune. Disabilita alcune impostazioni avanzate.</translation>
     </message>
@@ -1020,16 +1023,20 @@
         <translation>Usa una cartella dati personalizzata:</translation>
     </message>
     <message>
-        <source>Bitcoin</source>
-        <translation>Bitcoin</translation>
-    </message>
-    <message>
         <source>At least %1 GB of data will be stored in this directory, and it will grow over time.</source>
         <translation>Almeno %1 GB di dati verrà salvato in questa cartella e continuerà ad aumentare col tempo.</translation>
     </message>
     <message>
         <source>Approximately %1 GB of data will be stored in this directory.</source>
         <translation>Verranno salvati circa %1 GB di dati in questa cartella.</translation>
+    </message>
+    <message numerus="yes">
+        <source>(sufficient to restore backups %n day(s) old)</source>
+        <comment>block chain pruning</comment>
+        <translation type="unfinished">
+            <numerusform>(sufficiente per ripristinare i backup vecchi di %n giorno)</numerusform>
+            <numerusform>(sufficiente per ripristinare i backup di %n giorni fa)</numerusform>
+        </translation>
     </message>
     <message>
         <source>%1 will download and store a copy of the Bitcoin block chain.</source>
@@ -1114,10 +1121,6 @@
         <translation>Nascondi</translation>
     </message>
     <message>
-        <source>Esc</source>
-        <translation>Esc</translation>
-    </message>
-    <message>
         <source>%1 is currently syncing.  It will download headers and blocks from peers and validate them until reaching the tip of the block chain.</source>
         <translation>%1 è attualmente in fase di sincronizzazione. Scaricherà le intestazioni e i blocchi dai peer e li convaliderà fino a raggiungere la punta della catena di blocchi.</translation>
     </message>
@@ -1146,14 +1149,10 @@
         <translation>Apri un bitcoin URI</translation>
     </message>
     <message>
-        <source>URI:</source>
-        <translation>URI:</translation>
-    </message>
-    <message>
         <source>Paste address from clipboard</source>
         <translation>Incollare l'indirizzo dagli appunti</translation>
     </message>
-</context>
+    </context>
 <context>
     <name>OpenWalletActivity</name>
     <message>
@@ -1169,7 +1168,13 @@
         <translation>Portafoglio predefinito:</translation>
     </message>
     <message>
+        <source>Open Wallet</source>
+        <extracomment>Title of window indicating the progress of opening of a wallet.</extracomment>
+        <translation>Apri il Portafoglio</translation>
+    </message>
+    <message>
         <source>Opening Wallet &lt;b&gt;%1&lt;/b&gt;...</source>
+        <extracomment>Descriptive text of the open wallet progress window which indicates to the user which wallet is currently being opened.</extracomment>
         <translation>Aprendo il Portafoglio&lt;b&gt;%1&lt;/b&gt;...</translation>
     </message>
 </context>
@@ -1257,10 +1262,6 @@
         <translation>Per ripristinare questa impostazione è necessario rieseguire il download dell'intera blockchain.</translation>
     </message>
     <message>
-        <source>MiB</source>
-        <translation>MiB</translation>
-    </message>
-    <message>
         <source>(0 = auto, &lt;0 = leave that many cores free)</source>
         <translation>(0 = automatico, &lt;0 = lascia questo numero di core liberi)</translation>
     </message>
@@ -1325,18 +1326,6 @@
         <translation>Utilizzata per connettersi attraverso:</translation>
     </message>
     <message>
-        <source>IPv4</source>
-        <translation>IPv4</translation>
-    </message>
-    <message>
-        <source>IPv6</source>
-        <translation>IPv6</translation>
-    </message>
-    <message>
-        <source>Tor</source>
-        <translation>Tor</translation>
-    </message>
-    <message>
         <source>&amp;Window</source>
         <translation>&amp;Finestra</translation>
     </message>
@@ -1393,10 +1382,6 @@
         <translation>Le impostazioni sulla riga di comando o nell'archivio di configurazione hanno precedenza su quelle impostate in questo pannello:</translation>
     </message>
     <message>
-        <source>&amp;OK</source>
-        <translation>&amp;OK</translation>
-    </message>
-    <message>
         <source>&amp;Cancel</source>
         <translation>&amp;Cancella</translation>
     </message>
@@ -1666,6 +1651,14 @@
         <translation>'bitcoin://' non è un URI valido. Usa invece 'bitcoin:'.</translation>
     </message>
     <message>
+        <source>Cannot process payment request because BIP70 is not supported.
+Due to widespread security flaws in BIP70 it's strongly recommended that any merchant instructions to switch wallets be ignored.
+If you are receiving this error you should request the merchant provide a BIP21 compatible URI.</source>
+        <translation type="unfinished">Impossibile elaborare la richiesta di pagamento perché BIP70 non è supportato.
+A causa delle diffuse falle di sicurezza in BIP70, si consiglia vivamente di ignorare qualsiasi istruzione del commerciante sul cambiare portafoglio.
+Se ricevi questo errore, dovresti richiedere al commerciante di fornire un URI compatibile con BIP21.</translation>
+    </message>
+    <message>
         <source>Invalid payment address</source>
         <translation>Indirizzo di pagamento non valido</translation>
     </message>
@@ -1681,18 +1674,10 @@
 <context>
     <name>PeerTableModel</name>
     <message>
-        <source>User Agent</source>
-        <translation>User Agent</translation>
-    </message>
-    <message>
         <source>Node/Service</source>
         <translation>Nodo/Servizio</translation>
     </message>
     <message>
-        <source>Ping</source>
-        <translation>Ping</translation>
-    </message>
-    <message>
         <source>Sent</source>
         <translation>Inviato</translation>
     </message>
@@ -1716,24 +1701,32 @@
         <translation>Inserisci un indirizzo Bitcoin (ad es. %1)</translation>
     </message>
     <message>
+        <source>Unroutable</source>
+        <translation type="unfinished">Non tracciabile</translation>
+    </message>
+    <message>
+        <source>Internal</source>
+        <translation type="unfinished">Interno</translation>
+    </message>
+    <message>
         <source>Inbound</source>
         <translation>In entrata</translation>
     </message>
     <message>
-        <source>%1 d</source>
-        <translation>%1 d</translation>
-    </message>
-    <message>
-        <source>%1 h</source>
-        <translation>%1 h</translation>
-    </message>
-    <message>
-        <source>%1 m</source>
-        <translation>%1 m</translation>
-    </message>
-    <message>
-        <source>%1 s</source>
-        <translation>%1 s</translation>
+        <source>Full Relay</source>
+        <translation type="unfinished">Relè completo</translation>
+    </message>
+    <message>
+        <source>Block Relay</source>
+        <translation type="unfinished">Relay del blocco</translation>
+    </message>
+    <message>
+        <source>Manual</source>
+        <translation type="unfinished">Manuale</translation>
+    </message>
+    <message>
+        <source>Address Fetch</source>
+        <translation type="unfinished">Trova l’indirizzo </translation>
     </message>
     <message>
         <source>None</source>
@@ -1742,10 +1735,6 @@
     <message>
         <source>N/A</source>
         <translation>N/D</translation>
-    </message>
-    <message>
-        <source>%1 ms</source>
-        <translation>%1 ms</translation>
     </message>
     <message numerus="yes">
         <source>%n second(s)</source>
@@ -1776,22 +1765,6 @@
         <translation><numerusform>%n anno</numerusform><numerusform>%n anni</numerusform></translation>
     </message>
     <message>
-        <source>%1 B</source>
-        <translation>%1 B</translation>
-    </message>
-    <message>
-        <source>%1 KB</source>
-        <translation>%1 KB</translation>
-    </message>
-    <message>
-        <source>%1 MB</source>
-        <translation>%1 MB</translation>
-    </message>
-    <message>
-        <source>%1 GB</source>
-        <translation>%1 GB</translation>
-    </message>
-    <message>
         <source>Error: Specified data directory "%1" does not exist.</source>
         <translation>Errore: La cartella dati "%1" specificata non esiste.</translation>
     </message>
@@ -1802,10 +1775,6 @@
     <message>
         <source>Error: %1</source>
         <translation>Errore: %1</translation>
-    </message>
-    <message>
-        <source>Error initializing settings: %1</source>
-        <translation>Errore durante l'inizializzazione delle impostazioni: %1</translation>
     </message>
     <message>
         <source>%1 didn't yet exit safely...</source>
@@ -1880,18 +1849,10 @@
         <translation>Versione BerkeleyDB in uso</translation>
     </message>
     <message>
-        <source>Datadir</source>
-        <translation>Datadir</translation>
-    </message>
-    <message>
         <source>To specify a non-default location of the data directory use the '%1' option.</source>
         <translation>Per specificare una posizione non di default della directory dei dati, usa l'opzione '%1'</translation>
     </message>
     <message>
-        <source>Blocksdir</source>
-        <translation>Blocksdir</translation>
-    </message>
-    <message>
         <source>To specify a non-default location of the blocks directory use the '%1' option.</source>
         <translation>Per specificare una posizione non di default della directory dei blocchi, usa l'opzione '%1'</translation>
     </message>
@@ -1912,14 +1873,6 @@
         <translation>Numero di connessioni</translation>
     </message>
     <message>
-        <source>Block chain</source>
-        <translation>Block chain</translation>
-    </message>
-    <message>
-        <source>Memory Pool</source>
-        <translation>Memory Pool</translation>
-    </message>
-    <message>
         <source>Current number of transactions</source>
         <translation>Numero attuale di transazioni</translation>
     </message>
@@ -1984,10 +1937,6 @@
         <translation>AS mappato</translation>
     </message>
     <message>
-        <source>User Agent</source>
-        <translation>User Agent</translation>
-    </message>
-    <message>
         <source>Node window</source>
         <translation>Finestra del nodo</translation>
     </message>
@@ -2012,14 +1961,50 @@
         <translation>Permessi</translation>
     </message>
     <message>
+        <source>The network protocol this peer is connected through: IPv4, IPv6, Onion, I2P, or CJDNS.</source>
+        <translation type="unfinished">Il protocollo di rete tramite cui si connette il peer: IPv4, IPv6, Onion, I2P o CJDNS.</translation>
+    </message>
+    <message>
         <source>Services</source>
         <translation>Servizi</translation>
     </message>
     <message>
+        <source>Whether the peer requested us to relay transactions.</source>
+        <translation type="unfinished">Se il peer ha chiesto di ritrasmettere le transazioni.</translation>
+    </message>
+    <message>
+        <source>Wants Tx Relay</source>
+        <translation type="unfinished">Vuole il relay della transazione</translation>
+    </message>
+    <message>
+        <source>High bandwidth BIP152 compact block relay: %1</source>
+        <translation type="unfinished">Relay del blocco compatto a banda larga BIP152 : %1</translation>
+    </message>
+    <message>
+        <source>High Bandwidth</source>
+        <translation type="unfinished">Banda Elevata</translation>
+    </message>
+    <message>
         <source>Connection Time</source>
         <translation>Tempo di Connessione</translation>
     </message>
     <message>
+        <source>Elapsed time since a novel block passing initial validity checks was received from this peer.</source>
+        <translation type="unfinished">Tempo trascorso da che un blocco nuovo in passaggio dei controlli di validità iniziali è stato ricevuto da questo peer.</translation>
+    </message>
+    <message>
+        <source>Last Block</source>
+        <translation type="unfinished">Ultimo blocco</translation>
+    </message>
+    <message>
+        <source>Elapsed time since a novel transaction accepted into our mempool was received from this peer.</source>
+        <translation type="unfinished">Tempo trascorso da che una transazione nuova accettata nel nostro mempool è stata ricevuta da questo peer.</translation>
+    </message>
+    <message>
+        <source>Last Tx</source>
+        <translation type="unfinished">Ultima Trasmissione</translation>
+    </message>
+    <message>
         <source>Last Send</source>
         <translation>Ultimo Invio</translation>
     </message>
@@ -2056,10 +2041,6 @@
         <translation>&amp;Apri</translation>
     </message>
     <message>
-        <source>&amp;Console</source>
-        <translation>&amp;Console</translation>
-    </message>
-    <message>
         <source>&amp;Network Traffic</source>
         <translation>&amp;Traffico di Rete</translation>
     </message>
@@ -2096,12 +2077,48 @@
         <translation>&amp;Disconnetti</translation>
     </message>
     <message>
+        <source>Inbound: initiated by peer</source>
+        <translation type="unfinished">In arrivo: a richiesta del peer</translation>
+    </message>
+    <message>
+        <source>Outbound Full Relay: default</source>
+        <translation type="unfinished">Relay completo in uscita: default</translation>
+    </message>
+    <message>
+        <source>Outbound Block Relay: does not relay transactions or addresses</source>
+        <translation type="unfinished">Relay del blocco in uscita: non trasmette transazioni o indirizzi</translation>
+    </message>
+    <message>
+        <source>Outbound Manual: added using RPC %1 or %2/%3 configuration options</source>
+        <translation type="unfinished">In uscita manuale: aggiunto usando RPC %1 o le opzioni di configurazione %2/%3 </translation>
+    </message>
+    <message>
+        <source>Outbound Feeler: short-lived, for testing addresses</source>
+        <translation type="unfinished">Feeler in uscita: a vita breve, per testare indirizzi</translation>
+    </message>
+    <message>
+        <source>Outbound Address Fetch: short-lived, for soliciting addresses</source>
+        <translation type="unfinished">Trova l’indirizzo in uscita: a vita breve, per richiedere indirizzi</translation>
+    </message>
+    <message>
         <source>To</source>
         <translation>A</translation>
     </message>
     <message>
+        <source>we selected the peer for high bandwidth relay</source>
+        <translation type="unfinished">Abbiamo selezionato il peer per il relay a banda larga </translation>
+    </message>
+    <message>
         <source>From</source>
         <translation>Da</translation>
+    </message>
+    <message>
+        <source>the peer selected us for high bandwidth relay</source>
+        <translation type="unfinished">il peer ha scelto noi per il relay a banda larga</translation>
+    </message>
+    <message>
+        <source>no high bandwidth relay selected</source>
+        <translation type="unfinished">nessun relay a banda larga selezionato</translation>
     </message>
     <message>
         <source>Ban for</source>
@@ -2157,14 +2174,14 @@
         <translation>(id nodo: %1)</translation>
     </message>
     <message>
-        <source>via %1</source>
-        <translation>via %1</translation>
-    </message>
-    <message>
         <source>Unknown</source>
         <translation>Sconosciuto</translation>
     </message>
-    </context>
+    <message>
+        <source>Never</source>
+        <translation type="unfinished">Mai</translation>
+    </message>
+</context>
 <context>
     <name>ReceiveCoinsDialog</name>
     <message>
@@ -2429,10 +2446,6 @@
 Nota: poiché la commissione è calcolata su base per byte, una commissione di "100 satoshi per kB" per una dimensione di transazione di 500 byte (metà di 1 kB) alla fine produrrà una commissione di soli 50 satoshi.</translation>
     </message>
     <message>
-        <source>per kilobyte</source>
-        <translation>per kilobyte</translation>
-    </message>
-    <message>
         <source>Hide</source>
         <translation>Nascondi</translation>
     </message>
@@ -2538,7 +2551,7 @@
     </message>
     <message>
         <source>Cr&amp;eate Unsigned</source>
-        <translation>Cr&amp;eate Unsigned</translation>
+        <translation type="unfinished">&amp;Crea non Firmata</translation>
     </message>
     <message>
         <source>Creates a Partially Signed Bitcoin Transaction (PSBT) for use with e.g. an offline %1 wallet, or a PSBT-compatible hardware wallet.</source>
@@ -2547,10 +2560,6 @@
     <message>
         <source> from wallet '%1'</source>
         <translation>dal wallet '%1'</translation>
-    </message>
-    <message>
-        <source>%1 to '%2'</source>
-        <translation>%1 to '%2'</translation>
     </message>
     <message>
         <source>%1 to %2</source>
@@ -2708,18 +2717,10 @@
         <translation>L'indirizzo Bitcoin a cui vuoi inviare il pagamento</translation>
     </message>
     <message>
-        <source>Alt+A</source>
-        <translation>Alt+A</translation>
-    </message>
-    <message>
         <source>Paste address from clipboard</source>
         <translation>Incollare l'indirizzo dagli appunti</translation>
     </message>
     <message>
-        <source>Alt+P</source>
-        <translation>Alt+P</translation>
-    </message>
-    <message>
         <source>Remove this entry</source>
         <translation>Rimuovi questa voce</translation>
     </message>
@@ -2763,11 +2764,7 @@
         <source>Pay To:</source>
         <translation>Pagare a:</translation>
     </message>
-    <message>
-        <source>Memo:</source>
-        <translation>Memo:</translation>
-    </message>
-</context>
+    </context>
 <context>
     <name>ShutdownWindow</name>
     <message>
@@ -2802,18 +2799,10 @@
         <translation>Scegli un indirizzo usato precedentemente</translation>
     </message>
     <message>
-        <source>Alt+A</source>
-        <translation>Alt+A</translation>
-    </message>
-    <message>
         <source>Paste address from clipboard</source>
         <translation>Incolla l'indirizzo dagli appunti</translation>
     </message>
     <message>
-        <source>Alt+P</source>
-        <translation>Alt+P</translation>
-    </message>
-    <message>
         <source>Enter the message you want to sign here</source>
         <translation>Inserisci qui il messaggio che vuoi firmare</translation>
     </message>
@@ -2932,11 +2921,7 @@
 </context>
 <context>
     <name>TrafficGraphWidget</name>
-    <message>
-        <source>KB/s</source>
-        <translation>KB/s</translation>
-    </message>
-</context>
+    </context>
 <context>
     <name>TransactionDesc</name>
     <message numerus="yes">
@@ -3351,10 +3336,6 @@
     <message>
         <source>Address</source>
         <translation>Indirizzo</translation>
-    </message>
-    <message>
-        <source>ID</source>
-        <translation>ID</translation>
     </message>
     <message>
         <source>Exporting Failed</source>
@@ -3425,6 +3406,30 @@
         <source>Create a new wallet</source>
         <translation>Crea un nuovo portafoglio</translation>
     </message>
+    <message>
+        <source>Error</source>
+        <translation>Errore</translation>
+    </message>
+    <message>
+        <source>Unable to decode PSBT from clipboard (invalid base64)</source>
+        <translation>Non in grado di decodificare PSBT dagli appunti (base64 non valida)</translation>
+    </message>
+    <message>
+        <source>Load Transaction Data</source>
+        <translation>Carica Dati Transazione</translation>
+    </message>
+    <message>
+        <source>Partially Signed Transaction (*.psbt)</source>
+        <translation>Transazione Parzialmente Firmata (*.psbt)</translation>
+    </message>
+    <message>
+        <source>PSBT file must be smaller than 100 MiB</source>
+        <translation>Il file PSBT deve essere inferiore a 100 MiB</translation>
+    </message>
+    <message>
+        <source>Unable to decode PSBT</source>
+        <translation>Non in grado di decodificare PSBT</translation>
+    </message>
 </context>
 <context>
     <name>WalletModel</name>
@@ -3461,6 +3466,10 @@
         <translation>Nuova commissione:</translation>
     </message>
     <message>
+        <source>Warning: This may pay the additional fee by reducing change outputs or adding inputs, when necessary. It may add a new change output if one does not already exist. These changes may potentially leak privacy.</source>
+        <translation type="unfinished">Attenzione: Questo potrebbe pagare una tassa aggiuntiva, riducendo degli output o aggiungend degli input. Se nessun output è presente, potrebbe aggiungerne di nuovi. Questi cambiamenti potrebbero portare a una perdita di privacy.</translation>
+    </message>
+    <message>
         <source>Confirm fee bump</source>
         <translation>Conferma il salto di commissione</translation>
     </message>
@@ -3496,219 +3505,271 @@
         <translation>Esporta su file i dati contenuti nella tabella corrente</translation>
     </message>
     <message>
+        <source>Backup Wallet</source>
+        <translation>Backup Portafoglio</translation>
+    </message>
+    <message>
+        <source>Wallet Data (*.dat)</source>
+        <translation>Dati Portafoglio (*.dat)</translation>
+    </message>
+    <message>
+        <source>Backup Failed</source>
+        <translation>Backup Fallito</translation>
+    </message>
+    <message>
+        <source>There was an error trying to save the wallet data to %1.</source>
+        <translation>Si è verificato un errore durante il salvataggio dei dati del portafoglio in %1.</translation>
+    </message>
+    <message>
+        <source>There was an error trying to save the wallet data to %1: %2</source>
+        <translation>Si è verificato un errore durante il salvataggio dei dati del portafoglio in %1: %2</translation>
+    </message>
+    <message>
+        <source>Backup Successful</source>
+        <translation>Backup eseguito con successo</translation>
+    </message>
+    <message>
+        <source>The wallet data was successfully saved to %1.</source>
+        <translation>Il portafoglio è stato correttamente salvato in %1.</translation>
+    </message>
+    <message>
+        <source>Cancel</source>
+        <translation>Annulla</translation>
+    </message>
+</context>
+<context>
+    <name>bitcoin-core</name>
+    <message>
+        <source>Distributed under the MIT software license, see the accompanying file %s or %s</source>
+        <translation>Distribuito sotto la licenza software del MIT, si veda il file %s o %s incluso</translation>
+    </message>
+    <message>
+        <source>Prune configured below the minimum of %d MiB.  Please use a higher number.</source>
+        <translation>La modalità "prune" è configurata al di sotto del minimo di %d MB. Si prega di utilizzare un valore più elevato.</translation>
+    </message>
+    <message>
+        <source>Prune: last wallet synchronisation goes beyond pruned data. You need to -reindex (download the whole blockchain again in case of pruned node)</source>
+        <translation>Prune: l'ultima sincronizzazione del portafoglio risulta essere precedente alla eliminazione dei dati per via della modalità "pruning". È necessario eseguire un -reindex (scaricare nuovamente la blockchain in caso di nodo pruned).</translation>
+    </message>
+    <message>
+        <source>Pruning blockstore...</source>
+        <translation>Pruning del blockstore...</translation>
+    </message>
+    <message>
+        <source>Unable to start HTTP server. See debug log for details.</source>
+        <translation>Impossibile avviare il server HTTP. Dettagli nel log di debug.</translation>
+    </message>
+    <message>
+        <source>The %s developers</source>
+        <translation>Sviluppatori di %s</translation>
+    </message>
+    <message>
+        <source>Cannot downgrade wallet from version %i to version %i. Wallet version unchanged.</source>
+        <translation type="unfinished">Impossibile effettuare il downgrade del portafoglio dalla versione %i alla %i. La versione del portafoglio è rimasta immutata.</translation>
+    </message>
+    <message>
+        <source>Cannot obtain a lock on data directory %s. %s is probably already running.</source>
+        <translation>Non è possibile ottenere i dati sulla cartella %s. Probabilmente %s è già in esecuzione.</translation>
+    </message>
+    <message>
+        <source>Cannot provide specific connections and have addrman find outgoing connections at the same.</source>
+        <translation>Non è possibile fornire connessioni specifiche e contemporaneamente usare addrman per trovare connessioni uscenti.</translation>
+    </message>
+    <message>
+        <source>Cannot upgrade a non HD split wallet from version %i to version %i without upgrading to support pre-split keypool. Please use version %i or no version specified.</source>
+        <translation type="unfinished">impossibile aggiornare un portafoglio non diviso e non HD dalla versione %i alla versione %i senza fare l'aggiornamento per supportare il pre-split keypool. Prego usare la versione %i senza specificare la versione</translation>
+    </message>
+    <message>
+        <source>Error reading %s! All keys read correctly, but transaction data or address book entries might be missing or incorrect.</source>
+        <translation>Errore lettura %s! Tutte le chiavi sono state lette correttamente, ma i dati delle transazioni o della rubrica potrebbero essere mancanti o non corretti.</translation>
+    </message>
+    <message>
+        <source>Error: Dumpfile format record is incorrect. Got "%s", expected "format".</source>
+        <translation type="unfinished">Errore: il formato della registrazione del dumpfile non è corretto. Ricevuto "%s", sarebbe dovuto essere "format"</translation>
+    </message>
+    <message>
+        <source>Error: Dumpfile identifier record is incorrect. Got "%s", expected "%s".</source>
+        <translation type="unfinished">Errore: l'identificativo rispetto la registrazione del dumpfile è incorretta.  ricevuto "%s", sarebbe dovuto essere "%s".</translation>
+    </message>
+    <message>
+        <source>Error: Dumpfile version is not supported. This version of bitcoin-wallet only supports version 1 dumpfiles. Got dumpfile with version %s</source>
+        <translation type="unfinished">Errore: la versione di questo dumpfile non è supportata. Questa versione del bitcoin-wallet supporta solo la versione 1 dei dumpfile. ricevuto un dumpfile di versione%s</translation>
+    </message>
+    <message>
+        <source>File %s already exists. If you are sure this is what you want, move it out of the way first.</source>
+        <translation type="unfinished">file %s esistono già. Se desideri continuare comunque, prima rimuovilo.</translation>
+    </message>
+    <message>
+        <source>More than one onion bind address is provided. Using %s for the automatically created Tor onion service.</source>
+        <translation>Viene fornito più di un indirizzo di associazione onion. L'utilizzo di %s per il servizio Tor onion viene creato automaticamente.</translation>
+    </message>
+    <message>
+        <source>No dump file provided. To use createfromdump, -dumpfile=&lt;filename&gt; must be provided.</source>
+        <translation type="unfinished">Nessun dump file fornito. Per usare creadumpfile, -dumpfile=&lt;filename&gt; deve essere fornito.</translation>
+    </message>
+    <message>
+        <source>No wallet file format provided. To use createfromdump, -format=&lt;format&gt; must be provided.</source>
+        <translation type="unfinished">Nessun formato assegnato al fil wallet. Per usare createfromdump, -format=&lt;format&gt; deve essere fornito.</translation>
+    </message>
+    <message>
+        <source>Please check that your computer's date and time are correct! If your clock is wrong, %s will not work properly.</source>
+        <translation>Per favore controllate che la data del computer e l'ora siano corrette! Se il vostro orologio è sbagliato %s non funzionerà correttamente.</translation>
+    </message>
+    <message>
+        <source>Please contribute if you find %s useful. Visit %s for further information about the software.</source>
+        <translation>Per favore contribuite se ritenete %s utile. Visitate %s per maggiori informazioni riguardo il software.</translation>
+    </message>
+    <message>
+        <source>SQLiteDatabase: Failed to prepare the statement to fetch the application id: %s</source>
+        <translation>SQLiteDatabase: Impossibile preparare l'istruzione per recuperare l'id dell'applicazione: %s </translation>
+    </message>
+    <message>
+        <source>SQLiteDatabase: Unknown sqlite wallet schema version %d. Only version %d is supported</source>
+        <translation>SQLiteDatabase: Versione dello schema del portafoglio sqlite sconosciuta %d. Solo la versione %d è supportata</translation>
+    </message>
+    <message>
+        <source>The block database contains a block which appears to be from the future. This may be due to your computer's date and time being set incorrectly. Only rebuild the block database if you are sure that your computer's date and time are correct</source>
+        <translation>Il database dei blocchi contiene un blocco che sembra provenire dal futuro. Questo può essere dovuto alla data e ora del tuo computer impostate in modo scorretto. Ricostruisci il database dei blocchi se sei certo che la data e l'ora sul tuo computer siano corrette</translation>
+    </message>
+    <message>
+        <source>This is a pre-release test build - use at your own risk - do not use for mining or merchant applications</source>
+        <translation>Questa è una compilazione di prova pre-rilascio - usala a tuo rischio - da non utilizzare per il mining o per applicazioni commerciali</translation>
+    </message>
+    <message>
+        <source>This is the transaction fee you may discard if change is smaller than dust at this level</source>
+        <translation>Questa è la commissione di transazione che puoi scartare se il cambio è più piccolo della polvere a questo livello</translation>
+    </message>
+    <message>
+        <source>Unable to replay blocks. You will need to rebuild the database using -reindex-chainstate.</source>
+        <translation>Impossibile ripetere i blocchi. È necessario ricostruire il database usando -reindex-chainstate.</translation>
+    </message>
+    <message>
+        <source>Unable to rewind the database to a pre-fork state. You will need to redownload the blockchain</source>
+        <translation>Impossibile riportare il database ad un livello pre-fork. Dovrai riscaricare tutta la blockchain</translation>
+    </message>
+    <message>
+        <source>Unknown wallet file format "%s" provided. Please provide one of "bdb" or "sqlite".</source>
+        <translation type="unfinished">Il formato “%s” del file portafoglio fornito non è riconosciuto. si prega di fornire uno che sia “bdb” o “sqlite”. </translation>
+    </message>
+    <message>
+        <source>Warning: Dumpfile wallet format "%s" does not match command line specified format "%s".</source>
+        <translation type="unfinished">Attenzione: il formato “%s” del file dump di portafoglio non combacia con il formato “%s” specificato nella riga di comando.</translation>
+    </message>
+    <message>
+        <source>Warning: The network does not appear to fully agree! Some miners appear to be experiencing issues.</source>
+        <translation>Attenzione: La rete non sembra essere pienamente d'accordo! Alcuni minatori sembrano riscontrare problemi.</translation>
+    </message>
+    <message>
+        <source>Warning: We do not appear to fully agree with our peers! You may need to upgrade, or other nodes may need to upgrade.</source>
+        <translation>Attenzione: Sembra che non vi sia pieno consenso con i nostri peer! Un aggiornamento da parte tua o degli altri nodi potrebbe essere necessario.</translation>
+    </message>
+    <message>
+        <source>-maxmempool must be at least %d MB</source>
+        <translation>-maxmempool deve essere almeno %d MB</translation>
+    </message>
+    <message>
+        <source>Cannot resolve -%s address: '%s'</source>
+        <translation>Impossobile risolvere l'indirizzo -%s: '%s'</translation>
+    </message>
+    <message>
+        <source>Change index out of range</source>
+        <translation>Cambio indice fuori paramentro</translation>
+    </message>
+    <message>
+        <source>Config setting for %s only applied on %s network when in [%s] section.</source>
+        <translation>La configurazione di %s si applica alla rete %s soltanto nella sezione [%s]</translation>
+    </message>
+    <message>
+        <source>Corrupted block database detected</source>
+        <translation>Rilevato database blocchi corrotto</translation>
+    </message>
+    <message>
+        <source>Could not find asmap file %s</source>
+        <translation>Non è possibile trovare il file asmap %s</translation>
+    </message>
+    <message>
+        <source>Could not parse asmap file %s</source>
+        <translation>Non è possibile analizzare il file asmap %s</translation>
+    </message>
+    <message>
+        <source>Do you want to rebuild the block database now?</source>
+        <translation>Vuoi ricostruire ora il database dei blocchi?</translation>
+    </message>
+    <message>
+        <source>Dump file %s does not exist.</source>
+        <translation type="unfinished">Il dumpfile %s non esiste.</translation>
+    </message>
+    <message>
+        <source>Error creating %s</source>
+        <translation type="unfinished">Errore di creazione %s</translation>
+    </message>
+    <message>
+        <source>Error initializing block database</source>
+        <translation>Errore durante l'inizializzazione del database dei blocchi</translation>
+    </message>
+    <message>
+        <source>Error initializing wallet database environment %s!</source>
+        <translation>Errore durante l'inizializzazione dell'ambiente del database del portafoglio %s!</translation>
+    </message>
+    <message>
+        <source>Error loading %s</source>
+        <translation>Errore caricamento %s</translation>
+    </message>
+    <message>
+        <source>Error loading %s: Private keys can only be disabled during creation</source>
+        <translation>Errore durante il caricamento di %s: le chiavi private possono essere disabilitate solo durante la creazione</translation>
+    </message>
+    <message>
+        <source>Error loading %s: Wallet corrupted</source>
+        <translation>Errore caricamento %s: portafoglio corrotto</translation>
+    </message>
+    <message>
+        <source>Error loading %s: Wallet requires newer version of %s</source>
+        <translation>Errore caricamento %s: il portafoglio richiede una versione aggiornata di %s</translation>
+    </message>
+    <message>
+        <source>Error loading block database</source>
+        <translation>Errore durante il caricamento del database blocchi</translation>
+    </message>
+    <message>
+        <source>Error opening block database</source>
+        <translation>Errore durante l'apertura del database blocchi</translation>
+    </message>
+    <message>
+        <source>Error reading next record from wallet database</source>
+        <translation type="unfinished">Si è verificato un errore leggendo la voce successiva dal database del portafogli elettronico</translation>
+    </message>
+    <message>
         <source>Error</source>
         <translation>Errore</translation>
     </message>
     <message>
-        <source>Unable to decode PSBT from clipboard (invalid base64)</source>
-        <translation>Non in grado di decodificare PSBT dagli appunti (base64 non valida)</translation>
-    </message>
-    <message>
-        <source>Load Transaction Data</source>
-        <translation>Carica Dati Transazione</translation>
-    </message>
-    <message>
-        <source>Partially Signed Transaction (*.psbt)</source>
-        <translation>Transazione Parzialmente Firmata (*.psbt)</translation>
-    </message>
-    <message>
-        <source>PSBT file must be smaller than 100 MiB</source>
-        <translation>Il file PSBT deve essere inferiore a 100 MiB</translation>
-    </message>
-    <message>
-        <source>Unable to decode PSBT</source>
-        <translation>Non in grado di decodificare PSBT</translation>
-    </message>
-    <message>
-        <source>Backup Wallet</source>
-        <translation>Backup Portafoglio</translation>
-    </message>
-    <message>
-        <source>Wallet Data (*.dat)</source>
-        <translation>Dati Portafoglio (*.dat)</translation>
-    </message>
-    <message>
-        <source>Backup Failed</source>
-        <translation>Backup Fallito</translation>
-    </message>
-    <message>
-        <source>There was an error trying to save the wallet data to %1.</source>
-        <translation>Si è verificato un errore durante il salvataggio dei dati del portafoglio in %1.</translation>
-    </message>
-    <message>
-        <source>There was an error trying to save the wallet data to %1: %2</source>
-        <translation>Si è verificato un errore durante il salvataggio dei dati del portafoglio in %1: %2</translation>
-    </message>
-    <message>
-        <source>Backup Successful</source>
-        <translation>Backup eseguito con successo</translation>
-    </message>
-    <message>
-        <source>The wallet data was successfully saved to %1.</source>
-        <translation>Il portafoglio è stato correttamente salvato in %1.</translation>
-    </message>
-    <message>
-        <source>Cancel</source>
-        <translation>Annulla</translation>
-    </message>
-</context>
-<context>
-    <name>bitcoin-core</name>
-    <message>
-        <source>Distributed under the MIT software license, see the accompanying file %s or %s</source>
-        <translation>Distribuito sotto la licenza software del MIT, si veda il file %s o %s incluso</translation>
-    </message>
-    <message>
-        <source>Prune configured below the minimum of %d MiB.  Please use a higher number.</source>
-        <translation>La modalità "prune" è configurata al di sotto del minimo di %d MB. Si prega di utilizzare un valore più elevato.</translation>
-    </message>
-    <message>
-        <source>Prune: last wallet synchronisation goes beyond pruned data. You need to -reindex (download the whole blockchain again in case of pruned node)</source>
-        <translation>Prune: l'ultima sincronizzazione del portafoglio risulta essere precedente alla eliminazione dei dati per via della modalità "pruning". È necessario eseguire un -reindex (scaricare nuovamente la blockchain in caso di nodo pruned).</translation>
-    </message>
-    <message>
-        <source>Pruning blockstore...</source>
-        <translation>Pruning del blockstore...</translation>
-    </message>
-    <message>
-        <source>Unable to start HTTP server. See debug log for details.</source>
-        <translation>Impossibile avviare il server HTTP. Dettagli nel log di debug.</translation>
-    </message>
-    <message>
-        <source>The %s developers</source>
-        <translation>Sviluppatori di %s</translation>
-    </message>
-    <message>
-        <source>Cannot obtain a lock on data directory %s. %s is probably already running.</source>
-        <translation>Non è possibile ottenere i dati sulla cartella %s. Probabilmente %s è già in esecuzione.</translation>
-    </message>
-    <message>
-        <source>Cannot provide specific connections and have addrman find outgoing connections at the same.</source>
-        <translation>Non è possibile fornire connessioni specifiche e contemporaneamente usare addrman per trovare connessioni uscenti.</translation>
-    </message>
-    <message>
-        <source>Error reading %s! All keys read correctly, but transaction data or address book entries might be missing or incorrect.</source>
-        <translation>Errore lettura %s! Tutte le chiavi sono state lette correttamente, ma i dati delle transazioni o della rubrica potrebbero essere mancanti o non corretti.</translation>
-    </message>
-    <message>
-        <source>More than one onion bind address is provided. Using %s for the automatically created Tor onion service.</source>
-        <translation>Viene fornito più di un indirizzo di associazione onion. L'utilizzo di %s per il servizio Tor onion viene creato automaticamente.</translation>
-    </message>
-    <message>
-        <source>Please check that your computer's date and time are correct! If your clock is wrong, %s will not work properly.</source>
-        <translation>Per favore controllate che la data del computer e l'ora siano corrette! Se il vostro orologio è sbagliato %s non funzionerà correttamente.</translation>
-    </message>
-    <message>
-        <source>Please contribute if you find %s useful. Visit %s for further information about the software.</source>
-        <translation>Per favore contribuite se ritenete %s utile. Visitate %s per maggiori informazioni riguardo il software.</translation>
-    </message>
-    <message>
-        <source>SQLiteDatabase: Failed to prepare the statement to fetch the application id: %s</source>
-        <translation>SQLiteDatabase: Impossibile preparare l'istruzione per recuperare l'id dell'applicazione: %s </translation>
-    </message>
-    <message>
-        <source>SQLiteDatabase: Unknown sqlite wallet schema version %d. Only version %d is supported</source>
-        <translation>SQLiteDatabase: Versione dello schema del portafoglio sqlite sconosciuta %d. Solo la versione %d è supportata</translation>
-    </message>
-    <message>
-        <source>The block database contains a block which appears to be from the future. This may be due to your computer's date and time being set incorrectly. Only rebuild the block database if you are sure that your computer's date and time are correct</source>
-        <translation>Il database dei blocchi contiene un blocco che sembra provenire dal futuro. Questo può essere dovuto alla data e ora del tuo computer impostate in modo scorretto. Ricostruisci il database dei blocchi se sei certo che la data e l'ora sul tuo computer siano corrette</translation>
-    </message>
-    <message>
-        <source>This is a pre-release test build - use at your own risk - do not use for mining or merchant applications</source>
-        <translation>Questa è una compilazione di prova pre-rilascio - usala a tuo rischio - da non utilizzare per il mining o per applicazioni commerciali</translation>
-    </message>
-    <message>
-        <source>This is the transaction fee you may discard if change is smaller than dust at this level</source>
-        <translation>Questa è la commissione di transazione che puoi scartare se il cambio è più piccolo della polvere a questo livello</translation>
-    </message>
-    <message>
-        <source>Unable to replay blocks. You will need to rebuild the database using -reindex-chainstate.</source>
-        <translation>Impossibile ripetere i blocchi. È necessario ricostruire il database usando -reindex-chainstate.</translation>
-    </message>
-    <message>
-        <source>Unable to rewind the database to a pre-fork state. You will need to redownload the blockchain</source>
-        <translation>Impossibile riportare il database ad un livello pre-fork. Dovrai riscaricare tutta la blockchain</translation>
-    </message>
-    <message>
-        <source>Warning: The network does not appear to fully agree! Some miners appear to be experiencing issues.</source>
-        <translation>Attenzione: La rete non sembra essere pienamente d'accordo! Alcuni minatori sembrano riscontrare problemi.</translation>
-    </message>
-    <message>
-        <source>Warning: We do not appear to fully agree with our peers! You may need to upgrade, or other nodes may need to upgrade.</source>
-        <translation>Attenzione: Sembra che non vi sia pieno consenso con i nostri peer! Un aggiornamento da parte tua o degli altri nodi potrebbe essere necessario.</translation>
-    </message>
-    <message>
-        <source>-maxmempool must be at least %d MB</source>
-        <translation>-maxmempool deve essere almeno %d MB</translation>
-    </message>
-    <message>
-        <source>Cannot resolve -%s address: '%s'</source>
-        <translation>Impossobile risolvere l'indirizzo -%s: '%s'</translation>
-    </message>
-    <message>
-        <source>Change index out of range</source>
-        <translation>Cambio indice fuori paramentro</translation>
-    </message>
-    <message>
-        <source>Config setting for %s only applied on %s network when in [%s] section.</source>
-        <translation>La configurazione di %s si applica alla rete %s soltanto nella sezione [%s]</translation>
-    </message>
-    <message>
-        <source>Copyright (C) %i-%i</source>
-        <translation>Copyright (C) %i-%i</translation>
-    </message>
-    <message>
-        <source>Corrupted block database detected</source>
-        <translation>Rilevato database blocchi corrotto</translation>
-    </message>
-    <message>
-        <source>Could not find asmap file %s</source>
-        <translation>Non è possibile trovare il file asmap %s</translation>
-    </message>
-    <message>
-        <source>Could not parse asmap file %s</source>
-        <translation>Non è possibile analizzare il file asmap %s</translation>
-    </message>
-    <message>
-        <source>Do you want to rebuild the block database now?</source>
-        <translation>Vuoi ricostruire ora il database dei blocchi?</translation>
-    </message>
-    <message>
-        <source>Error initializing block database</source>
-        <translation>Errore durante l'inizializzazione del database dei blocchi</translation>
-    </message>
-    <message>
-        <source>Error initializing wallet database environment %s!</source>
-        <translation>Errore durante l'inizializzazione dell'ambiente del database del portafoglio %s!</translation>
-    </message>
-    <message>
-        <source>Error loading %s</source>
-        <translation>Errore caricamento %s</translation>
-    </message>
-    <message>
-        <source>Error loading %s: Private keys can only be disabled during creation</source>
-        <translation>Errore durante il caricamento di %s: le chiavi private possono essere disabilitate solo durante la creazione</translation>
-    </message>
-    <message>
-        <source>Error loading %s: Wallet corrupted</source>
-        <translation>Errore caricamento %s: portafoglio corrotto</translation>
-    </message>
-    <message>
-        <source>Error loading %s: Wallet requires newer version of %s</source>
-        <translation>Errore caricamento %s: il portafoglio richiede una versione aggiornata di %s</translation>
-    </message>
-    <message>
-        <source>Error loading block database</source>
-        <translation>Errore durante il caricamento del database blocchi</translation>
-    </message>
-    <message>
-        <source>Error opening block database</source>
-        <translation>Errore durante l'apertura del database blocchi</translation>
-    </message>
-    <message>
-        <source>Error</source>
-        <translation>Errore</translation>
+        <source>Error: Couldn't create cursor into database</source>
+        <translation type="unfinished">Errore: Impossibile creare cursor nel database.</translation>
+    </message>
+    <message>
+        <source>Error: Dumpfile checksum does not match. Computed %s, expected %s</source>
+        <translation type="unfinished">Errore: Il Cheksum del dumpfile non corrisponde. Rilevato: %s, sarebbe dovuto essere: %s</translation>
+    </message>
+    <message>
+        <source>Error: Got key that was not hex: %s</source>
+        <translation type="unfinished">Errore: Ricevuta una key che non ha hex:%s</translation>
+    </message>
+    <message>
+        <source>Error: Got value that was not hex: %s</source>
+        <translation type="unfinished">Errore: Ricevuta un valore che non ha hex:%s</translation>
+    </message>
+    <message>
+        <source>Error: Missing checksum</source>
+        <translation type="unfinished">Errore: Checksum non presente</translation>
+    </message>
+    <message>
+        <source>Error: Unable to parse version %u as a uint32_t</source>
+        <translation type="unfinished">Errore: impossibile analizzare la versione %u come uint32_t</translation>
+    </message>
+    <message>
+        <source>Error: Unable to write record to new wallet</source>
+        <translation type="unfinished">Errore: non è possibile scrivere la voce nel nuovo portafogli elettronico</translation>
     </message>
     <message>
         <source>Failed to listen on any port. Use -listen=0 if you want this.</source>
@@ -3781,6 +3842,10 @@
 </translation>
     </message>
     <message>
+        <source>Unable to open %s for writing</source>
+        <translation type="unfinished">Impossibile aprire %s per scrivere</translation>
+    </message>
+    <message>
         <source>Unknown address type '%s'</source>
         <translation>Il tipo di indirizzo '%s' è sconosciuto&lt;br data-mce-bogus="1"&gt;</translation>
     </message>
