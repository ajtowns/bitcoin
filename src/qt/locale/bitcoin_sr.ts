<TS language="sr" version="2.1">
<context>
    <name>AddressBookPage</name>
    <message>
        <source>Right-click to edit address or label</source>
        <translation>Десни клик за измену адресе или ознаке</translation>
    </message>
    <message>
        <source>Create a new address</source>
<<<<<<< HEAD
        <translation>Направите нову адресу</translation>
=======
        <translation>Направи нову адресу</translation>
>>>>>>> 6eccb372
    </message>
    <message>
        <source>&amp;New</source>
        <translation>&amp;Ново</translation>
    </message>
    <message>
        <source>Copy the currently selected address to the system clipboard</source>
        <translation>Копирај тренутно одабрану адресу</translation>
    </message>
    <message>
        <source>&amp;Copy</source>
        <translation>&amp;Копирај</translation>
    </message>
    <message>
        <source>C&amp;lose</source>
        <translation>&amp;Затвори</translation>
    </message>
    <message>
        <source>Delete the currently selected address from the list</source>
        <translation>Обришите тренутно одабрану адресу са листе</translation>
<<<<<<< HEAD
=======
    </message>
    <message>
        <source>Enter address or label to search</source>
        <translation>Navedite adresu ili naziv koji bi ste potražili</translation>
>>>>>>> 6eccb372
    </message>
    <message>
        <source>Export the data in the current tab to a file</source>
        <translation>Извези податке из одабране картице у фајлj</translation>
    </message>
    <message>
        <source>&amp;Export</source>
        <translation>&amp;Извези</translation>
    </message>
    <message>
        <source>&amp;Delete</source>
        <translation>&amp;Обриши</translation>
    </message>
    <message>
        <source>Choose the address to send coins to</source>
        <translation>Изаберите адресу за слање</translation>
    </message>
    <message>
        <source>Choose the address to receive coins with</source>
        <translation>Изаберите адресу за примање</translation>
    </message>
    <message>
        <source>C&amp;hoose</source>
        <translation>&amp;Изабери</translation>
    </message>
    <message>
        <source>Sending addresses</source>
        <translation>Адресе за слање</translation>
    </message>
    <message>
        <source>Receiving addresses</source>
<<<<<<< HEAD
        <translation>Адресе за примање</translation>
=======
        <translation>Адреса за примање</translation>
>>>>>>> 6eccb372
    </message>
    <message>
        <source>These are your Bitcoin addresses for sending payments. Always check the amount and the receiving address before sending coins.</source>
        <translation>Ово су ваше Биткоин адресе за слање уплата. Увек добро проверите износ и адресу на коју шаљете пре него што пошаљете уплату.</translation>
    </message>
    <message>
        <source>These are your Bitcoin addresses for receiving payments. It is recommended to use a new receiving address for each transaction.</source>
        <translation>Ово су ваше Биткоин адресе за примање уплате. Препоручује се да се за сваку трансакцију користи нова адреса.</translation>
    </message>
    <message>
        <source>&amp;Copy Address</source>
        <translation>&amp;Копирај Адресу</translation>
    </message>
    <message>
        <source>Copy &amp;Label</source>
        <translation>Копирај &amp; Обележи</translation>
    </message>
    <message>
        <source>&amp;Edit</source>
        <translation>&amp;Измени</translation>
    </message>
    <message>
        <source>Export Address List</source>
        <translation>Извези Листу Адреса</translation>
    </message>
    <message>
        <source>Comma separated file (*.csv)</source>
<<<<<<< HEAD
        <translation>Зарезом одвојене вредности (*.csv)</translation>
=======
        <translation>Фајл раздојен тачком (*.csv)</translation>
>>>>>>> 6eccb372
    </message>
    <message>
        <source>Exporting Failed</source>
        <translation>Извоз Неуспешан</translation>
    </message>
    <message>
        <source>There was an error trying to save the address list to %1. Please try again.</source>
        <translation>Десила се грешка приликом покушаја да се листа адреса упамти на  %1. Молимо покушајте поново.</translation>
    </message>
</context>
<context>
    <name>AddressTableModel</name>
    <message>
        <source>Label</source>
<<<<<<< HEAD
        <translation>Етикета</translation>
=======
        <translation>Налепница</translation>
>>>>>>> 6eccb372
    </message>
    <message>
        <source>Address</source>
        <translation>Адреса</translation>
    </message>
    <message>
        <source>(no label)</source>
<<<<<<< HEAD
        <translation>(без етикете)</translation>
=======
        <translation>(без налепнице)</translation>
>>>>>>> 6eccb372
    </message>
</context>
<context>
    <name>AskPassphraseDialog</name>
    <message>
        <source>Passphrase Dialog</source>
        <translation>Прозор за унос лозинке</translation>
    </message>
    <message>
        <source>Enter passphrase</source>
        <translation>Унесите лозинку</translation>
    </message>
    <message>
        <source>New passphrase</source>
        <translation>Нова лозинка</translation>
    </message>
    <message>
        <source>Repeat new passphrase</source>
        <translation>Поновите нову лозинку</translation>
    </message>
    <message>
        <source>Show password</source>
        <translation>Прикажи лозинку</translation>
    </message>
    <message>
        <source>Enter the new passphrase to the wallet.&lt;br/&gt;Please use a passphrase of &lt;b&gt;ten or more random characters&lt;/b&gt;, or &lt;b&gt;eight or more words&lt;/b&gt;.</source>
<<<<<<< HEAD
        <translation>Унесите нову лозинку за приступ новчанику. &lt;br/&gt;Молимо да користите лозинку од &lt;b&gt;десет или више насумично одабраних карактера, или &lt;b&gt;осам или више речи&lt;/b&gt;.</translation>
=======
        <translation>Унесите лозинку за новчаник. &lt;br/&gt;Молимо да користите лозинку од &lt;b&gt;десет или више насумично одабраних карактера, или &lt;b&gt;осам или више речи&lt;/b&gt;.</translation>
>>>>>>> 6eccb372
    </message>
    <message>
        <source>Encrypt wallet</source>
        <translation>Шифрирај новчаник</translation>
    </message>
    <message>
        <source>This operation needs your wallet passphrase to unlock the wallet.</source>
        <translation>Ова операција захтева да унесете лозинку новчаника како би откључали новчаник.</translation>
    </message>
    <message>
        <source>Unlock wallet</source>
        <translation>Откључај новчаник</translation>
    </message>
    <message>
        <source>This operation needs your wallet passphrase to decrypt the wallet.</source>
        <translation>Ова операција захтева да унесете лозинку новчаника како би дешифровали новчаник.</translation>
    </message>
    <message>
        <source>Decrypt wallet</source>
        <translation>Дешифруј новчаник</translation>
    </message>
    <message>
        <source>Change passphrase</source>
        <translation>Измену лозинку</translation>
    </message>
    <message>
        <source>Enter the old passphrase and new passphrase to the wallet.</source>
        <translation>Унеси стару лозинку и нову лозинку новчаника.</translation>
    </message>
    <message>
        <source>Confirm wallet encryption</source>
        <translation>Потврди шифрирање новчаника</translation>
    </message>
    <message>
        <source>Warning: If you encrypt your wallet and lose your passphrase, you will &lt;b&gt;LOSE ALL OF YOUR BITCOINS&lt;/b&gt;!</source>
        <translation>Упозорење: Уколико шифрирате новчаник и изгубите своју лозинку, &lt;b&gt;ИЗГУБИЋЕТЕ СВЕ СВОЈЕ БИТКОИНЕ&lt;/b&gt;!</translation>
    </message>
    <message>
        <source>Are you sure you wish to encrypt your wallet?</source>
        <translation>Да ли сте сигурни да желите да шифрирате свој новчаник?</translation>
    </message>
    <message>
        <source>Wallet encrypted</source>
        <translation>Новчаник шифриран</translation>
    </message>
    <message>
        <source>%1 will close now to finish the encryption process. Remember that encrypting your wallet cannot fully protect your bitcoins from being stolen by malware infecting your computer.</source>
        <translation>%1 ће се сада затворити како би се завршио процес шифрирања.  Запамтите да шифрирањем свог новчаника не можете у потпуности заштити своје биткоине од крађе од стране злоћудних програма и компјутерских инфекција.</translation>
    </message>
    <message>
        <source>IMPORTANT: Any previous backups you have made of your wallet file should be replaced with the newly generated, encrypted wallet file. For security reasons, previous backups of the unencrypted wallet file will become useless as soon as you start using the new, encrypted wallet.</source>
        <translation>ВАЖНО: Свакa претходнa резерва новчаника коју сте имали треба да се замени новим, шифрираним фајлом новчаника. Из сигурносних разлога, свака претходна резерва нешифрираног фајла новчаника постаће сувишна, чим почнете да користите нови, шифрирани новчаник.</translation>
    </message>
    <message>
        <source>Wallet encryption failed</source>
        <translation>Шифрирање новчаника неуспешно.</translation>
    </message>
    <message>
        <source>Wallet encryption failed due to an internal error. Your wallet was not encrypted.</source>
        <translation>Шифрирање новчаника није успело због интерне грешке. Ваш новчаник није шифриран.</translation>
    </message>
    <message>
        <source>The supplied passphrases do not match.</source>
        <translation>Лозинке које сте унели нису исте.</translation>
    </message>
    <message>
        <source>Wallet unlock failed</source>
        <translation>Отључавање новчаника није успело.</translation>
    </message>
    <message>
        <source>The passphrase entered for the wallet decryption was incorrect.</source>
        <translation>Лозинка коју сте унели за дешифровање новчаника је погрешна.</translation>
    </message>
    <message>
        <source>Wallet decryption failed</source>
        <translation>Дешифровање новчаника неуспешно.</translation>
    </message>
    <message>
        <source>Wallet passphrase was successfully changed.</source>
        <translation>Лозинка новчаника успешно је промењена.</translation>
    </message>
    <message>
        <source>Warning: The Caps Lock key is on!</source>
        <translation>Упозорање Caps Lock дугме укључено.</translation>
    </message>
</context>
<context>
    <name>BanTableModel</name>
    <message>
        <source>IP/Netmask</source>
        <translation>ИП/Нетмаск</translation>
    </message>
    <message>
        <source>Banned Until</source>
        <translation>Забрањен до</translation>
    </message>
</context>
<context>
    <name>BitcoinGUI</name>
    <message>
        <source>Sign &amp;message...</source>
        <translation>Потпиши &amp;поруку...</translation>
    </message>
    <message>
        <source>Synchronizing with network...</source>
        <translation>Синхронизација са мрежом у току...</translation>
    </message>
    <message>
        <source>&amp;Overview</source>
        <translation>&amp;Општи преглед</translation>
    </message>
    <message>
        <source>Node</source>
        <translation>Ноде</translation>
    </message>
    <message>
        <source>Show general overview of wallet</source>
        <translation>Погледајте општи преглед новчаника</translation>
    </message>
    <message>
        <source>&amp;Transactions</source>
        <translation>&amp;Трансакције</translation>
    </message>
    <message>
        <source>Browse transaction history</source>
        <translation>Претражите историјат трансакција</translation>
    </message>
    <message>
        <source>E&amp;xit</source>
        <translation>И&amp;злаз</translation>
    </message>
    <message>
        <source>Quit application</source>
        <translation>Напустите програм</translation>
    </message>
    <message>
        <source>&amp;About %1</source>
        <translation>&amp;О %1</translation>
    </message>
    <message>
        <source>Show information about %1</source>
        <translation>Прикажи информације о %1</translation>
    </message>
    <message>
        <source>About &amp;Qt</source>
        <translation>О &amp;Qt-у</translation>
    </message>
    <message>
        <source>Show information about Qt</source>
        <translation>Прегледајте информације о Qt-у</translation>
    </message>
    <message>
        <source>&amp;Options...</source>
        <translation>П&amp;оставке...</translation>
    </message>
    <message>
        <source>Modify configuration options for %1</source>
        <translation>Измени конфигурацију поставки за %1</translation>
    </message>
    <message>
        <source>&amp;Encrypt Wallet...</source>
        <translation>&amp;Шифровање новчаника...</translation>
    </message>
    <message>
        <source>&amp;Backup Wallet...</source>
        <translation>&amp;Резерна копија новчаника</translation>
    </message>
    <message>
        <source>&amp;Change Passphrase...</source>
        <translation>Промени &amp;лозинку...</translation>
    </message>
    <message>
        <source>&amp;Sending addresses...</source>
        <translation>&amp;Адресе за слање...</translation>
    </message>
    <message>
        <source>&amp;Receiving addresses...</source>
        <translation>&amp;Адресе за пријем</translation>
    </message>
    <message>
        <source>Open &amp;URI...</source>
        <translation>Отвори &amp;УРИ...</translation>
    </message>
    <message>
<<<<<<< HEAD
=======
        <source>Wallet:</source>
        <translation type="unfinished">новчаник:</translation>
    </message>
    <message>
>>>>>>> 6eccb372
        <source>Click to disable network activity.</source>
        <translation>Кликни да искључиш активност на мрежи.</translation>
    </message>
    <message>
        <source>Network activity disabled.</source>
        <translation>Активност на мрежи искључена.</translation>
    </message>
    <message>
        <source>Click to enable network activity again.</source>
        <translation>Кликни да поново омогућиш активност на мрежи.</translation>
    </message>
    <message>
        <source>Syncing Headers (%1%)...</source>
        <translation>Синхронизовање Заглавља (%1%)...</translation>
    </message>
    <message>
        <source>Reindexing blocks on disk...</source>
        <translation>Поново идексирање блокова на диску.</translation>
    </message>
    <message>
        <source>Send coins to a Bitcoin address</source>
        <translation>Пошаљите новац на Биткоин адресу</translation>
    </message>
    <message>
        <source>Backup wallet to another location</source>
        <translation>Направите резервну копију новчаника на другој локацији</translation>
    </message>
    <message>
        <source>Change the passphrase used for wallet encryption</source>
        <translation>Мењање лозинке којом се шифрује новчаник</translation>
    </message>
    <message>
        <source>&amp;Debug window</source>
        <translation>&amp;Прозор за отклањање грешке</translation>
    </message>
    <message>
        <source>Open debugging and diagnostic console</source>
        <translation>Отвори конзолу за отклањање грешака и дијагностику</translation>
    </message>
    <message>
        <source>&amp;Verify message...</source>
        <translation>&amp;Верификовање поруке...</translation>
    </message>
    <message>
        <source>Bitcoin</source>
        <translation>Биткоин</translation>
    </message>
    <message>
        <source>Wallet</source>
        <translation>Новчаник</translation>
    </message>
    <message>
        <source>&amp;Send</source>
        <translation>&amp;Пошаљи</translation>
    </message>
    <message>
        <source>&amp;Receive</source>
        <translation>&amp;Прими</translation>
    </message>
    <message>
        <source>&amp;Show / Hide</source>
        <translation>&amp;Прикажи / Сакриј</translation>
    </message>
    <message>
        <source>Show or hide the main Window</source>
        <translation>Прикажи или сакрији главни прозор</translation>
    </message>
    <message>
        <source>Encrypt the private keys that belong to your wallet</source>
        <translation>Шифрирај приватни клуљ који припада новчанику.</translation>
    </message>
    <message>
        <source>Sign messages with your Bitcoin addresses to prove you own them</source>
        <translation>Потписуј поруку са своје Биткоин адресе као доказ да си њихов власник</translation>
    </message>
    <message>
        <source>Verify messages to ensure they were signed with specified Bitcoin addresses</source>
        <translation>Верификуј поруке и утврди да ли су потписане од стране спецификованих Биткоин адреса</translation>
    </message>
    <message>
        <source>&amp;File</source>
        <translation>&amp;Фајл</translation>
    </message>
    <message>
        <source>&amp;Settings</source>
        <translation>&amp;Подешавања</translation>
    </message>
    <message>
        <source>&amp;Help</source>
        <translation>&amp;Помоћ</translation>
    </message>
    <message>
        <source>Tabs toolbar</source>
        <translation>Трака са картицама</translation>
    </message>
    <message>
<<<<<<< HEAD
        <source>Request payments (generates QR codes and bitcoin: URIs)</source>
        <translation>Затражи плаћање (генерише QR кодове и биткоин: URI-е)</translation>
    </message>
    <message>
        <source>Show the list of used sending addresses and labels</source>
        <translation>Прегледајте листу коришћених адреса и етикета за слање уплата</translation>
    </message>
    <message>
        <source>Show the list of used receiving addresses and labels</source>
        <translation>Прегледајте листу коришћених адреса и етикета за пријем уплата</translation>
    </message>
    <message>
        <source>Open a bitcoin: URI or payment request</source>
        <translation>Отворите биткоин: URI или захтев за плаћање</translation>
    </message>
    <message>
        <source>&amp;Command-line options</source>
        <translation>&amp;Опције командне линије</translation>
    </message>
    <message>
        <source>Indexing blocks on disk...</source>
        <translation>Идексирање блокова на диску...</translation>
    </message>
    <message>
        <source>Processing blocks on disk...</source>
        <translation>Обрада блокова на диску...</translation>
    </message>
    <message numerus="yes">
        <source>Processed %n block(s) of transaction history.</source>
        <translation><numerusform>Обрађенo %n блокова историјата трансакција.</numerusform><numerusform>Обрађенo %n блокова историјата трансакција.</numerusform><numerusform>Обрађенo је %n блокова историјата трансакција.</numerusform></translation>
    </message>
    <message>
        <source>%1 behind</source>
        <translation>%1 уназад</translation>
    </message>
    <message>
        <source>Last received block was generated %1 ago.</source>
        <translation>Последњи примљени блок је направљен пре %1.</translation>
    </message>
    <message>
        <source>Transactions after this will not yet be visible.</source>
        <translation>Трансакције након овога још неће бити видљиве.</translation>
=======
        <source>Indexing blocks on disk...</source>
        <translation>Поново идексирање блокова на диску.</translation>
>>>>>>> 6eccb372
    </message>
    <message>
        <source>Error</source>
        <translation>Greška</translation>
    </message>
    <message>
        <source>Warning</source>
        <translation>Упозорење</translation>
    </message>
    <message>
        <source>Information</source>
        <translation>Информације</translation>
    </message>
    <message>
        <source>Up to date</source>
        <translation>Ажурно</translation>
    </message>
    <message>
        <source>%1 client</source>
        <translation>%1 клијент</translation>
    </message>
    <message>
        <source>Catching up...</source>
        <translation>Ажурирање у току...</translation>
    </message>
    <message>
        <source>Date: %1
</source>
        <translation>Датум: %1
</translation>
    </message>
    <message>
        <source>Amount: %1
</source>
        <translation>Износ: %1
</translation>
    </message>
    <message>
        <source>Type: %1
</source>
        <translation>Тип: %1
</translation>
    </message>
    <message>
        <source>Label: %1
</source>
        <translation>Етикета: %1
</translation>
    </message>
    <message>
        <source>Address: %1
</source>
        <translation>Адреса: %1
</translation>
    </message>
    <message>
        <source>Sent transaction</source>
        <translation>Послана трансакција</translation>
    </message>
    <message>
        <source>Incoming transaction</source>
        <translation>Придошла трансакција</translation>
    </message>
    <message>
        <source>HD key generation is &lt;b&gt;enabled&lt;/b&gt;</source>
        <translation>Генерисање ХД кључа је &lt;b&gt;омогућено&lt;/b&gt;</translation>
    </message>
    <message>
        <source>HD key generation is &lt;b&gt;disabled&lt;/b&gt;</source>
        <translation>Генерисање ХД кључа је &lt;b&gt;онеомогућено&lt;/b&gt;</translation>
    </message>
    <message>
        <source>Wallet is &lt;b&gt;encrypted&lt;/b&gt; and currently &lt;b&gt;unlocked&lt;/b&gt;</source>
        <translation>Новчаник јс &lt;b&gt;шифрован&lt;/b&gt; и тренутно &lt;b&gt;откључан&lt;/b&gt;</translation>
    </message>
    <message>
        <source>Wallet is &lt;b&gt;encrypted&lt;/b&gt; and currently &lt;b&gt;locked&lt;/b&gt;</source>
        <translation>Новчаник јс &lt;b&gt;шифрован&lt;/b&gt; и тренутно &lt;b&gt;закључан&lt;/b&gt;</translation>
    </message>
    <message>
        <source>A fatal error occurred. Bitcoin can no longer continue safely and will quit.</source>
        <translation>Дошло је до критичне грешке. Биткоин не може безбедно да настави са радом и искључиће се.</translation>
    </message>
</context>
<context>
    <name>CoinControlDialog</name>
    <message>
        <source>Coin Selection</source>
        <translation>Избор новчића</translation>
    </message>
    <message>
        <source>Quantity:</source>
        <translation>Количина:</translation>
    </message>
    <message>
<<<<<<< HEAD
        <source>Bytes:</source>
        <translation>Бајта:</translation>
    </message>
    <message>
=======
>>>>>>> 6eccb372
        <source>Amount:</source>
        <translation>Износ:</translation>
    </message>
    <message>
        <source>Fee:</source>
        <translation>Накнада:</translation>
    </message>
    <message>
        <source>Dust:</source>
        <translation>Прашина:</translation>
    </message>
    <message>
        <source>After Fee:</source>
        <translation>Након накнаде:</translation>
    </message>
    <message>
        <source>Change:</source>
        <translation>Промени:</translation>
<<<<<<< HEAD
    </message>
    <message>
        <source>(un)select all</source>
        <translation>изаберите / поништите све
</translation>
=======
>>>>>>> 6eccb372
    </message>
    <message>
        <source>Amount</source>
        <translation>Износ</translation>
    </message>
    <message>
<<<<<<< HEAD
        <source>Received with label</source>
        <translation>Примљено са етикетом</translation>
    </message>
    <message>
=======
>>>>>>> 6eccb372
        <source>Received with address</source>
        <translation>Примљено са адресом</translation>
    </message>
    <message>
        <source>Date</source>
        <translation>datum</translation>
    </message>
    <message>
        <source>Confirmations</source>
        <translation>Потврде</translation>
    </message>
    <message>
        <source>Confirmed</source>
        <translation>Potvrdjen</translation>
    </message>
    <message>
        <source>Copy address</source>
        <translation>Копирај адресу</translation>
    </message>
    <message>
        <source>Copy label</source>
        <translation>Копирај налепницу</translation>
    </message>
    <message>
        <source>Copy amount</source>
        <translation>Копирај износ</translation>
    </message>
    <message>
        <source>Copy transaction ID</source>
        <translation>Копирај идентификациони број трансакције</translation>
    </message>
    <message>
        <source>Lock unspent</source>
        <translation>Закључај непотрошено</translation>
    </message>
    <message>
        <source>Unlock unspent</source>
        <translation>Откључај непотрошено</translation>
    </message>
    <message>
        <source>Copy quantity</source>
        <translation>Копирај количину</translation>
    </message>
    <message>
        <source>Copy fee</source>
        <translation>Копирај провизију</translation>
    </message>
    <message>
        <source>Copy after fee</source>
        <translation>Копирај након провизије</translation>
    </message>
    <message>
        <source>Copy bytes</source>
        <translation>Копирај бајтове</translation>
    </message>
    <message>
        <source>Copy dust</source>
        <translation>Копирај прашину</translation>
    </message>
    <message>
        <source>Copy change</source>
        <translation>Копирај промену</translation>
    </message>
    <message>
        <source>(%1 locked)</source>
        <translation>(%1 закључан)</translation>
    </message>
    <message>
        <source>yes</source>
        <translation>да</translation>
    </message>
    <message>
        <source>no</source>
        <translation>не</translation>
    </message>
    <message>
        <source>(no label)</source>
        <translation>(без налепнице)</translation>
    </message>
    <message>
        <source>(change)</source>
        <translation>(промени)</translation>
    </message>
</context>
<context>
    <name>EditAddressDialog</name>
    <message>
        <source>Edit Address</source>
        <translation>Измени адресу</translation>
    </message>
    <message>
        <source>&amp;Label</source>
        <translation>&amp;Етикета</translation>
    </message>
    <message>
        <source>The label associated with this address list entry</source>
        <translation>Етикета повезана са овом ставком из листе адреса</translation>
    </message>
    <message>
        <source>The address associated with this address list entry. This can only be modified for sending addresses.</source>
        <translation>Адреса повезана са овом ставком из листе адреса. Ово можете променити једини у случају адреса за плаћање.</translation>
    </message>
    <message>
        <source>&amp;Address</source>
        <translation>&amp;Адреса</translation>
    </message>
    <message>
        <source>New receiving address</source>
        <translation>Нова адреса за пријем</translation>
    </message>
    <message>
        <source>New sending address</source>
        <translation>Нова адреса за слање</translation>
    </message>
    <message>
        <source>Edit receiving address</source>
        <translation>Измени адресу за примање</translation>
    </message>
    <message>
        <source>Edit sending address</source>
        <translation>Измени адресу за слање</translation>
    </message>
    <message>
        <source>The entered address "%1" is already in the address book.</source>
<<<<<<< HEAD
        <translation>Унета адреса "%1" се већ налази у адресару.</translation>
=======
        <translation>Унешена адреса "%1" се већ налази у адресару.</translation>
>>>>>>> 6eccb372
    </message>
    <message>
        <source>Could not unlock wallet.</source>
        <translation>Новчаник није могуће откључати.</translation>
    </message>
    <message>
        <source>New key generation failed.</source>
        <translation>Генерисање новог кључа није успело.</translation>
    </message>
</context>
<context>
    <name>FreespaceChecker</name>
    <message>
<<<<<<< HEAD
        <source>A new data directory will be created.</source>
        <translation>Нови директоријум података ће бити креиран.</translation>
    </message>
    <message>
        <source>name</source>
        <translation>име</translation>
    </message>
    <message>
        <source>Directory already exists. Add %1 if you intend to create a new directory here.</source>
        <translation>Директоријум већ постоји. Додајте %1 ако намеравате да креирате нови директоријум овде.</translation>
    </message>
    <message>
        <source>Path already exists, and is not a directory.</source>
        <translation>Путања већ постоји и није директоријум.</translation>
    </message>
    <message>
        <source>Cannot create data directory here.</source>
        <translation>Не можете креирати директоријум података овде.</translation>
    </message>
</context>
=======
        <source>name</source>
        <translation>име</translation>
    </message>
    </context>
<context>
    <name>GuiNetWatch</name>
    </context>
>>>>>>> 6eccb372
<context>
    <name>HelpMessageDialog</name>
    <message>
        <source>version</source>
        <translation>верзија</translation>
    </message>
    <message>
<<<<<<< HEAD
        <source>(%1-bit)</source>
        <translation>(%1-bit)</translation>
    </message>
    <message>
        <source>About %1</source>
        <translation>Приближно %1</translation>
    </message>
    <message>
        <source>Command-line options</source>
        <translation>Опције командне линије</translation>
=======
        <source>About %1</source>
        <translation type="unfinished">О %1</translation>
>>>>>>> 6eccb372
    </message>
    <message>
        <source>Usage:</source>
        <translation>Korišćenje:</translation>
    </message>
    <message>
        <source>command-line options</source>
        <translation>опције командне линије</translation>
    </message>
    <message>
        <source>Choose data directory on startup (default: %u)</source>
        <translation>Изаберите директоријум података при покретању (подразумевано: %u)</translation>
    </message>
    </context>
<context>
    <name>Intro</name>
    <message>
        <source>Welcome</source>
        <translation>Добродошли</translation>
    </message>
    <message>
        <source>Welcome to %1.</source>
        <translation>Добродошли на  %1.</translation>
    </message>
    <message>
<<<<<<< HEAD
        <source>As this is the first time the program is launched, you can choose where %1 will store its data.</source>
        <translation>Пошто је ово први пут да је програм покренут, можете изабрати где ће %1 чувати своје податке.</translation>
    </message>
    <message>
        <source>When you click OK, %1 will begin to download and process the full %4 block chain (%2GB) starting with the earliest transactions in %3 when %4 initially launched.</source>
        <translation>Када кликнете на ОК, %1 ће почети с преузимањем и процесирањем целокупног ланца блокова %4 (%2GB), почевши од најранијих трансакција у %3 када је %4 покренут.</translation>
    </message>
    <message>
        <source>This initial synchronisation is very demanding, and may expose hardware problems with your computer that had previously gone unnoticed. Each time you run %1, it will continue downloading where it left off.</source>
        <translation>Ова иницијална синхронизација је веома захтевна и може изложити ваш рачунар хардверским проблемима који раније нису били примећени. Сваки пут када покренете %1, преузимање ће се наставити тамо где је било прекинуто.</translation>
    </message>
    <message>
        <source>If you have chosen to limit block chain storage (pruning), the historical data must still be downloaded and processed, but will be deleted afterward to keep your disk usage low.</source>
        <translation>Ако сте одлучили да ограничите складиштење ланаца блокова (тримовање), историјски подаци се ипак морају преузети и обрадити, али ће након тога бити избрисани како би се ограничила употреба диска.</translation>
    </message>
    <message>
        <source>Use the default data directory</source>
        <translation>Користите подразумевани директоријум података</translation>
    </message>
    <message>
        <source>Use a custom data directory:</source>
        <translation>Користите прилагођени директоријум података:</translation>
    </message>
    <message>
=======
>>>>>>> 6eccb372
        <source>Bitcoin</source>
        <translation>Биткоин</translation>
    </message>
    <message>
        <source>Error</source>
        <translation>Greška</translation>
    </message>
    </context>
<context>
    <name>MempoolStats</name>
    </context>
<context>
    <name>ModalOverlay</name>
    <message>
        <source>Form</source>
        <translation>Форма</translation>
    </message>
    <message>
        <source>Number of blocks left</source>
        <translation>Остала количина блокова</translation>
    </message>
    <message>
        <source>Unknown...</source>
        <translation>Непознато...</translation>
    </message>
    <message>
        <source>Last block time</source>
        <translation>Време последњег блока</translation>
    </message>
    <message>
        <source>Progress</source>
        <translation>Напредак</translation>
    </message>
    <message>
        <source>calculating...</source>
        <translation>Рачунање</translation>
    </message>
    <message>
        <source>Hide</source>
        <translation>Сакриј</translation>
    </message>
    </context>
<context>
    <name>NetWatchLogModel</name>
    <message>
        <source>Type</source>
        <comment>NetWatch: Type header</comment>
        <translation>tip</translation>
    </message>
    <message>
        <source>Address</source>
        <comment>NetWatch: Address header</comment>
        <translation>Адреса</translation>
    </message>
</context>
<context>
    <name>OpenURIDialog</name>
    <message>
        <source>Open URI</source>
        <translation type="unfinished">Отвори УРИ</translation>
    </message>
    </context>
<context>
    <name>OptionsDialog</name>
    <message>
        <source>Options</source>
        <translation>Поставке</translation>
    </message>
    <message>
        <source>Open Configuration File</source>
        <translation>Отвори Конфигурациону Датотеку</translation>
    </message>
    <message>
        <source>W&amp;allet</source>
        <translation>новчаник</translation>
    </message>
    <message>
        <source>Expert</source>
        <translation>Експерт</translation>
    </message>
    <message>
        <source>IPv4</source>
        <translation>IPv4</translation>
    </message>
    <message>
        <source>IPv6</source>
        <translation>IPv6</translation>
    </message>
    <message>
        <source>Tor</source>
        <translation>Тор</translation>
    </message>
    <message>
        <source>&amp;Unit to show amounts in:</source>
        <translation>&amp;Јединица за приказивање износа:</translation>
    </message>
    <message>
        <source>&amp;OK</source>
        <translation>&amp;Уреду</translation>
    </message>
    <message>
        <source>&amp;Cancel</source>
        <translation>&amp;Откажи</translation>
    </message>
    <message>
        <source>Error</source>
        <translation>Greška</translation>
    </message>
    </context>
<context>
    <name>OverviewPage</name>
    <message>
        <source>Form</source>
        <translation>Форма</translation>
    </message>
    <message>
        <source>Available:</source>
        <translation>Доступно:</translation>
    </message>
    <message>
        <source>Pending:</source>
        <translation>На чекању:</translation>
    </message>
    <message>
        <source>Total:</source>
        <translation>Укупно:</translation>
    </message>
    </context>
<context>
    <name>PaymentServer</name>
    </context>
<context>
    <name>PeerTableModel</name>
    </context>
<context>
    <name>QObject</name>
    <message>
        <source>Amount</source>
        <translation>iznos</translation>
    </message>
    <message>
        <source>unknown</source>
        <translation>nepoznato</translation>
    </message>
    <message>
        <source>Txn</source>
        <comment>Tx Watch: Transaction type abbreviation</comment>
        <translation>Tse</translation>
    </message>
</context>
<context>
    <name>QObject::QObject</name>
    </context>
<context>
    <name>QRImageWidget</name>
    </context>
<context>
    <name>RPCConsole</name>
    <message>
<<<<<<< HEAD
=======
        <source>&amp;Information</source>
        <translation type="unfinished">&amp;Информације</translation>
    </message>
    <message>
        <source>Debug window</source>
        <translation type="unfinished">Прозор за отклањање грешке</translation>
    </message>
    <message>
        <source>Wallet: </source>
        <translation type="unfinished">новчаник: </translation>
    </message>
    <message>
>>>>>>> 6eccb372
        <source>Last block time</source>
        <translation>Време последњег блока</translation>
    </message>
    <message>
<<<<<<< HEAD
=======
        <source>Network activity disabled</source>
        <translation>Активност на мрежи искључена</translation>
    </message>
    <message>
>>>>>>> 6eccb372
        <source>Yes</source>
        <translation>Da</translation>
    </message>
    <message>
        <source>No</source>
        <translation>Ne</translation>
    </message>
    <message>
        <source>Unknown</source>
        <translation type="unfinished">nepoznato</translation>
    </message>
</context>
<context>
    <name>ReceiveCoinsDialog</name>
    <message>
        <source>&amp;Amount:</source>
        <translation>Iznos:</translation>
    </message>
    <message>
        <source>&amp;Label:</source>
        <translation>&amp;Етикета</translation>
    </message>
    <message>
        <source>&amp;Message:</source>
        <translation>Poruka:</translation>
    </message>
    <message>
        <source>Show</source>
        <translation>Prikaži</translation>
    </message>
    <message>
        <source>Copy label</source>
        <translation>Копирај налепницу
</translation>
    </message>
    <message>
        <source>Copy amount</source>
        <translation>к</translation>
    </message>
</context>
<context>
    <name>ReceiveRequestDialog</name>
    <message>
        <source>Copy &amp;Address</source>
        <translation>Kopirajte adresu</translation>
    </message>
    <message>
        <source>Address</source>
        <translation>Adresa</translation>
    </message>
    <message>
        <source>Amount</source>
        <translation>Износ</translation>
    </message>
    <message>
        <source>Label</source>
        <translation>Налепница</translation>
    </message>
<<<<<<< HEAD
=======
    <message>
        <source>Message</source>
        <translation>Poruka</translation>
    </message>
>>>>>>> 6eccb372
    </context>
<context>
    <name>RecentRequestsTableModel</name>
    <message>
<<<<<<< HEAD
=======
        <source>Date</source>
        <translation>datum</translation>
    </message>
    <message>
>>>>>>> 6eccb372
        <source>Label</source>
        <translation>Налепница</translation>
    </message>
    <message>
<<<<<<< HEAD
=======
        <source>Message</source>
        <translation>Poruka</translation>
    </message>
    <message>
>>>>>>> 6eccb372
        <source>(no label)</source>
        <translation>(без налепнице)</translation>
    </message>
    </context>
<context>
    <name>SendCoinsDialog</name>
    <message>
        <source>Send Coins</source>
        <translation>Слање новца</translation>
    </message>
    <message>
<<<<<<< HEAD
        <source>Quantity:</source>
        <translation>Количина:</translation>
    </message>
    <message>
        <source>Bytes:</source>
        <translation>Бајта:</translation>
=======
        <source>Insufficient funds!</source>
        <translation>Nedovoljno sredstava</translation>
    </message>
    <message>
        <source>Quantity:</source>
        <translation>Количина:</translation>
>>>>>>> 6eccb372
    </message>
    <message>
        <source>Amount:</source>
        <translation>Iznos:</translation>
    </message>
    <message>
        <source>Fee:</source>
        <translation>Накнада:</translation>
    </message>
    <message>
        <source>After Fee:</source>
        <translation>Након накнаде:</translation>
    </message>
    <message>
        <source>Change:</source>
        <translation>Промени:</translation>
    </message>
    <message>
<<<<<<< HEAD
=======
        <source>Choose...</source>
        <translation type="unfinished">Изабери...</translation>
    </message>
    <message>
>>>>>>> 6eccb372
        <source>Hide</source>
        <translation>Сакриј</translation>
    </message>
    <message>
        <source>Dust:</source>
        <translation>Прашина:</translation>
    </message>
    <message>
        <source>Confirm the send action</source>
        <translation>Потврди акцију слања</translation>
    </message>
    <message>
        <source>S&amp;end</source>
        <translation>&amp;Пошаљи</translation>
    </message>
    <message>
        <source>Copy quantity</source>
        <translation>Копирај количину</translation>
    </message>
    <message>
        <source>Copy amount</source>
        <translation>к</translation>
    </message>
    <message>
        <source>Copy fee</source>
        <translation>Копирај провизију</translation>
    </message>
    <message>
<<<<<<< HEAD
=======
        <source>Copy after fee</source>
        <translation>Копирај након провизије</translation>
    </message>
    <message>
>>>>>>> 6eccb372
        <source>Copy bytes</source>
        <translation>Копирај бајтове</translation>
    </message>
    <message>
        <source>Copy dust</source>
        <translation>Копирај прашину</translation>
    </message>
    <message>
        <source>Copy change</source>
        <translation>Копирај промену</translation>
    </message>
    <message>
        <source>(no label)</source>
        <translation>(без налепнице)</translation>
    </message>
</context>
<context>
    <name>SendCoinsEntry</name>
    <message>
        <source>A&amp;mount:</source>
        <translation>Iznos:</translation>
    </message>
    <message>
        <source>&amp;Label:</source>
        <translation>&amp;Етикета</translation>
    </message>
    <message>
        <source>Alt+A</source>
        <translation>Alt+</translation>
    </message>
    <message>
        <source>Alt+P</source>
        <translation>Alt+П</translation>
    </message>
    <message>
        <source>Message:</source>
        <translation>Poruka:</translation>
    </message>
    </context>
<context>
    <name>SendConfirmationDialog</name>
    <message>
        <source>Yes</source>
        <translation>Da</translation>
    </message>
</context>
<context>
    <name>ShutdownWindow</name>
    </context>
<context>
    <name>SignVerifyMessageDialog</name>
    <message>
        <source>Alt+A</source>
        <translation>Alt+</translation>
    </message>
    <message>
        <source>Alt+P</source>
        <translation>Alt+П</translation>
    </message>
    </context>
<context>
    <name>SplashScreen</name>
    <message>
        <source>[testnet]</source>
        <translation>[testnet]</translation>
    </message>
</context>
<context>
    <name>TrafficGraphWidget</name>
    </context>
<context>
    <name>TransactionDesc</name>
    <message>
<<<<<<< HEAD
=======
        <source>Open until %1</source>
        <translation>Otvoreno do %1</translation>
    </message>
    <message>
        <source>%1/unconfirmed</source>
        <translation>%1/nepotvrdjeno</translation>
    </message>
    <message>
        <source>%1 confirmations</source>
        <translation>%1 potvrde</translation>
    </message>
    <message>
        <source>, has not been successfully broadcast yet</source>
        <translation>, nije još uvek uspešno emitovan</translation>
    </message>
    <message>
        <source>Date</source>
        <translation>datum</translation>
    </message>
    <message>
        <source>unknown</source>
        <translation>nepoznato</translation>
    </message>
    <message>
        <source>label</source>
        <translation>етикета</translation>
    </message>
    <message>
        <source>Message</source>
        <translation>Poruka</translation>
    </message>
    <message>
        <source>Transaction</source>
        <translation>Transakcije</translation>
    </message>
    <message>
>>>>>>> 6eccb372
        <source>Amount</source>
        <translation>Износ</translation>
    </message>
    </context>
<context>
    <name>TransactionDescDialog</name>
    <message>
        <source>This pane shows a detailed description of the transaction</source>
        <translation>Ovaj odeljak pokazuje detaljan opis transakcije</translation>
    </message>
    </context>
<context>
    <name>TransactionTableModel</name>
    <message>
<<<<<<< HEAD
=======
        <source>Date</source>
        <translation>datum</translation>
    </message>
    <message>
        <source>Type</source>
        <translation>tip</translation>
    </message>
    <message>
>>>>>>> 6eccb372
        <source>Label</source>
        <translation>Налепница</translation>
    </message>
    <message>
<<<<<<< HEAD
        <source>(no label)</source>
        <translation>(без налепнице)</translation>
    </message>
    </context>
<context>
    <name>TransactionView</name>
    <message>
=======
        <source>Open until %1</source>
        <translation>Otvoreno do %1</translation>
    </message>
    <message>
        <source>Confirmed (%1 confirmations)</source>
        <translation>Potvrdjena (%1 potvrdjenih)</translation>
    </message>
    <message>
        <source>This block was not received by any other nodes and will probably not be accepted!</source>
        <translation>Ovaj blok nije primljen od ostalih čvorova (nodova) i verovatno neće biti prihvaćen!</translation>
    </message>
    <message>
        <source>Generated but not accepted</source>
        <translation>Generisan ali nije prihvaćen</translation>
    </message>
    <message>
        <source>Received with</source>
        <translation>Primljen sa</translation>
    </message>
    <message>
        <source>Received from</source>
        <translation>Primljeno od</translation>
    </message>
    <message>
        <source>Sent to</source>
        <translation>Poslat ka</translation>
    </message>
    <message>
        <source>Payment to yourself</source>
        <translation>Isplata samom sebi</translation>
    </message>
    <message>
        <source>Mined</source>
        <translation>Minirano</translation>
    </message>
    <message>
        <source>(no label)</source>
        <translation>(без налепнице)</translation>
    </message>
    <message>
        <source>Transaction status. Hover over this field to show number of confirmations.</source>
        <translation>Status vaše transakcije. Predjite mišem preko ovog polja da bi ste videli broj konfirmacija</translation>
    </message>
    <message>
        <source>Date and time that the transaction was received.</source>
        <translation>Datum i vreme primljene transakcije.</translation>
    </message>
    <message>
        <source>Type of transaction.</source>
        <translation>Tip transakcije</translation>
    </message>
    <message>
        <source>Amount removed from or added to balance.</source>
        <translation>Iznos odbijen ili dodat balansu.</translation>
    </message>
</context>
<context>
    <name>TransactionView</name>
    <message>
        <source>All</source>
        <translation>Sve</translation>
    </message>
    <message>
        <source>Today</source>
        <translation>Danas</translation>
    </message>
    <message>
        <source>This week</source>
        <translation>ove nedelje</translation>
    </message>
    <message>
        <source>This month</source>
        <translation>Ovog meseca</translation>
    </message>
    <message>
        <source>Last month</source>
        <translation>Prošlog meseca</translation>
    </message>
    <message>
        <source>This year</source>
        <translation>Ove godine</translation>
    </message>
    <message>
        <source>Range...</source>
        <translation>Opseg...</translation>
    </message>
    <message>
        <source>Received with</source>
        <translation>Primljen sa</translation>
    </message>
    <message>
        <source>Sent to</source>
        <translation>Poslat ka</translation>
    </message>
    <message>
        <source>To yourself</source>
        <translation>Vama - samom sebi</translation>
    </message>
    <message>
        <source>Mined</source>
        <translation>Minirano</translation>
    </message>
    <message>
        <source>Other</source>
        <translation>Drugi</translation>
    </message>
    <message>
        <source>Min amount</source>
        <translation>Min iznos</translation>
    </message>
    <message>
>>>>>>> 6eccb372
        <source>Copy address</source>
        <translation>Копирај адресу</translation>
    </message>
    <message>
        <source>Copy label</source>
        <translation>Копирај налепницу
</translation>
    </message>
    <message>
        <source>Copy amount</source>
        <translation>к</translation>
    </message>
    <message>
        <source>Copy transaction ID</source>
        <translation>Копирај идентификациони број трансакције</translation>
    </message>
    <message>
<<<<<<< HEAD
=======
        <source>Edit label</source>
        <translation>promeni naziv</translation>
    </message>
    <message>
>>>>>>> 6eccb372
        <source>Comma separated file (*.csv)</source>
        <translation>Фајл раздојен тачком (*.csv)</translation>
    </message>
    <message>
<<<<<<< HEAD
=======
        <source>Confirmed</source>
        <translation>Potvrdjen</translation>
    </message>
    <message>
        <source>Date</source>
        <translation>datum</translation>
    </message>
    <message>
        <source>Type</source>
        <translation>tip</translation>
    </message>
    <message>
>>>>>>> 6eccb372
        <source>Label</source>
        <translation>Налепница</translation>
    </message>
    <message>
        <source>Address</source>
        <translation>Adresa</translation>
    </message>
    <message>
        <source>Exporting Failed</source>
        <translation>Извоз Неуспешан</translation>
    </message>
<<<<<<< HEAD
    </context>
=======
    <message>
        <source>Range:</source>
        <translation>Opseg:</translation>
    </message>
    <message>
        <source>to</source>
        <translation>do</translation>
    </message>
</context>
>>>>>>> 6eccb372
<context>
    <name>UnitDisplayStatusBarControl</name>
    </context>
<context>
    <name>WalletFrame</name>
    </context>
<context>
    <name>WalletModel</name>
    <message>
        <source>Send Coins</source>
        <translation>Слање новца</translation>
    </message>
    </context>
<context>
    <name>WalletView</name>
    <message>
        <source>&amp;Export</source>
        <translation>&amp;Izvedi</translation>
    </message>
    <message>
        <source>Export the data in the current tab to a file</source>
        <translation>Извези податке из одабране картице у фајлj</translation>
    </message>
<<<<<<< HEAD
=======
    <message>
        <source>Backup Wallet</source>
        <translation>Backup новчаника</translation>
    </message>
>>>>>>> 6eccb372
    </context>
<context>
    <name>bitcoin-core</name>
    <message>
        <source>Options:</source>
        <translation>Opcije</translation>
    </message>
    <message>
        <source>Specify data directory</source>
        <translation>Gde je konkretni data direktorijum </translation>
    </message>
    <message>
        <source>Accept command line and JSON-RPC commands</source>
        <translation>Prihvati komandnu liniju i JSON-RPC komande</translation>
    </message>
    <message>
        <source>Run in the background as a daemon and accept commands</source>
        <translation>Radi u pozadini kao daemon servis i prihvati komande</translation>
    </message>
    <message>
<<<<<<< HEAD
=======
        <source>Loading P2P addresses...</source>
        <translation>učitavam p2p adrese....</translation>
    </message>
    <message>
>>>>>>> 6eccb372
        <source>Information</source>
        <translation>Информације</translation>
    </message>
    <message>
        <source>Username for JSON-RPC connections</source>
        <translation>Korisničko ime za JSON-RPC konekcije</translation>
    </message>
    <message>
        <source>Warning</source>
        <translation>Упозорење</translation>
    </message>
    <message>
        <source>Password for JSON-RPC connections</source>
        <translation>Lozinka za JSON-RPC konekcije</translation>
    </message>
    <message>
        <source>Insufficient funds</source>
        <translation>Nedovoljno sredstava</translation>
    </message>
    <message>
        <source>Loading block index...</source>
        <translation>Učitavam blok indeksa...</translation>
    </message>
    <message>
        <source>Loading wallet...</source>
        <translation>Новчаник се учитава...</translation>
    </message>
    <message>
        <source>Rescanning...</source>
        <translation>Ponovo skeniram...</translation>
    </message>
    <message>
        <source>Done loading</source>
        <translation>Završeno učitavanje</translation>
    </message>
    <message>
        <source>Error</source>
        <translation>Greška</translation>
    </message>
</context>
</TS><|MERGE_RESOLUTION|>--- conflicted
+++ resolved
@@ -7,11 +7,7 @@
     </message>
     <message>
         <source>Create a new address</source>
-<<<<<<< HEAD
         <translation>Направите нову адресу</translation>
-=======
-        <translation>Направи нову адресу</translation>
->>>>>>> 6eccb372
     </message>
     <message>
         <source>&amp;New</source>
@@ -32,13 +28,10 @@
     <message>
         <source>Delete the currently selected address from the list</source>
         <translation>Обришите тренутно одабрану адресу са листе</translation>
-<<<<<<< HEAD
-=======
     </message>
     <message>
         <source>Enter address or label to search</source>
         <translation>Navedite adresu ili naziv koji bi ste potražili</translation>
->>>>>>> 6eccb372
     </message>
     <message>
         <source>Export the data in the current tab to a file</source>
@@ -70,11 +63,7 @@
     </message>
     <message>
         <source>Receiving addresses</source>
-<<<<<<< HEAD
         <translation>Адресе за примање</translation>
-=======
-        <translation>Адреса за примање</translation>
->>>>>>> 6eccb372
     </message>
     <message>
         <source>These are your Bitcoin addresses for sending payments. Always check the amount and the receiving address before sending coins.</source>
@@ -102,11 +91,7 @@
     </message>
     <message>
         <source>Comma separated file (*.csv)</source>
-<<<<<<< HEAD
         <translation>Зарезом одвојене вредности (*.csv)</translation>
-=======
-        <translation>Фајл раздојен тачком (*.csv)</translation>
->>>>>>> 6eccb372
     </message>
     <message>
         <source>Exporting Failed</source>
@@ -121,11 +106,7 @@
     <name>AddressTableModel</name>
     <message>
         <source>Label</source>
-<<<<<<< HEAD
         <translation>Етикета</translation>
-=======
-        <translation>Налепница</translation>
->>>>>>> 6eccb372
     </message>
     <message>
         <source>Address</source>
@@ -133,11 +114,7 @@
     </message>
     <message>
         <source>(no label)</source>
-<<<<<<< HEAD
         <translation>(без етикете)</translation>
-=======
-        <translation>(без налепнице)</translation>
->>>>>>> 6eccb372
     </message>
 </context>
 <context>
@@ -164,11 +141,7 @@
     </message>
     <message>
         <source>Enter the new passphrase to the wallet.&lt;br/&gt;Please use a passphrase of &lt;b&gt;ten or more random characters&lt;/b&gt;, or &lt;b&gt;eight or more words&lt;/b&gt;.</source>
-<<<<<<< HEAD
         <translation>Унесите нову лозинку за приступ новчанику. &lt;br/&gt;Молимо да користите лозинку од &lt;b&gt;десет или више насумично одабраних карактера, или &lt;b&gt;осам или више речи&lt;/b&gt;.</translation>
-=======
-        <translation>Унесите лозинку за новчаник. &lt;br/&gt;Молимо да користите лозинку од &lt;b&gt;десет или више насумично одабраних карактера, или &lt;b&gt;осам или више речи&lt;/b&gt;.</translation>
->>>>>>> 6eccb372
     </message>
     <message>
         <source>Encrypt wallet</source>
@@ -353,13 +326,10 @@
         <translation>Отвори &amp;УРИ...</translation>
     </message>
     <message>
-<<<<<<< HEAD
-=======
         <source>Wallet:</source>
         <translation type="unfinished">новчаник:</translation>
     </message>
     <message>
->>>>>>> 6eccb372
         <source>Click to disable network activity.</source>
         <translation>Кликни да искључиш активност на мрежи.</translation>
     </message>
@@ -456,7 +426,6 @@
         <translation>Трака са картицама</translation>
     </message>
     <message>
-<<<<<<< HEAD
         <source>Request payments (generates QR codes and bitcoin: URIs)</source>
         <translation>Затражи плаћање (генерише QR кодове и биткоин: URI-е)</translation>
     </message>
@@ -499,10 +468,6 @@
     <message>
         <source>Transactions after this will not yet be visible.</source>
         <translation>Трансакције након овога још неће бити видљиве.</translation>
-=======
-        <source>Indexing blocks on disk...</source>
-        <translation>Поново идексирање блокова на диску.</translation>
->>>>>>> 6eccb372
     </message>
     <message>
         <source>Error</source>
@@ -598,13 +563,10 @@
         <translation>Количина:</translation>
     </message>
     <message>
-<<<<<<< HEAD
         <source>Bytes:</source>
         <translation>Бајта:</translation>
     </message>
     <message>
-=======
->>>>>>> 6eccb372
         <source>Amount:</source>
         <translation>Износ:</translation>
     </message>
@@ -623,27 +585,21 @@
     <message>
         <source>Change:</source>
         <translation>Промени:</translation>
-<<<<<<< HEAD
     </message>
     <message>
         <source>(un)select all</source>
         <translation>изаберите / поништите све
 </translation>
-=======
->>>>>>> 6eccb372
     </message>
     <message>
         <source>Amount</source>
         <translation>Износ</translation>
     </message>
     <message>
-<<<<<<< HEAD
         <source>Received with label</source>
         <translation>Примљено са етикетом</translation>
     </message>
     <message>
-=======
->>>>>>> 6eccb372
         <source>Received with address</source>
         <translation>Примљено са адресом</translation>
     </message>
@@ -768,11 +724,7 @@
     </message>
     <message>
         <source>The entered address "%1" is already in the address book.</source>
-<<<<<<< HEAD
         <translation>Унета адреса "%1" се већ налази у адресару.</translation>
-=======
-        <translation>Унешена адреса "%1" се већ налази у адресару.</translation>
->>>>>>> 6eccb372
     </message>
     <message>
         <source>Could not unlock wallet.</source>
@@ -786,7 +738,6 @@
 <context>
     <name>FreespaceChecker</name>
     <message>
-<<<<<<< HEAD
         <source>A new data directory will be created.</source>
         <translation>Нови директоријум података ће бити креиран.</translation>
     </message>
@@ -807,15 +758,9 @@
         <translation>Не можете креирати директоријум података овде.</translation>
     </message>
 </context>
-=======
-        <source>name</source>
-        <translation>име</translation>
-    </message>
-    </context>
 <context>
     <name>GuiNetWatch</name>
     </context>
->>>>>>> 6eccb372
 <context>
     <name>HelpMessageDialog</name>
     <message>
@@ -823,7 +768,6 @@
         <translation>верзија</translation>
     </message>
     <message>
-<<<<<<< HEAD
         <source>(%1-bit)</source>
         <translation>(%1-bit)</translation>
     </message>
@@ -834,10 +778,6 @@
     <message>
         <source>Command-line options</source>
         <translation>Опције командне линије</translation>
-=======
-        <source>About %1</source>
-        <translation type="unfinished">О %1</translation>
->>>>>>> 6eccb372
     </message>
     <message>
         <source>Usage:</source>
@@ -863,7 +803,6 @@
         <translation>Добродошли на  %1.</translation>
     </message>
     <message>
-<<<<<<< HEAD
         <source>As this is the first time the program is launched, you can choose where %1 will store its data.</source>
         <translation>Пошто је ово први пут да је програм покренут, можете изабрати где ће %1 чувати своје податке.</translation>
     </message>
@@ -888,8 +827,6 @@
         <translation>Користите прилагођени директоријум података:</translation>
     </message>
     <message>
-=======
->>>>>>> 6eccb372
         <source>Bitcoin</source>
         <translation>Биткоин</translation>
     </message>
@@ -1049,8 +986,6 @@
 <context>
     <name>RPCConsole</name>
     <message>
-<<<<<<< HEAD
-=======
         <source>&amp;Information</source>
         <translation type="unfinished">&amp;Информације</translation>
     </message>
@@ -1063,18 +998,14 @@
         <translation type="unfinished">новчаник: </translation>
     </message>
     <message>
->>>>>>> 6eccb372
         <source>Last block time</source>
         <translation>Време последњег блока</translation>
     </message>
     <message>
-<<<<<<< HEAD
-=======
         <source>Network activity disabled</source>
         <translation>Активност на мрежи искључена</translation>
     </message>
     <message>
->>>>>>> 6eccb372
         <source>Yes</source>
         <translation>Da</translation>
     </message>
@@ -1133,35 +1064,26 @@
         <source>Label</source>
         <translation>Налепница</translation>
     </message>
-<<<<<<< HEAD
-=======
     <message>
         <source>Message</source>
         <translation>Poruka</translation>
     </message>
->>>>>>> 6eccb372
     </context>
 <context>
     <name>RecentRequestsTableModel</name>
     <message>
-<<<<<<< HEAD
-=======
         <source>Date</source>
         <translation>datum</translation>
     </message>
     <message>
->>>>>>> 6eccb372
         <source>Label</source>
         <translation>Налепница</translation>
     </message>
     <message>
-<<<<<<< HEAD
-=======
         <source>Message</source>
         <translation>Poruka</translation>
     </message>
     <message>
->>>>>>> 6eccb372
         <source>(no label)</source>
         <translation>(без налепнице)</translation>
     </message>
@@ -1173,21 +1095,16 @@
         <translation>Слање новца</translation>
     </message>
     <message>
-<<<<<<< HEAD
+        <source>Insufficient funds!</source>
+        <translation>Nedovoljno sredstava</translation>
+    </message>
+    <message>
         <source>Quantity:</source>
         <translation>Количина:</translation>
     </message>
     <message>
         <source>Bytes:</source>
         <translation>Бајта:</translation>
-=======
-        <source>Insufficient funds!</source>
-        <translation>Nedovoljno sredstava</translation>
-    </message>
-    <message>
-        <source>Quantity:</source>
-        <translation>Количина:</translation>
->>>>>>> 6eccb372
     </message>
     <message>
         <source>Amount:</source>
@@ -1206,13 +1123,10 @@
         <translation>Промени:</translation>
     </message>
     <message>
-<<<<<<< HEAD
-=======
         <source>Choose...</source>
         <translation type="unfinished">Изабери...</translation>
     </message>
     <message>
->>>>>>> 6eccb372
         <source>Hide</source>
         <translation>Сакриј</translation>
     </message>
@@ -1241,13 +1155,10 @@
         <translation>Копирај провизију</translation>
     </message>
     <message>
-<<<<<<< HEAD
-=======
         <source>Copy after fee</source>
         <translation>Копирај након провизије</translation>
     </message>
     <message>
->>>>>>> 6eccb372
         <source>Copy bytes</source>
         <translation>Копирај бајтове</translation>
     </message>
@@ -1321,8 +1232,6 @@
 <context>
     <name>TransactionDesc</name>
     <message>
-<<<<<<< HEAD
-=======
         <source>Open until %1</source>
         <translation>Otvoreno do %1</translation>
     </message>
@@ -1359,7 +1268,6 @@
         <translation>Transakcije</translation>
     </message>
     <message>
->>>>>>> 6eccb372
         <source>Amount</source>
         <translation>Износ</translation>
     </message>
@@ -1374,8 +1282,6 @@
 <context>
     <name>TransactionTableModel</name>
     <message>
-<<<<<<< HEAD
-=======
         <source>Date</source>
         <translation>datum</translation>
     </message>
@@ -1384,123 +1290,113 @@
         <translation>tip</translation>
     </message>
     <message>
->>>>>>> 6eccb372
         <source>Label</source>
         <translation>Налепница</translation>
     </message>
     <message>
-<<<<<<< HEAD
+        <source>Open until %1</source>
+        <translation>Otvoreno do %1</translation>
+    </message>
+    <message>
+        <source>Confirmed (%1 confirmations)</source>
+        <translation>Potvrdjena (%1 potvrdjenih)</translation>
+    </message>
+    <message>
+        <source>This block was not received by any other nodes and will probably not be accepted!</source>
+        <translation>Ovaj blok nije primljen od ostalih čvorova (nodova) i verovatno neće biti prihvaćen!</translation>
+    </message>
+    <message>
+        <source>Generated but not accepted</source>
+        <translation>Generisan ali nije prihvaćen</translation>
+    </message>
+    <message>
+        <source>Received with</source>
+        <translation>Primljen sa</translation>
+    </message>
+    <message>
+        <source>Received from</source>
+        <translation>Primljeno od</translation>
+    </message>
+    <message>
+        <source>Sent to</source>
+        <translation>Poslat ka</translation>
+    </message>
+    <message>
+        <source>Payment to yourself</source>
+        <translation>Isplata samom sebi</translation>
+    </message>
+    <message>
+        <source>Mined</source>
+        <translation>Minirano</translation>
+    </message>
+    <message>
         <source>(no label)</source>
         <translation>(без налепнице)</translation>
     </message>
-    </context>
+    <message>
+        <source>Transaction status. Hover over this field to show number of confirmations.</source>
+        <translation>Status vaše transakcije. Predjite mišem preko ovog polja da bi ste videli broj konfirmacija</translation>
+    </message>
+    <message>
+        <source>Date and time that the transaction was received.</source>
+        <translation>Datum i vreme primljene transakcije.</translation>
+    </message>
+    <message>
+        <source>Type of transaction.</source>
+        <translation>Tip transakcije</translation>
+    </message>
+    <message>
+        <source>Amount removed from or added to balance.</source>
+        <translation>Iznos odbijen ili dodat balansu.</translation>
+    </message>
+</context>
 <context>
     <name>TransactionView</name>
     <message>
-=======
-        <source>Open until %1</source>
-        <translation>Otvoreno do %1</translation>
-    </message>
-    <message>
-        <source>Confirmed (%1 confirmations)</source>
-        <translation>Potvrdjena (%1 potvrdjenih)</translation>
-    </message>
-    <message>
-        <source>This block was not received by any other nodes and will probably not be accepted!</source>
-        <translation>Ovaj blok nije primljen od ostalih čvorova (nodova) i verovatno neće biti prihvaćen!</translation>
-    </message>
-    <message>
-        <source>Generated but not accepted</source>
-        <translation>Generisan ali nije prihvaćen</translation>
+        <source>All</source>
+        <translation>Sve</translation>
+    </message>
+    <message>
+        <source>Today</source>
+        <translation>Danas</translation>
+    </message>
+    <message>
+        <source>This week</source>
+        <translation>ove nedelje</translation>
+    </message>
+    <message>
+        <source>This month</source>
+        <translation>Ovog meseca</translation>
+    </message>
+    <message>
+        <source>Last month</source>
+        <translation>Prošlog meseca</translation>
+    </message>
+    <message>
+        <source>This year</source>
+        <translation>Ove godine</translation>
+    </message>
+    <message>
+        <source>Range...</source>
+        <translation>Opseg...</translation>
     </message>
     <message>
         <source>Received with</source>
         <translation>Primljen sa</translation>
     </message>
     <message>
-        <source>Received from</source>
-        <translation>Primljeno od</translation>
-    </message>
-    <message>
         <source>Sent to</source>
         <translation>Poslat ka</translation>
     </message>
     <message>
-        <source>Payment to yourself</source>
-        <translation>Isplata samom sebi</translation>
+        <source>To yourself</source>
+        <translation>Vama - samom sebi</translation>
     </message>
     <message>
         <source>Mined</source>
         <translation>Minirano</translation>
     </message>
     <message>
-        <source>(no label)</source>
-        <translation>(без налепнице)</translation>
-    </message>
-    <message>
-        <source>Transaction status. Hover over this field to show number of confirmations.</source>
-        <translation>Status vaše transakcije. Predjite mišem preko ovog polja da bi ste videli broj konfirmacija</translation>
-    </message>
-    <message>
-        <source>Date and time that the transaction was received.</source>
-        <translation>Datum i vreme primljene transakcije.</translation>
-    </message>
-    <message>
-        <source>Type of transaction.</source>
-        <translation>Tip transakcije</translation>
-    </message>
-    <message>
-        <source>Amount removed from or added to balance.</source>
-        <translation>Iznos odbijen ili dodat balansu.</translation>
-    </message>
-</context>
-<context>
-    <name>TransactionView</name>
-    <message>
-        <source>All</source>
-        <translation>Sve</translation>
-    </message>
-    <message>
-        <source>Today</source>
-        <translation>Danas</translation>
-    </message>
-    <message>
-        <source>This week</source>
-        <translation>ove nedelje</translation>
-    </message>
-    <message>
-        <source>This month</source>
-        <translation>Ovog meseca</translation>
-    </message>
-    <message>
-        <source>Last month</source>
-        <translation>Prošlog meseca</translation>
-    </message>
-    <message>
-        <source>This year</source>
-        <translation>Ove godine</translation>
-    </message>
-    <message>
-        <source>Range...</source>
-        <translation>Opseg...</translation>
-    </message>
-    <message>
-        <source>Received with</source>
-        <translation>Primljen sa</translation>
-    </message>
-    <message>
-        <source>Sent to</source>
-        <translation>Poslat ka</translation>
-    </message>
-    <message>
-        <source>To yourself</source>
-        <translation>Vama - samom sebi</translation>
-    </message>
-    <message>
-        <source>Mined</source>
-        <translation>Minirano</translation>
-    </message>
-    <message>
         <source>Other</source>
         <translation>Drugi</translation>
     </message>
@@ -1509,7 +1405,6 @@
         <translation>Min iznos</translation>
     </message>
     <message>
->>>>>>> 6eccb372
         <source>Copy address</source>
         <translation>Копирај адресу</translation>
     </message>
@@ -1527,19 +1422,14 @@
         <translation>Копирај идентификациони број трансакције</translation>
     </message>
     <message>
-<<<<<<< HEAD
-=======
         <source>Edit label</source>
         <translation>promeni naziv</translation>
     </message>
     <message>
->>>>>>> 6eccb372
         <source>Comma separated file (*.csv)</source>
         <translation>Фајл раздојен тачком (*.csv)</translation>
     </message>
     <message>
-<<<<<<< HEAD
-=======
         <source>Confirmed</source>
         <translation>Potvrdjen</translation>
     </message>
@@ -1552,7 +1442,6 @@
         <translation>tip</translation>
     </message>
     <message>
->>>>>>> 6eccb372
         <source>Label</source>
         <translation>Налепница</translation>
     </message>
@@ -1564,9 +1453,6 @@
         <source>Exporting Failed</source>
         <translation>Извоз Неуспешан</translation>
     </message>
-<<<<<<< HEAD
-    </context>
-=======
     <message>
         <source>Range:</source>
         <translation>Opseg:</translation>
@@ -1576,7 +1462,6 @@
         <translation>do</translation>
     </message>
 </context>
->>>>>>> 6eccb372
 <context>
     <name>UnitDisplayStatusBarControl</name>
     </context>
@@ -1600,13 +1485,10 @@
         <source>Export the data in the current tab to a file</source>
         <translation>Извези податке из одабране картице у фајлj</translation>
     </message>
-<<<<<<< HEAD
-=======
     <message>
         <source>Backup Wallet</source>
         <translation>Backup новчаника</translation>
     </message>
->>>>>>> 6eccb372
     </context>
 <context>
     <name>bitcoin-core</name>
@@ -1627,13 +1509,10 @@
         <translation>Radi u pozadini kao daemon servis i prihvati komande</translation>
     </message>
     <message>
-<<<<<<< HEAD
-=======
         <source>Loading P2P addresses...</source>
         <translation>učitavam p2p adrese....</translation>
     </message>
     <message>
->>>>>>> 6eccb372
         <source>Information</source>
         <translation>Информације</translation>
     </message>
