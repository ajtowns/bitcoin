<TS language="hr" version="2.1">
<context>
    <name>AddressBookPage</name>
    <message>
        <source>Right-click to edit address or label</source>
        <translation>Desni klik za uređivanje adrese ili oznake</translation>
    </message>
    <message>
        <source>Create a new address</source>
        <translation>Dodajte novu adresu</translation>
    </message>
    <message>
        <source>&amp;New</source>
        <translation>&amp;Nova</translation>
    </message>
    <message>
        <source>Copy the currently selected address to the system clipboard</source>
        <translation>Kopirajte trenutno odabranu adresu u međuspremnik</translation>
    </message>
    <message>
        <source>&amp;Copy</source>
        <translation>&amp;Kopirajte</translation>
    </message>
    <message>
        <source>C&amp;lose</source>
        <translation>&amp;Zatvorite</translation>
    </message>
    <message>
        <source>Delete the currently selected address from the list</source>
        <translation>Obrišite trenutno odabranu adresu s popisa.</translation>
    </message>
    <message>
        <source>Enter address or label to search</source>
        <translation>Unesite adresu ili oznaku za pretraživanje</translation>
    </message>
    <message>
        <source>Export the data in the current tab to a file</source>
        <translation>Izvezite podatke iz trenutne kartice u datoteku</translation>
    </message>
    <message>
        <source>&amp;Export</source>
        <translation>&amp;Izvezite</translation>
    </message>
    <message>
        <source>&amp;Delete</source>
        <translation>Iz&amp;brišite</translation>
    </message>
    <message>
        <source>Choose the address to send coins to</source>
        <translation>Odaberite adresu na koju ćete poslati novac</translation>
    </message>
    <message>
        <source>Choose the address to receive coins with</source>
        <translation>Odaberite adresu na koju ćete primiti novac</translation>
    </message>
    <message>
        <source>C&amp;hoose</source>
        <translation>&amp;Odaberite</translation>
    </message>
    <message>
        <source>Sending addresses</source>
        <translation>Adrese pošiljatelja</translation>
    </message>
    <message>
        <source>Receiving addresses</source>
        <translation>Adrese primatelja</translation>
    </message>
    <message>
        <source>These are your Bitcoin addresses for sending payments. Always check the amount and the receiving address before sending coins.</source>
        <translation>Ovo su vaše Bitcoin adrese za slanje novca. Uvijek provjerite iznos i adresu primatelja prije slanja novca.</translation>
    </message>
    <message>
<<<<<<< HEAD
        <source>These are your Bitcoin addresses for receiving payments. Use the 'Create new receiving address' button in the receive tab to create new addresses.</source>
        <translation>Ovo su vaše Bitcoin adrese za primanje novca. Preporučeno je da koristite novu primateljsku adresu za svaku transakciju.</translation>
    </message>
    <message>
=======
>>>>>>> 101af2f7
        <source>&amp;Copy Address</source>
        <translation>&amp;Kopirajte adresu</translation>
    </message>
    <message>
        <source>Copy &amp;Label</source>
        <translation>Kopirajte &amp;oznaku</translation>
    </message>
    <message>
        <source>&amp;Edit</source>
        <translation>&amp;Uredite</translation>
    </message>
    <message>
        <source>Export Address List</source>
        <translation>Izvezite listu adresa</translation>
    </message>
    <message>
        <source>Comma separated file (*.csv)</source>
        <translation>Datoteka podataka odvojenih zarezima (*.csv)</translation>
    </message>
    <message>
        <source>Exporting Failed</source>
        <translation>Izvoz neuspješan</translation>
    </message>
    <message>
        <source>There was an error trying to save the address list to %1. Please try again.</source>
        <translation>Došlo je do pogreške kod spremanja liste adresa na %1. Molimo pokušajte ponovno.</translation>
    </message>
</context>
<context>
    <name>AddressTableModel</name>
    <message>
        <source>Label</source>
        <translation>Oznaka</translation>
    </message>
    <message>
        <source>Address</source>
        <translation>Adresa</translation>
    </message>
    <message>
        <source>(no label)</source>
        <translation>(nema oznake)</translation>
    </message>
</context>
<context>
    <name>AskPassphraseDialog</name>
    <message>
        <source>Passphrase Dialog</source>
        <translation>Dijalog lozinke</translation>
    </message>
    <message>
        <source>Enter passphrase</source>
        <translation>Unesite lozinku</translation>
    </message>
    <message>
        <source>New passphrase</source>
        <translation>Nova lozinka</translation>
    </message>
    <message>
        <source>Repeat new passphrase</source>
        <translation>Ponovite novu lozinku</translation>
    </message>
    <message>
        <source>Show passphrase</source>
        <translation>Pokažite lozinku</translation>
    </message>
    <message>
        <source>Encrypt wallet</source>
        <translation>Šifrirajte novčanik</translation>
    </message>
    <message>
        <source>This operation needs your wallet passphrase to unlock the wallet.</source>
        <translation>Ova operacija treba lozinku vašeg novčanika kako bi se novčanik otključao.</translation>
    </message>
    <message>
        <source>Unlock wallet</source>
        <translation>Otključajte novčanik</translation>
    </message>
    <message>
        <source>This operation needs your wallet passphrase to decrypt the wallet.</source>
        <translation>Ova operacija treba lozinku vašeg novčanika kako bi se novčanik dešifrirao.</translation>
    </message>
    <message>
        <source>Decrypt wallet</source>
        <translation>Dešifrirajte novčanik</translation>
    </message>
    <message>
        <source>Change passphrase</source>
        <translation>Promijenite lozinku</translation>
    </message>
    <message>
        <source>Confirm wallet encryption</source>
        <translation>Potvrdite šifriranje novčanika</translation>
    </message>
    <message>
        <source>Warning: If you encrypt your wallet and lose your passphrase, you will &lt;b&gt;LOSE ALL OF YOUR BITCOINS&lt;/b&gt;!</source>
        <translation>Upozorenje: Ako šifrirate vaš novčanik i izgubite lozinku, &lt;b&gt;IZGUBIT ĆETE SVE SVOJE BITCOINE!&lt;/b&gt;</translation>
    </message>
    <message>
        <source>Are you sure you wish to encrypt your wallet?</source>
        <translation>Jeste li sigurni da želite šifrirati svoj novčanik?</translation>
    </message>
    <message>
        <source>Wallet encrypted</source>
        <translation>Novčanik šifriran</translation>
    </message>
    <message>
        <source>Enter the new passphrase for the wallet.&lt;br/&gt;Please use a passphrase of &lt;b&gt;ten or more random characters&lt;/b&gt;, or &lt;b&gt;eight or more words&lt;/b&gt;.</source>
        <translation>Unesite novu lozinku za novčanik. &lt;br/&gt;Molimo vas da koristite zaporku od &lt;b&gt;deset ili više slučajnih znakova&lt;/b&gt;, ili &lt;b&gt;osam ili više riječi.&lt;/b&gt;</translation>
    </message>
    <message>
        <source>Enter the old passphrase and new passphrase for the wallet.</source>
        <translation>Unesite staru i novu lozinku za novčanik.</translation>
    </message>
    <message>
        <source>Remember that encrypting your wallet cannot fully protect your bitcoins from being stolen by malware infecting your computer.</source>
        <translation>Zapamtite da šifriranje vašeg novčanika ne može u potpunosti zaštititi vaše bitcoinove od zloćudnog softvera kojim se zarazi vaše računalo.</translation>
    </message>
    <message>
        <source>Wallet to be encrypted</source>
        <translation>Novčanik koji treba šifrirati</translation>
    </message>
    <message>
        <source>Your wallet is about to be encrypted. </source>
        <translation>Vaš novčanik će biti šifriran.</translation>
    </message>
    <message>
        <source>Your wallet is now encrypted. </source>
        <translation>Vaš novčanik je sad šifriran.</translation>
    </message>
    <message>
        <source>IMPORTANT: Any previous backups you have made of your wallet file should be replaced with the newly generated, encrypted wallet file. For security reasons, previous backups of the unencrypted wallet file will become useless as soon as you start using the new, encrypted wallet.</source>
        <translation>VAŽNO: Sve prethodne pričuve vašeg novčanika trebale bi biti zamijenjene novo stvorenom, šifriranom datotekom novčanika. Zbog sigurnosnih razloga, prethodne pričuve nešifriranog novčanika će postati beskorisne čim počnete koristiti novi, šifrirani novčanik.</translation>
    </message>
    <message>
        <source>Wallet encryption failed</source>
        <translation>Šifriranje novčanika nije uspjelo</translation>
    </message>
    <message>
        <source>Wallet encryption failed due to an internal error. Your wallet was not encrypted.</source>
        <translation>Šifriranje novčanika nije uspjelo zbog interne pogreške. Vaš novčanik nije šifriran.</translation>
    </message>
    <message>
        <source>The supplied passphrases do not match.</source>
        <translation>Priložene lozinke se ne podudaraju.</translation>
    </message>
    <message>
        <source>Wallet unlock failed</source>
        <translation>Otključavanje novčanika nije uspjelo</translation>
    </message>
    <message>
        <source>The passphrase entered for the wallet decryption was incorrect.</source>
        <translation>Lozinka za dešifriranje novčanika nije točna.</translation>
    </message>
    <message>
        <source>Wallet decryption failed</source>
        <translation>Dešifriranje novčanika nije uspjelo</translation>
    </message>
    <message>
        <source>Wallet passphrase was successfully changed.</source>
        <translation>Lozinka novčanika je uspješno promijenjena.</translation>
    </message>
    <message>
        <source>Warning: The Caps Lock key is on!</source>
        <translation>Upozorenje: Caps Lock je uključen!</translation>
    </message>
</context>
<context>
    <name>BanTableModel</name>
    <message>
        <source>IP/Netmask</source>
        <translation>IP/Mrežna maska</translation>
    </message>
    <message>
        <source>Banned Until</source>
        <translation>Zabranjen do</translation>
    </message>
</context>
<context>
    <name>BitcoinGUI</name>
    <message>
        <source>Sign &amp;message...</source>
        <translation>P&amp;otpišite poruku...</translation>
    </message>
    <message>
        <source>Synchronizing with network...</source>
        <translation>Sinkronizira se s mrežom...</translation>
    </message>
    <message>
        <source>&amp;Overview</source>
        <translation>&amp;Pregled</translation>
    </message>
    <message>
        <source>Show general overview of wallet</source>
        <translation>Prikaži opći pregled novčanika</translation>
    </message>
    <message>
        <source>&amp;Transactions</source>
        <translation>&amp;Transakcije</translation>
    </message>
    <message>
        <source>Browse transaction history</source>
        <translation>Pretražite povijest transakcija</translation>
    </message>
    <message>
        <source>E&amp;xit</source>
        <translation>&amp;Izlaz</translation>
    </message>
    <message>
        <source>Quit application</source>
        <translation>Zatvorite aplikaciju</translation>
    </message>
    <message>
        <source>&amp;About %1</source>
        <translation>&amp;Više o %1</translation>
    </message>
    <message>
        <source>Show information about %1</source>
        <translation>Prikažite informacije o programu %1</translation>
    </message>
    <message>
        <source>About &amp;Qt</source>
        <translation>Više o &amp;Qt</translation>
    </message>
    <message>
        <source>Show information about Qt</source>
        <translation>Prikažite informacije o Qt</translation>
    </message>
    <message>
        <source>&amp;Options...</source>
        <translation>Pos&amp;tavke...</translation>
    </message>
    <message>
        <source>Modify configuration options for %1</source>
        <translation>Promijenite postavke za %1</translation>
    </message>
    <message>
        <source>&amp;Encrypt Wallet...</source>
        <translation>Ši&amp;frirajte novčanik...</translation>
    </message>
    <message>
        <source>&amp;Backup Wallet...</source>
        <translation>Spremite &amp;kopiju novčanika...</translation>
    </message>
    <message>
        <source>&amp;Change Passphrase...</source>
        <translation>Promijenite &amp;lozinku...</translation>
    </message>
    <message>
        <source>Open &amp;URI...</source>
        <translation>Otvorite &amp;URI...</translation>
    </message>
    <message>
        <source>Create Wallet...</source>
        <translation>Stvorite novčanik...</translation>
    </message>
    <message>
        <source>Create a new wallet</source>
        <translation>Stvorite novi novčanik</translation>
    </message>
    <message>
        <source>Wallet:</source>
        <translation>Novčanik:</translation>
    </message>
    <message>
        <source>Click to disable network activity.</source>
        <translation>Kliknite da isključite mrežnu aktivnost.</translation>
    </message>
    <message>
        <source>Network activity disabled.</source>
        <translation>Mrežna aktivnost isključena.</translation>
    </message>
    <message>
        <source>Click to enable network activity again.</source>
        <translation>Kliknite da ponovo uključite mrežnu aktivnost.</translation>
    </message>
    <message>
        <source>Syncing Headers (%1%)...</source>
        <translation>Sinkroniziraju se zaglavlja (%1%)...</translation>
    </message>
    <message>
        <source>Reindexing blocks on disk...</source>
        <translation>Re-indeksiranje blokova na disku...</translation>
    </message>
    <message>
        <source>Proxy is &lt;b&gt;enabled&lt;/b&gt;: %1</source>
        <translation>Proxy je &lt;b&gt;uključen&lt;/b&gt;: %1</translation>
    </message>
    <message>
        <source>Send coins to a Bitcoin address</source>
        <translation>Pošaljite novac na Bitcoin adresu</translation>
    </message>
    <message>
        <source>Backup wallet to another location</source>
        <translation>Napravite sigurnosnu kopiju novčanika na drugoj lokaciji</translation>
    </message>
    <message>
        <source>Change the passphrase used for wallet encryption</source>
        <translation>Promijenite lozinku za šifriranje novčanika</translation>
    </message>
    <message>
        <source>&amp;Debug window</source>
        <translation>Konzola za dijagnostiku</translation>
    </message>
    <message>
        <source>Open debugging and diagnostic console</source>
        <translation>Otvorite konzolu za dijagnostiku</translation>
    </message>
    <message>
        <source>&amp;Verify message...</source>
        <translation>&amp;Potvrdite poruku...</translation>
    </message>
    <message>
        <source>&amp;Send</source>
        <translation>&amp;Pošaljite</translation>
    </message>
    <message>
        <source>&amp;Receive</source>
        <translation>Pri&amp;mite</translation>
    </message>
    <message>
        <source>&amp;Show / Hide</source>
        <translation>Po&amp;kažite / Sakrijte</translation>
    </message>
    <message>
        <source>Show or hide the main Window</source>
        <translation>Prikažite ili sakrijte glavni prozor</translation>
    </message>
    <message>
        <source>Encrypt the private keys that belong to your wallet</source>
        <translation>Šifrirajte privatne ključeve u novčaniku</translation>
    </message>
    <message>
        <source>Sign messages with your Bitcoin addresses to prove you own them</source>
        <translation>Poruku potpišemo s Bitcoin adresom, kako bi dokazali vlasništvo nad tom adresom</translation>
    </message>
    <message>
        <source>Verify messages to ensure they were signed with specified Bitcoin addresses</source>
        <translation>Provjerite poruku da je potpisana s navedenom Bitcoin adresom</translation>
    </message>
    <message>
        <source>&amp;File</source>
        <translation>&amp;Datoteka</translation>
    </message>
    <message>
        <source>&amp;Settings</source>
        <translation>&amp;Postavke</translation>
    </message>
    <message>
        <source>&amp;Help</source>
        <translation>&amp;Pomoć</translation>
    </message>
    <message>
        <source>Tabs toolbar</source>
        <translation>Traka kartica</translation>
    </message>
    <message>
        <source>Request payments (generates QR codes and bitcoin: URIs)</source>
        <translation>Zatražite uplatu (stvara QR kod i bitcoin: URI adresu)</translation>
    </message>
    <message>
        <source>Show the list of used sending addresses and labels</source>
        <translation>Prikažite popis korištenih adresa i oznaka za slanje novca</translation>
    </message>
    <message>
        <source>Show the list of used receiving addresses and labels</source>
        <translation>Prikažite popis korištenih adresa i oznaka za primanje novca</translation>
    </message>
    <message>
        <source>Open a bitcoin: URI or payment request</source>
        <translation>Otvorite bitcoin: URI adresu ili zahtjev za uplatu</translation>
    </message>
    <message>
        <source>&amp;Command-line options</source>
        <translation>Opcije &amp;naredbene linije</translation>
    </message>
    <message numerus="yes">
        <source>%n active connection(s) to Bitcoin network</source>
        <translation><numerusform>%n aktivna veza na Bitcoin mrežu</numerusform><numerusform>%n aktivnih veza na Bitcoin mrežu</numerusform><numerusform>%n aktivnih veza na Bitcoin mrežu</numerusform></translation>
    </message>
    <message>
        <source>Indexing blocks on disk...</source>
        <translation>Indeksiraju se blokovi na disku...</translation>
    </message>
    <message>
        <source>Processing blocks on disk...</source>
        <translation>Procesiraju se blokovi na disku...</translation>
    </message>
    <message numerus="yes">
        <source>Processed %n block(s) of transaction history.</source>
        <translation><numerusform>Obrađen %n blok povijesti transakcije.</numerusform><numerusform>Obrađeno %n bloka povijesti transakcije.</numerusform><numerusform>Obrađeno %n blokova povijesti transakcije.</numerusform></translation>
    </message>
    <message>
        <source>%1 behind</source>
        <translation>%1 iza</translation>
    </message>
    <message>
        <source>Last received block was generated %1 ago.</source>
        <translation>Zadnji primljeni blok je bio ustvaren prije %1.</translation>
    </message>
    <message>
        <source>Transactions after this will not yet be visible.</source>
        <translation>Transakcije izvršene za tim blokom nisu još prikazane.</translation>
    </message>
    <message>
        <source>Error</source>
        <translation>Greška</translation>
    </message>
    <message>
        <source>Warning</source>
        <translation>Upozorenje</translation>
    </message>
    <message>
        <source>Information</source>
        <translation>Informacija</translation>
    </message>
    <message>
        <source>Up to date</source>
        <translation>Ažurno</translation>
    </message>
    <message>
        <source>&amp;Sending addresses</source>
        <translation>Adrese za &amp;slanje</translation>
    </message>
    <message>
        <source>&amp;Receiving addresses</source>
        <translation>Adrese za &amp;primanje</translation>
    </message>
    <message>
        <source>Open Wallet</source>
        <translation>Otvorite novčanik</translation>
    </message>
    <message>
        <source>Open a wallet</source>
        <translation>Otvorite neki novčanik</translation>
    </message>
    <message>
        <source>Close Wallet...</source>
        <translation>Zatvorite novčanik...</translation>
    </message>
    <message>
        <source>Close wallet</source>
        <translation>Zatvorite novčanik</translation>
    </message>
    <message>
        <source>Show the %1 help message to get a list with possible Bitcoin command-line options</source>
        <translation>Prikažite pomoć programa %1 kako biste ispisali moguće opcije preko terminala</translation>
    </message>
    <message>
        <source>No wallets available</source>
        <translation>Nema dostupnih novčanika</translation>
    </message>
    <message>
        <source>&amp;Window</source>
        <translation>&amp;Prozor</translation>
    </message>
    <message>
        <source>Minimize</source>
        <translation>Minimizirajte</translation>
    </message>
    <message>
        <source>Zoom</source>
        <translation>Povećajte</translation>
    </message>
    <message>
        <source>Main Window</source>
        <translation>Glavni prozor</translation>
    </message>
    <message>
        <source>%1 client</source>
        <translation>%1 klijent</translation>
    </message>
    <message>
        <source>Connecting to peers...</source>
        <translation>Spaja se na klijente...</translation>
    </message>
    <message>
        <source>Catching up...</source>
        <translation>Ažuriranje...</translation>
    </message>
    <message>
        <source>Error: %1</source>
        <translation>Greška: %1</translation>
    </message>
    <message>
        <source>Warning: %1</source>
        <translation>Upozorenje: %1</translation>
    </message>
    <message>
        <source>Date: %1
</source>
        <translation>Datum: %1
</translation>
    </message>
    <message>
        <source>Amount: %1
</source>
        <translation>Iznos: %1
</translation>
    </message>
    <message>
        <source>Wallet: %1
</source>
        <translation>Novčanik: %1</translation>
    </message>
    <message>
        <source>Type: %1
</source>
        <translation>Vrsta: %1
</translation>
    </message>
    <message>
        <source>Label: %1
</source>
        <translation>Oznaka: %1
</translation>
    </message>
    <message>
        <source>Address: %1
</source>
        <translation>Adresa: %1
</translation>
    </message>
    <message>
        <source>Sent transaction</source>
        <translation>Poslana transakcija</translation>
    </message>
    <message>
        <source>Incoming transaction</source>
        <translation>Dolazna transakcija</translation>
    </message>
    <message>
        <source>HD key generation is &lt;b&gt;enabled&lt;/b&gt;</source>
        <translation>Generiranje HD ključeva je &lt;b&gt;uključeno&lt;/b&gt;</translation>
    </message>
    <message>
        <source>HD key generation is &lt;b&gt;disabled&lt;/b&gt;</source>
        <translation>Generiranje HD ključeva je &lt;b&gt;isključeno&lt;/b&gt;</translation>
    </message>
    <message>
        <source>Private key &lt;b&gt;disabled&lt;/b&gt;</source>
        <translation>Privatni ključ &lt;b&gt;onemogućen&lt;/b&gt;</translation>
    </message>
    <message>
        <source>Wallet is &lt;b&gt;encrypted&lt;/b&gt; and currently &lt;b&gt;unlocked&lt;/b&gt;</source>
        <translation>Novčanik je &lt;b&gt;šifriran&lt;/b&gt; i trenutno &lt;b&gt;otključan&lt;/b&gt;</translation>
    </message>
    <message>
        <source>Wallet is &lt;b&gt;encrypted&lt;/b&gt; and currently &lt;b&gt;locked&lt;/b&gt;</source>
        <translation>Novčanik je &lt;b&gt;šifriran&lt;/b&gt; i trenutno &lt;b&gt;zaključan&lt;/b&gt;</translation>
    </message>
    <message>
        <source>A fatal error occurred. Bitcoin can no longer continue safely and will quit.</source>
        <translation>Dogodila se kobna greška. Bitcoin ne može više sigurno nastaviti te će se zatvoriti.</translation>
    </message>
</context>
<context>
    <name>CoinControlDialog</name>
    <message>
        <source>Coin Selection</source>
        <translation>Izbor ulaza transakcije</translation>
    </message>
    <message>
        <source>Quantity:</source>
        <translation>Količina:</translation>
    </message>
    <message>
        <source>Bytes:</source>
        <translation>Bajtova:</translation>
    </message>
    <message>
        <source>Amount:</source>
        <translation>Iznos:</translation>
    </message>
    <message>
        <source>Fee:</source>
        <translation>Naknada:</translation>
    </message>
    <message>
        <source>Dust:</source>
        <translation>Prašina:</translation>
    </message>
    <message>
        <source>After Fee:</source>
        <translation>Nakon naknade:</translation>
    </message>
    <message>
        <source>Change:</source>
        <translation>Vraćeno:</translation>
    </message>
    <message>
        <source>(un)select all</source>
        <translation>Izaberi sve/ništa</translation>
    </message>
    <message>
        <source>Tree mode</source>
        <translation>Prikažite kao stablo</translation>
    </message>
    <message>
        <source>List mode</source>
        <translation>Prikažite kao listu</translation>
    </message>
    <message>
        <source>Amount</source>
        <translation>Iznos</translation>
    </message>
    <message>
        <source>Received with label</source>
        <translation>Primljeno pod oznakom</translation>
    </message>
    <message>
        <source>Received with address</source>
        <translation>Primljeno na adresu</translation>
    </message>
    <message>
        <source>Date</source>
        <translation>Datum</translation>
    </message>
    <message>
        <source>Confirmations</source>
        <translation>Broj potvrda</translation>
    </message>
    <message>
        <source>Confirmed</source>
        <translation>Potvrđeno</translation>
    </message>
    <message>
        <source>Copy address</source>
        <translation>Kopirajte adresu</translation>
    </message>
    <message>
        <source>Copy label</source>
        <translation>Kopirajte oznaku</translation>
    </message>
    <message>
        <source>Copy amount</source>
        <translation>Kopirajte iznos</translation>
    </message>
    <message>
        <source>Copy transaction ID</source>
        <translation>Kopirajte ID transakcije</translation>
    </message>
    <message>
        <source>Lock unspent</source>
        <translation>Zaključajte nepotrošen input</translation>
    </message>
    <message>
        <source>Unlock unspent</source>
        <translation>Otključajte nepotrošen input</translation>
    </message>
    <message>
        <source>Copy quantity</source>
        <translation>Kopirajte iznos</translation>
    </message>
    <message>
        <source>Copy fee</source>
        <translation>Kopirajte naknadu</translation>
    </message>
    <message>
        <source>Copy after fee</source>
        <translation>Kopirajte iznos nakon naknade</translation>
    </message>
    <message>
        <source>Copy bytes</source>
        <translation>Kopirajte količinu bajtova</translation>
    </message>
    <message>
        <source>Copy dust</source>
        <translation>Kopirajte prašinu</translation>
    </message>
    <message>
        <source>Copy change</source>
        <translation>Kopirajte ostatak</translation>
    </message>
    <message>
        <source>(%1 locked)</source>
        <translation>(%1 zaključen)</translation>
    </message>
    <message>
        <source>yes</source>
        <translation>da</translation>
    </message>
    <message>
        <source>no</source>
        <translation>ne</translation>
    </message>
    <message>
        <source>This label turns red if any recipient receives an amount smaller than the current dust threshold.</source>
        <translation>Oznaka postane crvene boje ako bilo koji primatelj dobije iznos manji od trenutnog praga "prašine" (sićušnog iznosa).</translation>
    </message>
    <message>
        <source>Can vary +/- %1 satoshi(s) per input.</source>
        <translation>Može varirati +/- %1 satoši(ja) po inputu.</translation>
    </message>
    <message>
        <source>(no label)</source>
        <translation>(nema oznake)</translation>
    </message>
    <message>
        <source>change from %1 (%2)</source>
        <translation>ostatak od %1 (%2)</translation>
    </message>
    <message>
        <source>(change)</source>
        <translation>(ostatak)</translation>
    </message>
</context>
<context>
    <name>CreateWalletActivity</name>
    <message>
        <source>Creating Wallet &lt;b&gt;%1&lt;/b&gt;...</source>
        <translation>Stvara se novčanik &lt;b&gt;%1&lt;/b&gt;...</translation>
    </message>
    <message>
        <source>Create wallet failed</source>
        <translation>Neuspješno stvaranje novčanika</translation>
    </message>
    <message>
        <source>Create wallet warning</source>
        <translation>Upozorenje kod stvaranja novčanika</translation>
    </message>
</context>
<context>
    <name>CreateWalletDialog</name>
    <message>
        <source>Create Wallet</source>
        <translation>Stvorite novčanik</translation>
    </message>
    <message>
        <source>Wallet Name</source>
        <translation>Ime novčanika</translation>
    </message>
    <message>
        <source>Encrypt the wallet. The wallet will be encrypted with a passphrase of your choice.</source>
        <translation>Šifrirajte novčanik. Novčanik bit će šifriran lozinkom po vašem izboru.</translation>
    </message>
    <message>
        <source>Encrypt Wallet</source>
        <translation>Šifrirajte novčanik</translation>
    </message>
    <message>
        <source>Disable private keys for this wallet. Wallets with private keys disabled will have no private keys and cannot have an HD seed or imported private keys. This is ideal for watch-only wallets.</source>
        <translation>Isključite privatne ključeve za ovaj novčanik. Novčanici gdje su privatni ključevi isključeni neće sadržati privatne ključeve te ne mogu imati HD sjeme ili uvezene privatne ključeve. Ova postavka je idealna za novčanike koje su isključivo za promatranje.</translation>
    </message>
    <message>
        <source>Disable Private Keys</source>
        <translation>Isključite privatne ključeve</translation>
    </message>
    <message>
        <source>Make a blank wallet. Blank wallets do not initially have private keys or scripts. Private keys and addresses can be imported, or an HD seed can be set, at a later time.</source>
        <translation>Stvorite prazni novčanik. Prazni novčanici nemaju privatnih ključeva ili skripta. Mogu se naknadno uvesti privatne ključeve i adrese ili postaviti HD sjeme.</translation>
    </message>
    <message>
        <source>Make Blank Wallet</source>
        <translation>Stvorite prazni novčanik</translation>
    </message>
    <message>
        <source>Create</source>
        <translation>Stvorite</translation>
    </message>
</context>
<context>
    <name>EditAddressDialog</name>
    <message>
        <source>Edit Address</source>
        <translation>Uredite adresu</translation>
    </message>
    <message>
        <source>&amp;Label</source>
        <translation>&amp;Oznaka</translation>
    </message>
    <message>
        <source>The label associated with this address list entry</source>
        <translation>Oznaka ovog zapisa u adresaru</translation>
    </message>
    <message>
        <source>The address associated with this address list entry. This can only be modified for sending addresses.</source>
        <translation>Adresa ovog zapisa u adresaru. Može se mijenjati samo kod adresa za slanje.</translation>
    </message>
    <message>
        <source>&amp;Address</source>
        <translation>&amp;Adresa</translation>
    </message>
    <message>
        <source>New sending address</source>
        <translation>Nova adresa za slanje</translation>
    </message>
    <message>
        <source>Edit receiving address</source>
        <translation>Uredi adresu za primanje</translation>
    </message>
    <message>
        <source>Edit sending address</source>
        <translation>Uredi adresu za slanje</translation>
    </message>
    <message>
        <source>The entered address "%1" is not a valid Bitcoin address.</source>
        <translation>Upisana adresa "%1" nije valjana Bitcoin adresa.</translation>
    </message>
    <message>
        <source>Address "%1" already exists as a receiving address with label "%2" and so cannot be added as a sending address.</source>
        <translation>Adresa "%1" već postoji kao primateljska adresa s oznakom "%2" te se ne može dodati kao pošiljateljska adresa.</translation>
    </message>
    <message>
        <source>The entered address "%1" is already in the address book with label "%2".</source>
        <translation>Unesena adresa "%1" postoji već u imeniku pod oznakom "%2".</translation>
    </message>
    <message>
        <source>Could not unlock wallet.</source>
        <translation>Ne može se otključati novčanik.</translation>
    </message>
    <message>
        <source>New key generation failed.</source>
        <translation>Stvaranje novog ključa nije uspjelo.</translation>
    </message>
</context>
<context>
    <name>FreespaceChecker</name>
    <message>
        <source>A new data directory will be created.</source>
        <translation>Bit će stvorena nova podatkovna mapa.</translation>
    </message>
    <message>
        <source>name</source>
        <translation>ime</translation>
    </message>
    <message>
        <source>Directory already exists. Add %1 if you intend to create a new directory here.</source>
        <translation>Mapa već postoji. Dodajte %1 ako namjeravate stvoriti novu mapu ovdje.</translation>
    </message>
    <message>
        <source>Path already exists, and is not a directory.</source>
        <translation>Put već postoji i nije mapa.</translation>
    </message>
    <message>
        <source>Cannot create data directory here.</source>
        <translation>Nije moguće stvoriti direktorij za podatke na tom mjestu.</translation>
    </message>
</context>
<context>
    <name>GuiNetWatch</name>
    </context>
<context>
    <name>HelpMessageDialog</name>
    <message>
        <source>version</source>
        <translation>verzija</translation>
    </message>
    <message>
        <source>(%1-bit)</source>
        <translation>(%1-bit)</translation>
    </message>
    <message>
        <source>About %1</source>
        <translation>O programu %1</translation>
    </message>
    <message>
        <source>Command-line options</source>
        <translation>Opcije programa u naredbenoj liniji</translation>
    </message>
</context>
<context>
    <name>Intro</name>
    <message>
        <source>Welcome</source>
        <translation>Dobrodošli</translation>
    </message>
    <message>
        <source>Welcome to %1.</source>
        <translation>Dobrodošli u %1.</translation>
    </message>
    <message>
        <source>As this is the first time the program is launched, you can choose where %1 will store its data.</source>
        <translation>Kako je ovo prvi put da je ova aplikacija pokrenuta, možete izabrati gdje će %1 spremati svoje podatke.</translation>
    </message>
    <message>
        <source>When you click OK, %1 will begin to download and process the full %4 block chain (%2GB) starting with the earliest transactions in %3 when %4 initially launched.</source>
        <translation>Kada kliknete OK, %1 počet će preuzimati i procesirati cijeli lanac blokova (%2GB) počevši s najranijim transakcijama u %3 kad je %4 prvi put pokrenut.</translation>
    </message>
    <message>
        <source>This initial synchronisation is very demanding, and may expose hardware problems with your computer that had previously gone unnoticed. Each time you run %1, it will continue downloading where it left off.</source>
        <translation>Početna sinkronizacija je vrlo zahtjevna i može otkriti hardverske probleme kod vašeg računala koji su prije prošli nezamijećeno. Svaki put kad pokrenete %1, nastavit će preuzimati odakle je stao.</translation>
    </message>
    <message>
        <source>If you have chosen to limit block chain storage (pruning), the historical data must still be downloaded and processed, but will be deleted afterward to keep your disk usage low.</source>
        <translation>Ako odlučite ograničiti spremanje lanca blokova pomoću pruninga (obrezivanja), treba preuzeti i procesirati povijesne podatke. Bit će obrisani naknadno kako bi se smanjila količina zauzetog prostora na disku.</translation>
    </message>
    <message>
        <source>Use the default data directory</source>
        <translation>Koristite uobičajenu podatkovnu mapu</translation>
    </message>
    <message>
        <source>Use a custom data directory:</source>
        <translation>Odaberite različitu podatkovnu mapu:</translation>
    </message>
    <message>
        <source>Bitcoin</source>
        <translation>Bitcoin</translation>
    </message>
    <message>
        <source>At least %1 GB of data will be stored in this directory, and it will grow over time.</source>
        <translation>Bit će spremljeno barem %1 GB podataka u ovoj mapi te će se povećati tijekom vremena.</translation>
    </message>
    <message>
        <source>Approximately %1 GB of data will be stored in this directory.</source>
        <translation>Otprilike %1 GB podataka bit će spremljeno u ovoj mapi.</translation>
    </message>
    <message>
        <source>%1 will download and store a copy of the Bitcoin block chain.</source>
        <translation>%1 preuzet će i pohraniti kopiju Bitcoinovog lanca blokova.</translation>
    </message>
    <message>
        <source>The wallet will also be stored in this directory.</source>
        <translation>Novčanik bit će pohranjen u ovoj mapi.</translation>
    </message>
    <message>
        <source>Error: Specified data directory "%1" cannot be created.</source>
        <translation>Greška: Zadana podatkovna mapa "%1" ne može biti stvorena.</translation>
    </message>
    <message>
        <source>Error</source>
        <translation>Greška</translation>
    </message>
    <message numerus="yes">
        <source>%n GB of free space available</source>
        <translation><numerusform>Dostupno %n GB slobodnog prostora</numerusform><numerusform>Dostupno %n GB slobodnog prostora</numerusform><numerusform>Dostupno %n GB slobodnog prostora</numerusform></translation>
    </message>
    <message numerus="yes">
        <source>(of %n GB needed)</source>
        <translation><numerusform>(od potrebnog prostora od %n GB)</numerusform><numerusform>(od potrebnog prostora od %n GB)</numerusform><numerusform>(od potrebnog %n GB)</numerusform></translation>
    </message>
</context>
<context>
    <name>MempoolStats</name>
    <message>
        <source>N/A</source>
        <translation>N/A</translation>
    </message>
    </context>
<context>
    <name>ModalOverlay</name>
    <message>
        <source>Form</source>
        <translation>Oblik</translation>
    </message>
    <message>
        <source>Recent transactions may not yet be visible, and therefore your wallet's balance might be incorrect. This information will be correct once your wallet has finished synchronizing with the bitcoin network, as detailed below.</source>
        <translation>Nedavne transakcije možda još nisu vidljive pa vam stanje novčanika može biti netočno. Ove informacije bit će točne nakon što vaš novčanik dovrši sinkronizaciju s Bitcoinovom mrežom, kako je opisano dolje.</translation>
    </message>
    <message>
        <source>Attempting to spend bitcoins that are affected by not-yet-displayed transactions will not be accepted by the network.</source>
        <translation>Mreža neće prihvatiti pokušaje trošenja bitcoina koji su utjecani sa strane transakcija koje još nisu vidljive.</translation>
    </message>
    <message>
        <source>Number of blocks left</source>
        <translation>Broj preostalih blokova</translation>
    </message>
    <message>
        <source>Unknown...</source>
        <translation>Nepoznato...</translation>
    </message>
    <message>
        <source>Last block time</source>
        <translation>Posljednje vrijeme bloka</translation>
    </message>
    <message>
        <source>Progress</source>
        <translation>Napredak</translation>
    </message>
    <message>
        <source>Progress increase per hour</source>
        <translation>Postotak povećanja napretka na sat</translation>
    </message>
    <message>
        <source>calculating...</source>
        <translation>računa...</translation>
    </message>
    <message>
        <source>Estimated time left until synced</source>
        <translation>Preostalo vrijeme do završetka sinkronizacije</translation>
    </message>
    <message>
        <source>Hide</source>
        <translation>Sakrijte</translation>
    </message>
    <message>
        <source>Unknown. Syncing Headers (%1, %2%)...</source>
        <translation>Nepoznato. Sinkroniziranje zaglavlja (%1, %2%)...</translation>
    </message>
</context>
<context>
    <name>NetWatchLogModel</name>
    <message>
        <source>Type</source>
        <comment>NetWatch: Type header</comment>
        <translation>Tip</translation>
    </message>
    <message>
        <source>Address</source>
        <comment>NetWatch: Address header</comment>
        <translation>Adresa</translation>
    </message>
</context>
<context>
    <name>OpenURIDialog</name>
    <message>
        <source>Open URI</source>
        <translation>Otvori URI adresu</translation>
    </message>
    <message>
        <source>Open payment request from URI or file</source>
        <translation>Otvori zahtjev za plaćanje iz URI adrese ili datoteke</translation>
    </message>
    <message>
        <source>URI:</source>
        <translation>URI:</translation>
    </message>
    <message>
        <source>Select payment request file</source>
        <translation>Izaberi datoteku zahtjeva za plaćanje</translation>
    </message>
    <message>
        <source>Select payment request file to open</source>
        <translation>Izaberi datoteku zahtjeva za plaćanje</translation>
    </message>
</context>
<context>
    <name>OpenWalletActivity</name>
    <message>
        <source>Open wallet failed</source>
        <translation>Neuspješno otvaranje novčanika</translation>
    </message>
    <message>
        <source>Open wallet warning</source>
        <translation>Upozorenje kod otvaranja novčanika</translation>
    </message>
    <message>
        <source>default wallet</source>
        <translation>uobičajeni novčanik</translation>
    </message>
    <message>
        <source>Opening Wallet &lt;b&gt;%1&lt;/b&gt;...</source>
        <translation>Otvaranje novčanik &lt;b&gt;%1&lt;/b&gt;...</translation>
    </message>
</context>
<context>
    <name>OptionsDialog</name>
    <message>
        <source>Options</source>
        <translation>Postavke</translation>
    </message>
    <message>
        <source>&amp;Main</source>
        <translation>&amp;Glavno</translation>
    </message>
    <message>
        <source>Automatically start %1 after logging in to the system.</source>
        <translation>Automatski pokrenite %1 nakon prijave u sustav.</translation>
    </message>
    <message>
        <source>&amp;Start %1 on system login</source>
        <translation>&amp;Pokrenite %1 kod prijave u sustav</translation>
    </message>
    <message>
        <source>Size of &amp;database cache</source>
        <translation>Veličina predmemorije baze podataka</translation>
    </message>
    <message>
        <source>Number of script &amp;verification threads</source>
        <translation>Broj CPU niti za verifikaciju transakcija</translation>
    </message>
    <message>
        <source>IP address of the proxy (e.g. IPv4: 127.0.0.1 / IPv6: ::1)</source>
        <translation>IP adresa proxy servera (npr. IPv4: 127.0.0.1 / IPv6: ::1)</translation>
    </message>
    <message>
        <source>Shows if the supplied default SOCKS5 proxy is used to reach peers via this network type.</source>
        <translation>Prikazuje se ako je isporučeni uobičajeni SOCKS5 proxy korišten radi dohvaćanja klijenata preko ovog tipa mreže.</translation>
    </message>
    <message>
        <source>Use separate SOCKS&amp;5 proxy to reach peers via Tor hidden services:</source>
        <translation>Koristite zaseban SOCKS&amp;5 proxy kako biste dohvatili klijente preko Tora:</translation>
    </message>
    <message>
        <source>Hide the icon from the system tray.</source>
        <translation>Sakrijte ikonu sa sustavne trake.</translation>
    </message>
    <message>
        <source>&amp;Hide tray icon</source>
        <translation>&amp;Sakrijte ikonu</translation>
    </message>
    <message>
        <source>Minimize instead of exit the application when the window is closed. When this option is enabled, the application will be closed only after selecting Exit in the menu.</source>
        <translation>Minimizirati aplikaciju umjesto zatvoriti, kada se zatvori prozor. Kada je ova opcija omogućena, aplikacija će biti zatvorena tek nakon odabira naredbe Izlaz u izborniku.</translation>
    </message>
    <message>
        <source>Third party URLs (e.g. a block explorer) that appear in the transactions tab as context menu items. %s in the URL is replaced by transaction hash. Multiple URLs are separated by vertical bar |.</source>
        <translation>URL-ovi treće stranke (npr. preglednik blokova) koji se javljaju u kartici transakcija kao elementi kontekstnog izbornika. %s u URL-u zamijenjen je hashom transakcije. Višestruki URL-ovi su odvojeni vertikalnom crtom |.</translation>
    </message>
    <message>
        <source>Open the %1 configuration file from the working directory.</source>
        <translation>Otvorite konfiguracijsku datoteku programa %1 s radne mape.</translation>
    </message>
    <message>
        <source>Open Configuration File</source>
        <translation>Otvorite konfiguracijsku datoteku</translation>
    </message>
    <message>
        <source>Reset all client options to default.</source>
        <translation>Nastavi sve postavke programa na početne vrijednosti.</translation>
    </message>
    <message>
        <source>&amp;Reset Options</source>
        <translation>Po&amp;nastavi postavke</translation>
    </message>
    <message>
        <source>&amp;Network</source>
        <translation>&amp;Mreža</translation>
    </message>
    <message>
        <source>Disables some advanced features but all blocks will still be fully validated. Reverting this setting requires re-downloading the entire blockchain. Actual disk usage may be somewhat higher.</source>
        <translation>Isključuje napredne mogućnosti ali će svi blokovi ipak biti potpuno validirani. Vraćanje na prijašnje stanje zahtijeva ponovo preuzimanje cijelog lanca blokova. Realna količina zauzetog prostora na disku može biti ponešto veća.</translation>
    </message>
    <message>
        <source>Prune &amp;block storage to</source>
        <translation>Obrezujte pohranu &amp;blokova na</translation>
    </message>
    <message>
        <source>Reverting this setting requires re-downloading the entire blockchain.</source>
        <translation>Vraćanje na prijašnje stanje zahtijeva ponovo preuzimanje cijelog lanca blokova.</translation>
    </message>
    <message>
        <source>MiB</source>
        <translation>MiB</translation>
    </message>
    <message>
        <source>(0 = auto, &lt;0 = leave that many cores free)</source>
        <translation>(0 = automatski odredite, &lt;0 = ostavite slobodno upravo toliko jezgri)</translation>
    </message>
    <message>
        <source>W&amp;allet</source>
        <translation>&amp;Novčanik</translation>
    </message>
    <message>
        <source>Expert</source>
        <translation>Stručne postavke</translation>
    </message>
    <message>
        <source>Enable coin &amp;control features</source>
        <translation>Uključite postavke kontroliranja inputa</translation>
    </message>
    <message>
        <source>If you disable the spending of unconfirmed change, the change from a transaction cannot be used until that transaction has at least one confirmation. This also affects how your balance is computed.</source>
        <translation>Ako isključite trošenje nepotvrđenog ostatka, ostatak transakcije ne može biti korišten dok ta transakcija ne dobije barem jednu potvrdu. Također utječe na to kako je vaše stanje računato.</translation>
    </message>
    <message>
        <source>&amp;Spend unconfirmed change</source>
        <translation>&amp;Trošenje nepotvrđenih vraćenih iznosa</translation>
    </message>
    <message>
        <source>Automatically open the Bitcoin client port on the router. This only works when your router supports UPnP and it is enabled.</source>
        <translation>Automatski otvori port Bitcoin klijenta na ruteru. To radi samo ako ruter podržava UPnP i ako je omogućen.</translation>
    </message>
    <message>
        <source>Map port using &amp;UPnP</source>
        <translation>Mapiraj port koristeći &amp;UPnP</translation>
    </message>
    <message>
        <source>Accept connections from outside.</source>
        <translation>Prihvatite veze izvana.</translation>
    </message>
    <message>
        <source>Allow incomin&amp;g connections</source>
        <translation>Dozvolite dolazeće veze</translation>
    </message>
    <message>
        <source>Connect to the Bitcoin network through a SOCKS5 proxy.</source>
        <translation>Spojite se na Bitcoin mrežu kroz SOCKS5 proxy.</translation>
    </message>
    <message>
        <source>&amp;Connect through SOCKS5 proxy (default proxy):</source>
        <translation>&amp;Spojite se kroz SOCKS5 proxy (uobičajeni proxy)</translation>
    </message>
    <message>
        <source>Proxy &amp;IP:</source>
        <translation>Proxy &amp;IP:</translation>
    </message>
    <message>
        <source>&amp;Port:</source>
        <translation>&amp;Vrata:</translation>
    </message>
    <message>
        <source>Port of the proxy (e.g. 9050)</source>
        <translation>Proxy vrata (npr. 9050)</translation>
    </message>
    <message>
        <source>Used for reaching peers via:</source>
        <translation>Korišten za dohvaćanje klijenata preko:</translation>
    </message>
    <message>
        <source>IPv4</source>
        <translation>IPv4-a</translation>
    </message>
    <message>
        <source>IPv6</source>
        <translation>IPv6-a</translation>
    </message>
    <message>
        <source>Tor</source>
        <translation>Tora</translation>
    </message>
    <message>
        <source>Connect to the Bitcoin network through a separate SOCKS5 proxy for Tor hidden services.</source>
        <translation>Spojite se na Bitcoin mrežu kroz zaseban SOCKS5 proxy za povezivanje na Tor.</translation>
    </message>
    <message>
        <source>&amp;Window</source>
        <translation>&amp;Prozor</translation>
    </message>
    <message>
        <source>Show only a tray icon after minimizing the window.</source>
        <translation>Prikaži samo ikonu u sistemskoj traci nakon minimiziranja prozora</translation>
    </message>
    <message>
        <source>&amp;Minimize to the tray instead of the taskbar</source>
        <translation>&amp;Minimiziraj u sistemsku traku umjesto u traku programa</translation>
    </message>
    <message>
        <source>M&amp;inimize on close</source>
        <translation>M&amp;inimiziraj kod zatvaranja</translation>
    </message>
    <message>
        <source>&amp;Display</source>
        <translation>&amp;Prikaz</translation>
    </message>
    <message>
        <source>User Interface &amp;language:</source>
        <translation>Jezi&amp;k sučelja:</translation>
    </message>
    <message>
        <source>The user interface language can be set here. This setting will take effect after restarting %1.</source>
        <translation>Jezik korisničkog sučelja može se postaviti ovdje. Postavka će vrijediti nakon ponovnog pokretanja programa %1.</translation>
    </message>
    <message>
        <source>&amp;Unit to show amounts in:</source>
        <translation>&amp;Jedinica za prikaz iznosa:</translation>
    </message>
    <message>
        <source>Choose the default subdivision unit to show in the interface and when sending coins.</source>
        <translation>Izaberite željeni najmanji dio bitcoina koji će biti prikazan u sučelju i koji će se koristiti za plaćanje.</translation>
    </message>
    <message>
        <source>Whether to show coin control features or not.</source>
        <translation>Ovisi želite li prikazati mogućnosti kontroliranja inputa ili ne.</translation>
    </message>
    <message>
        <source>&amp;Third party transaction URLs</source>
        <translation>&amp;URL-ovi treće stranke o transakciji</translation>
    </message>
    <message>
        <source>Options set in this dialog are overridden by the command line or in the configuration file:</source>
        <translation>Opcije postavljene u ovom dijalogu nadglašene su naredbenom linijom ili konfiguracijskom datotekom:</translation>
    </message>
    <message>
        <source>&amp;OK</source>
        <translation>&amp;U redu</translation>
    </message>
    <message>
        <source>&amp;Cancel</source>
        <translation>&amp;Odustani</translation>
    </message>
    <message>
        <source>default</source>
        <translation>standardne vrijednosti</translation>
    </message>
    <message>
        <source>none</source>
        <translation>ništa</translation>
    </message>
    <message>
        <source>Confirm options reset</source>
        <translation>Potvrdite resetiranje opcija</translation>
    </message>
    <message>
        <source>Client restart required to activate changes.</source>
        <translation>Potrebno je ponovno pokretanje klijenta kako bi se promjene aktivirale.</translation>
    </message>
    <message>
        <source>Client will be shut down. Do you want to proceed?</source>
        <translation>Zatvorit će se klijent. Želite li nastaviti?</translation>
    </message>
    <message>
        <source>Configuration options</source>
        <translation>Konfiguracijske postavke</translation>
    </message>
    <message>
        <source>The configuration file is used to specify advanced user options which override GUI settings. Additionally, any command-line options will override this configuration file.</source>
        <translation>Ova konfiguracijska datoteka je korištena za specificiranje napredne korisničke opcije koje će poništiti postavke GUI-a. Također će bilo koje opcije navedene preko terminala poništiti ovu konfiguracijsku datoteku.</translation>
    </message>
    <message>
        <source>Error</source>
        <translation>Greška</translation>
    </message>
    <message>
        <source>The configuration file could not be opened.</source>
        <translation>Konfiguracijska datoteka nije se mogla otvoriti.</translation>
    </message>
    <message>
        <source>This change would require a client restart.</source>
        <translation>Ova promjena zahtijeva da se klijent ponovo pokrene.</translation>
    </message>
    <message>
        <source>The supplied proxy address is invalid.</source>
        <translation>Priložena proxy adresa je nevažeća.</translation>
    </message>
</context>
<context>
    <name>OverviewPage</name>
    <message>
        <source>Form</source>
        <translation>Oblik</translation>
    </message>
    <message>
        <source>The displayed information may be out of date. Your wallet automatically synchronizes with the Bitcoin network after a connection is established, but this process has not completed yet.</source>
        <translation>Prikazani podatci mogu biti zastarjeli. Vaš novčanik se automatski sinkronizira s Bitcoin mrežom kada je veza uspostavljena, ali taj proces još nije završen.</translation>
    </message>
    <message>
        <source>Watch-only:</source>
        <translation>Isključivno promatrane adrese:</translation>
    </message>
    <message>
        <source>Available:</source>
        <translation>Dostupno:</translation>
    </message>
    <message>
        <source>Your current spendable balance</source>
        <translation>Trenutno stanje koje možete trošiti</translation>
    </message>
    <message>
        <source>Pending:</source>
        <translation>Neriješeno:</translation>
    </message>
    <message>
        <source>Total of transactions that have yet to be confirmed, and do not yet count toward the spendable balance</source>
        <translation>Ukupan iznos transakcija koje se još moraju potvrditi te se ne računa kao stanje koje se može trošiti</translation>
    </message>
    <message>
        <source>Immature:</source>
        <translation>Nezrelo:</translation>
    </message>
    <message>
        <source>Mined balance that has not yet matured</source>
        <translation>Izrudareno stanje koje još nije dozrijevalo</translation>
    </message>
    <message>
        <source>Balances</source>
        <translation>Stanja</translation>
    </message>
    <message>
        <source>Total:</source>
        <translation>Ukupno:</translation>
    </message>
    <message>
        <source>Your current total balance</source>
        <translation>Vaše trenutno svekupno stanje</translation>
    </message>
    <message>
        <source>Your current balance in watch-only addresses</source>
        <translation>Vaše trenutno stanje kod eksluzivno promatranih (watch-only) adresa</translation>
    </message>
    <message>
        <source>Spendable:</source>
        <translation>Stanje koje se može trošiti:</translation>
    </message>
    <message>
        <source>Recent transactions</source>
        <translation>Nedavne transakcije</translation>
    </message>
    <message>
        <source>Unconfirmed transactions to watch-only addresses</source>
        <translation>Nepotvrđene transakcije isključivo promatranim adresama</translation>
    </message>
    <message>
        <source>Mined balance in watch-only addresses that has not yet matured</source>
        <translation>Izrudareno stanje na isključivo promatranim adresama koje još nije dozrijevalo</translation>
    </message>
    <message>
        <source>Current total balance in watch-only addresses</source>
        <translation>Trenutno ukupno stanje na isključivo promatranim adresama</translation>
    </message>
    </context>
<context>
    <name>PairingPage</name>
    </context>
<context>
    <name>PaymentServer</name>
    <message>
        <source>Payment request error</source>
        <translation>Greška kod zahtjeva za plaćanje</translation>
    </message>
    <message>
        <source>Cannot start bitcoin: click-to-pay handler</source>
        <translation>Ne može se pokrenuti klijent: rukovatelj "kliknite da platite"</translation>
    </message>
    <message>
        <source>URI handling</source>
        <translation>URI upravljanje</translation>
    </message>
    <message>
        <source>'bitcoin://' is not a valid URI. Use 'bitcoin:' instead.</source>
        <translation>'bitcoin://' nije ispravan URI. Koristite 'bitcoin:' umjesto toga.</translation>
    </message>
    <message>
        <source>You are using a BIP70 URL which will be unsupported in the future.</source>
        <translation>Koristite BIP70 URL koji će ubuduće biti nepodržan.</translation>
    </message>
    <message>
        <source>Payment request fetch URL is invalid: %1</source>
        <translation>URL za dohvatu zahtjeva za plaćanje neispravan: %1</translation>
    </message>
    <message>
        <source>Cannot process payment request because BIP70 support was not compiled in.</source>
        <translation>Ne može se obraditi zahtjev uplate jer podrška za BIP70 nije bila uključena tijekom prevođenja.</translation>
    </message>
    <message>
        <source>Due to widespread security flaws in BIP70 it's strongly recommended that any merchant instructions to switch wallets be ignored.</source>
        <translation>Zbog rasprostranjenih sigurnosnih mana u BIP70-u, strogo se preporučuje da se ignoriraju bilo kakve naredbe o zamjeni novčanika sa strane trgovca.</translation>
    </message>
    <message>
        <source>If you are receiving this error you should request the merchant provide a BIP21 compatible URI.</source>
        <translation>Ako dobivate ovu grešku, trebali biste zatražiti od trgovca BIP21 kompatibilan URI.</translation>
    </message>
    <message>
        <source>Invalid payment address %1</source>
        <translation>Nevažeća adresa za plaćanje %1</translation>
    </message>
    <message>
        <source>URI cannot be parsed! This can be caused by an invalid Bitcoin address or malformed URI parameters.</source>
        <translation>Ne može se parsirati URI! Uzrok tomu može biti nevažeća Bitcoin adresa ili neispravni parametri kod URI-a.</translation>
    </message>
    <message>
        <source>Payment request file handling</source>
        <translation>Rukovanje datotekom zahtjeva za plaćanje</translation>
    </message>
    <message>
        <source>Payment request file cannot be read! This can be caused by an invalid payment request file.</source>
        <translation>Nije moguće iščitati datoteku zahtjeva za plaćanje! Uzrok tomu može biti nevažeća datoteka zahtjeva za plaćanje.</translation>
    </message>
    <message>
        <source>Payment request rejected</source>
        <translation>Zahtjev za plaćanje odbijen</translation>
    </message>
    <message>
        <source>Payment request network doesn't match client network.</source>
        <translation>Mreža zahtjeva za plaćanje ne poklapa se s mrežom klijenta.</translation>
    </message>
    <message>
        <source>Payment request expired.</source>
        <translation>Zahtjev za plaćanje istekao.</translation>
    </message>
    <message>
        <source>Payment request is not initialized.</source>
        <translation>Zahtjev za plaćanje nije inicijaliziran.</translation>
    </message>
    <message>
        <source>Unverified payment requests to custom payment scripts are unsupported.</source>
        <translation>Neprovjereni zahtjevi za plaćanje prilagođenim skriptima za plaćanje su nepodržani.</translation>
    </message>
    <message>
        <source>Invalid payment request.</source>
        <translation>Nevažeći zahtjev za plaćanje.</translation>
    </message>
    <message>
        <source>Requested payment amount of %1 is too small (considered dust).</source>
        <translation>Traženi iznos plaćanja %1 je premalen (smatra se "prašinom", sićušnim iznosom).</translation>
    </message>
    <message>
        <source>Refund from %1</source>
        <translation>Povrat iz %1</translation>
    </message>
    <message>
        <source>Payment request %1 is too large (%2 bytes, allowed %3 bytes).</source>
        <translation>Zahtjev za plaćanje %1 je prevelik (%2 bajt(ov)a, dozvoljeno %3 bajt(ov)a).</translation>
    </message>
    <message>
        <source>Error communicating with %1: %2</source>
        <translation>Greška kod komuniciranja s %1: %2</translation>
    </message>
    <message>
        <source>Payment request cannot be parsed!</source>
        <translation>Zahtjev za plaćanje ne može se parsirati!</translation>
    </message>
    <message>
        <source>Bad response from server %1</source>
        <translation>Neispravan odgovor sa strane servera %1</translation>
    </message>
    <message>
        <source>Network request error</source>
        <translation>Greška kod mrežnog zahtjeva</translation>
    </message>
    <message>
        <source>Payment acknowledged</source>
        <translation>Plaćanje priznato</translation>
    </message>
</context>
<context>
    <name>PeerTableModel</name>
    <message>
        <source>User Agent</source>
        <translation>Korisnički agent</translation>
    </message>
    <message>
        <source>Node/Service</source>
        <translation>Čvor/Servis</translation>
    </message>
    <message>
        <source>NodeId</source>
        <translation>NodeId (ID čvora)</translation>
    </message>
    <message>
        <source>Ping</source>
        <translation>Ping</translation>
    </message>
    <message>
        <source>Sent</source>
        <translation>Poslano</translation>
    </message>
    <message>
        <source>Received</source>
        <translation>Primljeno</translation>
    </message>
</context>
<context>
    <name>QObject</name>
    <message>
        <source>Amount</source>
        <translation>Iznos</translation>
    </message>
    <message>
        <source>Enter a Bitcoin address (e.g. %1)</source>
        <translation>Unesite Bitcoin adresu (npr. %1)</translation>
    </message>
    <message>
        <source>%1 d</source>
        <translation>%1 d</translation>
    </message>
    <message>
        <source>%1 h</source>
        <translation>%1 h</translation>
    </message>
    <message>
        <source>%1 m</source>
        <translation>%1 m</translation>
    </message>
    <message>
        <source>%1 s</source>
        <translation>%1 s</translation>
    </message>
    <message>
        <source>None</source>
        <translation>Ništa</translation>
    </message>
    <message>
        <source>N/A</source>
        <translation>N/A</translation>
    </message>
    <message>
        <source>%1 ms</source>
        <translation>%1 ms</translation>
    </message>
    <message numerus="yes">
        <source>%n second(s)</source>
        <translation><numerusform>%n sekund</numerusform><numerusform>%n sekundi</numerusform><numerusform>%n sekundi</numerusform></translation>
    </message>
    <message numerus="yes">
        <source>%n minute(s)</source>
        <translation><numerusform>%n minut</numerusform><numerusform>%n minuta</numerusform><numerusform>%n minuta</numerusform></translation>
    </message>
    <message numerus="yes">
        <source>%n hour(s)</source>
        <translation><numerusform>%n sat</numerusform><numerusform>%n sata</numerusform><numerusform>%n sati</numerusform></translation>
    </message>
    <message numerus="yes">
        <source>%n day(s)</source>
        <translation><numerusform>%n dan</numerusform><numerusform>%n dana</numerusform><numerusform>%n dana</numerusform></translation>
    </message>
    <message numerus="yes">
        <source>%n week(s)</source>
        <translation><numerusform>%n tjedan</numerusform><numerusform>%n tjedna</numerusform><numerusform>%n tjedana</numerusform></translation>
    </message>
    <message>
        <source>%1 and %2</source>
        <translation>%1 i %2</translation>
    </message>
    <message numerus="yes">
        <source>%n year(s)</source>
        <translation><numerusform>%n godina</numerusform><numerusform>%n godine</numerusform><numerusform>%n godina</numerusform></translation>
    </message>
    <message>
        <source>%1 B</source>
        <translation>%1 B</translation>
    </message>
    <message>
        <source>%1 KB</source>
        <translation>%1 KB</translation>
    </message>
    <message>
        <source>%1 MB</source>
        <translation>%1 MB</translation>
    </message>
    <message>
        <source>%1 GB</source>
        <translation>%1 GB</translation>
    </message>
    <message>
        <source>Error: Specified data directory "%1" does not exist.</source>
        <translation>Greška: Zadana podatkovna mapa "%1" ne postoji.</translation>
    </message>
    <message>
        <source>Error: Cannot parse configuration file: %1.</source>
        <translation>Greška: Ne može se parsirati konfiguracijska datoteka: %1.</translation>
    </message>
    <message>
        <source>Error: %1</source>
        <translation>Greška: %1</translation>
    </message>
    <message>
        <source>%1 didn't yet exit safely...</source>
        <translation>%1 se još nije sigurno zatvorio.</translation>
    </message>
    <message>
        <source>unknown</source>
        <translation>nepoznato</translation>
    </message>
    <message>
        <source>Txn</source>
        <comment>Tx Watch: Transaction type abbreviation</comment>
        <translation>Tsa</translation>
    </message>
</context>
<context>
    <name>QRImageWidget</name>
    <message>
        <source>&amp;Save Image...</source>
        <translation>&amp;Spremi sliku...</translation>
    </message>
    <message>
        <source>&amp;Copy Image</source>
        <translation>&amp;Kopirajte sliku</translation>
    </message>
    <message>
        <source>Resulting URI too long, try to reduce the text for label / message.</source>
        <translation>URI je predug, probajte skratiti tekst za naslov / poruku.</translation>
    </message>
    <message>
        <source>Error encoding URI into QR Code.</source>
        <translation>Greška kod kodiranja URI adrese u QR kod.</translation>
    </message>
    <message>
        <source>QR code support not available.</source>
        <translation>Podrška za QR kodove je nedostupna.</translation>
    </message>
    <message>
        <source>Save QR Code</source>
        <translation>Spremi QR kod</translation>
    </message>
    <message>
        <source>PNG Image (*.png)</source>
        <translation>PNG slika (*.png)</translation>
    </message>
</context>
<context>
    <name>RPCConsole</name>
    <message>
        <source>N/A</source>
        <translation>N/A</translation>
    </message>
    <message>
        <source>Client version</source>
        <translation>Verzija klijenta</translation>
    </message>
    <message>
        <source>&amp;Information</source>
        <translation>&amp;Informacije</translation>
    </message>
    <message>
        <source>Debug window</source>
        <translation>Konzola za dijagnostiku</translation>
    </message>
    <message>
        <source>General</source>
        <translation>Općenito</translation>
    </message>
    <message>
        <source>Using BerkeleyDB version</source>
        <translation>Verzija BerkeleyDB-a</translation>
    </message>
    <message>
        <source>Datadir</source>
        <translation>Datadir (podatkovna mapa)</translation>
    </message>
    <message>
        <source>To specify a non-default location of the data directory use the '%1' option.</source>
        <translation>Koristite opciju '%1' ako želite zadati drugu lokaciju podatkovnoj mapi.</translation>
    </message>
    <message>
        <source>Blocksdir</source>
        <translation>Blocksdir</translation>
    </message>
    <message>
        <source>To specify a non-default location of the blocks directory use the '%1' option.</source>
        <translation>Koristite opciju '%1' ako želite zadati drugu lokaciju mapi u kojoj se nalaze blokovi.</translation>
    </message>
    <message>
        <source>Startup time</source>
        <translation>Vrijeme pokretanja</translation>
    </message>
    <message>
        <source>Network</source>
        <translation>Mreža</translation>
    </message>
    <message>
        <source>Name</source>
        <translation>Ime</translation>
    </message>
    <message>
        <source>Number of connections</source>
        <translation>Broj veza</translation>
    </message>
    <message>
        <source>Block chain</source>
        <translation>Lanac blokova</translation>
    </message>
    <message>
        <source>Current number of blocks</source>
        <translation>Trenutni broj blokova</translation>
    </message>
    <message>
        <source>Memory Pool</source>
        <translation>Memorijski bazen</translation>
    </message>
    <message>
        <source>Current number of transactions</source>
        <translation>Trenutan broj transakcija</translation>
    </message>
    <message>
        <source>Memory usage</source>
        <translation>Korištena memorija</translation>
    </message>
    <message>
        <source>Wallet: </source>
        <translation>Novčanik:</translation>
    </message>
    <message>
        <source>(none)</source>
        <translation>(ništa)</translation>
    </message>
    <message>
        <source>&amp;Reset</source>
        <translation>&amp;Resetirajte</translation>
    </message>
    <message>
        <source>Received</source>
        <translation>Primljeno</translation>
    </message>
    <message>
        <source>Sent</source>
        <translation>Poslano</translation>
    </message>
    <message>
        <source>&amp;Peers</source>
        <translation>&amp;Klijenti</translation>
    </message>
    <message>
        <source>Banned peers</source>
        <translation>Zabranjeni klijenti</translation>
    </message>
    <message>
        <source>Select a peer to view detailed information.</source>
        <translation>Odaberite klijent kako biste vidjeli detaljne informacije.</translation>
    </message>
    <message>
        <source>Whitelisted</source>
        <translation>Na bijeloj listi</translation>
    </message>
    <message>
        <source>Direction</source>
        <translation>Smjer</translation>
    </message>
    <message>
        <source>Version</source>
        <translation>Verzija</translation>
    </message>
    <message>
        <source>Starting Block</source>
        <translation>Početni blok</translation>
    </message>
    <message>
        <source>Synced Headers</source>
        <translation>Broj sinkroniziranih zaglavlja</translation>
    </message>
    <message>
        <source>Synced Blocks</source>
        <translation>Broj sinkronizranih blokova</translation>
    </message>
    <message>
        <source>User Agent</source>
        <translation>Korisnički agent</translation>
    </message>
    <message>
        <source>Open the %1 debug log file from the current data directory. This can take a few seconds for large log files.</source>
        <translation>Otvorite datoteku zapisa programa %1 iz trenutne podatkovne mape. Može potrajati nekoliko sekundi za velike datoteke zapisa.</translation>
    </message>
    <message>
        <source>Decrease font size</source>
        <translation>Smanjite veličinu fonta</translation>
    </message>
    <message>
        <source>Increase font size</source>
        <translation>Povećajte veličinu fonta</translation>
    </message>
    <message>
        <source>Services</source>
        <translation>Usluge</translation>
    </message>
    <message>
        <source>Ban Score</source>
        <translation>Broj zabrana</translation>
    </message>
    <message>
        <source>Connection Time</source>
        <translation>Trajanje veze</translation>
    </message>
    <message>
        <source>Last Send</source>
        <translation>Zadnja pošiljka</translation>
    </message>
    <message>
        <source>Last Receive</source>
        <translation>Zadnji primitak</translation>
    </message>
    <message>
        <source>Ping Time</source>
        <translation>Vrijeme pinga</translation>
    </message>
    <message>
        <source>The duration of a currently outstanding ping.</source>
        <translation>Trajanje trenutno izvanrednog pinga</translation>
    </message>
    <message>
        <source>Ping Wait</source>
        <translation>Zakašnjenje pinga</translation>
    </message>
    <message>
        <source>Min Ping</source>
        <translation>Min ping</translation>
    </message>
    <message>
        <source>Time Offset</source>
        <translation>Vremenski ofset</translation>
    </message>
    <message>
        <source>Last block time</source>
        <translation>Posljednje vrijeme bloka</translation>
    </message>
    <message>
        <source>&amp;Open</source>
        <translation>&amp;Otvori</translation>
    </message>
    <message>
        <source>&amp;Console</source>
        <translation>&amp;Konzola</translation>
    </message>
    <message>
        <source>&amp;Network Traffic</source>
        <translation>&amp;Mrežni promet</translation>
    </message>
    <message>
        <source>Totals</source>
        <translation>Ukupno:</translation>
    </message>
    <message>
        <source>In:</source>
        <translation>Dolazne:</translation>
    </message>
    <message>
        <source>Out:</source>
        <translation>Izlazne:</translation>
    </message>
    <message>
        <source>Debug log file</source>
        <translation>Datoteka ispisa za debagiranje</translation>
    </message>
    <message>
        <source>Clear console</source>
        <translation>Očisti konzolu</translation>
    </message>
    <message>
        <source>1 &amp;hour</source>
        <translation>1 &amp;sat</translation>
    </message>
    <message>
        <source>1 &amp;day</source>
        <translation>1 &amp;dan</translation>
    </message>
    <message>
        <source>1 &amp;week</source>
        <translation>1 &amp;tjedan</translation>
    </message>
    <message>
        <source>1 &amp;year</source>
        <translation>1 &amp;godinu</translation>
    </message>
    <message>
        <source>&amp;Disconnect</source>
        <translation>&amp;Odspojite</translation>
    </message>
    <message>
        <source>Ban for</source>
        <translation>Zabranite za</translation>
    </message>
    <message>
        <source>&amp;Unban</source>
        <translation>&amp;Ukinite zabranu</translation>
    </message>
    <message>
        <source>Welcome to the %1 RPC console.</source>
        <translation>Dobrodošli u %1 RPC konzolu.</translation>
    </message>
    <message>
        <source>Use up and down arrows to navigate history, and %1 to clear screen.</source>
        <translation>Koristite tipke gore i dolje za izbor već korištenih naredbi. %1 kako biste očistili ekran i povijest naredbi.</translation>
    </message>
    <message>
        <source>Type %1 for an overview of available commands.</source>
        <translation>Utipkajte %1 za pregled dostupnih naredbi.</translation>
    </message>
    <message>
        <source>For more information on using this console type %1.</source>
        <translation>Za više informacija o korištenju ove konzole utipkajte %1.</translation>
    </message>
    <message>
        <source>WARNING: Scammers have been active, telling users to type commands here, stealing their wallet contents. Do not use this console without fully understanding the ramifications of a command.</source>
        <translation>UPOZORENJE: Prevaranti su aktivni i govore korisnicima da utipkaju naredbe ovdje kako bi ispraznili sadržaje njihovih novčanika. Ne koristite ovu konzolu bez da u potpunosti razumijete posljedice naredbe.</translation>
    </message>
    <message>
        <source>Network activity disabled</source>
        <translation>Mrežna aktivnost isključena</translation>
    </message>
    <message>
        <source>Executing command without any wallet</source>
        <translation>Izvršava se naredba bez bilo kakvog novčanika</translation>
    </message>
    <message>
        <source>Executing command using "%1" wallet</source>
        <translation>Izvršava se naredba koristeći novčanik "%1"</translation>
    </message>
    <message>
        <source>(node id: %1)</source>
        <translation>(ID čvora: %1)</translation>
    </message>
    <message>
        <source>via %1</source>
        <translation>preko %1</translation>
    </message>
    <message>
        <source>never</source>
        <translation>nikad</translation>
    </message>
    <message>
        <source>Inbound</source>
        <translation>Dolazni</translation>
    </message>
    <message>
        <source>Outbound</source>
        <translation>Izlazni</translation>
    </message>
    <message>
        <source>Yes</source>
        <translation>Da</translation>
    </message>
    <message>
        <source>No</source>
        <translation>Ne</translation>
    </message>
    <message>
        <source>Unknown</source>
        <translation>Nepoznato</translation>
    </message>
</context>
<context>
    <name>ReceiveCoinsDialog</name>
    <message>
        <source>&amp;Amount:</source>
        <translation>&amp;Iznos:</translation>
    </message>
    <message>
        <source>&amp;Label:</source>
        <translation>&amp;Oznaka:</translation>
    </message>
    <message>
        <source>&amp;Message:</source>
        <translation>&amp;Poruka:</translation>
    </message>
    <message>
        <source>An optional message to attach to the payment request, which will be displayed when the request is opened. Note: The message will not be sent with the payment over the Bitcoin network.</source>
        <translation>Opcionalna poruka koja se može dodati kao privitak zahtjevu za plaćanje. Bit će prikazana kad je zahtjev otvoren. Napomena: Ova poruka neće biti poslana zajedno s uplatom preko Bitcoin mreže.</translation>
    </message>
    <message>
        <source>An optional label to associate with the new receiving address.</source>
        <translation>Opcionalna oznaka koja će se povezati s novom primateljskom adresom.</translation>
    </message>
    <message>
        <source>Use this form to request payments. All fields are &lt;b&gt;optional&lt;/b&gt;.</source>
        <translation>Koristite ovaj formular kako biste zahtijevali uplate. Sva su polja &lt;b&gt;opcionalna&lt;/b&gt;.</translation>
    </message>
    <message>
        <source>An optional amount to request. Leave this empty or zero to not request a specific amount.</source>
        <translation>Opcionalan iznos koji možete zahtijevati. Ostavite ovo prazno ili unesite nulu ako ne želite zahtijevati specifičan iznos.</translation>
    </message>
    <message>
        <source>&amp;Request payment</source>
        <translation>&amp;Zatraži plaćanje</translation>
    </message>
    <message>
        <source>Clear all fields of the form.</source>
        <translation>Obriši sva polja</translation>
    </message>
    <message>
        <source>Clear</source>
        <translation>Obrišite</translation>
    </message>
    <message>
        <source>Native segwit addresses (aka Bech32 or BIP-173) reduce your transaction fees later on and offer better protection against typos, but old wallets don't support them. When unchecked, an address compatible with older wallets will be created instead.</source>
        <translation>Izvorne SegWit adrese (tzv. Bech32 ili BIP-173) smanjuju vaše transakcijske naknade ubuduće i nude bolju zaštitu protiv tipfelera, ali stari novčanici ih ne podržavaju. Kada je ova opcija isključena, bit će umjesto toga stvorena adresa koja je kompatibilna sa starijim novčanicima.</translation>
    </message>
    <message>
        <source>Generate native segwit (Bech32) address</source>
        <translation>Generirajte izvornu SegWit (Bech32) adresu</translation>
    </message>
    <message>
        <source>Requested payments history</source>
        <translation>Povijest zahtjeva za plaćanje</translation>
    </message>
    <message>
        <source>Show the selected request (does the same as double clicking an entry)</source>
        <translation>Prikazuje izabran zahtjev (isto učini dvostruki klik na zapis)</translation>
    </message>
    <message>
        <source>Show</source>
        <translation>Pokaži</translation>
    </message>
    <message>
        <source>Remove the selected entries from the list</source>
        <translation>Uklonite odabrane zapise s popisa</translation>
    </message>
    <message>
        <source>Remove</source>
        <translation>Uklonite</translation>
    </message>
    <message>
        <source>Copy URI</source>
        <translation>Kopirajte URI</translation>
    </message>
    <message>
        <source>Copy label</source>
        <translation>Kopiraj oznaku</translation>
    </message>
    <message>
        <source>Copy message</source>
        <translation>Kopirajte poruku</translation>
    </message>
    <message>
        <source>Copy amount</source>
        <translation>Kopiraj iznos</translation>
    </message>
</context>
<context>
    <name>ReceiveRequestDialog</name>
    <message>
        <source>QR Code</source>
        <translation>QR kôd</translation>
    </message>
    <message>
        <source>Copy &amp;URI</source>
        <translation>Kopiraj &amp;URI</translation>
    </message>
    <message>
        <source>Copy &amp;Address</source>
        <translation>Kopiraj &amp;adresu</translation>
    </message>
    <message>
        <source>&amp;Save Image...</source>
        <translation>&amp;Spremi sliku...</translation>
    </message>
    <message>
        <source>Request payment to %1</source>
        <translation>&amp;Zatražite plaćanje na adresu %1</translation>
    </message>
    <message>
        <source>Payment information</source>
        <translation>Informacije o uplati</translation>
    </message>
    <message>
        <source>URI</source>
        <translation>URI</translation>
    </message>
    <message>
        <source>Address</source>
        <translation>Adresa</translation>
    </message>
    <message>
        <source>Amount</source>
        <translation>Iznos</translation>
    </message>
    <message>
        <source>Label</source>
        <translation>Oznaka</translation>
    </message>
    <message>
        <source>Message</source>
        <translation>Poruka</translation>
    </message>
    <message>
        <source>Wallet</source>
        <translation>Novčanik</translation>
    </message>
</context>
<context>
    <name>RecentRequestsTableModel</name>
    <message>
        <source>Date</source>
        <translation>Datum</translation>
    </message>
    <message>
        <source>Label</source>
        <translation>Oznaka</translation>
    </message>
    <message>
        <source>Message</source>
        <translation>Poruka</translation>
    </message>
    <message>
        <source>(no label)</source>
        <translation>(nema oznake)</translation>
    </message>
    <message>
        <source>(no message)</source>
        <translation>(bez poruke)</translation>
    </message>
    <message>
        <source>(no amount requested)</source>
        <translation>(nikakav iznos zahtijevan)</translation>
    </message>
    <message>
        <source>Requested</source>
        <translation>Zatraženo</translation>
    </message>
</context>
<context>
    <name>SendCoinsDialog</name>
    <message>
        <source>Send Coins</source>
        <translation>Slanje novca</translation>
    </message>
    <message>
        <source>Coin Control Features</source>
        <translation>Mogućnosti kontroliranja inputa</translation>
    </message>
    <message>
        <source>Inputs...</source>
        <translation>Inputi...</translation>
    </message>
    <message>
        <source>automatically selected</source>
        <translation>automatski izabrano</translation>
    </message>
    <message>
        <source>Insufficient funds!</source>
        <translation>Nedovoljna sredstva</translation>
    </message>
    <message>
        <source>Quantity:</source>
        <translation>Količina:</translation>
    </message>
    <message>
        <source>Bytes:</source>
        <translation>Bajtova:</translation>
    </message>
    <message>
        <source>Amount:</source>
        <translation>Iznos:</translation>
    </message>
    <message>
        <source>Fee:</source>
        <translation>Naknada:</translation>
    </message>
    <message>
        <source>After Fee:</source>
        <translation>Nakon naknade:</translation>
    </message>
    <message>
        <source>Change:</source>
        <translation>Vraćeno:</translation>
    </message>
    <message>
        <source>If this is activated, but the change address is empty or invalid, change will be sent to a newly generated address.</source>
        <translation>Ako je ovo aktivirano, ali adresa u koju treba poslati ostatak je prazna ili nevažeća, onda će ostatak biti poslan u novo generiranu adresu.</translation>
    </message>
    <message>
        <source>Custom change address</source>
        <translation>Zadana adresa u koju će ostatak biti poslan</translation>
    </message>
    <message>
        <source>Transaction Fee:</source>
        <translation>Naknada za transakciju:</translation>
    </message>
    <message>
        <source>Choose...</source>
        <translation>Birajte...</translation>
    </message>
    <message>
        <source>Using the fallbackfee can result in sending a transaction that will take several hours or days (or never) to confirm. Consider choosing your fee manually or wait until you have validated the complete chain.</source>
        <translation>Korištenje rezervnu naknadu može rezultirati slanjem transakcije kojoj može trebati nekoliko sati ili dana (ili pak nikad) da se potvrdi. Uzmite u obzir ručno biranje naknade ili pričekajte da se cijeli lanac validira.</translation>
    </message>
    <message>
        <source>Warning: Fee estimation is currently not possible.</source>
        <translation>Upozorenje: Procjena naknada trenutno nije moguća.</translation>
    </message>
    <message>
        <source>Specify a custom fee per kB (1,000 bytes) of the transaction's virtual size.

Note:  Since the fee is calculated on a per-byte basis, a fee of "100 satoshis per kB" for a transaction size of 500 bytes (half of 1 kB) would ultimately yield a fee of only 50 satoshis.</source>
        <translation>Zadajte prilagođeu naknadu po kB (1000 bajtova) virtualne veličine transakcije.

Napomena: Budući da se naknada računa po bajtu, naknada od "100 satošija po kB" za transakciju veličine 500 bajtova (polovica od 1 kB) rezultirala bi ultimativno naknadom od samo 50 satošija.</translation>
    </message>
    <message>
        <source>per kilobyte</source>
        <translation>po kilobajtu</translation>
    </message>
    <message>
        <source>Hide</source>
        <translation>Sakrijte</translation>
    </message>
    <message>
        <source>Recommended:</source>
        <translation>Preporučeno:</translation>
    </message>
    <message>
        <source>Custom:</source>
        <translation>Zadano:</translation>
    </message>
    <message>
        <source>(Smart fee not initialized yet. This usually takes a few blocks...)</source>
        <translation>(Pametna procjena naknada još nije inicijalizirana. Uobičajeno traje nekoliko blokova...)</translation>
    </message>
    <message>
        <source>Send to multiple recipients at once</source>
        <translation>Pošalji novce većem broju primatelja u jednoj transakciji</translation>
    </message>
    <message>
        <source>Add &amp;Recipient</source>
        <translation>&amp;Dodaj primatelja</translation>
    </message>
    <message>
        <source>Clear all fields of the form.</source>
        <translation>Obriši sva polja</translation>
    </message>
    <message>
        <source>Dust:</source>
        <translation>Prah:</translation>
    </message>
    <message>
        <source>When there is less transaction volume than space in the blocks, miners as well as relaying nodes may enforce a minimum fee. Paying only this minimum fee is just fine, but be aware that this can result in a never confirming transaction once there is more demand for bitcoin transactions than the network can process.</source>
        <translation>Kada je kapacitet transakcija manja od prostora u blokovima, rudari i čvorovi prenositelji mogu zatražiti minimalnu naknadu. Prihvatljivo je platiti samo ovu minimalnu naknadu, ali budite svjesni da ovime može nastati transakcija koja se nikad ne potvrđuje čim je potražnja za korištenjem Bitcoina veća nego što mreža može obraditi.</translation>
    </message>
    <message>
        <source>A too low fee might result in a never confirming transaction (read the tooltip)</source>
        <translation>Preniska naknada može rezultirati transakcijom koja se nikad ne potvrđuje (vidite oblačić)</translation>
    </message>
    <message>
        <source>Confirmation time target:</source>
        <translation>Ciljno vrijeme potvrde:</translation>
    </message>
    <message>
        <source>Enable Replace-By-Fee</source>
        <translation>Uključite Replace-By-Fee</translation>
    </message>
    <message>
        <source>With Replace-By-Fee (BIP-125) you can increase a transaction's fee after it is sent. Without this, a higher fee may be recommended to compensate for increased transaction delay risk.</source>
        <translation>Pomoću mogućnosti Replace-By-Fee (BIP-125) možete povećati naknadu transakcije nakon što je poslana. Bez ovoga može biti preporučena veća naknada kako bi nadoknadila povećani rizik zakašnjenja transakcije.</translation>
    </message>
    <message>
        <source>Clear &amp;All</source>
        <translation>Obriši &amp;sve</translation>
    </message>
    <message>
        <source>Balance:</source>
        <translation>Stanje:</translation>
    </message>
    <message>
        <source>Confirm the send action</source>
        <translation>Potvrdi akciju slanja</translation>
    </message>
    <message>
        <source>S&amp;end</source>
        <translation>&amp;Pošalji</translation>
    </message>
    <message>
        <source>Copy quantity</source>
        <translation>Kopiraj iznos</translation>
    </message>
    <message>
        <source>Copy amount</source>
        <translation>Kopiraj iznos</translation>
    </message>
    <message>
        <source>Copy fee</source>
        <translation>Kopirajte naknadu</translation>
    </message>
    <message>
        <source>Copy after fee</source>
        <translation>Kopirajte iznos nakon naknade</translation>
    </message>
    <message>
        <source>Copy bytes</source>
        <translation>Kopirajte količinu bajtova</translation>
    </message>
    <message>
        <source>Copy dust</source>
        <translation>Kopirajte sićušne iznose ("prašinu")</translation>
    </message>
    <message>
        <source>Copy change</source>
        <translation>Kopirajte ostatak</translation>
    </message>
    <message>
        <source>%1 (%2 blocks)</source>
        <translation>%1 (%2 blokova)</translation>
    </message>
    <message>
        <source> from wallet '%1'</source>
        <translation>iz novčanika '%1'</translation>
    </message>
    <message>
        <source>%1 to '%2'</source>
        <translation>od %1 do '%2'</translation>
    </message>
    <message>
        <source>%1 to %2</source>
        <translation>%1 na %2</translation>
    </message>
    <message>
        <source>Are you sure you want to send?</source>
        <translation>Jeste li sigurni da želite poslati transakciju?</translation>
    </message>
    <message>
        <source>or</source>
        <translation>ili</translation>
    </message>
    <message>
        <source>You can increase the fee later (signals Replace-By-Fee, BIP-125).</source>
        <translation>Možete kasnije povećati naknadu (javlja Replace-By-Fee, BIP-125).</translation>
    </message>
    <message>
        <source>Please, review your transaction.</source>
        <translation>Molim vas, pregledajte svoju transakciju.</translation>
    </message>
    <message>
        <source>Transaction fee</source>
        <translation>Naknada za transakciju</translation>
    </message>
    <message>
        <source>Not signalling Replace-By-Fee, BIP-125.</source>
        <translation>Ne javlja Replace-By-Fee, BIP-125.</translation>
    </message>
    <message>
        <source>Total Amount</source>
        <translation>Ukupni iznos</translation>
    </message>
    <message>
        <source>To review recipient list click "Show Details..."</source>
        <translation>Kliknite "Prikažite detalje..." kako biste pregledali popis primatelja</translation>
    </message>
    <message>
        <source>Confirm send coins</source>
        <translation>Potvrdi slanje novca</translation>
    </message>
    <message>
        <source>Send</source>
        <translation type="unfinished">Pošalji</translation>
    </message>
    <message>
        <source>The recipient address is not valid. Please recheck.</source>
        <translation>Adresa primatelja je nevažeća. Provjerite ponovno, molim vas.</translation>
    </message>
    <message>
        <source>The amount to pay must be larger than 0.</source>
        <translation>Iznos mora biti veći od 0.</translation>
    </message>
    <message>
        <source>The amount exceeds your balance.</source>
        <translation>Iznos je veći od raspoložljivog stanja novčanika.</translation>
    </message>
    <message>
        <source>The total exceeds your balance when the %1 transaction fee is included.</source>
        <translation>Iznos je veći od stanja novčanika kad se doda naknada za transakcije od %1.</translation>
    </message>
    <message>
        <source>Duplicate address found: addresses should only be used once each.</source>
        <translation>Duplikatna adresa pronađena: adrese trebaju biti korištene samo jedanput.</translation>
    </message>
    <message>
        <source>Transaction creation failed!</source>
        <translation>Neuspješno stvorenje transakcije!</translation>
    </message>
    <message>
        <source>The transaction was rejected with the following reason: %1</source>
        <translation>Transakcija je bila odbijena zbog sljedećeg razloga: %1</translation>
    </message>
    <message>
        <source>A fee higher than %1 is considered an absurdly high fee.</source>
        <translation>Naknada veća od %1 smatra se apsurdno visokim naknadom.</translation>
    </message>
    <message>
        <source>Payment request expired.</source>
        <translation>Zahtjev za plaćanje istekao.</translation>
    </message>
    <message numerus="yes">
        <source>Estimated to begin confirmation within %n block(s).</source>
        <translation><numerusform>Procijenjeno je da će početi potvrđivanje unutar %n bloka.</numerusform><numerusform>Procijenjeno je da će početi potvrđivanje unutar %n bloka.</numerusform><numerusform>Procijenjeno je da će početi potvrđivanje unutar %n blokova.</numerusform></translation>
    </message>
    <message>
        <source>Warning: Invalid Bitcoin address</source>
        <translation>Upozorenje: Nevažeća Bitcoin adresa</translation>
    </message>
    <message>
        <source>Warning: Unknown change address</source>
        <translation>Upozorenje: Nepoznata adresa u koju će ostatak biti poslan</translation>
    </message>
    <message>
        <source>Confirm custom change address</source>
        <translation>Potvrdite zadanu adresu u koju će ostatak biti poslan</translation>
    </message>
    <message>
        <source>The address you selected for change is not part of this wallet. Any or all funds in your wallet may be sent to this address. Are you sure?</source>
        <translation>Adresa koju ste izabrali kamo ćete poslati ostatak nije dio ovog novčanika. Bilo koji iznosi u vašem novčaniku mogu biti poslani na ovu adresu. Jeste li sigurni?</translation>
    </message>
    <message>
        <source>(no label)</source>
        <translation>(nema oznake)</translation>
    </message>
</context>
<context>
    <name>SendCoinsEntry</name>
    <message>
        <source>A&amp;mount:</source>
        <translation>&amp;Iznos:</translation>
    </message>
    <message>
        <source>Pay &amp;To:</source>
        <translation>&amp;Primatelj plaćanja:</translation>
    </message>
    <message>
        <source>&amp;Label:</source>
        <translation>&amp;Oznaka:</translation>
    </message>
    <message>
        <source>Choose previously used address</source>
        <translation>Odaberite prethodno korištenu adresu</translation>
    </message>
    <message>
        <source>The Bitcoin address to send the payment to</source>
        <translation>Bitcoin adresa na koju ćete poslati uplatu</translation>
    </message>
    <message>
        <source>Alt+A</source>
        <translation>Alt+A</translation>
    </message>
    <message>
        <source>Paste address from clipboard</source>
        <translation>Zalijepi adresu iz međuspremnika</translation>
    </message>
    <message>
        <source>Alt+P</source>
        <translation>Alt+P</translation>
    </message>
    <message>
        <source>Remove this entry</source>
        <translation>Obrišite ovaj zapis</translation>
    </message>
    <message>
        <source>The fee will be deducted from the amount being sent. The recipient will receive less bitcoins than you enter in the amount field. If multiple recipients are selected, the fee is split equally.</source>
        <translation>Naknada će biti oduzeta od poslanog iznosa. Primatelj će primiti manji iznos od onoga koji unesete u polje iznosa. Ako je odabrano više primatelja, onda će naknada biti podjednako raspodijeljena.</translation>
    </message>
    <message>
        <source>S&amp;ubtract fee from amount</source>
        <translation>Oduzmite naknadu od iznosa</translation>
    </message>
    <message>
        <source>Use available balance</source>
        <translation>Koristite dostupno stanje</translation>
    </message>
    <message>
        <source>Message:</source>
        <translation>Poruka:</translation>
    </message>
    <message>
        <source>This is an unauthenticated payment request.</source>
        <translation>Ovo je neautenticiran zahtjev za plaćanje.</translation>
    </message>
    <message>
        <source>This is an authenticated payment request.</source>
        <translation>Ovo je autenticiran zahtjev za plaćanje.</translation>
    </message>
    <message>
        <source>Enter a label for this address to add it to the list of used addresses</source>
        <translation>Unesite oznaku za ovu adresu kako bi ju dodali u vaš adresar</translation>
    </message>
    <message>
        <source>A message that was attached to the bitcoin: URI which will be stored with the transaction for your reference. Note: This message will not be sent over the Bitcoin network.</source>
        <translation>Poruka koja je dodana uplati: URI koji će biti spremljen s transakcijom za referencu. Napomena: Ova poruka neće biti poslana preko Bitcoin mreže.</translation>
    </message>
    <message>
        <source>Pay To:</source>
        <translation>Primatelj plaćanja:</translation>
    </message>
    <message>
        <source>Memo:</source>
        <translation>Zapis:</translation>
    </message>
    <message>
        <source>Enter a label for this address to add it to your address book</source>
        <translation>Unesite oznaku za ovu adresu kako bi ju dodali u vaš adresar</translation>
    </message>
</context>
<context>
    <name>SendConfirmationDialog</name>
    <message>
        <source>Yes</source>
        <translation>Da</translation>
    </message>
</context>
<context>
    <name>ShutdownWindow</name>
    <message>
        <source>%1 is shutting down...</source>
        <translation>Zatvara se %1...</translation>
    </message>
    <message>
        <source>Do not shut down the computer until this window disappears.</source>
        <translation>Ne ugasite računalo dok ovaj prozor ne nestane.</translation>
    </message>
</context>
<context>
    <name>SignVerifyMessageDialog</name>
    <message>
        <source>Signatures - Sign / Verify a Message</source>
        <translation>Potpisi - Potpisujte / Provjerite poruku</translation>
    </message>
    <message>
        <source>&amp;Sign Message</source>
        <translation>&amp;Potpišite poruku</translation>
    </message>
    <message>
        <source>You can sign messages/agreements with your addresses to prove you can receive bitcoins sent to them. Be careful not to sign anything vague or random, as phishing attacks may try to trick you into signing your identity over to them. Only sign fully-detailed statements you agree to.</source>
        <translation>Možete potpisati poruke/dogovore svojim adresama kako biste dokazali da možete pristupiti bitcoinima poslanim na te adrese. Budite oprezni da ne potpisujte ništa nejasno ili nasumično, jer napadi phishingom vas mogu prevariti da prepišite svoj identitet njima. Potpisujte samo detaljno objašnjene izjave s kojima se slažete.</translation>
    </message>
    <message>
        <source>The Bitcoin address to sign the message with</source>
        <translation>Bitcoin adresa pomoću koje ćete potpisati poruku</translation>
    </message>
    <message>
        <source>Choose previously used address</source>
        <translation>Odaberite prethodno korištenu adresu</translation>
    </message>
    <message>
        <source>Alt+A</source>
        <translation>Alt+A</translation>
    </message>
    <message>
        <source>Paste address from clipboard</source>
        <translation>Zalijepi adresu iz međuspremnika</translation>
    </message>
    <message>
        <source>Alt+P</source>
        <translation>Alt+P</translation>
    </message>
    <message>
        <source>Enter the message you want to sign here</source>
        <translation>Upišite poruku koju želite potpisati ovdje</translation>
    </message>
    <message>
        <source>Signature</source>
        <translation>Potpis</translation>
    </message>
    <message>
        <source>Copy the current signature to the system clipboard</source>
        <translation>Kopirajte trenutni potpis u međuspremnik</translation>
    </message>
    <message>
        <source>Sign the message to prove you own this Bitcoin address</source>
        <translation>Potpišite poruku kako biste dokazali da posjedujete ovu Bitcoin adresu</translation>
    </message>
    <message>
        <source>Sign &amp;Message</source>
        <translation>&amp;Potpišite poruku</translation>
    </message>
    <message>
        <source>Reset all sign message fields</source>
        <translation>Resetirajte sva polja formulara</translation>
    </message>
    <message>
        <source>Clear &amp;All</source>
        <translation>Obriši &amp;sve</translation>
    </message>
    <message>
        <source>&amp;Verify Message</source>
        <translation>&amp;Potvrdite poruku</translation>
    </message>
    <message>
        <source>Enter the receiver's address, message (ensure you copy line breaks, spaces, tabs, etc. exactly) and signature below to verify the message. Be careful not to read more into the signature than what is in the signed message itself, to avoid being tricked by a man-in-the-middle attack. Note that this only proves the signing party receives with the address, it cannot prove sendership of any transaction!</source>
        <translation>Unesite primateljevu adresu, poruku (provjerite da kopirate prekide crta, razmake, tabove, itd. točno) i potpis ispod da provjerite poruku. Pazite da ne pridodate veće značenje potpisu nego što je sadržano u samoj poruci kako biste izbjegli napad posrednika (MITM attack). Primijetite da ovo samo dokazuje da stranka koja potpisuje prima na adresu. Ne može dokažati da je neka stranka poslala transakciju!</translation>
    </message>
    <message>
        <source>The Bitcoin address the message was signed with</source>
        <translation>Bitcoin adresa kojom je poruka potpisana</translation>
    </message>
    <message>
        <source>Verify the message to ensure it was signed with the specified Bitcoin address</source>
        <translation>Provjerite poruku da budete sigurni da je potpisana zadanom Bitcoin adresom</translation>
    </message>
    <message>
        <source>Verify &amp;Message</source>
        <translation>&amp;Potvrdite poruku</translation>
    </message>
    <message>
        <source>Reset all verify message fields</source>
        <translation>Resetirajte sva polja provjeravanja poruke</translation>
    </message>
    <message>
        <source>Click "Sign Message" to generate signature</source>
        <translation>Kliknite "Potpišite poruku" da generirate potpis</translation>
    </message>
    <message>
        <source>The entered address is invalid.</source>
        <translation>Unesena adresa je neispravna.</translation>
    </message>
    <message>
        <source>Please check the address and try again.</source>
        <translation>Molim provjerite adresu i pokušajte ponovo.</translation>
    </message>
    <message>
        <source>The entered address does not refer to a key.</source>
        <translation>Unesena adresa ne odnosi se na ključ.</translation>
    </message>
    <message>
        <source>Wallet unlock was cancelled.</source>
        <translation>Otključavanje novčanika je otkazano.</translation>
    </message>
    <message>
        <source>Private key for the entered address is not available.</source>
        <translation>Privatni ključ za unesenu adresu nije dostupan.</translation>
    </message>
    <message>
        <source>Message signing failed.</source>
        <translation>Potpisivanje poruke neuspješno.</translation>
    </message>
    <message>
        <source>Message signed.</source>
        <translation>Poruka je potpisana.</translation>
    </message>
    <message>
        <source>The signature could not be decoded.</source>
        <translation>Potpis nije mogao biti dešifriran.</translation>
    </message>
    <message>
        <source>Please check the signature and try again.</source>
        <translation>Molim provjerite potpis i pokušajte ponovo.</translation>
    </message>
    <message>
        <source>The signature did not match the message digest.</source>
        <translation>Potpis se ne poklapa sa sažetkom poruke (message digest).</translation>
    </message>
    <message>
        <source>Message verification failed.</source>
        <translation>Provjera poruke neuspješna.</translation>
    </message>
    <message>
        <source>Message verified.</source>
        <translation>Poruka provjerena.</translation>
    </message>
</context>
<context>
    <name>TrafficGraphWidget</name>
    <message>
        <source>KB/s</source>
        <translation>KB/s</translation>
    </message>
</context>
<context>
    <name>TransactionDesc</name>
    <message numerus="yes">
        <source>Open for %n more block(s)</source>
        <translation><numerusform>Otvoren za još %n blok</numerusform><numerusform>Otvoren za još %n bloka</numerusform><numerusform>Otvoren za još %n blokova</numerusform></translation>
    </message>
    <message>
        <source>Open until %1</source>
        <translation>Otvoren do %1</translation>
    </message>
    <message>
        <source>conflicted with a transaction with %1 confirmations</source>
        <translation>subokljen s transakcijom broja potvrde %1</translation>
    </message>
    <message>
        <source>0/unconfirmed, %1</source>
        <translation>0/nepotvrđeno, %1</translation>
    </message>
    <message>
        <source>in memory pool</source>
        <translation>u memorijskom bazenu</translation>
    </message>
    <message>
        <source>not in memory pool</source>
        <translation>nije u memorijskom bazenu</translation>
    </message>
    <message>
        <source>abandoned</source>
        <translation>napušteno</translation>
    </message>
    <message>
        <source>%1/unconfirmed</source>
        <translation>%1/nepotvrđeno</translation>
    </message>
    <message>
        <source>%1 confirmations</source>
        <translation>%1 potvrda</translation>
    </message>
    <message>
        <source>Status</source>
        <translation>Status</translation>
    </message>
    <message>
        <source>Date</source>
        <translation>Datum</translation>
    </message>
    <message>
        <source>Source</source>
        <translation>Izvor</translation>
    </message>
    <message>
        <source>Generated</source>
        <translation>Generiran</translation>
    </message>
    <message>
        <source>From</source>
        <translation>Od</translation>
    </message>
    <message>
        <source>unknown</source>
        <translation>nepoznato</translation>
    </message>
    <message>
        <source>To</source>
        <translation>Za</translation>
    </message>
    <message>
        <source>own address</source>
        <translation>vlastita adresa</translation>
    </message>
    <message>
        <source>watch-only</source>
        <translation>isključivo promatrano</translation>
    </message>
    <message>
        <source>label</source>
        <translation>oznaka</translation>
    </message>
    <message>
        <source>Credit</source>
        <translation>Uplaćeno</translation>
    </message>
    <message numerus="yes">
        <source>matures in %n more block(s)</source>
        <translation><numerusform>dozrije za još %n blok</numerusform><numerusform>dozrije za još %n bloka</numerusform><numerusform>dozrije za još %n blokova</numerusform></translation>
    </message>
    <message>
        <source>not accepted</source>
        <translation>Nije prihvaćeno</translation>
    </message>
    <message>
        <source>Debit</source>
        <translation>Zaduženje</translation>
    </message>
    <message>
        <source>Total debit</source>
        <translation>Ukupni debit</translation>
    </message>
    <message>
        <source>Total credit</source>
        <translation>Ukupni kredit</translation>
    </message>
    <message>
        <source>Transaction fee</source>
        <translation>Naknada za transakciju</translation>
    </message>
    <message>
        <source>Net amount</source>
        <translation>Neto iznos</translation>
    </message>
    <message>
        <source>Message</source>
        <translation>Poruka</translation>
    </message>
    <message>
        <source>Comment</source>
        <translation>Komentar</translation>
    </message>
    <message>
        <source>Transaction ID</source>
        <translation>ID transakcije</translation>
    </message>
    <message>
        <source>Transaction total size</source>
        <translation>Ukupna veličina transakcije</translation>
    </message>
    <message>
        <source>Transaction virtual size</source>
        <translation>Virtualna veličina transakcije</translation>
    </message>
    <message>
        <source>Output index</source>
        <translation>Indeks outputa</translation>
    </message>
    <message>
        <source> (Certificate was not verified)</source>
        <translation>(Certifikat nije bio ovjeren)</translation>
    </message>
    <message>
        <source>Merchant</source>
        <translation>Trgovac</translation>
    </message>
    <message>
        <source>Generated coins must mature %1 blocks before they can be spent. When you generated this block, it was broadcast to the network to be added to the block chain. If it fails to get into the chain, its state will change to "not accepted" and it won't be spendable. This may occasionally happen if another node generates a block within a few seconds of yours.</source>
        <translation>Generirani novčići moraju dozrijeti %1 blokova prije nego što mogu biti potrošeni. Kada ste generirali ovaj blok, bio je emitiran na mreži kako bi bio dodan lancu blokova. Ako ne uspije ući u lanac, stanje će mu promijeniti na "neprihvaćeno" i neće se moći trošiti. Ovo se može dogoditi povremeno ako drugi čvor generira blok u roku od nekoliko sekundi od vas.</translation>
    </message>
    <message>
        <source>Debug information</source>
        <translation>Informacije za debugiranje</translation>
    </message>
    <message>
        <source>Transaction</source>
        <translation>Transakcija</translation>
    </message>
    <message>
        <source>Inputs</source>
        <translation>Unosi</translation>
    </message>
    <message>
        <source>Amount</source>
        <translation>Iznos</translation>
    </message>
    <message>
        <source>true</source>
        <translation>istina</translation>
    </message>
    <message>
        <source>false</source>
        <translation>laž</translation>
    </message>
</context>
<context>
    <name>TransactionDescDialog</name>
    <message>
        <source>This pane shows a detailed description of the transaction</source>
        <translation>Ovaj prozor prikazuje detaljni opis transakcije</translation>
    </message>
    <message>
        <source>Details for %1</source>
        <translation>Detalji za %1</translation>
    </message>
</context>
<context>
    <name>TransactionTableModel</name>
    <message>
        <source>Date</source>
        <translation>Datum</translation>
    </message>
    <message>
        <source>Type</source>
        <translation>Tip</translation>
    </message>
    <message>
        <source>Label</source>
        <translation>Oznaka</translation>
    </message>
    <message numerus="yes">
        <source>Open for %n more block(s)</source>
        <translation><numerusform>Otvoren za još %n blok</numerusform><numerusform>Otvoren za još %n bloka</numerusform><numerusform>Otvoren za još %n blokova</numerusform></translation>
    </message>
    <message>
        <source>Open until %1</source>
        <translation>Otvoren do %1</translation>
    </message>
    <message>
        <source>Unconfirmed</source>
        <translation>Nepotvrđeno</translation>
    </message>
    <message>
        <source>Abandoned</source>
        <translation>Napušteno</translation>
    </message>
    <message>
        <source>Confirming (%1 of %2 recommended confirmations)</source>
        <translation>Potvrđuje se (%1 od %2 preporučenih potvrda)</translation>
    </message>
    <message>
        <source>Confirmed (%1 confirmations)</source>
        <translation>Potvrđen (%1 potvrda)</translation>
    </message>
    <message>
        <source>Conflicted</source>
        <translation>Sukobljeno</translation>
    </message>
    <message>
        <source>Immature (%1 confirmations, will be available after %2)</source>
        <translation>Nezrelo (%1 potvrda/e, bit će dostupno nakon %2)</translation>
    </message>
    <message>
        <source>Generated but not accepted</source>
        <translation>Generirano, ali nije prihvaćeno</translation>
    </message>
    <message>
        <source>Received with</source>
        <translation>Primljeno s</translation>
    </message>
    <message>
        <source>Received from</source>
        <translation>Primljeno od</translation>
    </message>
    <message>
        <source>Sent to</source>
        <translation>Poslano za</translation>
    </message>
    <message>
        <source>Payment to yourself</source>
        <translation>Plaćanje samom sebi</translation>
    </message>
    <message>
        <source>Mined</source>
        <translation>Rudareno</translation>
    </message>
    <message>
        <source>watch-only</source>
        <translation>isključivo promatrano</translation>
    </message>
    <message>
        <source>(n/a)</source>
        <translation>(n/d)</translation>
    </message>
    <message>
        <source>(no label)</source>
        <translation>(nema oznake)</translation>
    </message>
    <message>
        <source>Transaction status. Hover over this field to show number of confirmations.</source>
        <translation>Status transakcije</translation>
    </message>
    <message>
        <source>Date and time that the transaction was received.</source>
        <translation>Datum i vrijeme kad je transakcija primljena</translation>
    </message>
    <message>
        <source>Type of transaction.</source>
        <translation>Vrsta transakcije.</translation>
    </message>
    <message>
        <source>Whether or not a watch-only address is involved in this transaction.</source>
        <translation>Ovisi je li isključivo promatrana adresa povezana s ovom transakcijom ili ne.</translation>
    </message>
    <message>
        <source>User-defined intent/purpose of the transaction.</source>
        <translation>Korisničko definirana namjera transakcije.</translation>
    </message>
    <message>
        <source>Amount removed from or added to balance.</source>
        <translation>Iznos odbijen od ili dodan k saldu.</translation>
    </message>
</context>
<context>
    <name>TransactionView</name>
    <message>
        <source>All</source>
        <translation>Sve</translation>
    </message>
    <message>
        <source>Today</source>
        <translation>Danas</translation>
    </message>
    <message>
        <source>This week</source>
        <translation>Ovaj tjedan</translation>
    </message>
    <message>
        <source>This month</source>
        <translation>Ovaj mjesec</translation>
    </message>
    <message>
        <source>Last month</source>
        <translation>Prošli mjesec</translation>
    </message>
    <message>
        <source>This year</source>
        <translation>Ove godine</translation>
    </message>
    <message>
        <source>Range...</source>
        <translation>Raspon...</translation>
    </message>
    <message>
        <source>Received with</source>
        <translation>Primljeno s</translation>
    </message>
    <message>
        <source>Sent to</source>
        <translation>Poslano za</translation>
    </message>
    <message>
        <source>Mined</source>
        <translation>Rudareno</translation>
    </message>
    <message>
        <source>Other</source>
        <translation>Ostalo</translation>
    </message>
    <message>
        <source>Enter address, transaction id, or label to search</source>
        <translation>Unesite adresu, ID transakcije ili oznaku za pretragu</translation>
    </message>
    <message>
        <source>Min amount</source>
        <translation>Min iznos</translation>
    </message>
    <message>
        <source>Abandon transaction</source>
        <translation>Napustite transakciju</translation>
    </message>
    <message>
        <source>Increase transaction fee</source>
        <translation>Povećajte transakcijsku naknadu</translation>
    </message>
    <message>
        <source>Copy address</source>
        <translation>Kopiraj adresu</translation>
    </message>
    <message>
        <source>Copy label</source>
        <translation>Kopiraj oznaku</translation>
    </message>
    <message>
        <source>Copy amount</source>
        <translation>Kopiraj iznos</translation>
    </message>
    <message>
        <source>Copy transaction ID</source>
        <translation>Kopiraj ID transakcije</translation>
    </message>
    <message>
        <source>Copy raw transaction</source>
        <translation>Kopirajte sirovu transakciju</translation>
    </message>
    <message>
        <source>Copy full transaction details</source>
        <translation>Kopirajte potpune transakcijske detalje</translation>
    </message>
    <message>
        <source>Edit label</source>
        <translation>Izmjeni oznaku</translation>
    </message>
    <message>
        <source>Show transaction details</source>
        <translation>Prikaži detalje transakcije</translation>
    </message>
    <message>
        <source>Export Transaction History</source>
        <translation>Izvozite povijest transakcija</translation>
    </message>
    <message>
        <source>Comma separated file (*.csv)</source>
        <translation>Datoteka podataka odvojenih zarezima (*.csv)</translation>
    </message>
    <message>
        <source>Confirmed</source>
        <translation>Potvrđeno</translation>
    </message>
    <message>
        <source>Watch-only</source>
        <translation>Isključivo promatrano</translation>
    </message>
    <message>
        <source>Date</source>
        <translation>Datum</translation>
    </message>
    <message>
        <source>Type</source>
        <translation>Tip</translation>
    </message>
    <message>
        <source>Label</source>
        <translation>Oznaka</translation>
    </message>
    <message>
        <source>Address</source>
        <translation>Adresa</translation>
    </message>
    <message>
        <source>ID</source>
        <translation>ID</translation>
    </message>
    <message>
        <source>Exporting Failed</source>
        <translation>Izvoz neuspješan</translation>
    </message>
    <message>
        <source>There was an error trying to save the transaction history to %1.</source>
        <translation>Nastala je greška pokušavajući snimiti povijest transakcija na %1.</translation>
    </message>
    <message>
        <source>Exporting Successful</source>
        <translation>Izvoz uspješan</translation>
    </message>
    <message>
        <source>The transaction history was successfully saved to %1.</source>
        <translation>Povijest transakcija je bila uspješno snimljena na %1.</translation>
    </message>
    <message>
        <source>Range:</source>
        <translation>Raspon:</translation>
    </message>
    <message>
        <source>to</source>
        <translation>za</translation>
    </message>
</context>
<context>
    <name>UnitDisplayStatusBarControl</name>
    <message>
        <source>Unit to show amounts in. Click to select another unit.</source>
        <translation>Jedinica u kojoj ćete prikazati iznose. Kliknite da izabrate drugu jedinicu.</translation>
    </message>
</context>
<context>
    <name>WalletController</name>
    <message>
        <source>Close wallet</source>
        <translation>Zatvorite novčanik</translation>
    </message>
    <message>
        <source>Are you sure you wish to close the wallet &lt;i&gt;%1&lt;/i&gt;?</source>
        <translation>Jeste li sigurni da želite zatvoriti novčanik &lt;i&gt;%1&lt;/i&gt;?</translation>
    </message>
    <message>
        <source>Closing the wallet for too long can result in having to resync the entire chain if pruning is enabled.</source>
        <translation>Držanje novčanik zatvorenim predugo može rezultirati ponovnom sinkronizacijom cijelog lanca ako je obrezivanje uključeno.</translation>
    </message>
</context>
<context>
    <name>WalletFrame</name>
    <message>
        <source>No wallet has been loaded.</source>
        <translation>Nije pokrenut nikakav novčanik.</translation>
    </message>
</context>
<context>
    <name>WalletModel</name>
    <message>
        <source>Send Coins</source>
        <translation>Slanje novca</translation>
    </message>
    <message>
        <source>Fee bump error</source>
        <translation>Greška kod povećanja naknade</translation>
    </message>
    <message>
        <source>Increasing transaction fee failed</source>
        <translation>Povećavanje transakcijske naknade neuspješno</translation>
    </message>
    <message>
        <source>Do you want to increase the fee?</source>
        <translation>Želite li povećati naknadu?</translation>
    </message>
    <message>
        <source>Current fee:</source>
        <translation>Trenutna naknada:</translation>
    </message>
    <message>
        <source>Increase:</source>
        <translation>Povećanje:</translation>
    </message>
    <message>
        <source>New fee:</source>
        <translation>Nova naknada:</translation>
    </message>
    <message>
        <source>Confirm fee bump</source>
        <translation>Potvrdite povećanje naknade</translation>
    </message>
    <message>
        <source>Can't sign transaction.</source>
        <translation>Transakcija ne može biti potpisana.</translation>
    </message>
    <message>
        <source>Could not commit transaction</source>
        <translation>Transakcija ne može biti izvršena.</translation>
    </message>
    <message>
        <source>default wallet</source>
        <translation>uobičajeni novčanik</translation>
    </message>
</context>
<context>
    <name>WalletView</name>
    <message>
        <source>&amp;Export</source>
        <translation>&amp;Izvozi</translation>
    </message>
    <message>
        <source>Export the data in the current tab to a file</source>
        <translation>Izvoz podataka iz trenutnog lista u datoteku</translation>
    </message>
    <message>
        <source>Backup Wallet</source>
        <translation>Arhiviranje novčanika</translation>
    </message>
    <message>
        <source>Wallet Data (*.dat)</source>
        <translation>Podaci novčanika (*.dat)</translation>
    </message>
    <message>
        <source>Backup Failed</source>
        <translation>Arhiviranje nije uspjelo</translation>
    </message>
    <message>
        <source>There was an error trying to save the wallet data to %1.</source>
        <translation>Nastala je greška pokušavajući snimiti podatke novčanika na %1.</translation>
    </message>
    <message>
        <source>Backup Successful</source>
        <translation>Sigurnosna kopija uspješna</translation>
    </message>
    <message>
        <source>The wallet data was successfully saved to %1.</source>
        <translation>Podaci novčanika su bili uspješno snimljeni na %1.</translation>
    </message>
    <message>
        <source>Cancel</source>
        <translation>Odustanite</translation>
    </message>
</context>
<context>
    <name>bitcoin-core</name>
    <message>
        <source>Distributed under the MIT software license, see the accompanying file %s or %s</source>
        <translation>Distribuirano pod MIT licencom softvera. Vidite pripadajuću datoteku %s ili %s.</translation>
    </message>
    <message>
        <source>Prune configured below the minimum of %d MiB.  Please use a higher number.</source>
        <translation>Obrezivanje postavljeno ispod minimuma od %d MiB. Molim koristite veći broj.</translation>
    </message>
    <message>
        <source>Prune: last wallet synchronisation goes beyond pruned data. You need to -reindex (download the whole blockchain again in case of pruned node)</source>
        <translation>Obrezivanje: zadnja sinkronizacija novčanika ide dalje od obrezivanih podataka. Morate koristiti -reindex (ponovo preuzeti cijeli lanac blokova u slučaju obrezivanog čvora)</translation>
    </message>
    <message>
        <source>Rescans are not possible in pruned mode. You will need to use -reindex which will download the whole blockchain again.</source>
        <translation>Ponovno skeniranje nije moguće u obrezanim načinu (pruned mode). Morat ćete koristiti -reindex, što će ponovno preuzeti cijeli lanac blokova.</translation>
    </message>
    <message>
        <source>Error: A fatal internal error occurred, see debug.log for details</source>
        <translation>Greška: Dogodila se kobna interna greška. Vidite debug.log za detalje</translation>
    </message>
    <message>
        <source>Pruning blockstore...</source>
        <translation>Obrezuje se blockstore...</translation>
    </message>
    <message>
        <source>Unable to start HTTP server. See debug log for details.</source>
        <translation>Ne može se pokrenuti HTTP server. Vidite debug.log za više detalja.</translation>
    </message>
    <message>
        <source>The %s developers</source>
        <translation>Ekipa %s</translation>
    </message>
    <message>
        <source>Can't generate a change-address key. No keys in the internal keypool and can't generate any keys.</source>
        <translation>Ne može se generirati ključ adrese za ostatak. Nema ključeva u unutarnjem bazenu ključeva i ne mogu se generirati nikakvi ključevi.</translation>
    </message>
    <message>
        <source>Cannot obtain a lock on data directory %s. %s is probably already running.</source>
        <translation>Program ne može pristupiti podatkovnoj mapi %s. %s je vjerojatno već pokrenut.</translation>
    </message>
    <message>
        <source>Cannot provide specific connections and have addrman find outgoing connections at the same.</source>
        <translation>Ne može ponuditi specifične veze i dati addrman da traži izlazne veze istovremeno.</translation>
    </message>
    <message>
        <source>Error reading %s! All keys read correctly, but transaction data or address book entries might be missing or incorrect.</source>
        <translation>Greška kod iščitanja %s! Svi ključevi su ispravno učitani, ali transakcijski podaci ili zapisi u adresaru mogu biti nepotpuni ili netočni.</translation>
    </message>
    <message>
        <source>Please check that your computer's date and time are correct! If your clock is wrong, %s will not work properly.</source>
        <translation>Molimo provjerite jesu li datum i vrijeme na vašem računalu točni. Ako je vaš sat krivo namješten, %s neće raditi ispravno.</translation>
    </message>
    <message>
        <source>Please contribute if you find %s useful. Visit %s for further information about the software.</source>
        <translation>Molimo vas da doprinijete programu %s ako ga smatrate korisnim. Posjetite %s za više informacija.</translation>
    </message>
    <message>
        <source>The block database contains a block which appears to be from the future. This may be due to your computer's date and time being set incorrectly. Only rebuild the block database if you are sure that your computer's date and time are correct</source>
        <translation>Baza blokova sadrži blok koji je naizgled iz budućnosti. Može to biti posljedica krivo namještenog datuma i vremena na vašem računalu. Obnovite bazu blokova samo ako ste sigurni da su točni datum i vrijeme na vašem računalu.</translation>
    </message>
    <message>
        <source>This is a pre-release test build - use at your own risk - do not use for mining or merchant applications</source>
        <translation>Ovo je eksperimentalna verzija za testiranje - koristite je na vlastitu odgovornost - ne koristite je za rudarenje ili trgovačke primjene</translation>
    </message>
    <message>
        <source>This is the transaction fee you may discard if change is smaller than dust at this level</source>
        <translation>Ovo je transakcijska naknada koju možete odbaciti ako je ostatak manji od "prašine" (sićušnih iznosa) po ovoj stopi</translation>
    </message>
    <message>
        <source>Unable to replay blocks. You will need to rebuild the database using -reindex-chainstate.</source>
        <translation>Ne mogu se ponovo odigrati blokovi. Morat ćete ponovo složiti bazu koristeći -reindex-chainstate.</translation>
    </message>
    <message>
        <source>Unable to rewind the database to a pre-fork state. You will need to redownload the blockchain</source>
        <translation>Baza se ne može povratiti na stanje prije raskola. Morat ćete ponovno preuzeti lanac blokova</translation>
    </message>
    <message>
        <source>Warning: The network does not appear to fully agree! Some miners appear to be experiencing issues.</source>
        <translation>Upozorenje: Čini se da se mreža ne slaže u potpunosti! Izgleda da su neki rudari suočeni s poteškoćama.</translation>
    </message>
    <message>
        <source>Warning: We do not appear to fully agree with our peers! You may need to upgrade, or other nodes may need to upgrade.</source>
        <translation>Upozorenje: Izgleda da se ne slažemo u potpunosti s našim klijentima! Možda ćete se vi ili ostali čvorovi morati ažurirati.</translation>
    </message>
    <message>
        <source>%d of last 100 blocks have unexpected version</source>
        <translation>%d od zadnjih 100 blokova ima neočekivanu verziju</translation>
    </message>
    <message>
        <source>%s corrupt, salvage failed</source>
        <translation>%s pokvaren, spašavanje neuspješno</translation>
    </message>
    <message>
        <source>-maxmempool must be at least %d MB</source>
        <translation>-maxmempool mora biti barem %d MB</translation>
    </message>
    <message>
        <source>Cannot resolve -%s address: '%s'</source>
        <translation>Ne može se razriješiti adresa -%s: '%s'</translation>
    </message>
    <message>
        <source>Change index out of range</source>
        <translation>Indeks ostatka izvan dosega</translation>
    </message>
    <message>
        <source>Config setting for %s only applied on %s network when in [%s] section.</source>
        <translation>Konfiguriranje postavki za %s primijenjeno je samo na %s mreži u odjeljku [%s].</translation>
    </message>
    <message>
        <source>Copyright (C) %i-%i</source>
        <translation>Copyright (C) %i-%i</translation>
    </message>
    <message>
        <source>Corrupted block database detected</source>
        <translation>Pokvarena baza blokova otkrivena</translation>
    </message>
    <message>
        <source>Do you want to rebuild the block database now?</source>
        <translation>Želite li sada obnoviti bazu blokova?</translation>
    </message>
    <message>
        <source>Error initializing block database</source>
        <translation>Greška kod inicijaliziranja baze blokova</translation>
    </message>
    <message>
        <source>Error initializing wallet database environment %s!</source>
        <translation>Greška kod inicijaliziranja okoline baze novčanika %s!</translation>
    </message>
    <message>
        <source>Error loading %s</source>
        <translation>Greška kod pokretanja programa %s!</translation>
    </message>
    <message>
        <source>Error loading %s: Private keys can only be disabled during creation</source>
        <translation>Greška kod učitavanja %s: Privatni ključevi mogu biti isključeni samo tijekom stvaranja</translation>
    </message>
    <message>
        <source>Error loading %s: Wallet corrupted</source>
        <translation>Greška kod učitavanja %s: Novčanik pokvaren</translation>
    </message>
    <message>
        <source>Error loading %s: Wallet requires newer version of %s</source>
        <translation>Greška kod učitavanja %s: Novčanik zahtijeva noviju verziju softvera %s.</translation>
    </message>
    <message>
        <source>Error loading block database</source>
        <translation>Greška kod pokretanja baze blokova</translation>
    </message>
    <message>
        <source>Error opening block database</source>
        <translation>Greška kod otvaranja baze blokova</translation>
    </message>
    <message>
        <source>Failed to listen on any port. Use -listen=0 if you want this.</source>
        <translation>Neuspješno slušanje na svim portovima. Koristite -listen=0 ako to želite.</translation>
    </message>
    <message>
        <source>Failed to rescan the wallet during initialization</source>
        <translation>Neuspješno ponovo skeniranje novčanika tijekom inicijalizacije</translation>
    </message>
    <message>
        <source>Importing...</source>
        <translation>Uvozi se...</translation>
    </message>
    <message>
        <source>Incorrect or no genesis block found. Wrong datadir for network?</source>
        <translation>Neispravan ili nepostojeći blok geneze. Možda je kriva podatkovna mapa za mrežu?</translation>
    </message>
    <message>
        <source>Initialization sanity check failed. %s is shutting down.</source>
        <translation>Brzinska provjera inicijalizacije neuspješna. %s se zatvara.</translation>
    </message>
    <message>
        <source>Invalid P2P permission: '%s'</source>
        <translation>Nevaljana dozvola za P2P: '%s'</translation>
    </message>
    <message>
        <source>Invalid amount for -%s=&lt;amount&gt;: '%s'</source>
        <translation>Neispravan iznos za  -%s=&lt;amount&gt;: '%s'</translation>
    </message>
    <message>
        <source>Invalid amount for -discardfee=&lt;amount&gt;: '%s'</source>
        <translation>Neispravan iznos za -discardfee=&lt;amount&gt;: '%s'</translation>
    </message>
    <message>
        <source>Invalid amount for -fallbackfee=&lt;amount&gt;: '%s'</source>
        <translation>Neispravan iznos za -fallbackfee=&lt;amount&gt;: '%s'</translation>
    </message>
    <message>
        <source>Specified blocks directory "%s" does not exist.</source>
        <translation>Zadana mapa blokova "%s" ne postoji.</translation>
    </message>
    <message>
        <source>The specified R/W config file %s does not exist
</source>
        <translation>Navedena R/W konfiguracijska datoteka %s ne postoji
</translation>
    </message>
    <message>
        <source>Unknown address type '%s'</source>
        <translation>Nepoznat tip adrese '%s'</translation>
    </message>
    <message>
        <source>Unknown change type '%s'</source>
        <translation>Nepoznat tip adrese za vraćanje ostatka '%s'</translation>
    </message>
    <message>
        <source>Upgrading txindex database</source>
        <translation>Ažurira se txindex baza</translation>
    </message>
    <message>
        <source>Loading P2P addresses...</source>
        <translation>Pokreće se popis P2P adresa...</translation>
    </message>
    <message>
        <source>Error: Disk space is too low!</source>
        <translation>Pogreška: Nema dovoljno prostora na disku!</translation>
    </message>
    <message>
        <source>Loading banlist...</source>
        <translation>Pokreće se popis zabrana...</translation>
    </message>
    <message>
        <source>Not enough file descriptors available.</source>
        <translation>Nema dovoljno dostupnih datotečnih opisivača.</translation>
    </message>
    <message>
        <source>Prune cannot be configured with a negative value.</source>
        <translation>Obrezivanje (prune) ne može biti postavljeno na negativnu vrijednost.</translation>
    </message>
    <message>
        <source>Prune mode is incompatible with -txindex.</source>
        <translation>Način obreživanja (pruning) nekompatibilan je s parametrom -txindex.</translation>
    </message>
    <message>
        <source>Replaying blocks...</source>
        <translation>Odigraju se ponovno blokovi...</translation>
    </message>
    <message>
        <source>Rewinding blocks...</source>
        <translation>Premotavaju se blokovi...</translation>
    </message>
    <message>
        <source>The source code is available from %s.</source>
        <translation>Izvorni kod je dostupan na %s.</translation>
    </message>
    <message>
        <source>Transaction fee and change calculation failed</source>
        <translation>Neuspješno računanje ostatka i transakcijske naknade</translation>
    </message>
    <message>
        <source>Unable to bind to %s on this computer. %s is probably already running.</source>
        <translation>Ne može se povezati na %s na ovom računalu.  %s je vjerojatno već pokrenut.</translation>
    </message>
    <message>
        <source>Unable to generate keys</source>
        <translation>Ne mogu se generirati ključevi</translation>
    </message>
    <message>
        <source>Unsupported logging category %s=%s.</source>
        <translation>Nepodržana kategorija zapisa %s=%s.</translation>
    </message>
    <message>
        <source>Upgrading UTXO database</source>
        <translation>Ažurira se UTXO baza</translation>
    </message>
    <message>
        <source>User Agent comment (%s) contains unsafe characters.</source>
        <translation>Komentar pod "Korisnički agent" (%s) sadrži nesigurne znakove.</translation>
    </message>
    <message>
        <source>Verifying blocks...</source>
        <translation>Provjeravaju se blokovi...</translation>
    </message>
    <message>
        <source>Wallet needed to be rewritten: restart %s to complete</source>
        <translation>Novčanik je trebao prepravak: ponovo pokrenite %s</translation>
    </message>
    <message>
        <source>Error: Listening for incoming connections failed (listen returned error %s)</source>
        <translation>Greška: Neuspješno slušanje dolažećih veza (listen je izbacio grešku %s)</translation>
    </message>
    <message>
        <source>Invalid amount for -maxtxfee=&lt;amount&gt;: '%s' (must be at least the minrelay fee of %s to prevent stuck transactions)</source>
        <translation>Neispravan iznos za -maxtxfee=&lt;amount&gt;: '%s' (mora biti barem minimalnu naknadu za proslijeđivanje od %s kako se ne bi zapela transakcija)</translation>
    </message>
    <message>
        <source>The transaction amount is too small to send after the fee has been deducted</source>
        <translation>Iznos transakcije je premalen za poslati nakon naknade</translation>
    </message>
    <message>
        <source>You need to rebuild the database using -reindex to go back to unpruned mode.  This will redownload the entire blockchain</source>
        <translation>Morat ćete ponovno složiti bazu koristeći -reindex kako biste se vratili na neobrezivan način (unpruned mode). Ovo će ponovno preuzeti cijeli lanac blokova.</translation>
    </message>
    <message>
        <source>Error reading from database, shutting down.</source>
        <translation>Greška kod iščitanja baze. Zatvara se klijent.</translation>
    </message>
    <message>
        <source>Error upgrading chainstate database</source>
        <translation>Greška kod ažuriranja baze stanja lanca</translation>
    </message>
    <message>
        <source>Error: Disk space is low for %s</source>
        <translation>Pogreška: Malo diskovnog prostora za %s</translation>
    </message>
    <message>
        <source>Invalid -onion address or hostname: '%s'</source>
        <translation>Neispravna -onion adresa ili ime računala: '%s'</translation>
    </message>
    <message>
        <source>Invalid -proxy address or hostname: '%s'</source>
        <translation>Neispravna -proxy adresa ili ime računala: '%s'</translation>
    </message>
    <message>
        <source>Invalid amount for -paytxfee=&lt;amount&gt;: '%s' (must be at least %s)</source>
        <translation>Neispravan iznos za -paytxfee=&lt;amount&gt;: '%s' (mora biti barem %s)</translation>
    </message>
    <message>
        <source>Invalid netmask specified in -whitelist: '%s'</source>
        <translation>Neispravna mrežna maska zadana u -whitelist: '%s'</translation>
    </message>
    <message>
        <source>Need to specify a port with -whitebind: '%s'</source>
        <translation>Treba zadati port pomoću -whitebind: '%s'</translation>
    </message>
    <message>
        <source>Prune mode is incompatible with -blockfilterindex.</source>
        <translation>Obrezan način rada nije u skladu s parametrom -blockfilterindex.</translation>
    </message>
    <message>
        <source>Reducing -maxconnections from %d to %d, because of system limitations.</source>
        <translation>Smanjuje se -maxconnections sa %d na %d zbog sustavnih ograničenja.</translation>
    </message>
    <message>
        <source>Section [%s] is not recognized.</source>
        <translation>Odjeljak [%s] nije prepoznat.</translation>
    </message>
    <message>
        <source>Signing transaction failed</source>
        <translation>Potpisivanje transakcije neuspješno</translation>
    </message>
    <message>
        <source>Specified -walletdir "%s" does not exist</source>
        <translation>Zadan -walletdir "%s" ne postoji</translation>
    </message>
    <message>
        <source>Specified -walletdir "%s" is a relative path</source>
        <translation>Zadan -walletdir "%s" je relativan put</translation>
    </message>
    <message>
        <source>Specified -walletdir "%s" is not a directory</source>
        <translation>Zadan -walletdir "%s" nije mapa</translation>
    </message>
    <message>
        <source>The specified config file %s does not exist
</source>
        <translation>Navedena konfiguracijska datoteka %s ne postoji
</translation>
    </message>
    <message>
        <source>The transaction amount is too small to pay the fee</source>
        <translation>Transakcijiski iznos je premalen da plati naknadu</translation>
    </message>
    <message>
        <source>This is experimental software.</source>
        <translation>Ovo je eksperimentalni softver.</translation>
    </message>
    <message>
        <source>Transaction amount too small</source>
        <translation>Transakcijski iznos premalen</translation>
    </message>
    <message>
        <source>Transaction too large</source>
        <translation>Transakcija prevelika</translation>
    </message>
    <message>
        <source>Unable to bind to %s on this computer (bind returned error %s)</source>
        <translation>Ne može se povezati na %s na ovom računalu. (povezivanje je vratilo grešku %s)</translation>
    </message>
    <message>
        <source>Unable to create the PID file '%s': %s</source>
        <translation>Nije moguće stvoriti PID datoteku '%s': %s</translation>
    </message>
    <message>
        <source>Unable to generate initial keys</source>
        <translation>Ne mogu se generirati početni ključevi</translation>
    </message>
    <message>
        <source>Unknown -blockfilterindex value %s.</source>
        <translation>Nepoznata vrijednost parametra -blockfilterindex %s.</translation>
    </message>
    <message>
        <source>Verifying wallet(s)...</source>
        <translation>Provjerava(ju) se novčanik/(ci)...</translation>
    </message>
    <message>
        <source>Warning: unknown new rules activated (versionbit %i)</source>
        <translation>Upozorenje: nepoznata nova pravila aktivirana (versionbit %i)</translation>
    </message>
    <message>
        <source>Zapping all transactions from wallet...</source>
        <translation>Brišu se sve transakcije iz novčanika...</translation>
    </message>
    <message>
        <source>-maxtxfee is set very high! Fees this large could be paid on a single transaction.</source>
        <translation>-maxtxfee je postavljen preveliko. Naknade ove veličine će biti plaćene na individualnoj transakciji.</translation>
    </message>
    <message>
        <source>This is the transaction fee you may pay when fee estimates are not available.</source>
        <translation>Ovo je transakcijska naknada koju ćete možda platiti kada su nedostupne procjene naknada.</translation>
    </message>
    <message>
        <source>This product includes software developed by the OpenSSL Project for use in the OpenSSL Toolkit %s and cryptographic software written by Eric Young and UPnP software written by Thomas Bernard.</source>
        <translation>Ovaj proizvod sadrži softver razvijen sa strane OpenSSL Projecta za upotrebu u OpenSSL Toolkitu %s, kriptografski softver koji je napisao Eric Young te UPnP softver koji je napisao Thomas Bernard.</translation>
    </message>
    <message>
        <source>Total length of network version string (%i) exceeds maximum length (%i). Reduce the number or size of uacomments.</source>
        <translation>Ukupna duljina stringa verzije mreže (%i) prelazi maksimalnu duljinu (%i). Smanjite broj ili veličinu komentara o korisničkom agentu (uacomments).</translation>
    </message>
    <message>
        <source>Warning: Wallet file corrupt, data salvaged! Original %s saved as %s in %s; if your balance or transactions are incorrect you should restore from a backup.</source>
        <translation>Upozorenje: Datoteka novčanika je pokvarena, ali su podaci spašeni! Original %s snimljen je kao %s u %s; ako su transakcije ili stanje neispravni, onda biste trebali restorirati sa sigurnosne kopije (backupa).</translation>
    </message>
    <message>
        <source>%s is set very high!</source>
        <translation>%s je postavljen preveliko!</translation>
    </message>
    <message>
        <source>Error loading wallet %s. Duplicate -wallet filename specified.</source>
        <translation>Greška kod učitavanja novčanika %s. Duplikat imena novčanika zadan.</translation>
    </message>
    <message>
        <source>Starting network threads...</source>
        <translation>Pokreću se mrežne niti...</translation>
    </message>
    <message>
        <source>The wallet will avoid paying less than the minimum relay fee.</source>
        <translation>Ovaj novčanik će izbjegavati plaćanje manje od minimalne naknade prijenosa.</translation>
    </message>
    <message>
        <source>This is the minimum transaction fee you pay on every transaction.</source>
        <translation>Ovo je minimalna transakcijska naknada koju plaćate za svaku transakciju.</translation>
    </message>
    <message>
        <source>This is the transaction fee you will pay if you send a transaction.</source>
        <translation>Ovo je transakcijska naknada koju ćete platiti ako pošaljete transakciju.</translation>
    </message>
    <message>
        <source>Transaction amounts must not be negative</source>
        <translation>Iznosi transakcije ne smiju biti negativni</translation>
    </message>
    <message>
        <source>Transaction has too long of a mempool chain</source>
        <translation>Transakcija ima prevelik lanac memorijskog bazena</translation>
    </message>
    <message>
        <source>Transaction must have at least one recipient</source>
        <translation>Transakcija mora imati barem jednog primatelja</translation>
    </message>
    <message>
        <source>Unknown network specified in -onlynet: '%s'</source>
        <translation>Nepoznata mreža zadana kod -onlynet: '%s'</translation>
    </message>
    <message>
        <source>Insufficient funds</source>
        <translation>Nedovoljna sredstva</translation>
    </message>
    <message>
        <source>Cannot upgrade a non HD split wallet without upgrading to support pre split keypool. Please use -upgradewallet=169900 or -upgradewallet with no version specified.</source>
        <translation>Ne može se ažurirati novčanik koji nije HD bez ažuriranja radi podrške za bazen ključeva prije raskola. Molim koristite -upgradewallet=169900 ili -upgradewallet bez zadane verzije.</translation>
    </message>
    <message>
        <source>Fee estimation failed. Fallbackfee is disabled. Wait a few blocks or enable -fallbackfee.</source>
        <translation>Neuspješno procjenjivanje naknada. Fallbackfee je isključena. Pričekajte nekoliko blokova ili uključite -fallbackfee.</translation>
    </message>
    <message>
        <source>Warning: Private keys detected in wallet {%s} with disabled private keys</source>
        <translation>Upozorenje: Privatni ključevi pronađeni u novčaniku {%s} s isključenim privatnim ključevima</translation>
    </message>
    <message>
        <source>Cannot write to data directory '%s'; check permissions.</source>
        <translation>Nije moguće pisati u podatkovnu mapu '%s'; provjerite dozvole.</translation>
    </message>
    <message>
        <source>Loading block index...</source>
        <translation>Učitavanje indeksa blokova...</translation>
    </message>
    <message>
        <source>Loading wallet...</source>
        <translation>Učitavanje novčanika...</translation>
    </message>
    <message>
        <source>Cannot downgrade wallet</source>
        <translation>Nije moguće novčanik vratiti na prijašnju verziju.</translation>
    </message>
    <message>
        <source>Rescanning...</source>
        <translation>Ponovno pretraživanje...</translation>
    </message>
    <message>
        <source>Done loading</source>
        <translation>Učitavanje gotovo</translation>
    </message>
</context>
</TS><|MERGE_RESOLUTION|>--- conflicted
+++ resolved
@@ -70,13 +70,6 @@
         <translation>Ovo su vaše Bitcoin adrese za slanje novca. Uvijek provjerite iznos i adresu primatelja prije slanja novca.</translation>
     </message>
     <message>
-<<<<<<< HEAD
-        <source>These are your Bitcoin addresses for receiving payments. Use the 'Create new receiving address' button in the receive tab to create new addresses.</source>
-        <translation>Ovo su vaše Bitcoin adrese za primanje novca. Preporučeno je da koristite novu primateljsku adresu za svaku transakciju.</translation>
-    </message>
-    <message>
-=======
->>>>>>> 101af2f7
         <source>&amp;Copy Address</source>
         <translation>&amp;Kopirajte adresu</translation>
     </message>
@@ -1098,6 +1091,14 @@
         <translation>Izaberi datoteku zahtjeva za plaćanje</translation>
     </message>
     <message>
+        <source>Paste address from clipboard</source>
+        <translation>Zalijepi adresu iz međuspremnika</translation>
+    </message>
+    <message>
+        <source>Alt+P</source>
+        <translation>Alt+P</translation>
+    </message>
+    <message>
         <source>Select payment request file to open</source>
         <translation>Izaberi datoteku zahtjeva za plaćanje</translation>
     </message>
@@ -1465,6 +1466,21 @@
     <message>
         <source>Current total balance in watch-only addresses</source>
         <translation>Trenutno ukupno stanje na isključivo promatranim adresama</translation>
+    </message>
+    </context>
+<context>
+    <name>PSBTOperationsDialog</name>
+    <message>
+        <source>Close</source>
+        <translation type="unfinished">Zatvorite</translation>
+    </message>
+    <message>
+        <source>Total Amount</source>
+        <translation>Ukupni iznos</translation>
+    </message>
+    <message>
+        <source>or</source>
+        <translation>ili</translation>
     </message>
     </context>
 <context>
@@ -3308,6 +3324,10 @@
         <translation>Izvoz podataka iz trenutnog lista u datoteku</translation>
     </message>
     <message>
+        <source>Error</source>
+        <translation>Greška</translation>
+    </message>
+    <message>
         <source>Backup Wallet</source>
         <translation>Arhiviranje novčanika</translation>
     </message>
