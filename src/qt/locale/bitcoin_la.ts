--- conflicted
+++ resolved
@@ -222,13 +222,12 @@
         <translation>Exi applicatione</translation>
     </message>
     <message>
-<<<<<<< HEAD
         <source>&amp;About %1</source>
         <translation>&amp;De %1</translation>
-=======
+    </message>
+    <message>
         <source>Show information about %1</source>
         <translation>Monstra informationem de %1</translation>
->>>>>>> a8868117
     </message>
     <message>
         <source>About &amp;Qt</source>
@@ -255,7 +254,6 @@
         <translation>&amp;Muta tesseram...</translation>
     </message>
     <message>
-<<<<<<< HEAD
         <source>Open &amp;URI...</source>
         <translation>Aperi &amp;URI...</translation>
     </message>
@@ -266,10 +264,10 @@
     <message>
         <source>Create a new wallet</source>
         <translation>Creare novum cassidilium</translation>
-=======
+    </message>
+    <message>
         <source>Wallet:</source>
         <translation type="unfinished">Cassidile:</translation>
->>>>>>> a8868117
     </message>
     <message>
         <source>Reindexing blocks on disk...</source>
@@ -356,10 +354,6 @@
         <translation>Transactiones post hoc nondum visibiles erunt.</translation>
     </message>
     <message>
-        <source>Error</source>
-        <translation>Error</translation>
-    </message>
-    <message>
         <source>Warning</source>
         <translation>Monitio</translation>
     </message>
@@ -460,13 +454,10 @@
         <source>Wallet</source>
         <translation>Cassidile</translation>
     </message>
-<<<<<<< HEAD
-=======
     <message>
         <source>Encrypt Wallet</source>
         <translation type="unfinished">Cifra Cassidile</translation>
     </message>
->>>>>>> a8868117
     </context>
 <context>
     <name>EditAddressDialog</name>
@@ -517,20 +508,19 @@
         <translation>versio</translation>
     </message>
     <message>
+        <source>About %1</source>
+        <translation type="unfinished">De %1</translation>
+    </message>
+    <message>
         <source>Command-line options</source>
         <translation>Optiones mandati initiantis</translation>
     </message>
 </context>
 <context>
     <name>Intro</name>
-    <message>
-        <source>Bitcoin</source>
-        <translation>Bitcoin</translation>
-    </message>
-    <message>
-        <source>Error</source>
-        <translation>Error</translation>
-    </message>
+    </context>
+<context>
+    <name>MempoolStats</name>
     </context>
 <context>
     <name>ModalOverlay</name>
@@ -566,7 +556,7 @@
         <source>Paste address from clipboard</source>
         <translation>Glutina inscriptionem ex latibulo</translation>
     </message>
-</context>
+    </context>
 <context>
     <name>OpenWalletActivity</name>
     </context>
@@ -649,10 +639,6 @@
         <translation>Selige praedefinitam unitam subdivisionis monstrare in interfacie et quando nummos mittere</translation>
     </message>
     <message>
-        <source>&amp;OK</source>
-        <translation>&amp;OK</translation>
-    </message>
-    <message>
         <source>&amp;Cancel</source>
         <translation>&amp;Cancella</translation>
     </message>
@@ -669,10 +655,6 @@
         <translation>Confirma optionum reconstituere</translation>
     </message>
     <message>
-        <source>Error</source>
-        <translation>Error</translation>
-    </message>
-    <message>
         <source>The supplied proxy address is invalid.</source>
         <translation>Inscriptio vicarii tradita non valida est.</translation>
     </message>
@@ -698,6 +680,13 @@
     </context>
 <context>
     <name>PSBTOperationsDialog</name>
+    <message>
+        <source>Close</source>
+        <translation type="unfinished">Claude</translation>
+    </message>
+    </context>
+<context>
+    <name>PairingPage</name>
     </context>
 <context>
     <name>PaymentServer</name>
@@ -722,10 +711,6 @@
     <message>
         <source>Amount</source>
         <translation>Quantitas</translation>
-    </message>
-    <message>
-        <source>N/A</source>
-        <translation>N/A</translation>
     </message>
     <message>
         <source>unknown</source>
@@ -760,10 +745,6 @@
 <context>
     <name>RPCConsole</name>
     <message>
-        <source>N/A</source>
-        <translation>N/A</translation>
-    </message>
-    <message>
         <source>Client version</source>
         <translation>Versio clientis</translation>
     </message>
@@ -1004,18 +985,10 @@
         <translation>&amp;Titulus:</translation>
     </message>
     <message>
-        <source>Alt+A</source>
-        <translation>Alt+A</translation>
-    </message>
-    <message>
         <source>Paste address from clipboard</source>
         <translation>Glutina inscriptionem ex latibulo</translation>
     </message>
     <message>
-        <source>Alt+P</source>
-        <translation>Alt+P</translation>
-    </message>
-    <message>
         <source>Message:</source>
         <translation>Nuntius:</translation>
     </message>
@@ -1038,18 +1011,10 @@
         <translation>&amp;Signa Nuntium</translation>
     </message>
     <message>
-        <source>Alt+A</source>
-        <translation>Alt+A</translation>
-    </message>
-    <message>
         <source>Paste address from clipboard</source>
         <translation>Glutina inscriptionem ex latibulo</translation>
     </message>
     <message>
-        <source>Alt+P</source>
-        <translation>Alt+P</translation>
-    </message>
-    <message>
         <source>Enter the message you want to sign here</source>
         <translation>Insere hic nuntium quod vis signare</translation>
     </message>
@@ -1164,10 +1129,6 @@
         <translation>%1 confirmationes</translation>
     </message>
     <message>
-        <source>Status</source>
-        <translation>Status</translation>
-    </message>
-    <message>
         <source>Date</source>
         <translation>Dies</translation>
     </message>
@@ -1310,10 +1271,6 @@
         <translation>Fossa</translation>
     </message>
     <message>
-        <source>(n/a)</source>
-        <translation>(n/a)</translation>
-    </message>
-    <message>
         <source>(no label)</source>
         <translation>(nullus titulus)</translation>
     </message>
@@ -1433,10 +1390,6 @@
         <translation>Inscriptio</translation>
     </message>
     <message>
-        <source>ID</source>
-        <translation>ID</translation>
-    </message>
-    <message>
         <source>Range:</source>
         <translation>Intervallum:</translation>
     </message>
@@ -1457,7 +1410,7 @@
         <source>Create a new wallet</source>
         <translation>Creare novum casidillium</translation>
     </message>
-</context>
+    </context>
 <context>
     <name>WalletModel</name>
     <message>
@@ -1476,10 +1429,6 @@
         <translation>Exporta data in hac tabella in plicam</translation>
     </message>
     <message>
-        <source>Error</source>
-        <translation>Error</translation>
-    </message>
-    <message>
         <source>Backup Wallet</source>
         <translation>Conserva cassidile</translation>
     </message>
