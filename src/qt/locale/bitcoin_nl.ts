<TS language="nl" version="2.1">
<context>
    <name>AddressBookPage</name>
    <message>
        <source>Right-click to edit address or label</source>
        <translation>Rechtermuisklik om het adres of label te wijzigen</translation>
    </message>
    <message>
        <source>Create a new address</source>
        <translation>Maak een nieuw adres aan</translation>
    </message>
    <message>
        <source>&amp;New</source>
        <translation>&amp;Nieuw</translation>
    </message>
    <message>
        <source>Copy the currently selected address to the system clipboard</source>
        <translation>Kopieer het geselecteerde adres naar het klembord</translation>
    </message>
    <message>
        <source>&amp;Copy</source>
        <translation>&amp;Kopieer</translation>
    </message>
    <message>
        <source>C&amp;lose</source>
        <translation>S&amp;luiten</translation>
    </message>
    <message>
        <source>Delete the currently selected address from the list</source>
        <translation>Verwijder het geselecteerde adres van de lijst</translation>
    </message>
    <message>
        <source>Export the data in the current tab to a file</source>
        <translation>Exporteer de data in de huidige tab naar een bestand</translation>
    </message>
    <message>
        <source>&amp;Export</source>
        <translation>&amp;Exporteer</translation>
    </message>
    <message>
        <source>&amp;Delete</source>
        <translation>&amp;Verwijder</translation>
    </message>
    <message>
        <source>Choose the address to send coins to</source>
        <translation>Kies het adres om munten naar te versturen</translation>
    </message>
    <message>
        <source>Choose the address to receive coins with</source>
        <translation>Kies het adres om munten op te ontvangen</translation>
    </message>
    <message>
        <source>C&amp;hoose</source>
        <translation>K&amp;iezen</translation>
    </message>
    <message>
        <source>Sending addresses</source>
        <translation>Verzendadressen</translation>
    </message>
    <message>
        <source>Receiving addresses</source>
        <translation>Ontvangstadressen</translation>
    </message>
    <message>
        <source>These are your Bitcoin addresses for sending payments. Always check the amount and the receiving address before sending coins.</source>
        <translation>Dit zijn uw Bitcoinadressen om betalingen mee te verzenden. Controleer altijd het bedrag en het ontvangstadres voordat u uw bitcoins verzendt.</translation>
    </message>
    <message>
        <source>These are your Bitcoin addresses for receiving payments. It is recommended to use a new receiving address for each transaction.</source>
        <translation>Dit zijn uw Bitcoin-adressen waarmee u betalingen kunt ontvangen. We raden u aan om een nieuw ontvangstadres voor elke transactie te gebruiken.</translation>
    </message>
    <message>
        <source>&amp;Copy Address</source>
        <translation>&amp;Kopiëer Adres</translation>
    </message>
    <message>
        <source>Copy &amp;Label</source>
        <translation>Kopieer &amp;Label</translation>
    </message>
    <message>
        <source>&amp;Edit</source>
        <translation>&amp;Bewerk</translation>
    </message>
    <message>
        <source>Export Address List</source>
        <translation>Exporteer adreslijst</translation>
    </message>
    <message>
        <source>Comma separated file (*.csv)</source>
        <translation>Kommagescheiden bestand (*.csv)</translation>
    </message>
    <message>
        <source>Exporting Failed</source>
        <translation>Export mislukt</translation>
    </message>
    <message>
        <source>There was an error trying to save the address list to %1. Please try again.</source>
        <translation>Een fout is opgetreden tijdens het opslaan van deze adreslijst naar %1. Probeer het nogmaals.</translation>
    </message>
</context>
<context>
    <name>AddressTableModel</name>
    <message>
        <source>Label</source>
        <translation>Label</translation>
    </message>
    <message>
        <source>Address</source>
        <translation>Adres</translation>
    </message>
    <message>
        <source>(no label)</source>
        <translation>(geen label)</translation>
    </message>
</context>
<context>
    <name>AskPassphraseDialog</name>
    <message>
        <source>Passphrase Dialog</source>
        <translation>Wachtwoorddialoog</translation>
    </message>
    <message>
        <source>Enter passphrase</source>
        <translation>Voer wachtwoord in</translation>
    </message>
    <message>
        <source>New passphrase</source>
        <translation>Nieuw wachtwoord</translation>
    </message>
    <message>
        <source>Repeat new passphrase</source>
        <translation>Herhaal nieuw wachtwoord</translation>
    </message>
    <message>
        <source>Enter the new passphrase to the wallet.&lt;br/&gt;Please use a passphrase of &lt;b&gt;ten or more random characters&lt;/b&gt;, or &lt;b&gt;eight or more words&lt;/b&gt;.</source>
        <translation>Voer een nieuw wachtwoord in voor uw portemonnee.&lt;br/&gt;Gebruik een wachtwoord van &lt;b&gt;tien of meer willekeurige karakters&lt;/b&gt;, of &lt;b&gt;acht of meer woorden&lt;/b&gt;.</translation>
    </message>
    <message>
        <source>Encrypt wallet</source>
        <translation>Versleutel portemonnee</translation>
    </message>
    <message>
        <source>This operation needs your wallet passphrase to unlock the wallet.</source>
        <translation>Deze operatie vereist uw portemonneewachtwoord om de portemonnee te openen.</translation>
    </message>
    <message>
        <source>Unlock wallet</source>
        <translation>Open portemonnee</translation>
    </message>
    <message>
        <source>This operation needs your wallet passphrase to decrypt the wallet.</source>
        <translation>Deze operatie vereist uw portemonneewachtwoord om de portemonnee te ontsleutelen</translation>
    </message>
    <message>
        <source>Decrypt wallet</source>
        <translation>Ontsleutel portemonnee</translation>
    </message>
    <message>
        <source>Change passphrase</source>
        <translation>Wijzig wachtwoord</translation>
    </message>
    <message>
        <source>Enter the old passphrase and new passphrase to the wallet.</source>
        <translation>Voer het oude en nieuwe wachtwoord in voor uw portemonnee.</translation>
    </message>
    <message>
        <source>Confirm wallet encryption</source>
        <translation>Bevestig versleuteling van de portemonnee</translation>
    </message>
    <message>
        <source>Warning: If you encrypt your wallet and lose your passphrase, you will &lt;b&gt;LOSE ALL OF YOUR BITCOINS&lt;/b&gt;!</source>
        <translation>Waarschuwing: Als u uw portemonnee versleutelt en uw wachtwoord vergeet, zult u &lt;b&gt;AL UW BITCOINS VERLIEZEN&lt;/b&gt;!</translation>
    </message>
    <message>
        <source>Are you sure you wish to encrypt your wallet?</source>
        <translation>Weet u zeker dat u uw portemonnee wilt versleutelen?</translation>
    </message>
    <message>
        <source>Wallet encrypted</source>
        <translation>Portemonnee versleuteld</translation>
    </message>
    <message>
        <source>%1 will close now to finish the encryption process. Remember that encrypting your wallet cannot fully protect your bitcoins from being stolen by malware infecting your computer.</source>
        <translation>%1 zal nu afsluiten om het versleutelingsproces te voltooien. Onthoud dat het versleutelen van uw portemonnee u niet volledig kan beschermen: Malware kan uw computer infecteren en uw bitcoins stelen.</translation>
    </message>
    <message>
        <source>IMPORTANT: Any previous backups you have made of your wallet file should be replaced with the newly generated, encrypted wallet file. For security reasons, previous backups of the unencrypted wallet file will become useless as soon as you start using the new, encrypted wallet.</source>
        <translation>BELANGRIJK: Elke eerder gemaakte backup van uw portemonneebestand dient u te vervangen door het nieuw gegenereerde, versleutelde portemonneebestand. Om veiligheidsredenen zullen eerdere backups van het niet-versleutelde portemonneebestand onbruikbaar worden zodra u uw nieuwe, versleutelde, portemonnee begint te gebruiken.</translation>
    </message>
    <message>
        <source>Wallet encryption failed</source>
        <translation>Portemonneeversleuteling mislukt</translation>
    </message>
    <message>
        <source>Wallet encryption failed due to an internal error. Your wallet was not encrypted.</source>
        <translation>Portemonneeversleuteling mislukt door een interne fout. Uw portemonnee is niet versleuteld.</translation>
    </message>
    <message>
        <source>The supplied passphrases do not match.</source>
        <translation>De opgegeven wachtwoorden komen niet overeen</translation>
    </message>
    <message>
        <source>Wallet unlock failed</source>
        <translation>Portemonnee openen mislukt</translation>
    </message>
    <message>
        <source>The passphrase entered for the wallet decryption was incorrect.</source>
        <translation>Het opgegeven wachtwoord voor de portemonnee-ontsleuteling is niet correct.</translation>
    </message>
    <message>
        <source>Wallet decryption failed</source>
        <translation>Portemonnee-ontsleuteling mislukt</translation>
    </message>
    <message>
        <source>Wallet passphrase was successfully changed.</source>
        <translation>Portemonneewachtwoord is met succes gewijzigd.</translation>
    </message>
    <message>
        <source>Warning: The Caps Lock key is on!</source>
        <translation>Waarschuwing: De Caps-Lock-toets staat aan!</translation>
    </message>
</context>
<context>
    <name>BanTableModel</name>
    <message>
        <source>IP/Netmask</source>
        <translation>IP/Netmasker</translation>
    </message>
    <message>
        <source>Banned Until</source>
        <translation>Geband tot</translation>
    </message>
</context>
<context>
    <name>BitcoinGUI</name>
    <message>
        <source>Sign &amp;message...</source>
        <translation>&amp;Onderteken bericht...</translation>
    </message>
    <message>
        <source>Synchronizing with network...</source>
        <translation>Synchroniseren met netwerk...</translation>
    </message>
    <message>
        <source>&amp;Overview</source>
        <translation>&amp;Overzicht</translation>
    </message>
    <message>
        <source>Node</source>
        <translation>Node</translation>
    </message>
    <message>
        <source>Show general overview of wallet</source>
        <translation>Toon algemeen overzicht van uw portemonnee</translation>
    </message>
    <message>
        <source>&amp;Transactions</source>
        <translation>&amp;Transacties</translation>
    </message>
    <message>
        <source>Browse transaction history</source>
        <translation>Blader door transactiegescheidenis</translation>
    </message>
    <message>
        <source>E&amp;xit</source>
        <translation>A&amp;fsluiten</translation>
    </message>
    <message>
        <source>Quit application</source>
        <translation>Programma afsluiten</translation>
    </message>
    <message>
        <source>&amp;About %1</source>
        <translation>&amp;Over %1</translation>
    </message>
    <message>
        <source>Show information about %1</source>
        <translation>Toon informatie over %1</translation>
    </message>
    <message>
        <source>About &amp;Qt</source>
        <translation>Over &amp;Qt</translation>
    </message>
    <message>
        <source>Show information about Qt</source>
        <translation>Toon informatie over Qt</translation>
    </message>
    <message>
        <source>&amp;Options...</source>
        <translation>&amp;Opties...</translation>
    </message>
    <message>
        <source>Modify configuration options for %1</source>
        <translation>Wijzig configuratieopties voor %1</translation>
    </message>
    <message>
        <source>&amp;Encrypt Wallet...</source>
        <translation>&amp;Versleutel Portemonnee...</translation>
    </message>
    <message>
        <source>&amp;Backup Wallet...</source>
        <translation>&amp;Backup Portemonnee...</translation>
    </message>
    <message>
        <source>&amp;Change Passphrase...</source>
        <translation>&amp;Wijzig Wachtwoord</translation>
    </message>
    <message>
        <source>&amp;Sending addresses...</source>
        <translation>&amp;Verstuuradressen...</translation>
    </message>
    <message>
        <source>&amp;Receiving addresses...</source>
        <translation>&amp;Ontvang adressen...</translation>
    </message>
    <message>
        <source>Open &amp;URI...</source>
        <translation>Open &amp;URI...</translation>
    </message>
    <message>
<<<<<<< HEAD
        <source>Click to disable network activity.</source>
        <translation>Klik om de netwerkactiviteit te stoppen.</translation>
    </message>
    <message>
        <source>Network activity disabled.</source>
        <translation>Netwerkactiviteit gestopt.</translation>
    </message>
    <message>
        <source>Click to enable network activity again.</source>
        <translation>Klik om de netwerkactiviteit opnieuw te starten.</translation>
    </message>
    <message>
        <source>Syncing Headers (%1%)...</source>
        <translation>Kopteksten synchroniseren (%1%)...</translation>
=======
        <source>Wallet:</source>
        <translation type="unfinished">Portemonnee:</translation>
>>>>>>> d3a038f4
    </message>
    <message>
        <source>Reindexing blocks on disk...</source>
        <translation>Bezig met herindexeren van blokken op harde schijf...</translation>
    </message>
    <message>
        <source>Send coins to a Bitcoin address</source>
        <translation>Verstuur munten naar een Bitcoinadres</translation>
    </message>
    <message>
        <source>Backup wallet to another location</source>
        <translation>Backup portemonnee naar een andere locatie</translation>
    </message>
    <message>
        <source>Change the passphrase used for wallet encryption</source>
        <translation>Wijzig het wachtwoord voor uw portemonneversleuteling</translation>
    </message>
    <message>
        <source>&amp;Debug window</source>
        <translation>&amp;Debugscherm</translation>
    </message>
    <message>
        <source>Open debugging and diagnostic console</source>
        <translation>Open debugging en diagnostische console</translation>
    </message>
    <message>
        <source>&amp;Verify message...</source>
        <translation>&amp;Verifiëer bericht...</translation>
    </message>
    <message>
        <source>Bitcoin</source>
        <translation>Bitcoin</translation>
    </message>
    <message>
        <source>Wallet</source>
        <translation>Portemonnee</translation>
    </message>
    <message>
        <source>&amp;Send</source>
        <translation>&amp;Verstuur</translation>
    </message>
    <message>
        <source>&amp;Receive</source>
        <translation>&amp;Ontvangen</translation>
    </message>
    <message>
        <source>&amp;Show / Hide</source>
        <translation>&amp;Toon / Verberg</translation>
    </message>
    <message>
        <source>Show or hide the main Window</source>
        <translation>Toon of verberg het hoofdvenster</translation>
    </message>
    <message>
        <source>Encrypt the private keys that belong to your wallet</source>
        <translation>Versleutel de geheime sleutels die bij uw portemonnee horen</translation>
    </message>
    <message>
        <source>Sign messages with your Bitcoin addresses to prove you own them</source>
        <translation>Onderteken berichten met uw Bitcoinadressen om te bewijzen dat u deze adressen bezit</translation>
    </message>
    <message>
        <source>Verify messages to ensure they were signed with specified Bitcoin addresses</source>
        <translation>Verifiëer handtekeningen om zeker te zijn dat de berichten zijn ondertekend met de gespecificeerde Bitcoinadressen</translation>
    </message>
    <message>
        <source>&amp;File</source>
        <translation>&amp;Bestand</translation>
    </message>
    <message>
        <source>&amp;Settings</source>
        <translation>&amp;Instellingen</translation>
    </message>
    <message>
        <source>&amp;Help</source>
        <translation>&amp;Hulp</translation>
    </message>
    <message>
        <source>Tabs toolbar</source>
        <translation>Tab-werkbalk</translation>
    </message>
    <message>
        <source>Request payments (generates QR codes and bitcoin: URIs)</source>
        <translation>Vraag betaling aan (genereert QR-codes en bitcoin: URI's)</translation>
    </message>
    <message>
        <source>Show the list of used sending addresses and labels</source>
        <translation>Toon de lijst met gebruikte verstuuradressen en -labels</translation>
    </message>
    <message>
        <source>Show the list of used receiving addresses and labels</source>
        <translation>Toon de lijst met gebruikte ontvangst adressen en labels</translation>
    </message>
    <message>
        <source>Open a bitcoin: URI or payment request</source>
        <translation>Open een bitcoin: URI of betalingsverzoek</translation>
    </message>
    <message>
        <source>&amp;Command-line options</source>
        <translation>&amp;Opdrachtregelopties</translation>
    </message>
    <message numerus="yes">
        <source>%n active connection(s) to Bitcoin network</source>
        <translation><numerusform>%n actieve verbinding met Bitcoinnetwerk</numerusform><numerusform>%n actieve verbindingen met Bitcoinnetwerk</numerusform></translation>
    </message>
    <message>
        <source>Indexing blocks on disk...</source>
        <translation>Bezig met indexeren van blokken op harde schijf...</translation>
    </message>
    <message>
        <source>Processing blocks on disk...</source>
        <translation>Bezig met verwerken van blokken op harde schijf...</translation>
    </message>
    <message numerus="yes">
        <source>Processed %n block(s) of transaction history.</source>
        <translation><numerusform>%n blok aan transactiegeschiedenis verwerkt.</numerusform><numerusform>%n blokken aan transactiegeschiedenis verwerkt.</numerusform></translation>
    </message>
    <message>
        <source>%1 behind</source>
        <translation>%1 achter</translation>
    </message>
    <message>
        <source>Last received block was generated %1 ago.</source>
        <translation>Laatst ontvangen blok was %1 geleden gegenereerd.</translation>
    </message>
    <message>
        <source>Transactions after this will not yet be visible.</source>
        <translation>Transacties na dit moment zullen nu nog niet zichtbaar zijn.</translation>
    </message>
    <message>
        <source>Error</source>
        <translation>Fout</translation>
    </message>
    <message>
        <source>Warning</source>
        <translation>Waarschuwing</translation>
    </message>
    <message>
        <source>Information</source>
        <translation>Informatie</translation>
    </message>
    <message>
        <source>Up to date</source>
        <translation>Bijgewerkt</translation>
    </message>
    <message>
        <source>Show the %1 help message to get a list with possible Bitcoin command-line options</source>
        <translation>Toon het %1 hulpbericht om een lijst te krijgen met mogelijke Bitcoin commandoregelopties</translation>
    </message>
    <message>
        <source>%1 client</source>
        <translation>%1 client</translation>
    </message>
    <message>
        <source>Connecting to peers...</source>
        <translation>Gelijke worden verbonden...</translation>
    </message>
    <message>
        <source>Catching up...</source>
        <translation>Aan het bijwerken...</translation>
    </message>
    <message>
        <source>Date: %1
</source>
        <translation>Datum: %1
</translation>
    </message>
    <message>
        <source>Amount: %1
</source>
        <translation>Aantal: %1
</translation>
    </message>
    <message>
        <source>Type: %1
</source>
        <translation>Type: %1
</translation>
    </message>
    <message>
        <source>Label: %1
</source>
        <translation>Label: %1
</translation>
    </message>
    <message>
        <source>Address: %1
</source>
        <translation>Adres: %1
</translation>
    </message>
    <message>
        <source>Sent transaction</source>
        <translation>Verstuurde transactie</translation>
    </message>
    <message>
        <source>Incoming transaction</source>
        <translation>Binnenkomende transactie</translation>
    </message>
    <message>
        <source>HD key generation is &lt;b&gt;enabled&lt;/b&gt;</source>
        <translation>HD sleutel voortbrenging is &lt;b&gt;ingeschakeld&lt;/b&gt;</translation>
    </message>
    <message>
        <source>HD key generation is &lt;b&gt;disabled&lt;/b&gt;</source>
        <translation>HD sleutel voortbrenging is &lt;b&gt;uitgeschakeld&lt;/b&gt;</translation>
    </message>
    <message>
        <source>Wallet is &lt;b&gt;encrypted&lt;/b&gt; and currently &lt;b&gt;unlocked&lt;/b&gt;</source>
        <translation>Portemonnee is &lt;b&gt;versleuteld&lt;/b&gt; en momenteel &lt;b&gt;geopend&lt;/b&gt;</translation>
    </message>
    <message>
        <source>Wallet is &lt;b&gt;encrypted&lt;/b&gt; and currently &lt;b&gt;locked&lt;/b&gt;</source>
        <translation>Portemonnee is &lt;b&gt;versleuteld&lt;/b&gt; en momenteel &lt;b&gt;gesloten&lt;/b&gt;</translation>
    </message>
    <message>
        <source>A fatal error occurred. Bitcoin can no longer continue safely and will quit.</source>
        <translation>Een fatale fout heeft zich voorgedaan. Bitcoin kan niet veilig worden verdergezet en wordt afgesloten.</translation>
    </message>
</context>
<context>
    <name>CoinControlDialog</name>
    <message>
        <source>Coin Selection</source>
        <translation>Munt Selectie</translation>
    </message>
    <message>
        <source>Quantity:</source>
        <translation>Kwantiteit</translation>
    </message>
    <message>
        <source>Bytes:</source>
        <translation>Bytes:</translation>
    </message>
    <message>
        <source>Amount:</source>
        <translation>Bedrag:</translation>
    </message>
    <message>
        <source>Fee:</source>
        <translation>Transactiekosten:</translation>
    </message>
    <message>
        <source>Dust:</source>
        <translation>Stof:</translation>
    </message>
    <message>
        <source>After Fee:</source>
        <translation>Naheffing:</translation>
    </message>
    <message>
        <source>Change:</source>
        <translation>Wisselgeld:</translation>
    </message>
    <message>
        <source>(un)select all</source>
        <translation>(de)selecteer alles</translation>
    </message>
    <message>
        <source>Tree mode</source>
        <translation>Boom modus</translation>
    </message>
    <message>
        <source>List mode</source>
        <translation>Lijst modus</translation>
    </message>
    <message>
        <source>Amount</source>
        <translation>Bedrag</translation>
    </message>
    <message>
        <source>Received with label</source>
        <translation>Ontvangen met label</translation>
    </message>
    <message>
        <source>Received with address</source>
        <translation>Ontvangen met adres</translation>
    </message>
    <message>
        <source>Date</source>
        <translation>Datum</translation>
    </message>
    <message>
        <source>Confirmations</source>
        <translation>Bevestigingen</translation>
    </message>
    <message>
        <source>Confirmed</source>
        <translation>Bevestigd</translation>
    </message>
    <message>
        <source>Copy address</source>
        <translation>Kopieer adres</translation>
    </message>
    <message>
        <source>Copy label</source>
        <translation>Kopieer label</translation>
    </message>
    <message>
        <source>Copy amount</source>
        <translation>Kopieer bedrag</translation>
    </message>
    <message>
        <source>Copy transaction ID</source>
        <translation>Kopieer transactie-ID</translation>
    </message>
    <message>
        <source>Lock unspent</source>
        <translation>Blokeer ongebruikte</translation>
    </message>
    <message>
        <source>Unlock unspent</source>
        <translation>Deblokkeer ongebruikte</translation>
    </message>
    <message>
        <source>Copy quantity</source>
        <translation>Kopieer aantal</translation>
    </message>
    <message>
        <source>Copy fee</source>
        <translation>Kopieer vergoeding</translation>
    </message>
    <message>
        <source>Copy after fee</source>
        <translation>Kopieer na vergoeding</translation>
    </message>
    <message>
        <source>Copy bytes</source>
        <translation>Kopieer bytes</translation>
    </message>
    <message>
        <source>Copy dust</source>
        <translation>Kopieër stof</translation>
    </message>
    <message>
        <source>Copy change</source>
        <translation>Kopieer wijziging</translation>
    </message>
    <message>
        <source>(%1 locked)</source>
        <translation>(%1 geblokkeerd)</translation>
    </message>
    <message>
        <source>yes</source>
        <translation>ja</translation>
    </message>
    <message>
        <source>no</source>
        <translation>nee</translation>
    </message>
    <message>
        <source>This label turns red if any recipient receives an amount smaller than the current dust threshold.</source>
        <translation>Dit label wordt rood, als een ontvanger een bedrag van minder dan de huidige dust-drempel gekregen heeft.</translation>
    </message>
    <message>
        <source>Can vary +/- %1 satoshi(s) per input.</source>
        <translation>Kan per input +/- %1 satoshi(s)  variëren.</translation>
    </message>
    <message>
        <source>(no label)</source>
        <translation>(geen label)</translation>
    </message>
    <message>
        <source>change from %1 (%2)</source>
        <translation>wijzig van %1 (%2)</translation>
    </message>
    <message>
        <source>(change)</source>
        <translation>(wijzig)</translation>
    </message>
</context>
<context>
    <name>EditAddressDialog</name>
    <message>
        <source>Edit Address</source>
        <translation>Bewerk Adres</translation>
    </message>
    <message>
        <source>&amp;Label</source>
        <translation>&amp;Label</translation>
    </message>
    <message>
        <source>The label associated with this address list entry</source>
        <translation>Het label dat bij dit adres item hoort</translation>
    </message>
    <message>
        <source>The address associated with this address list entry. This can only be modified for sending addresses.</source>
        <translation>Het adres dat bij dit adresitem hoort. Dit kan alleen bewerkt worden voor verstuuradressen.</translation>
    </message>
    <message>
        <source>&amp;Address</source>
        <translation>&amp;Adres</translation>
    </message>
    <message>
        <source>New receiving address</source>
        <translation>Nieuw ontvangstadres</translation>
    </message>
    <message>
        <source>New sending address</source>
        <translation>Nieuw verzendadres</translation>
    </message>
    <message>
        <source>Edit receiving address</source>
        <translation>Bewerk ontvangstadres</translation>
    </message>
    <message>
        <source>Edit sending address</source>
        <translation>Bewerk verzendadres</translation>
    </message>
    <message>
        <source>The entered address "%1" is not a valid Bitcoin address.</source>
        <translation>Het opgegeven adres "%1" is een ongeldig Bitcoinadres.</translation>
    </message>
    <message>
        <source>The entered address "%1" is already in the address book.</source>
        <translation>Het opgegeven adres "%1" bestaat al in uw adresboek.</translation>
    </message>
    <message>
        <source>Could not unlock wallet.</source>
        <translation>Kon de portemonnee niet openen.</translation>
    </message>
    <message>
        <source>New key generation failed.</source>
        <translation>Genereren nieuwe sleutel mislukt.</translation>
    </message>
</context>
<context>
    <name>FreespaceChecker</name>
    <message>
        <source>A new data directory will be created.</source>
        <translation>Een nieuwe gegevensmap wordt aangemaakt.</translation>
    </message>
    <message>
        <source>name</source>
        <translation>naam</translation>
    </message>
    <message>
        <source>Directory already exists. Add %1 if you intend to create a new directory here.</source>
        <translation>Map bestaat al. Voeg %1 toe als u van plan bent hier een nieuwe map aan te maken.</translation>
    </message>
    <message>
        <source>Path already exists, and is not a directory.</source>
        <translation>Communicatiepad bestaat al, en is geen map.</translation>
    </message>
    <message>
        <source>Cannot create data directory here.</source>
        <translation>Kan hier geen gegevensmap aanmaken.</translation>
    </message>
</context>
<context>
    <name>GuiNetWatch</name>
    </context>
<context>
    <name>HelpMessageDialog</name>
    <message>
        <source>version</source>
        <translation>versie</translation>
    </message>
    <message>
        <source>(%1-bit)</source>
        <translation>(%1-bit)</translation>
    </message>
    <message>
        <source>About %1</source>
        <translation>Over %1</translation>
    </message>
    <message>
        <source>Command-line options</source>
        <translation>Opdrachtregelopties</translation>
    </message>
    <message>
        <source>Usage:</source>
        <translation>Gebruik:</translation>
    </message>
    <message>
        <source>command-line options</source>
        <translation>opdrachtregelopties</translation>
    </message>
    <message>
        <source>UI Options:</source>
        <translation>UI-opties:</translation>
    </message>
    <message>
        <source>Choose data directory on startup (default: %u)</source>
        <translation>Kies gegevensmap bij opstarten (standaard: %u)</translation>
    </message>
    <message>
        <source>Set language, for example "de_DE" (default: system locale)</source>
        <translation>Stel taal in, bijvoorbeeld "nl_NL" (standaard: systeemlocale)</translation>
    </message>
    <message>
        <source>Start minimized</source>
        <translation>Geminimaliseerd starten</translation>
    </message>
    <message>
        <source>Set SSL root certificates for payment request (default: -system-)</source>
        <translation>Zet SSL-rootcertificaat voor betalingsverzoeken (standaard: -systeem-)</translation>
    </message>
    <message>
        <source>Show splash screen on startup (default: %u)</source>
        <translation>Toon opstartscherm bij opstarten (standaard: %u)</translation>
    </message>
    <message>
        <source>Reset all settings changed in the GUI</source>
        <translation>Reset alle wijzigingen aan instellingen gedaan in de GUI</translation>
    </message>
</context>
<context>
    <name>Intro</name>
    <message>
        <source>Welcome</source>
        <translation>Welkom</translation>
    </message>
    <message>
        <source>Welcome to %1.</source>
        <translation>Welkom bij %1.</translation>
    </message>
    <message>
        <source>As this is the first time the program is launched, you can choose where %1 will store its data.</source>
        <translation>Omdat dit de eerste keer is dat het programma gestart is, kunt u nu kiezen waar %1 de data moet opslaan.</translation>
    </message>
    <message>
        <source>Use the default data directory</source>
        <translation>Gebruik de standaard gegevensmap</translation>
    </message>
    <message>
        <source>Use a custom data directory:</source>
        <translation>Gebruik een persoonlijke gegevensmap:</translation>
    </message>
    <message>
        <source>Bitcoin</source>
        <translation>Bitcoin</translation>
    </message>
    <message>
        <source>At least %1 GB of data will be stored in this directory, and it will grow over time.</source>
        <translation>Tenminste %1 GB aan data wordt opgeslagen in deze map en het zal groeien in de tijd.</translation>
    </message>
    <message>
        <source>%1 will download and store a copy of the Bitcoin block chain.</source>
        <translation>%1 zal een kopie van de Bitcoin blokketen downloaden en opslaan.</translation>
    </message>
    <message>
        <source>The wallet will also be stored in this directory.</source>
        <translation>De portemonnee wordt ook in deze map opgeslagen.</translation>
    </message>
    <message>
        <source>Error: Specified data directory "%1" cannot be created.</source>
        <translation>Fout: De gespecificeerde directory "%1" kan niet worden gecreëerd.</translation>
    </message>
    <message>
        <source>Error</source>
        <translation>Fout</translation>
    </message>
    <message numerus="yes">
        <source>%n GB of free space available</source>
        <translation><numerusform>%n GB aan vrije opslagruimte beschikbaar</numerusform><numerusform>%n GB aan vrije opslagruimte beschikbaar</numerusform></translation>
    </message>
    <message numerus="yes">
        <source>(of %n GB needed)</source>
        <translation><numerusform>(van %n GB nodig)</numerusform><numerusform>(van %n GB nodig)</numerusform></translation>
    </message>
</context>
<context>
    <name>MempoolStats</name>
    </context>
<context>
    <name>ModalOverlay</name>
    <message>
        <source>Form</source>
        <translation>Vorm</translation>
    </message>
    <message>
<<<<<<< HEAD
        <source>Recent transactions may not yet be visible, and therefore your wallet's balance might be incorrect. This information will be correct once your wallet has finished synchronizing with the bitcoin network, as detailed below.</source>
        <translation>Recente transacties zijn mogelijk nog niet zichtbaar. De balans van de geldbeugel is daarom mogelijk niet correct. Deze informatie is correct van zodra de synchronisatie met het Bitcoin-netwerk werd voltooid, zoals onderaan beschreven.</translation>
    </message>
    <message>
        <source>Attempting to spend bitcoins that are affected by not-yet-displayed transactions will not be accepted by the network.</source>
        <translation>Poging om bitcoins te besteden die door "nog niet weergegeven" transacties worden beïnvloed, worden niet door het netwerk geaccepteerd.</translation>
    </message>
    <message>
        <source>Number of blocks left</source>
        <translation>Aantal blokken resterend.</translation>
    </message>
    <message>
        <source>Unknown...</source>
        <translation>Onbekend...</translation>
=======
        <source>Unknown...</source>
        <translation type="unfinished">Onbekend...</translation>
>>>>>>> d3a038f4
    </message>
    <message>
        <source>Last block time</source>
        <translation>Tijd laatste blok</translation>
    </message>
    <message>
        <source>Progress</source>
        <translation>Vooruitgang</translation>
    </message>
    <message>
        <source>Progress increase per hour</source>
        <translation>Vooruitgang per uur</translation>
    </message>
    <message>
        <source>calculating...</source>
        <translation>Berekenen...</translation>
    </message>
    <message>
        <source>Estimated time left until synced</source>
        <translation>Geschatte tijd tot volledig synchroon</translation>
    </message>
    <message>
        <source>Hide</source>
        <translation>Verbergen</translation>
    </message>
    <message>
        <source>Unknown. Syncing Headers (%1)...</source>
        <translation>Onbekend. Kopteksten synchroniseren (%1%)...</translation>
    </message>
</context>
<context>
    <name>NetWatchLogModel</name>
    <message>
        <source>Type</source>
        <comment>NetWatch: Type header</comment>
        <translation>Type</translation>
    </message>
    <message>
        <source>Address</source>
        <comment>NetWatch: Address header</comment>
        <translation>Adres</translation>
    </message>
</context>
<context>
    <name>OpenURIDialog</name>
    <message>
        <source>Open URI</source>
        <translation>Open URI</translation>
    </message>
    <message>
        <source>Open payment request from URI or file</source>
        <translation>Open betalingsverzoek via URI of bestand</translation>
    </message>
    <message>
        <source>URI:</source>
        <translation>URI:</translation>
    </message>
    <message>
        <source>Select payment request file</source>
        <translation>Selecteer betalingsverzoek bestand</translation>
    </message>
    <message>
        <source>Select payment request file to open</source>
        <translation>Selecteer betalingsverzoekbestand om te openen</translation>
    </message>
</context>
<context>
    <name>OptionsDialog</name>
    <message>
        <source>Options</source>
        <translation>Opties</translation>
    </message>
    <message>
        <source>&amp;Main</source>
        <translation>&amp;Algemeen</translation>
    </message>
    <message>
        <source>Automatically start %1 after logging in to the system.</source>
        <translation>Start %1 automatisch na inloggen in het systeem.</translation>
    </message>
    <message>
        <source>&amp;Start %1 on system login</source>
        <translation>&amp;Start %1 bij het inloggen op het systeem</translation>
    </message>
    <message>
        <source>Size of &amp;database cache</source>
        <translation>Grootte van de &amp;databasecache</translation>
    </message>
    <message>
        <source>MB</source>
        <translation>MB</translation>
    </message>
    <message>
        <source>Number of script &amp;verification threads</source>
        <translation>Aantal threads voor &amp;scriptverificatie</translation>
    </message>
    <message>
        <source>Accept connections from outside</source>
        <translation>Accepteer binnenkomende verbindingen</translation>
    </message>
    <message>
        <source>Allow incoming connections</source>
        <translation>Sta inkomende verbindingen toe</translation>
    </message>
    <message>
        <source>IP address of the proxy (e.g. IPv4: 127.0.0.1 / IPv6: ::1)</source>
        <translation>IP-adres van de proxy (bijv. IPv4: 127.0.0.1 / IPv6: ::1)</translation>
    </message>
    <message>
        <source>Minimize instead of exit the application when the window is closed. When this option is enabled, the application will be closed only after selecting Exit in the menu.</source>
        <translation>Minimaliseren in plaats van de applicatie af te sluiten wanneer het venster is afgesloten. Als deze optie is ingeschakeld, zal de toepassing pas worden afgesloten na het selecteren van Exit in het menu.</translation>
    </message>
    <message>
        <source>Third party URLs (e.g. a block explorer) that appear in the transactions tab as context menu items. %s in the URL is replaced by transaction hash. Multiple URLs are separated by vertical bar |.</source>
        <translation>URL's van derden (bijvoorbeeld block explorer) die in de transacties tab verschijnen als contextmenuelementen. %s in de URL is vervangen door transactiehash. Verscheidene URL's zijn gescheiden door een verticale streep |.  </translation>
    </message>
    <message>
        <source>Third party transaction URLs</source>
        <translation>Transactie-URLs van derde partijen</translation>
    </message>
    <message>
        <source>Active command-line options that override above options:</source>
        <translation>Actieve opdrachtregelopties die bovenstaande opties overschrijven:</translation>
    </message>
    <message>
        <source>Reset all client options to default.</source>
        <translation>Reset alle clientopties naar de standaardinstellingen.</translation>
    </message>
    <message>
        <source>&amp;Reset Options</source>
        <translation>&amp;Reset Opties</translation>
    </message>
    <message>
        <source>&amp;Network</source>
        <translation>&amp;Netwerk</translation>
    </message>
    <message>
        <source>(0 = auto, &lt;0 = leave that many cores free)</source>
        <translation>(0 = auto, &lt;0 = laat dit aantal kernen vrij)</translation>
    </message>
    <message>
        <source>W&amp;allet</source>
        <translation>W&amp;allet</translation>
    </message>
    <message>
        <source>Expert</source>
        <translation>Expert</translation>
    </message>
    <message>
        <source>Enable coin &amp;control features</source>
        <translation>Coin &amp;Control activeren</translation>
    </message>
    <message>
        <source>If you disable the spending of unconfirmed change, the change from a transaction cannot be used until that transaction has at least one confirmation. This also affects how your balance is computed.</source>
        <translation>Indien het uitgeven van onbevestigd wisselgeld uitgeschakeld wordt dan kan het wisselgeld van een transactie niet worden gebruikt totdat de transactie ten minste een bevestiging heeft. Dit heeft ook invloed op de manier waarop uw saldo wordt berekend.</translation>
    </message>
    <message>
        <source>&amp;Spend unconfirmed change</source>
        <translation>&amp;Spendeer onbevestigd wisselgeld</translation>
    </message>
    <message>
        <source>Automatically open the Bitcoin client port on the router. This only works when your router supports UPnP and it is enabled.</source>
        <translation>Open de Bitcoinpoort automatisch op de router. Dit werkt alleen als de router UPnP ondersteunt en het aanstaat.</translation>
    </message>
    <message>
        <source>Map port using &amp;UPnP</source>
        <translation>Portmapping via &amp;UPnP</translation>
    </message>
    <message>
        <source>Connect to the Bitcoin network through a SOCKS5 proxy.</source>
        <translation>Verbind met het Bitcoinnetwerk via een SOCKS5 proxy.</translation>
    </message>
    <message>
        <source>&amp;Connect through SOCKS5 proxy (default proxy):</source>
        <translation>&amp;Verbind via een SOCKS5-proxy (standaardproxy):</translation>
    </message>
    <message>
        <source>Proxy &amp;IP:</source>
        <translation>Proxy &amp;IP:</translation>
    </message>
    <message>
        <source>&amp;Port:</source>
        <translation>&amp;Poort:</translation>
    </message>
    <message>
        <source>Port of the proxy (e.g. 9050)</source>
        <translation>Poort van de proxy (bijv. 9050)</translation>
    </message>
    <message>
        <source>Used for reaching peers via:</source>
        <translation>Gebruikt om peers te bereiken via:</translation>
    </message>
    <message>
        <source>Shows, if the supplied default SOCKS5 proxy is used to reach peers via this network type.</source>
        <translation>Vertoningen, als de opgegeven standaard SOCKS5-proxy is gebruikt om peers te benaderen via dit type netwerk.</translation>
    </message>
    <message>
        <source>IPv4</source>
        <translation>IPv4</translation>
    </message>
    <message>
        <source>IPv6</source>
        <translation>IPv6</translation>
    </message>
    <message>
        <source>Tor</source>
        <translation>Tor</translation>
    </message>
    <message>
        <source>Connect to the Bitcoin network through a separate SOCKS5 proxy for Tor hidden services.</source>
        <translation>Maak verbinding met Bitcoinnetwerk door een aparte SOCKS5-proxy voor verborgen diensten van Tor.</translation>
    </message>
    <message>
        <source>Use separate SOCKS5 proxy to reach peers via Tor hidden services:</source>
        <translation>Gebruikt aparte SOCKS5-proxy om peers te bereiken via verborgen diensten van Tor:</translation>
    </message>
    <message>
        <source>&amp;Window</source>
        <translation>&amp;Scherm</translation>
    </message>
    <message>
        <source>&amp;Hide the icon from the system tray.</source>
        <translation>&amp;Verberg het icoon van de systeembalk.</translation>
    </message>
    <message>
        <source>Hide tray icon</source>
        <translation>Verberg systeembalk icoon</translation>
    </message>
    <message>
        <source>Show only a tray icon after minimizing the window.</source>
        <translation>Laat alleen een systeemvakicoon zien wanneer het venster geminimaliseerd is</translation>
    </message>
    <message>
        <source>&amp;Minimize to the tray instead of the taskbar</source>
        <translation>&amp;Minimaliseer naar het systeemvak in plaats van de taakbalk</translation>
    </message>
    <message>
        <source>M&amp;inimize on close</source>
        <translation>M&amp;inimaliseer bij sluiten van het venster</translation>
    </message>
    <message>
        <source>&amp;Display</source>
        <translation>&amp;Interface</translation>
    </message>
    <message>
        <source>User Interface &amp;language:</source>
        <translation>Taal &amp;Gebruikersinterface:</translation>
    </message>
    <message>
        <source>The user interface language can be set here. This setting will take effect after restarting %1.</source>
        <translation>De taal van de gebruikersinterface kan hier ingesteld worden. Deze instelling zal pas van kracht worden nadat %1 herstart wordt.</translation>
    </message>
    <message>
        <source>&amp;Unit to show amounts in:</source>
        <translation>&amp;Eenheid om bedrag in te tonen:</translation>
    </message>
    <message>
        <source>Choose the default subdivision unit to show in the interface and when sending coins.</source>
        <translation>Kies de standaardonderverdelingseenheid om weer te geven in uw programma, en voor het versturen van munten</translation>
    </message>
    <message>
        <source>Whether to show coin control features or not.</source>
        <translation>Munt controle functies weergeven of niet.</translation>
    </message>
    <message>
        <source>&amp;OK</source>
        <translation>&amp;OK</translation>
    </message>
    <message>
        <source>&amp;Cancel</source>
        <translation>&amp;Annuleren</translation>
    </message>
    <message>
        <source>default</source>
        <translation>standaard</translation>
    </message>
    <message>
        <source>none</source>
        <translation>geen</translation>
    </message>
    <message>
        <source>Bitcoin Core</source>
        <translation>Bitcoin Core</translation>
    </message>
    <message>
        <source>Confirm options reset</source>
        <translation>Bevestig reset opties</translation>
    </message>
    <message>
        <source>Client restart required to activate changes.</source>
        <translation>Herstart van de client is vereist om veranderingen door te voeren.</translation>
    </message>
    <message>
        <source>Client will be shut down. Do you want to proceed?</source>
        <translation>Applicatie zal worden afgesloten. Wilt u doorgaan?</translation>
    </message>
    <message>
        <source>Error</source>
        <translation>Fout</translation>
    </message>
    <message>
        <source>This change would require a client restart.</source>
        <translation>Om dit aan te passen moet de client opnieuw gestart worden.</translation>
    </message>
    <message>
        <source>The supplied proxy address is invalid.</source>
        <translation>Het opgegeven proxyadres is ongeldig.</translation>
    </message>
</context>
<context>
    <name>OverviewPage</name>
    <message>
        <source>Form</source>
        <translation>Vorm</translation>
    </message>
    <message>
        <source>The displayed information may be out of date. Your wallet automatically synchronizes with the Bitcoin network after a connection is established, but this process has not completed yet.</source>
        <translation>De weergegeven informatie kan verouderd zijn. Uw portemonnee synchroniseert automatisch met het Bitcoinnetwerk nadat een verbinding is gelegd, maar dit proces is nog niet voltooid.</translation>
    </message>
    <message>
        <source>Watch-only:</source>
        <translation>Alleen-bekijkbaar:</translation>
    </message>
    <message>
        <source>Available:</source>
        <translation>Beschikbaar:</translation>
    </message>
    <message>
        <source>Your current spendable balance</source>
        <translation>Uw beschikbare saldo</translation>
    </message>
    <message>
        <source>Pending:</source>
        <translation>Afwachtend:</translation>
    </message>
    <message>
        <source>Total of transactions that have yet to be confirmed, and do not yet count toward the spendable balance</source>
        <translation>De som van de transacties die nog bevestigd moeten worden, en nog niet meetellen in uw beschikbare saldo</translation>
    </message>
    <message>
        <source>Immature:</source>
        <translation>Immatuur:</translation>
    </message>
    <message>
        <source>Mined balance that has not yet matured</source>
        <translation>Gedolven saldo dat nog niet tot wasdom is gekomen</translation>
    </message>
    <message>
        <source>Balances</source>
        <translation>Saldi</translation>
    </message>
    <message>
        <source>Total:</source>
        <translation>Totaal:</translation>
    </message>
    <message>
        <source>Your current total balance</source>
        <translation>Uw totale saldo</translation>
    </message>
    <message>
        <source>Your current balance in watch-only addresses</source>
        <translation>Uw huidige balans in alleen-bekijkbare adressen</translation>
    </message>
    <message>
        <source>Spendable:</source>
        <translation>Besteedbaar:</translation>
    </message>
    <message>
        <source>Recent transactions</source>
        <translation>Recente transacties</translation>
    </message>
    <message>
        <source>Unconfirmed transactions to watch-only addresses</source>
        <translation>Onbevestigde transacties naar alleen-bekijkbare adressen</translation>
    </message>
    <message>
        <source>Mined balance in watch-only addresses that has not yet matured</source>
        <translation>Ontgonnen saldo dat nog niet tot wasdom is gekomen</translation>
    </message>
    <message>
        <source>Current total balance in watch-only addresses</source>
        <translation>Huidige balans in alleen-bekijkbare adressen.</translation>
    </message>
</context>
<context>
    <name>PaymentServer</name>
    <message>
        <source>Payment request error</source>
        <translation>Fout bij betalingsverzoek</translation>
    </message>
    <message>
        <source>Cannot start bitcoin: click-to-pay handler</source>
        <translation>Kan bitcoin niet starten: click-to-pay handler</translation>
    </message>
    <message>
        <source>URI handling</source>
        <translation>URI-behandeling</translation>
    </message>
    <message>
        <source>Payment request fetch URL is invalid: %1</source>
        <translation>URL om betalingsverzoek te verkrijgen is ongeldig: %1</translation>
    </message>
    <message>
        <source>Invalid payment address %1</source>
        <translation>Ongeldig betalingsadres %1</translation>
    </message>
    <message>
        <source>URI cannot be parsed! This can be caused by an invalid Bitcoin address or malformed URI parameters.</source>
        <translation>URI kan niet verwerkt worden! Dit kan het gevolg zijn van een ongeldig Bitcoin adres of misvormde URI parameters.</translation>
    </message>
    <message>
        <source>Payment request file handling</source>
        <translation>Betalingsverzoek bestandsafhandeling</translation>
    </message>
    <message>
        <source>Payment request file cannot be read! This can be caused by an invalid payment request file.</source>
        <translation>Betalingsverzoekbestand kan niet gelezen of verwerkt worden! Dit kan veroorzaakt worden door een ongeldig betalingsverzoekbestand.</translation>
    </message>
    <message>
        <source>Payment request rejected</source>
        <translation>Betalingsverzoek geweigerd</translation>
    </message>
    <message>
        <source>Payment request network doesn't match client network.</source>
        <translation>Betalingsaanvraagnetwerk komt niet overeen met klantennetwerk.</translation>
    </message>
    <message>
        <source>Payment request expired.</source>
        <translation>Betalingsverzoek verlopen.</translation>
    </message>
    <message>
        <source>Payment request is not initialized.</source>
        <translation>Betalingsaanvraag is niet geïnitialiseerd.</translation>
    </message>
    <message>
        <source>Unverified payment requests to custom payment scripts are unsupported.</source>
        <translation>Niet-geverifieerde betalingsverzoeken naar aangepaste betalingsscripts worden niet ondersteund.</translation>
    </message>
    <message>
        <source>Invalid payment request.</source>
        <translation>Ongeldig betalingsverzoek.</translation>
    </message>
    <message>
        <source>Requested payment amount of %1 is too small (considered dust).</source>
        <translation>Het gevraagde betalingsbedrag van %1 is te weinig (beschouwd als stof).</translation>
    </message>
    <message>
        <source>Refund from %1</source>
        <translation>Restitutie van %1</translation>
    </message>
    <message>
        <source>Payment request %1 is too large (%2 bytes, allowed %3 bytes).</source>
        <translation>Betalingsverzoek %1 is te groot (%2 bytes, toegestaan ​​%3 bytes).</translation>
    </message>
    <message>
        <source>Error communicating with %1: %2</source>
        <translation>Fout bij communiceren met %1: %2</translation>
    </message>
    <message>
        <source>Payment request cannot be parsed!</source>
        <translation>Betalingsverzoek kan niet worden verwerkt!</translation>
    </message>
    <message>
        <source>Bad response from server %1</source>
        <translation>Ongeldige respons van server %1</translation>
    </message>
    <message>
        <source>Network request error</source>
        <translation>Fout bij netwerkverzoek</translation>
    </message>
    <message>
        <source>Payment acknowledged</source>
        <translation>Betaling bevestigd</translation>
    </message>
</context>
<context>
    <name>PeerTableModel</name>
    <message>
        <source>User Agent</source>
        <translation>User Agent</translation>
    </message>
    <message>
        <source>Node/Service</source>
        <translation>Node/Dienst</translation>
    </message>
    <message>
        <source>NodeId</source>
        <translation>Node ID</translation>
    </message>
    <message>
        <source>Ping</source>
        <translation>Ping</translation>
    </message>
</context>
<context>
    <name>QObject</name>
    <message>
        <source>Amount</source>
        <translation>Bedrag</translation>
    </message>
    <message>
        <source>Enter a Bitcoin address (e.g. %1)</source>
        <translation>Voer een Bitcoinadres in (bijv. %1)</translation>
    </message>
    <message>
        <source>%1 d</source>
        <translation>%1 d</translation>
    </message>
    <message>
        <source>%1 h</source>
        <translation>%1 uur</translation>
    </message>
    <message>
        <source>%1 m</source>
        <translation>%1 m</translation>
    </message>
    <message>
        <source>%1 s</source>
        <translation>%1 s</translation>
    </message>
    <message>
        <source>None</source>
        <translation>Geen</translation>
    </message>
    <message>
        <source>N/A</source>
        <translation>N.v.t.</translation>
    </message>
    <message>
        <source>%1 ms</source>
        <translation>%1 ms</translation>
    </message>
    <message numerus="yes">
<<<<<<< HEAD
        <source>%n second(s)</source>
        <translation><numerusform>%n seconde</numerusform><numerusform>%n seconden</numerusform></translation>
    </message>
    <message numerus="yes">
        <source>%n minute(s)</source>
        <translation><numerusform>%n minuut</numerusform><numerusform>%n minuten</numerusform></translation>
    </message>
    <message numerus="yes">
=======
>>>>>>> d3a038f4
        <source>%n hour(s)</source>
        <translation><numerusform>%n uur</numerusform><numerusform>%n uren</numerusform></translation>
    </message>
    <message numerus="yes">
        <source>%n day(s)</source>
        <translation><numerusform>%n dag</numerusform><numerusform>%n dagen</numerusform></translation>
    </message>
    <message numerus="yes">
        <source>%n week(s)</source>
        <translation><numerusform>%n week</numerusform><numerusform>%n weken</numerusform></translation>
    </message>
    <message>
        <source>%1 and %2</source>
        <translation>%1 en %2</translation>
    </message>
    <message numerus="yes">
        <source>%n year(s)</source>
        <translation><numerusform>%n jaar</numerusform><numerusform>%n jaren</numerusform></translation>
    </message>
    <message>
<<<<<<< HEAD
        <source>%1 didn't yet exit safely...</source>
        <translation>%1 sloot nog niet veilig af...</translation>
=======
        <source>Txn</source>
        <comment>Tx Watch: Transaction type abbreviation</comment>
        <translation>Tse</translation>
>>>>>>> d3a038f4
    </message>
</context>
<context>
    <name>QObject::QObject</name>
    <message>
        <source>Error: Specified data directory "%1" does not exist.</source>
        <translation>Fout: Opgegeven gegevensmap "%1" bestaat niet.</translation>
    </message>
    <message>
        <source>Error: Cannot parse configuration file: %1. Only use key=value syntax.</source>
        <translation>Fout: Kan configuratiebestand niet verwerken: %1. Gebruik enkel de key=value syntax.</translation>
    </message>
    <message>
        <source>Error: %1</source>
        <translation>Fout: %1</translation>
    </message>
</context>
<context>
    <name>QRImageWidget</name>
    <message>
        <source>&amp;Save Image...</source>
        <translation>&amp;Sla afbeelding op...</translation>
    </message>
    <message>
        <source>&amp;Copy Image</source>
        <translation>&amp;Afbeelding kopiëren</translation>
    </message>
    <message>
        <source>Save QR Code</source>
        <translation>Sla QR-code op</translation>
    </message>
    <message>
        <source>PNG Image (*.png)</source>
        <translation>PNG afbeelding (*.png)</translation>
    </message>
</context>
<context>
    <name>RPCConsole</name>
    <message>
        <source>N/A</source>
        <translation>N.v.t.</translation>
    </message>
    <message>
        <source>Client version</source>
        <translation>Clientversie</translation>
    </message>
    <message>
        <source>&amp;Information</source>
        <translation>&amp;Informatie</translation>
    </message>
    <message>
        <source>Debug window</source>
        <translation>Debug venster</translation>
    </message>
    <message>
        <source>General</source>
        <translation>Algemeen</translation>
    </message>
    <message>
        <source>Using BerkeleyDB version</source>
        <translation>Gebruikt BerkeleyDB versie</translation>
    </message>
    <message>
        <source>Datadir</source>
        <translation>Data map</translation>
    </message>
    <message>
        <source>Startup time</source>
        <translation>Opstarttijd</translation>
    </message>
    <message>
        <source>Network</source>
        <translation>Netwerk</translation>
    </message>
    <message>
        <source>Name</source>
        <translation>Naam</translation>
    </message>
    <message>
        <source>Number of connections</source>
        <translation>Aantal connecties</translation>
    </message>
    <message>
        <source>Block chain</source>
        <translation>Blokketen</translation>
    </message>
    <message>
        <source>Current number of blocks</source>
        <translation>Huidig aantal blokken</translation>
    </message>
    <message>
        <source>Memory Pool</source>
        <translation>Geheugenpoel</translation>
    </message>
    <message>
        <source>Current number of transactions</source>
        <translation>Huidig aantal transacties</translation>
    </message>
    <message>
        <source>Memory usage</source>
        <translation>Geheugengebruik</translation>
    </message>
    <message>
        <source>Wallet: </source>
        <translation type="unfinished">Portemonnee: </translation>
    </message>
    <message>
        <source>Received</source>
        <translation>Ontvangen</translation>
    </message>
    <message>
        <source>Sent</source>
        <translation>Verstuurd</translation>
    </message>
    <message>
        <source>&amp;Peers</source>
        <translation>&amp;Peers</translation>
    </message>
    <message>
        <source>Banned peers</source>
        <translation>Gebande peers</translation>
    </message>
    <message>
        <source>Select a peer to view detailed information.</source>
        <translation>Selecteer een peer om gedetailleerde informatie te bekijken.</translation>
    </message>
    <message>
        <source>Whitelisted</source>
        <translation>Toegestaan</translation>
    </message>
    <message>
        <source>Direction</source>
        <translation>Directie</translation>
    </message>
    <message>
        <source>Version</source>
        <translation>Versie</translation>
    </message>
    <message>
        <source>Starting Block</source>
        <translation>Start Blok</translation>
    </message>
    <message>
        <source>Synced Headers</source>
        <translation>Gesynchroniseerde headers</translation>
    </message>
    <message>
        <source>Synced Blocks</source>
        <translation>Gesynchroniseerde blokken</translation>
    </message>
    <message>
        <source>User Agent</source>
        <translation>User Agent</translation>
    </message>
    <message>
        <source>Open the %1 debug log file from the current data directory. This can take a few seconds for large log files.</source>
        <translation>Open het %1 debug-logbestand van de huidige datamap. Dit kan een aantal seconden duren voor grote logbestanden.</translation>
    </message>
    <message>
        <source>Decrease font size</source>
        <translation>Verklein lettergrootte</translation>
    </message>
    <message>
        <source>Increase font size</source>
        <translation>Vergroot lettergrootte</translation>
    </message>
    <message>
        <source>Services</source>
        <translation>Diensten</translation>
    </message>
    <message>
        <source>Ban Score</source>
        <translation>Ban score</translation>
    </message>
    <message>
        <source>Connection Time</source>
        <translation>Connectie tijd</translation>
    </message>
    <message>
        <source>Last Send</source>
        <translation>Laatst verstuurd</translation>
    </message>
    <message>
        <source>Last Receive</source>
        <translation>Laatst ontvangen</translation>
    </message>
    <message>
        <source>Ping Time</source>
        <translation>Ping Tijd</translation>
    </message>
    <message>
        <source>The duration of a currently outstanding ping.</source>
        <translation>De tijdsduur van een op het moment openstaande ping.</translation>
    </message>
    <message>
        <source>Ping Wait</source>
        <translation>Pingwachttijd</translation>
    </message>
    <message>
        <source>Min Ping</source>
        <translation>Min Ping</translation>
    </message>
    <message>
        <source>Time Offset</source>
        <translation>Tijdcompensatie</translation>
    </message>
    <message>
        <source>Last block time</source>
        <translation>Tijd laatste blok</translation>
    </message>
    <message>
        <source>&amp;Open</source>
        <translation>&amp;Open</translation>
    </message>
    <message>
        <source>&amp;Console</source>
        <translation>&amp;Console</translation>
    </message>
    <message>
        <source>&amp;Network Traffic</source>
        <translation>&amp;Netwerkverkeer</translation>
    </message>
    <message>
        <source>&amp;Clear</source>
        <translation>&amp;Wissen</translation>
    </message>
    <message>
        <source>Totals</source>
        <translation>Totalen</translation>
    </message>
    <message>
        <source>In:</source>
        <translation>In:</translation>
    </message>
    <message>
        <source>Out:</source>
        <translation>Uit:</translation>
    </message>
    <message>
        <source>Debug log file</source>
        <translation>Debuglogbestand</translation>
    </message>
    <message>
        <source>Clear console</source>
        <translation>Maak console leeg</translation>
    </message>
    <message>
        <source>1 &amp;hour</source>
        <translation>1 &amp;uur</translation>
    </message>
    <message>
        <source>1 &amp;day</source>
        <translation>1 &amp;dag</translation>
    </message>
    <message>
        <source>1 &amp;week</source>
        <translation>1 &amp;week</translation>
    </message>
    <message>
        <source>1 &amp;year</source>
        <translation>1 &amp;jaar</translation>
    </message>
    <message>
        <source>&amp;Disconnect</source>
        <translation>&amp;Verbreek verbinding</translation>
    </message>
    <message>
        <source>Ban for</source>
        <translation>Ban Node voor</translation>
    </message>
    <message>
        <source>&amp;Unban</source>
        <translation>&amp;Maak ban voor Node ongedaan</translation>
    </message>
    <message>
        <source>Welcome to the %1 RPC console.</source>
        <translation>Welkom bij de %1 RPC-console.</translation>
    </message>
    <message>
        <source>Use up and down arrows to navigate history, and &lt;b&gt;Ctrl-L&lt;/b&gt; to clear screen.</source>
        <translation>Gebruik de pijltjestoetsen om door de geschiedenis te navigeren, en &lt;b&gt;Ctrl-L&lt;/b&gt; om het scherm leeg te maken.</translation>
    </message>
    <message>
        <source>Type &lt;b&gt;help&lt;/b&gt; for an overview of available commands.</source>
        <translation>Typ &lt;b&gt;help&lt;/b&gt; voor een overzicht van de beschikbare opdrachten.</translation>
    </message>
    <message>
        <source>WARNING: Scammers have been active, telling users to type commands here, stealing their wallet contents. Do not use this console without fully understanding the ramification of a command.</source>
        <translation>WAARSCHUWING: Er zijn Scammers actief geweest, die gebruikers vragen om hier commando's te typen, waardoor de inhoud van hun portefeuille werd gestolen. Gebruik deze console niet zonder de toedracht van een opdracht volledig te begrijpen.</translation>
    </message>
    <message>
        <source>Network activity disabled</source>
        <translation>Netwerkactiviteit uitgeschakeld</translation>
    </message>
    <message>
        <source>%1 B</source>
        <translation>%1 B</translation>
    </message>
    <message>
        <source>%1 KB</source>
        <translation>%1 Kb</translation>
    </message>
    <message>
        <source>%1 MB</source>
        <translation>%1 MB</translation>
    </message>
    <message>
        <source>%1 GB</source>
        <translation>%1 Gb</translation>
    </message>
    <message>
        <source>(node id: %1)</source>
        <translation>(node id: %1)</translation>
    </message>
    <message>
        <source>via %1</source>
        <translation>via %1</translation>
    </message>
    <message>
        <source>never</source>
        <translation>nooit</translation>
    </message>
    <message>
        <source>Inbound</source>
        <translation>Inkomend</translation>
    </message>
    <message>
        <source>Outbound</source>
        <translation>Uitgaand</translation>
    </message>
    <message>
        <source>Yes</source>
        <translation>Ja</translation>
    </message>
    <message>
        <source>No</source>
        <translation>Nee</translation>
    </message>
    <message>
        <source>Unknown</source>
        <translation>Onbekend</translation>
    </message>
</context>
<context>
    <name>ReceiveCoinsDialog</name>
    <message>
        <source>&amp;Amount:</source>
        <translation>&amp;Bedrag</translation>
    </message>
    <message>
        <source>&amp;Label:</source>
        <translation>&amp;Label:</translation>
    </message>
    <message>
        <source>&amp;Message:</source>
        <translation>&amp;Bericht</translation>
    </message>
    <message>
        <source>Reuse one of the previously used receiving addresses. Reusing addresses has security and privacy issues. Do not use this unless re-generating a payment request made before.</source>
        <translation>Gebruik een van de eerder gebruikte ontvangstadressen opnieuw. Het opnieuw gebruiken van adressen heeft beveiliging- en privacy problemen. Gebruik dit niet, behalve als er eerder een betalingsverzoek opnieuw gegenereerd is.</translation>
    </message>
    <message>
        <source>R&amp;euse an existing receiving address (not recommended)</source>
        <translation>H&amp;ergebruik en bestaand ontvangstadres (niet aanbevolen)</translation>
    </message>
    <message>
        <source>An optional message to attach to the payment request, which will be displayed when the request is opened. Note: The message will not be sent with the payment over the Bitcoin network.</source>
        <translation>Een optioneel bericht om bij te voegen aan het betalingsverzoek, welke zal getoond worden wanneer het verzoek is geopend. Opmerking: Het bericht zal niet worden verzonden met de betaling over het Bitcoinnetwerk.</translation>
    </message>
    <message>
        <source>An optional label to associate with the new receiving address.</source>
        <translation>Een optioneel label om te associëren met het nieuwe ontvangende adres</translation>
    </message>
    <message>
        <source>Use this form to request payments. All fields are &lt;b&gt;optional&lt;/b&gt;.</source>
        <translation>Gebruik dit formulier om te verzoeken tot betaling. Alle velden zijn &lt;b&gt;optioneel&lt;/b&gt;.</translation>
    </message>
    <message>
        <source>An optional amount to request. Leave this empty or zero to not request a specific amount.</source>
        <translation>Een optioneel te verzoeken bedrag. Laat dit leeg, of nul, om geen specifiek bedrag aan te vragen.</translation>
    </message>
    <message>
        <source>Clear all fields of the form.</source>
        <translation>Wis alle velden op het formulier.</translation>
    </message>
    <message>
        <source>Clear</source>
        <translation>Wissen</translation>
    </message>
    <message>
        <source>Requested payments history</source>
        <translation>Geschiedenis van de betalingsverzoeken</translation>
    </message>
    <message>
        <source>&amp;Request payment</source>
        <translation>&amp;Betalingsverzoek</translation>
    </message>
    <message>
        <source>Show the selected request (does the same as double clicking an entry)</source>
        <translation>Toon het geselecteerde verzoek (doet hetzelfde als dubbelklikken)</translation>
    </message>
    <message>
        <source>Show</source>
        <translation>Toon</translation>
    </message>
    <message>
        <source>Remove the selected entries from the list</source>
        <translation>Verwijder de geselecteerde items van de lijst</translation>
    </message>
    <message>
        <source>Remove</source>
        <translation>Verwijder</translation>
    </message>
    <message>
        <source>Copy URI</source>
<<<<<<< HEAD
        <translation>Kopieer URI</translation>
=======
        <translation type="unfinished">Kopieer URI</translation>
>>>>>>> d3a038f4
    </message>
    <message>
        <source>Copy label</source>
        <translation>Kopieer label</translation>
    </message>
    <message>
        <source>Copy message</source>
        <translation>Kopieer bericht</translation>
    </message>
    <message>
        <source>Copy amount</source>
        <translation>Kopieer bedrag</translation>
    </message>
</context>
<context>
    <name>ReceiveRequestDialog</name>
    <message>
        <source>QR Code</source>
        <translation>QR-code</translation>
    </message>
    <message>
        <source>Copy &amp;URI</source>
        <translation>Kopieer &amp;URI</translation>
    </message>
    <message>
        <source>Copy &amp;Address</source>
        <translation>Kopieer &amp;adres</translation>
    </message>
    <message>
        <source>&amp;Save Image...</source>
        <translation>&amp;Sla afbeelding op...</translation>
    </message>
    <message>
        <source>Request payment to %1</source>
        <translation>Betalingsverzoek tot %1</translation>
    </message>
    <message>
        <source>Payment information</source>
        <translation>Betalingsinformatie</translation>
    </message>
    <message>
        <source>URI</source>
        <translation>URI</translation>
    </message>
    <message>
        <source>Address</source>
        <translation>Adres</translation>
    </message>
    <message>
        <source>Amount</source>
        <translation>Bedrag</translation>
    </message>
    <message>
        <source>Label</source>
        <translation>Label</translation>
    </message>
    <message>
        <source>Message</source>
        <translation>Bericht</translation>
    </message>
    <message>
        <source>Resulting URI too long, try to reduce the text for label / message.</source>
        <translation>Resulterende URI te lang, probeer de tekst korter te maken voor het label/bericht.</translation>
    </message>
    <message>
        <source>Error encoding URI into QR Code.</source>
        <translation>Fout tijdens encoderen URI in QR-code</translation>
    </message>
</context>
<context>
    <name>RecentRequestsTableModel</name>
    <message>
        <source>Date</source>
        <translation>Datum</translation>
    </message>
    <message>
        <source>Label</source>
        <translation>Label</translation>
    </message>
    <message>
        <source>Message</source>
        <translation>Bericht</translation>
    </message>
    <message>
        <source>(no label)</source>
        <translation>(geen label)</translation>
    </message>
    <message>
        <source>(no message)</source>
        <translation>(geen bericht)</translation>
    </message>
    <message>
        <source>(no amount requested)</source>
        <translation>(geen bedrag aangevraagd)</translation>
    </message>
    <message>
        <source>Requested</source>
        <translation>Verzoek ingediend</translation>
    </message>
</context>
<context>
    <name>SendCoinsDialog</name>
    <message>
        <source>Send Coins</source>
        <translation>Verstuurde munten</translation>
    </message>
    <message>
        <source>Coin Control Features</source>
        <translation>Coin controle opties</translation>
    </message>
    <message>
        <source>Inputs...</source>
        <translation>Invoer...</translation>
    </message>
    <message>
        <source>automatically selected</source>
        <translation>automatisch geselecteerd</translation>
    </message>
    <message>
        <source>Insufficient funds!</source>
        <translation>Onvoldoende fonds!</translation>
    </message>
    <message>
        <source>Quantity:</source>
        <translation>Kwantiteit</translation>
    </message>
    <message>
        <source>Bytes:</source>
        <translation>Bytes:</translation>
    </message>
    <message>
        <source>Amount:</source>
        <translation>Bedrag:</translation>
    </message>
    <message>
        <source>Fee:</source>
        <translation>Kosten:</translation>
    </message>
    <message>
        <source>After Fee:</source>
        <translation>Naheffing:</translation>
    </message>
    <message>
        <source>Change:</source>
        <translation>Wisselgeld:</translation>
    </message>
    <message>
        <source>If this is activated, but the change address is empty or invalid, change will be sent to a newly generated address.</source>
        <translation>Als dit is geactiveerd, maar het wisselgeldadres is leeg of ongeldig, dan wordt het wisselgeld verstuurd naar een nieuw gegenereerd adres.</translation>
    </message>
    <message>
        <source>Custom change address</source>
        <translation>Aangepast wisselgeldadres</translation>
    </message>
    <message>
        <source>Transaction Fee:</source>
        <translation>Transactiekosten:</translation>
    </message>
    <message>
        <source>Choose...</source>
        <translation>Kies...</translation>
    </message>
    <message>
        <source>collapse fee-settings</source>
        <translation>verberg kosteninstellingen</translation>
    </message>
    <message>
        <source>per kilobyte</source>
        <translation>per kilobyte</translation>
    </message>
    <message>
        <source>If the custom fee is set to 1000 satoshis and the transaction is only 250 bytes, then "per kilobyte" only pays 250 satoshis in fee, while "total at least" pays 1000 satoshis. For transactions bigger than a kilobyte both pay by kilobyte.</source>
        <translation>Als de aangepaste toeslag is ingesteld op 1000 satoshis en de transactie is maar 250 bytes, dan wordt bij "per kilobyte" 250 satoshis aan toeslag berekend, terwijl er bij "totaal tenminste" 1000 satoshis worden berekend. Voor transacties die groter zijn dan een kilobyte, wordt in beide gevallen per kilobyte de toeslag berekend.</translation>
    </message>
    <message>
        <source>Hide</source>
        <translation>Verbergen</translation>
    </message>
    <message>
        <source>total at least</source>
        <translation>totaal ten minste</translation>
    </message>
    <message>
        <source>Paying only the minimum fee is just fine as long as there is less transaction volume than space in the blocks. But be aware that this can end up in a never confirming transaction once there is more demand for bitcoin transactions than the network can process.</source>
        <translation>De minimale toeslag betalen is prima mits het transactievolume kleiner is dan de ruimte in de blokken. Let wel op dat dit tot gevolg kan hebben dat een transactie nooit wordt bevestigd als er meer vraag is naar bitcointransacties dan het netwerk kan verwerken.</translation>
    </message>
    <message>
        <source>(read the tooltip)</source>
        <translation>(lees de tooltip)</translation>
    </message>
    <message>
        <source>Recommended:</source>
        <translation>Aanbevolen:</translation>
    </message>
    <message>
        <source>Custom:</source>
        <translation>Handmatig:</translation>
    </message>
    <message>
        <source>(Smart fee not initialized yet. This usually takes a few blocks...)</source>
        <translation>(Slimme transactiekosten is nog niet geïnitialiseerd. Dit duurt meestal een paar blokken...)</translation>
    </message>
    <message>
        <source>normal</source>
        <translation>normaal</translation>
    </message>
    <message>
        <source>fast</source>
        <translation>snel</translation>
    </message>
    <message>
        <source>Send to multiple recipients at once</source>
        <translation>Verstuur in een keer aan verschillende ontvangers</translation>
    </message>
    <message>
        <source>Add &amp;Recipient</source>
        <translation>Voeg &amp;Ontvanger Toe</translation>
    </message>
    <message>
        <source>Clear all fields of the form.</source>
        <translation>Wis alle velden van het formulier.</translation>
    </message>
    <message>
        <source>Dust:</source>
        <translation>Stof:</translation>
    </message>
    <message>
        <source>Confirmation time target:</source>
        <translation>Bevestigingstijddoel:</translation>
    </message>
    <message>
        <source>Clear &amp;All</source>
        <translation>Verwijder &amp;Alles</translation>
    </message>
    <message>
        <source>Balance:</source>
        <translation>Saldo:</translation>
    </message>
    <message>
        <source>Confirm the send action</source>
        <translation>Bevestig de verstuuractie</translation>
    </message>
    <message>
        <source>S&amp;end</source>
        <translation>V&amp;erstuur</translation>
    </message>
    <message>
        <source>Copy quantity</source>
        <translation>Kopieer aantal</translation>
    </message>
    <message>
        <source>Copy amount</source>
        <translation>Kopieer bedrag</translation>
    </message>
    <message>
        <source>Copy fee</source>
        <translation>Kopieer vergoeding</translation>
    </message>
    <message>
        <source>Copy after fee</source>
        <translation>Kopieer na vergoeding</translation>
    </message>
    <message>
        <source>Copy bytes</source>
        <translation>Kopieer bytes</translation>
    </message>
    <message>
        <source>Copy dust</source>
        <translation>Kopieër stof</translation>
    </message>
    <message>
        <source>Copy change</source>
        <translation>Kopieer wijziging</translation>
    </message>
    <message>
        <source>%1 to %2</source>
        <translation>%1 tot %2</translation>
    </message>
    <message>
        <source>Are you sure you want to send?</source>
        <translation>Weet u zeker dat u wilt verzenden?</translation>
    </message>
    <message>
        <source>added as transaction fee</source>
        <translation>toegevoegd als transactiekosten</translation>
    </message>
    <message>
        <source>Total Amount %1</source>
        <translation>Totaalbedrag %1</translation>
    </message>
    <message>
        <source>or</source>
        <translation>of</translation>
    </message>
    <message>
        <source>Confirm send coins</source>
        <translation>Bevestig versturen munten</translation>
    </message>
    <message>
        <source>The recipient address is not valid. Please recheck.</source>
        <translation>Het adres van de ontvanger is niet geldig. Gelieve opnieuw te controleren.</translation>
    </message>
    <message>
        <source>The amount to pay must be larger than 0.</source>
        <translation>Het ingevoerde bedrag moet groter zijn dan 0.</translation>
    </message>
    <message>
        <source>The amount exceeds your balance.</source>
        <translation>Het bedrag is hoger dan uw huidige saldo.</translation>
    </message>
    <message>
        <source>The total exceeds your balance when the %1 transaction fee is included.</source>
        <translation>Het totaal overschrijdt uw huidige saldo wanneer de %1 transactiekosten worden meegerekend.</translation>
    </message>
    <message>
        <source>Duplicate address found: addresses should only be used once each.</source>
        <translation>Dubbel adres gevonden: adressen mogen maar één keer worden gebruikt worden.</translation>
    </message>
    <message>
        <source>Transaction creation failed!</source>
        <translation>Transactiecreatie mislukt</translation>
    </message>
    <message>
        <source>The transaction was rejected with the following reason: %1</source>
        <translation>De transactie werd afgewezen om de volgende reden: %1</translation>
    </message>
    <message>
        <source>A fee higher than %1 is considered an absurdly high fee.</source>
        <translation>Een vergoeding van meer dan %1 wordt beschouwd als een absurd hoge vergoeding.</translation>
    </message>
    <message>
        <source>Payment request expired.</source>
        <translation>Betalingsverzoek verlopen.</translation>
    </message>
    <message numerus="yes">
        <source>%n block(s)</source>
        <translation><numerusform>%n blok</numerusform><numerusform>%n blokken</numerusform></translation>
    </message>
    <message>
        <source>Pay only the required fee of %1</source>
        <translation>Betaal alleen de verplichte transactiekosten van %1</translation>
    </message>
    <message numerus="yes">
        <source>Estimated to begin confirmation within %n block(s).</source>
        <translation><numerusform>Schatting is dat bevestiging begint over %n blok.</numerusform><numerusform>Schatting is dat bevestiging begint over %n blokken.</numerusform></translation>
    </message>
    <message>
        <source>Warning: Invalid Bitcoin address</source>
        <translation>Waarschuwing: Ongeldig Bitcoinadres</translation>
    </message>
    <message>
        <source>Warning: Unknown change address</source>
        <translation>Waarschuwing: Onbekend wisselgeldadres</translation>
    </message>
    <message>
        <source>Confirm custom change address</source>
        <translation>Bevestig aangepast wisselgeldadres</translation>
    </message>
    <message>
        <source>The address you selected for change is not part of this wallet. Any or all funds in your wallet may be sent to this address. Are you sure?</source>
        <translation>Het wisselgeldadres dat u heeft geselecteerd maakt geen deel uit van deze portemonnee. Een deel of zelfs alle geld in uw portemonnee kan mogelijk naar dit adres worden verzonden. Weet je het zeker?</translation>
    </message>
    <message>
        <source>(no label)</source>
        <translation>(geen label)</translation>
    </message>
</context>
<context>
    <name>SendCoinsEntry</name>
    <message>
        <source>A&amp;mount:</source>
        <translation>B&amp;edrag:</translation>
    </message>
    <message>
        <source>Pay &amp;To:</source>
        <translation>Betaal &amp;Aan:</translation>
    </message>
    <message>
        <source>&amp;Label:</source>
        <translation>&amp;Label:</translation>
    </message>
    <message>
        <source>Choose previously used address</source>
        <translation>Kies een eerder gebruikt adres</translation>
    </message>
    <message>
        <source>This is a normal payment.</source>
        <translation>Dit is een normale betaling.</translation>
    </message>
    <message>
        <source>The Bitcoin address to send the payment to</source>
        <translation>Het Bitcoinadres om betaling aan te versturen</translation>
    </message>
    <message>
        <source>Alt+A</source>
        <translation>Alt+A</translation>
    </message>
    <message>
        <source>Paste address from clipboard</source>
        <translation>Plak adres vanuit klembord</translation>
    </message>
    <message>
        <source>Alt+P</source>
        <translation>Alt+P</translation>
    </message>
    <message>
        <source>Remove this entry</source>
        <translation>Verwijder deze toevoeging</translation>
    </message>
    <message>
        <source>The fee will be deducted from the amount being sent. The recipient will receive less bitcoins than you enter in the amount field. If multiple recipients are selected, the fee is split equally.</source>
        <translation>De transactiekosten zal worden afgetrokken van het bedrag dat verstuurd wordt. De ontvangers zullen minder bitcoins ontvangen dan ingevoerd is in het hoeveelheidsveld. Als er meerdere ontvangers geselecteerd zijn, dan worden de transactiekosten gelijk verdeeld.</translation>
    </message>
    <message>
        <source>S&amp;ubtract fee from amount</source>
        <translation>Trek de transactiekosten a&amp;f van het bedrag.</translation>
    </message>
    <message>
        <source>Message:</source>
        <translation>Bericht:</translation>
    </message>
    <message>
        <source>This is an unauthenticated payment request.</source>
        <translation>Dit is een niet-geverifieerd betalingsverzoek.</translation>
    </message>
    <message>
        <source>This is an authenticated payment request.</source>
        <translation>Dit is een geverifieerd betalingsverzoek.</translation>
    </message>
    <message>
        <source>Enter a label for this address to add it to the list of used addresses</source>
        <translation>Vul een label voor dit adres in om het aan de lijst met gebruikte adressen toe te voegen</translation>
    </message>
    <message>
        <source>A message that was attached to the bitcoin: URI which will be stored with the transaction for your reference. Note: This message will not be sent over the Bitcoin network.</source>
        <translation>Een bericht dat werd toegevoegd aan de bitcoin: URI welke wordt opgeslagen met de transactie ter referentie. Opmerking: Dit bericht zal niet worden verzonden over het Bitcoinnetwerk.</translation>
    </message>
    <message>
        <source>Pay To:</source>
        <translation>Betaal Aan:</translation>
    </message>
    <message>
        <source>Memo:</source>
        <translation>Memo:</translation>
    </message>
    <message>
        <source>Enter a label for this address to add it to your address book</source>
        <translation>Vul een label in voor dit adres om het toe te voegen aan uw adresboek</translation>
    </message>
</context>
<context>
    <name>SendConfirmationDialog</name>
    <message>
        <source>Yes</source>
        <translation>Ja</translation>
    </message>
</context>
<context>
    <name>ShutdownWindow</name>
    <message>
        <source>%1 is shutting down...</source>
        <translation>%1 is aan het afsluiten...</translation>
    </message>
    <message>
        <source>Do not shut down the computer until this window disappears.</source>
        <translation>Sluit de computer niet af totdat dit venster verdwenen is.</translation>
    </message>
</context>
<context>
    <name>SignVerifyMessageDialog</name>
    <message>
        <source>Signatures - Sign / Verify a Message</source>
        <translation>Handtekeningen – Onderteken een bericht / Verifiëer een handtekening</translation>
    </message>
    <message>
        <source>&amp;Sign Message</source>
        <translation>&amp;Onderteken Bericht</translation>
    </message>
    <message>
        <source>You can sign messages/agreements with your addresses to prove you can receive bitcoins sent to them. Be careful not to sign anything vague or random, as phishing attacks may try to trick you into signing your identity over to them. Only sign fully-detailed statements you agree to.</source>
        <translation>U kunt berichten/overeenkomsten ondertekenen met uw adres om te bewijzen dat u Bitcoins kunt versturen. Wees voorzichtig met het ondertekenen van iets vaags of willekeurigs, omdat phishingaanvallen u kunnen proberen te misleiden tot het ondertekenen van overeenkomsten om uw identiteit aan hen toe te vertrouwen. Onderteken alleen volledig gedetailleerde verklaringen voordat u akkoord gaat.</translation>
    </message>
    <message>
        <source>The Bitcoin address to sign the message with</source>
        <translation>Het Bitcoinadres om bericht mee te ondertekenen</translation>
    </message>
    <message>
        <source>Choose previously used address</source>
        <translation>Kies een eerder gebruikt adres</translation>
    </message>
    <message>
        <source>Alt+A</source>
        <translation>Alt+A</translation>
    </message>
    <message>
        <source>Paste address from clipboard</source>
        <translation>Plak adres vanuit klembord</translation>
    </message>
    <message>
        <source>Alt+P</source>
        <translation>Alt+P</translation>
    </message>
    <message>
        <source>Enter the message you want to sign here</source>
        <translation>Typ hier het bericht dat u wilt ondertekenen</translation>
    </message>
    <message>
        <source>Signature</source>
        <translation>Handtekening</translation>
    </message>
    <message>
        <source>Copy the current signature to the system clipboard</source>
        <translation>Kopieer de huidige handtekening naar het systeemklembord</translation>
    </message>
    <message>
        <source>Sign the message to prove you own this Bitcoin address</source>
        <translation>Onderteken een bericht om te bewijzen dat u een bepaald Bitcoinadres bezit</translation>
    </message>
    <message>
        <source>Sign &amp;Message</source>
        <translation>Onderteken &amp;Bericht</translation>
    </message>
    <message>
        <source>Reset all sign message fields</source>
        <translation>Verwijder alles in de invulvelden</translation>
    </message>
    <message>
        <source>Clear &amp;All</source>
        <translation>Verwijder &amp;Alles</translation>
    </message>
    <message>
        <source>&amp;Verify Message</source>
        <translation>&amp;Verifiëer Bericht</translation>
    </message>
    <message>
        <source>Enter the receiver's address, message (ensure you copy line breaks, spaces, tabs, etc. exactly) and signature below to verify the message. Be careful not to read more into the signature than what is in the signed message itself, to avoid being tricked by a man-in-the-middle attack. Note that this only proves the signing party receives with the address, it cannot prove sendership of any transaction!</source>
        <translation>Voer het adres van de ontvanger in, bericht (zorg ervoor dat de regeleinden, spaties, tabs etc. precies kloppen) en onderteken onderaan om het bericht te verifiëren. Wees voorzicht om niet meer in de ondertekening te lezen dan in het getekende bericht zelf, om te voorkomen dat je wordt aangevallen met een man-in-the-middle attack. Houd er mee rekening dat dit alleen de ondertekende partij bewijst met het ontvangen adres, er kan niet bewezen worden dat er een transactie heeft plaatsgevonden!</translation>
    </message>
    <message>
        <source>The Bitcoin address the message was signed with</source>
        <translation>Het Bitcoinadres waarmee het bericht ondertekend is</translation>
    </message>
    <message>
        <source>Verify the message to ensure it was signed with the specified Bitcoin address</source>
        <translation>Controleer een bericht om te verifiëren dat het gespecificeerde Bitcoinadres het bericht heeft ondertekend.</translation>
    </message>
    <message>
        <source>Verify &amp;Message</source>
        <translation>Verifiëer &amp;Bericht</translation>
    </message>
    <message>
        <source>Reset all verify message fields</source>
        <translation>Verwijder alles in de invulvelden</translation>
    </message>
    <message>
        <source>Click "Sign Message" to generate signature</source>
        <translation>Klik op "Onderteken Bericht" om de handtekening te genereren</translation>
    </message>
    <message>
        <source>The entered address is invalid.</source>
        <translation>Het opgegeven adres is ongeldig.</translation>
    </message>
    <message>
        <source>Please check the address and try again.</source>
        <translation>Controleer het adres en probeer het opnieuw.</translation>
    </message>
    <message>
        <source>The entered address does not refer to a key.</source>
        <translation>Het opgegeven adres verwijst niet naar een sleutel.</translation>
    </message>
    <message>
        <source>Wallet unlock was cancelled.</source>
        <translation>Portemonnee-ontsleuteling is geannuleerd.</translation>
    </message>
    <message>
        <source>Private key for the entered address is not available.</source>
        <translation>Geheime sleutel voor het ingevoerde adres is niet beschikbaar.</translation>
    </message>
    <message>
        <source>Message signing failed.</source>
        <translation>Ondertekenen van het bericht is mislukt.</translation>
    </message>
    <message>
        <source>Message signed.</source>
        <translation>Bericht ondertekend.</translation>
    </message>
    <message>
        <source>The signature could not be decoded.</source>
        <translation>De handtekening kon niet worden gedecodeerd.</translation>
    </message>
    <message>
        <source>Please check the signature and try again.</source>
        <translation>Controleer de handtekening en probeer het opnieuw.</translation>
    </message>
    <message>
        <source>The signature did not match the message digest.</source>
        <translation>De handtekening hoort niet bij het bericht.</translation>
    </message>
    <message>
        <source>Message verification failed.</source>
        <translation>Berichtverificatie mislukt.</translation>
    </message>
    <message>
        <source>Message verified.</source>
        <translation>Bericht geverifiëerd.</translation>
    </message>
</context>
<context>
    <name>SplashScreen</name>
    <message>
        <source>[testnet]</source>
        <translation>[testnetwerk]</translation>
    </message>
</context>
<context>
    <name>TrafficGraphWidget</name>
    <message>
        <source>KB/s</source>
        <translation>KB/s</translation>
    </message>
</context>
<context>
    <name>TransactionDesc</name>
    <message numerus="yes">
        <source>Open for %n more block(s)</source>
        <translation><numerusform>Open voor nog %n blok</numerusform><numerusform>Open voor nog %n blokken</numerusform></translation>
    </message>
    <message>
        <source>Open until %1</source>
        <translation>Open tot %1</translation>
    </message>
    <message>
        <source>conflicted with a transaction with %1 confirmations</source>
        <translation>geconflicteerd met een transactie met %1 confirmaties</translation>
    </message>
    <message>
        <source>%1/offline</source>
        <translation>%1/offline</translation>
    </message>
    <message>
        <source>0/unconfirmed, %1</source>
        <translation>0/onbevestigd, %1</translation>
    </message>
    <message>
        <source>in memory pool</source>
        <translation>in geheugenpoel</translation>
    </message>
    <message>
        <source>not in memory pool</source>
        <translation>niet in geheugenpoel</translation>
    </message>
    <message>
        <source>abandoned</source>
        <translation>opgegeven</translation>
    </message>
    <message>
        <source>%1/unconfirmed</source>
        <translation>%1/onbevestigd</translation>
    </message>
    <message>
        <source>%1 confirmations</source>
        <translation>%1 bevestigingen</translation>
    </message>
    <message>
        <source>Status</source>
        <translation>Status</translation>
    </message>
    <message>
        <source>, has not been successfully broadcast yet</source>
        <translation>, is nog niet met succes uitgezonden</translation>
    </message>
    <message numerus="yes">
        <source>, broadcast through %n node(s)</source>
        <translation><numerusform>, uitgezonden naar %n node</numerusform><numerusform>, uitgezonden naar %n nodes</numerusform></translation>
    </message>
    <message>
        <source>Date</source>
        <translation>Datum</translation>
    </message>
    <message>
        <source>Source</source>
        <translation>Bron</translation>
    </message>
    <message>
        <source>Generated</source>
        <translation>Gegenereerd</translation>
    </message>
    <message>
        <source>From</source>
        <translation>Van</translation>
    </message>
    <message>
        <source>unknown</source>
        <translation>onbekend</translation>
    </message>
    <message>
        <source>To</source>
        <translation>Aan</translation>
    </message>
    <message>
        <source>own address</source>
        <translation>eigen adres</translation>
    </message>
    <message>
        <source>watch-only</source>
        <translation>alleen-bekijkbaar</translation>
    </message>
    <message>
        <source>label</source>
        <translation>label</translation>
    </message>
    <message>
        <source>Credit</source>
        <translation>Credit</translation>
    </message>
    <message numerus="yes">
        <source>matures in %n more block(s)</source>
<<<<<<< HEAD
        <translation><numerusform>komt beschikbaar na %n nieuwe blok</numerusform><numerusform>komt beschikbaar na %n nieuwe blokken</numerusform></translation>
=======
        <translation><numerusform>komt tot wasdom na %n nieuw blok</numerusform><numerusform>komt tot wasdom na %n nieuwe blokken</numerusform></translation>
>>>>>>> d3a038f4
    </message>
    <message>
        <source>not accepted</source>
        <translation>niet geaccepteerd</translation>
    </message>
    <message>
        <source>Debit</source>
        <translation>Debet</translation>
    </message>
    <message>
        <source>Total debit</source>
        <translation>Totaal debit</translation>
    </message>
    <message>
        <source>Total credit</source>
        <translation>Totaal credit</translation>
    </message>
    <message>
        <source>Transaction fee</source>
        <translation>Transactiekosten</translation>
    </message>
    <message>
        <source>Net amount</source>
        <translation>Netto bedrag</translation>
    </message>
    <message>
        <source>Message</source>
        <translation>Bericht</translation>
    </message>
    <message>
        <source>Comment</source>
        <translation>Opmerking</translation>
    </message>
    <message>
        <source>Transaction ID</source>
        <translation>Transactie-ID</translation>
    </message>
    <message>
        <source>Transaction total size</source>
        <translation>Transactie totale grootte</translation>
    </message>
    <message>
        <source>Output index</source>
        <translation>Output index</translation>
    </message>
    <message>
        <source>Merchant</source>
        <translation>Handelaar</translation>
    </message>
    <message>
        <source>Generated coins must mature %1 blocks before they can be spent. When you generated this block, it was broadcast to the network to be added to the block chain. If it fails to get into the chain, its state will change to "not accepted" and it won't be spendable. This may occasionally happen if another node generates a block within a few seconds of yours.</source>
        <translation>Gegenereerde munten moeten %1 blokken rijpen voordat ze kunnen worden besteed. Toen dit blok gegenereerd werd, werd het uitgezonden naar het netwerk om aan de blokketen toegevoegd te worden. Als het niet lukt om in de keten toegevoegd te worden, zal de status te veranderen naar "niet geaccepteerd" en zal het niet besteedbaar zijn. Dit kan soms gebeuren als een ander knooppunt een blok genereert binnen een paar seconden na die van u.</translation>
    </message>
    <message>
        <source>Debug information</source>
        <translation>Debug-informatie</translation>
    </message>
    <message>
        <source>Transaction</source>
        <translation>Transactie</translation>
    </message>
    <message>
        <source>Inputs</source>
        <translation>Inputs</translation>
    </message>
    <message>
        <source>Amount</source>
        <translation>Bedrag</translation>
    </message>
    <message>
        <source>true</source>
        <translation>waar</translation>
    </message>
    <message>
        <source>false</source>
        <translation>onwaar</translation>
    </message>
</context>
<context>
    <name>TransactionDescDialog</name>
    <message>
        <source>This pane shows a detailed description of the transaction</source>
        <translation>Dit venster laat een uitgebreide beschrijving van de transactie zien</translation>
    </message>
    <message>
        <source>Details for %1</source>
        <translation>Details voor %1</translation>
    </message>
</context>
<context>
    <name>TransactionTableModel</name>
    <message>
        <source>Date</source>
        <translation>Datum</translation>
    </message>
    <message>
        <source>Type</source>
        <translation>Type</translation>
    </message>
    <message>
        <source>Label</source>
        <translation>Label</translation>
    </message>
    <message numerus="yes">
        <source>Open for %n more block(s)</source>
        <translation><numerusform>Open voor nog %n blok</numerusform><numerusform>Open voor nog %n blokken</numerusform></translation>
    </message>
    <message>
        <source>Open until %1</source>
        <translation>Open tot %1</translation>
    </message>
    <message>
        <source>Offline</source>
        <translation>Offline</translation>
    </message>
    <message>
        <source>Unconfirmed</source>
        <translation>Onbevestigd</translation>
    </message>
    <message>
        <source>Abandoned</source>
        <translation>Opgegeven</translation>
    </message>
    <message>
        <source>Confirming (%1 of %2 recommended confirmations)</source>
        <translation>Bevestigen (%1 van %2 aanbevolen bevestigingen)</translation>
    </message>
    <message>
        <source>Confirmed (%1 confirmations)</source>
        <translation>Bevestigd (%1 bevestigingen)</translation>
    </message>
    <message>
        <source>Conflicted</source>
        <translation>Conflicterend</translation>
    </message>
    <message>
        <source>Immature (%1 confirmations, will be available after %2)</source>
        <translation>Niet beschikbaar (%1 bevestigingen, zal beschikbaar zijn na %2)</translation>
    </message>
    <message>
        <source>This block was not received by any other nodes and will probably not be accepted!</source>
        <translation>Dit blok is niet ontvangen bij andere nodes en zal waarschijnlijk niet worden geaccepteerd!</translation>
    </message>
    <message>
        <source>Generated but not accepted</source>
        <translation>Gegenereerd maar niet geaccepteerd</translation>
    </message>
    <message>
        <source>Received with</source>
        <translation>Ontvangen met</translation>
    </message>
    <message>
        <source>Received from</source>
        <translation>Ontvangen van</translation>
    </message>
    <message>
        <source>Sent to</source>
        <translation>Verzonden aan</translation>
    </message>
    <message>
        <source>Payment to yourself</source>
        <translation>Betaling aan uzelf</translation>
    </message>
    <message>
        <source>Mined</source>
        <translation>Gedolven</translation>
    </message>
    <message>
        <source>watch-only</source>
        <translation>alleen-bekijkbaar</translation>
    </message>
    <message>
        <source>(n/a)</source>
        <translation>(nvt)</translation>
    </message>
    <message>
        <source>(no label)</source>
        <translation>(geen label)</translation>
    </message>
    <message>
        <source>Transaction status. Hover over this field to show number of confirmations.</source>
        <translation>Transactiestatus. Houd de cursor boven dit veld om het aantal bevestigingen te laten zien.</translation>
    </message>
    <message>
        <source>Date and time that the transaction was received.</source>
        <translation>Datum en tijd waarop deze transactie is ontvangen.</translation>
    </message>
    <message>
        <source>Type of transaction.</source>
        <translation>Type transactie.</translation>
    </message>
    <message>
        <source>Whether or not a watch-only address is involved in this transaction.</source>
        <translation>Of er een alleen-bekijken-adres is betrokken bij deze transactie.</translation>
    </message>
    <message>
        <source>User-defined intent/purpose of the transaction.</source>
        <translation>Door gebruiker gedefinieerde intentie/doel van de transactie.</translation>
    </message>
    <message>
        <source>Amount removed from or added to balance.</source>
        <translation>Bedrag verwijderd van of toegevoegd aan saldo.</translation>
    </message>
</context>
<context>
    <name>TransactionView</name>
    <message>
        <source>All</source>
        <translation>Alles</translation>
    </message>
    <message>
        <source>Today</source>
        <translation>Vandaag</translation>
    </message>
    <message>
        <source>This week</source>
        <translation>Deze week</translation>
    </message>
    <message>
        <source>This month</source>
        <translation>Deze maand</translation>
    </message>
    <message>
        <source>Last month</source>
        <translation>Vorige maand</translation>
    </message>
    <message>
        <source>This year</source>
        <translation>Dit jaar</translation>
    </message>
    <message>
        <source>Range...</source>
        <translation>Bereik...</translation>
    </message>
    <message>
        <source>Received with</source>
        <translation>Ontvangen met</translation>
    </message>
    <message>
        <source>Sent to</source>
        <translation>Verzonden aan</translation>
    </message>
    <message>
        <source>To yourself</source>
        <translation>Aan uzelf</translation>
    </message>
    <message>
        <source>Mined</source>
        <translation>Gedolven</translation>
    </message>
    <message>
        <source>Other</source>
        <translation>Anders</translation>
    </message>
    <message>
        <source>Enter address or label to search</source>
        <translation>Vul adres of label in om te zoeken</translation>
    </message>
    <message>
        <source>Min amount</source>
        <translation>Min. bedrag</translation>
    </message>
    <message>
        <source>Abandon transaction</source>
        <translation>Doe afstand van transactie</translation>
    </message>
    <message>
        <source>Copy address</source>
        <translation>Kopieer adres</translation>
    </message>
    <message>
        <source>Copy label</source>
        <translation>Kopieer label</translation>
    </message>
    <message>
        <source>Copy amount</source>
        <translation>Kopieer bedrag</translation>
    </message>
    <message>
        <source>Copy transaction ID</source>
        <translation>Kopieer transactie-ID</translation>
    </message>
    <message>
        <source>Copy raw transaction</source>
        <translation>Kopieer ruwe transactie</translation>
    </message>
    <message>
        <source>Copy full transaction details</source>
        <translation>Kopieer volledige transactiedetials</translation>
    </message>
    <message>
        <source>Edit label</source>
        <translation>Bewerk label</translation>
    </message>
    <message>
        <source>Show transaction details</source>
        <translation>Toon transactiedetails</translation>
    </message>
    <message>
        <source>Export Transaction History</source>
        <translation>Exporteer transactiegeschiedenis</translation>
    </message>
    <message>
        <source>Comma separated file (*.csv)</source>
        <translation>Kommagescheiden bestand (*.csv)</translation>
    </message>
    <message>
        <source>Confirmed</source>
        <translation>Bevestigd</translation>
    </message>
    <message>
        <source>Watch-only</source>
        <translation>Alleen-bekijkbaar</translation>
    </message>
    <message>
        <source>Date</source>
        <translation>Datum</translation>
    </message>
    <message>
        <source>Type</source>
        <translation>Type</translation>
    </message>
    <message>
        <source>Label</source>
        <translation>Label</translation>
    </message>
    <message>
        <source>Address</source>
        <translation>Adres</translation>
    </message>
    <message>
        <source>ID</source>
        <translation>ID</translation>
    </message>
    <message>
        <source>Exporting Failed</source>
        <translation>Export mislukt</translation>
    </message>
    <message>
        <source>There was an error trying to save the transaction history to %1.</source>
        <translation>Er is een fout opgetreden bij het opslaan van de transactiegeschiedenis naar %1.</translation>
    </message>
    <message>
        <source>Exporting Successful</source>
        <translation>Export succesvol</translation>
    </message>
    <message>
        <source>The transaction history was successfully saved to %1.</source>
        <translation>De transactiegeschiedenis was succesvol bewaard in %1.</translation>
    </message>
    <message>
        <source>Range:</source>
        <translation>Bereik:</translation>
    </message>
    <message>
        <source>to</source>
        <translation>naar</translation>
    </message>
</context>
<context>
    <name>UnitDisplayStatusBarControl</name>
    <message>
        <source>Unit to show amounts in. Click to select another unit.</source>
        <translation>Eenheid om bedragen uit te drukken. Klik om een andere eenheid te selecteren.</translation>
    </message>
</context>
<context>
    <name>WalletFrame</name>
    <message>
        <source>No wallet has been loaded.</source>
        <translation>Er is geen portemonnee geladen.</translation>
    </message>
</context>
<context>
    <name>WalletModel</name>
    <message>
        <source>Send Coins</source>
        <translation>Verstuur munten</translation>
    </message>
</context>
<context>
    <name>WalletView</name>
    <message>
        <source>&amp;Export</source>
        <translation>&amp;Exporteer</translation>
    </message>
    <message>
        <source>Export the data in the current tab to a file</source>
        <translation>Exporteer de data in de huidige tab naar een bestand</translation>
    </message>
    <message>
        <source>Backup Wallet</source>
        <translation>Portemonnee backuppen</translation>
    </message>
    <message>
        <source>Wallet Data (*.dat)</source>
        <translation>Portemonneedata (*.dat)</translation>
    </message>
    <message>
        <source>Backup Failed</source>
        <translation>Backup mislukt</translation>
    </message>
    <message>
        <source>There was an error trying to save the wallet data to %1.</source>
        <translation>Er is een fout opgetreden bij het wegschrijven van de portemonneedata naar %1.</translation>
    </message>
    <message>
        <source>Backup Successful</source>
        <translation>Backup succesvol</translation>
    </message>
    <message>
        <source>The wallet data was successfully saved to %1.</source>
        <translation>De portemonneedata is succesvol opgeslagen in %1.</translation>
    </message>
</context>
<context>
    <name>bitcoin-core</name>
    <message>
        <source>Options:</source>
        <translation>Opties:</translation>
    </message>
    <message>
        <source>Specify data directory</source>
        <translation>Stel datamap in</translation>
    </message>
    <message>
        <source>Connect to a node to retrieve peer addresses, and disconnect</source>
        <translation>Verbind naar een node om adressen van anderen op te halen, en verbreek vervolgens de verbinding</translation>
    </message>
    <message>
        <source>Specify your own public address</source>
        <translation>Specificeer uw eigen publieke adres</translation>
    </message>
    <message>
        <source>Accept command line and JSON-RPC commands</source>
        <translation>Aanvaard opdrachtregel- en JSON-RPC-opdrachten</translation>
    </message>
    <message>
        <source>Accept connections from outside (default: 1 if no -proxy or -connect/-noconnect)</source>
<<<<<<< HEAD
        <translation>Accepteer verbindingen van buitenaf (standaard: 1 indien geen -proxy of -connect/-noconnect werd opgegeven)</translation>
    </message>
    <message>
        <source>Connect only to the specified node(s); -noconnect or -connect=0 alone to disable automatic connections</source>
        <translation>Verbind enkel met de opgegeven knooppunt(en); -noconnect of -connect = 0 alleen om automatische verbindingen uit te schakelen</translation>
    </message>
    <message>
        <source>Distributed under the MIT software license, see the accompanying file %s or %s</source>
        <translation>Uitgegeven onder de MIT software licentie, zie het bijgevoegde bestand %s of %s</translation>
=======
        <translation>Accepteer verbindingen van buitenaf (standaard: 1 als geen -proxy of -connect is opgegeven)</translation>
>>>>>>> d3a038f4
    </message>
    <message>
        <source>If &lt;category&gt; is not supplied or if &lt;category&gt; = 1, output all debugging information.</source>
        <translation>Als er geen &lt;categorie&gt; is opgegeven of als de &lt;categorie&gt; 1 is, laat dan alle debugginginformatie zien.</translation>
    </message>
    <message>
        <source>Prune configured below the minimum of %d MiB.  Please use a higher number.</source>
        <translation>Snoeien is geconfigureerd on het minimum van %d MiB. Gebruik a.u.b. een hoger aantal.</translation>
    </message>
    <message>
        <source>Prune: last wallet synchronisation goes beyond pruned data. You need to -reindex (download the whole blockchain again in case of pruned node)</source>
        <translation>Snoei: laatste portemoneesynchronisatie gaat verder dan de gesnoeide data. U moet -reindex gebruiken (download opnieuw de gehele blokketen voor een weggesnoeide node)</translation>
    </message>
    <message>
        <source>Rescans are not possible in pruned mode. You will need to use -reindex which will download the whole blockchain again.</source>
        <translation>Herscannen is niet mogelijk in de snoeimodus. U moet -reindex gebruiken dat de hele blokketen opnieuw zal downloaden.</translation>
    </message>
    <message>
        <source>Error: A fatal internal error occurred, see debug.log for details</source>
        <translation>Fout: er is een fout opgetreden,  zie debug.log voor details</translation>
    </message>
    <message>
        <source>Fee (in %s/kB) to add to transactions you send (default: %s)</source>
        <translation>Transactiekosten (in %s/kB) toevoegen aan transacties die u doet (standaard: %s)</translation>
    </message>
    <message>
        <source>Pruning blockstore...</source>
        <translation>Snoei blokopslag...</translation>
    </message>
    <message>
        <source>Run in the background as a daemon and accept commands</source>
        <translation>Draai in de achtergrond als daemon en aanvaard opdrachten</translation>
    </message>
    <message>
        <source>Unable to start HTTP server. See debug log for details.</source>
        <translation>Niet mogelijk ok HTTP-server te starten. Zie debuglogboek voor details.</translation>
    </message>
    <message>
        <source>Bitcoin Core</source>
        <translation>Bitcoin Core</translation>
    </message>
    <message>
        <source>The %s developers</source>
        <translation>De %s ontwikkelaars</translation>
    </message>
    <message>
        <source>A fee rate (in %s/kB) that will be used when fee estimation has insufficient data (default: %s)</source>
        <translation>Een transactietarief (in %s/kB) dat gebruikt wordt als de transactiekosten schatting niet genoeg data heeft. (normaal: %s)</translation>
    </message>
    <message>
        <source>Accept relayed transactions received from whitelisted peers even when not relaying transactions (default: %d)</source>
        <translation>Accepteer doorgestuurde transacties ontvangen van goedgekeurde peers, ook wanneer je zelf geen transacties doorstuurt (standaard: %d)</translation>
    </message>
    <message>
        <source>Bind to given address and always listen on it. Use [host]:port notation for IPv6</source>
        <translation>Bind aan opgegeven adres en luister er altijd op. Gebruik [host]:port notatie voor IPv6</translation>
    </message>
    <message>
        <source>Cannot obtain a lock on data directory %s. %s is probably already running.</source>
        <translation>Kan geen lock verkrijgen op gegevensmap %s. %s draait waarschijnlijk al.</translation>
    </message>
    <message>
        <source>Delete all wallet transactions and only recover those parts of the blockchain through -rescan on startup</source>
        <translation>Verwijder alle transacties van de portemonnee en herstel alleen de delen van de blokketen door -rescan tijdens het opstarten</translation>
    </message>
    <message>
        <source>Error loading %s: You can't enable HD on a already existing non-HD wallet</source>
        <translation>Fout bij het laden van %s: Je kan HD niet activeren voor een reeds bestaande niet-HD portemonnee</translation>
    </message>
    <message>
        <source>Error reading %s! All keys read correctly, but transaction data or address book entries might be missing or incorrect.</source>
        <translation>Waarschuwing: Fout bij het lezen van %s! Alle sleutels zijn in goede orde uitgelezen, maar transactiedata of adresboeklemma's zouden kunnen ontbreken of fouten bevatten.</translation>
    </message>
    <message>
        <source>Execute command when a wallet transaction changes (%s in cmd is replaced by TxID)</source>
        <translation>Voer opdracht uit zodra een portemonneetransactie verandert (%s in cmd wordt vervangen door TxID)</translation>
    </message>
    <message>
        <source>Extra transactions to keep in memory for compact block reconstructions (default: %u)</source>
        <translation>Extra transacties wordt bijgehouden voor compacte blokreconstructie (standaard: %u)</translation>
    </message>
    <message>
        <source>If this block is in the chain assume that it and its ancestors are valid and potentially skip their script verification (0 to verify all, default: %s, testnet: %s)</source>
        <translation>Als dit blok in de keten staat, gaat het ervan uit dat dit blok en zijn voorouders geldig zijn en mogelijk hun script verificatie overslaan (0 om alles te verifiëren, standaard:%s, testnet:%s)</translation>
    </message>
    <message>
        <source>Maximum allowed median peer time offset adjustment. Local perspective of time may be influenced by peers forward or backward by this amount. (default: %u seconds)</source>
        <translation>Maximum toegestane peer tijd compensatie. Lokaal perspectief van tijd mag worden beinvloed door peers die met deze hoeveelheid voor of achter lopen. (standaard: %u seconden)</translation>
    </message>
    <message>
        <source>Maximum total fees (in %s) to use in a single wallet transaction or raw transaction; setting this too low may abort large transactions (default: %s)</source>
        <translation>Maximum totale transactiekosten (in %s) om te gebruiken in een enkele portemoneetransactie; als dit te laag is ingesteld kunnen grote transacties worden verhinderd (standaard: %s)</translation>
    </message>
    <message>
        <source>Please check that your computer's date and time are correct! If your clock is wrong, %s will not work properly.</source>
        <translation>Waarschuwing: Controleer dat de datum en tijd van uw computer correct zijn ingesteld! Bij een onjuist ingestelde klok zal %s niet goed werken.</translation>
    </message>
    <message>
        <source>Please contribute if you find %s useful. Visit %s for further information about the software.</source>
        <translation>Gelieve bij te dragen als je %s nuttig vindt. Bezoek %s voor meer informatie over de software.</translation>
    </message>
    <message>
        <source>Reduce storage requirements by enabling pruning (deleting) of old blocks. This allows the pruneblockchain RPC to be called to delete specific blocks, and enables automatic pruning of old blocks if a target size in MiB is provided. This mode is incompatible with -txindex and -rescan. Warning: Reverting this setting requires re-downloading the entire blockchain. (default: 0 = disable pruning blocks, 1 = allow manual pruning via RPC, &gt;%u = automatically prune block files to stay under the specified target size in MiB)</source>
        <translation>Beperk benodigde opslag door trimmen (verwijderen) van oude blokken in te schakelen. Dit maakt het mogelijk om de pruneblockchain RPC aan te roepen om specifieke blokken te verwijderen, en maakt het automatische trimmen van oude blokken mogelijk wanneer een doelgrootte in MiB is voorzien. Deze modus is niet compatibele met -txindex en -rescan. Waarschuwing: Terugzetten van deze instellingen vereist het opnieuw downloaden van gehele de blokketen. (standaard:0 = uitzetten trimmodus, 1 = manueel trimmen via RPC toestaan, &gt;%u = automatisch blokbestanden trimmen om beneden de gespecificeerde doelgrootte in MiB te blijven)</translation>
    </message>
    <message>
        <source>Set lowest fee rate (in %s/kB) for transactions to be included in block creation. (default: %s)</source>
        <translation>Specificeer het laagste tarief (in %s/kB) voor transacties die bij het maken van een blok moeten worden in rekening worden gebracht (standaard: %s)</translation>
    </message>
    <message>
        <source>Set the number of script verification threads (%u to %d, 0 = auto, &lt;0 = leave that many cores free, default: %d)</source>
        <translation>Kies het aantal scriptverificatie processen (%u tot %d, 0 = auto, &lt;0 = laat dit aantal kernen vrij, standaard: %d)</translation>
    </message>
    <message>
        <source>The block database contains a block which appears to be from the future. This may be due to your computer's date and time being set incorrectly. Only rebuild the block database if you are sure that your computer's date and time are correct</source>
        <translation>De blokdatabase bevat een blok dat lijkt uit de toekomst te komen. Dit kan gebeuren omdat de datum en tijd van uw computer niet goed staat. Herbouw de blokdatabase pas nadat u de datum en tijd van uw computer correct heeft ingesteld.</translation>
    </message>
    <message>
        <source>This is a pre-release test build - use at your own risk - do not use for mining or merchant applications</source>
<<<<<<< HEAD
        <translation>Dit is een pre-release testversie - gebruik op eigen risico! Gebruik deze niet voor het delven van munten of handelsdoeleinden</translation>
=======
        <translation>Dit is een prerelease testversie – gebruik op eigen risico! Gebruik deze niet voor mijnen of handelsdoeleinden</translation>
>>>>>>> d3a038f4
    </message>
    <message>
        <source>Unable to rewind the database to a pre-fork state. You will need to redownload the blockchain</source>
        <translation>Niet mogelijk om de databank terug te draaien naar een staat voor de vork. Je zal je blokketen opnieuw moeten downloaden</translation>
    </message>
    <message>
        <source>Use UPnP to map the listening port (default: 1 when listening and no -proxy)</source>
        <translation>Gebruik UPnP om de luisterende poort te mappen (standaard: 1 als er geluisterd worden en geen -proxy is meegegeven)</translation>
    </message>
    <message>
<<<<<<< HEAD
        <source>Username and hashed password for JSON-RPC connections. The field &lt;userpw&gt; comes in the format: &lt;USERNAME&gt;:&lt;SALT&gt;$&lt;HASH&gt;. A canonical python script is included in share/rpcuser. The client then connects normally using the rpcuser=&lt;USERNAME&gt;/rpcpassword=&lt;PASSWORD&gt; pair of arguments. This option can be specified multiple times</source>
        <translation>Gebruikersnaam en gehasht wachtwoord voor JSON-RPC-verbindingen. De velden &lt;userpw&gt; is in het formaat: &lt;GEBRUIKERSNAAM&gt;:&lt;SALT&gt;$&lt;HASH&gt;. Een kanoniek Pythonscript is inbegrepen in de share/rpcuser. De klant connecteert dan normaal via de rpcuser=&lt;GEBRUIKERSNAAM&gt;/rpcpassword=&lt;PASWOORD&gt; argumenten. Deze optie kan meerdere keren worden meegegeven</translation>
    </message>
    <message>
        <source>Wallet will not create transactions that violate mempool chain limits (default: %u)</source>
        <translation>Portemonnee creëert geen transacties die mempool-ketenlimieten schenden (standaard: %u)</translation>
    </message>
    <message>
=======
>>>>>>> d3a038f4
        <source>Warning: The network does not appear to fully agree! Some miners appear to be experiencing issues.</source>
        <translation>Waarschuwing: Het lijkt erop dat het netwerk geen consensus kan vinden! Sommige delvers lijken problemen te ondervinden.</translation>
    </message>
    <message>
        <source>Warning: We do not appear to fully agree with our peers! You may need to upgrade, or other nodes may need to upgrade.</source>
        <translation>Waarschuwing: Het lijkt erop dat we geen consensus kunnen vinden met onze peers! Mogelijk dient u te upgraden, of andere nodes moeten wellicht upgraden.</translation>
    </message>
    <message>
        <source>You need to rebuild the database using -reindex-chainstate to change -txindex</source>
        <translation>Om -txindex te kunnen veranderen dient u de database opnieuw te bouwen met gebruik van -reindex-chainstate.</translation>
    </message>
    <message>
        <source>%s corrupt, salvage failed</source>
        <translation>%s corrupt, veiligstellen mislukt</translation>
    </message>
    <message>
        <source>-maxmempool must be at least %d MB</source>
        <translation>-maxmempool moet tenminste %d MB zijn</translation>
    </message>
    <message>
        <source>&lt;category&gt; can be:</source>
        <translation>&lt;categorie&gt; kan zijn:</translation>
    </message>
    <message>
        <source>Append comment to the user agent string</source>
        <translation>Voeg commentaar toe aan de user agent string</translation>
    </message>
    <message>
        <source>Attempt to recover private keys from a corrupt wallet on startup</source>
        <translation>Probeer privésleutels te herstellen van een corrupte wallet bij opstarten</translation>
    </message>
    <message>
        <source>Block creation options:</source>
        <translation>Blokcreatie-opties:</translation>
    </message>
    <message>
        <source>Cannot resolve -%s address: '%s'</source>
        <translation>Kan -%s adres niet herleiden: '%s'</translation>
    </message>
    <message>
        <source>Chain selection options:</source>
        <translation>Keten selectie opties:</translation>
    </message>
    <message>
        <source>Change index out of range</source>
        <translation>Wijzigingsindex buiten bereik</translation>
    </message>
    <message>
        <source>Connection options:</source>
        <translation>Verbindingsopties:</translation>
    </message>
    <message>
        <source>Copyright (C) %i-%i</source>
        <translation>Auteursrecht (C) %i-%i</translation>
    </message>
    <message>
        <source>Corrupted block database detected</source>
        <translation>Corrupte blokkendatabase gedetecteerd</translation>
    </message>
    <message>
        <source>Debugging/Testing options:</source>
        <translation>Foutopsporing/Testopties:</translation>
    </message>
    <message>
        <source>Do not load the wallet and disable wallet RPC calls</source>
        <translation>Laad de wallet niet en schakel wallet RPC oproepen uit</translation>
    </message>
    <message>
        <source>Do you want to rebuild the block database now?</source>
        <translation>Wilt u de blokkendatabase nu herbouwen?</translation>
    </message>
    <message>
        <source>Enable publish hash block in &lt;address&gt;</source>
        <translation>Sta toe om hashblok te publiceren in &lt;adres&gt;</translation>
    </message>
    <message>
        <source>Enable publish hash transaction in &lt;address&gt;</source>
        <translation>Stat toe om hashtransactie te publiceren in &lt;adres&gt;</translation>
    </message>
    <message>
        <source>Enable publish raw block in &lt;address&gt;</source>
        <translation>Sta toe rauw blok te publiceren in &lt;adres&gt;</translation>
    </message>
    <message>
        <source>Enable publish raw transaction in &lt;address&gt;</source>
        <translation>Sta toe ruwe transacties te publiceren in &lt;adres&gt;</translation>
    </message>
    <message>
        <source>Enable transaction replacement in the memory pool (default: %u)</source>
        <translation>Transactie vervanging inschakelen in het geheugen (standaard: %u)</translation>
    </message>
    <message>
        <source>Error initializing block database</source>
        <translation>Fout bij intialisatie blokkendatabase</translation>
    </message>
    <message>
        <source>Error initializing wallet database environment %s!</source>
        <translation>Probleem met initializeren van de database-omgeving %s!</translation>
    </message>
    <message>
        <source>Error loading %s</source>
        <translation>Fout bij het laden van %s</translation>
    </message>
    <message>
        <source>Error loading %s: Wallet corrupted</source>
        <translation>Fout bij het laden van %s: Portomonnee corrupt</translation>
    </message>
    <message>
        <source>Error loading %s: Wallet requires newer version of %s</source>
        <translation>Fout bij laden %s: Portemonnee vereist een nieuwere versie van %s</translation>
    </message>
    <message>
        <source>Error loading %s: You can't disable HD on a already existing HD wallet</source>
        <translation>Fout bij het laden van %s: Je kan HD niet deactiveren voor een reeds bestaande HD portemonnee</translation>
    </message>
    <message>
        <source>Error loading block database</source>
        <translation>Fout bij het laden van blokkendatabase</translation>
    </message>
    <message>
        <source>Error opening block database</source>
        <translation>Fout bij openen blokkendatabase</translation>
    </message>
    <message>
        <source>Error: Disk space is low!</source>
        <translation>Fout: Weinig vrije diskruimte!</translation>
    </message>
    <message>
        <source>Failed to listen on any port. Use -listen=0 if you want this.</source>
        <translation>Mislukt om op welke poort dan ook te luisteren. Gebruik -listen=0 as u dit wilt.</translation>
    </message>
    <message>
        <source>Importing...</source>
        <translation>Importeren...</translation>
    </message>
    <message>
        <source>Incorrect or no genesis block found. Wrong datadir for network?</source>
        <translation>Incorrect of geen genesisblok gevonden. Verkeerde datamap voor het netwerk?</translation>
    </message>
    <message>
        <source>Initialization sanity check failed. %s is shutting down.</source>
        <translation>Initialisatie sanity check mislukt. %s is aan het afsluiten.</translation>
    </message>
    <message>
        <source>Invalid -onion address: '%s'</source>
        <translation>Ongeldig -onion adres '%s'</translation>
    </message>
    <message>
        <source>Invalid amount for -%s=&lt;amount&gt;: '%s'</source>
        <translation>Ongeldig bedrag voor -%s=&lt;bedrag&gt;: '%s'</translation>
    </message>
    <message>
        <source>Invalid amount for -fallbackfee=&lt;amount&gt;: '%s'</source>
        <translation>Ongeldig bedrag voor -fallbackfee=&lt;bedrag&gt;: '%s'</translation>
    </message>
    <message>
        <source>Keep the transaction memory pool below &lt;n&gt; megabytes (default: %u)</source>
        <translation>De transactiegeheugenpool moet onder de &lt;n&gt; megabytes blijven (standaard: %u)</translation>
    </message>
    <message>
        <source>Loading banlist...</source>
        <translation>Verbanningslijst aan het laden...</translation>
    </message>
    <message>
        <source>Location of the auth cookie (default: data dir)</source>
        <translation>Locatie van de auth cookie (standaard: data dir)</translation>
    </message>
    <message>
        <source>Minimum bytes per sigop in transactions we relay and mine (default: %u)</source>
        <translation>Minimum aantal bytes dat er per sigop in een transactie gerelayed en gemined worden (standaard: %u)</translation>
    </message>
    <message>
        <source>Not enough file descriptors available.</source>
        <translation>Niet genoeg file descriptors beschikbaar.</translation>
    </message>
    <message>
        <source>Only connect to nodes in network &lt;net&gt; (ipv4, ipv6 or onion)</source>
        <translation>Verbind alleen met nodes in netwerk &lt;net&gt; (ipv4, ipv6 of onion)</translation>
    </message>
    <message>
        <source>Print this help message and exit</source>
        <translation>Print dit helpbericht en sluit af</translation>
    </message>
    <message>
        <source>Print version and exit</source>
        <translation>Laat versie zien en sluit af</translation>
    </message>
    <message>
        <source>Prune cannot be configured with a negative value.</source>
        <translation>Snoeien kan niet worden geconfigureerd met een negatieve waarde.</translation>
    </message>
    <message>
        <source>Prune mode is incompatible with -txindex.</source>
        <translation>Snoeimodus is niet-compatibel met -txindex</translation>
    </message>
    <message>
        <source>Rebuild chain state and block index from the blk*.dat files on disk</source>
        <translation>Herbouw ketenstaat en block index met behulp van de blk*.dat bestanden op de hardeschijf</translation>
    </message>
    <message>
        <source>Rebuild chain state from the currently indexed blocks</source>
        <translation>Herbouw ketenstaat vanuit de huidige geindexeerde blokken</translation>
    </message>
    <message>
        <source>Rewinding blocks...</source>
        <translation>Blokken aan het terugdraaien...</translation>
    </message>
    <message>
        <source>Set database cache size in megabytes (%d to %d, default: %d)</source>
        <translation>Zet database cache grootte in megabytes (%d tot %d, standaard: %d)</translation>
    </message>
    <message>
        <source>Set maximum block size in bytes (default: %d)</source>
        <translation>Stel maximum blokgrootte in in bytes (standaard: %d)</translation>
    </message>
    <message>
        <source>Specify wallet file (within data directory)</source>
        <translation>Specificeer het portemonnee bestand (vanuit de gegevensmap)</translation>
    </message>
    <message>
        <source>The source code is available from %s.</source>
        <translation>De broncode is beschikbaar van %s.</translation>
    </message>
    <message>
        <source>Unable to bind to %s on this computer. %s is probably already running.</source>
        <translation>Niet in staat om %s te verbinden op deze computer. %s draait waarschijnlijk al.</translation>
    </message>
    <message>
        <source>Unsupported argument -benchmark ignored, use -debug=bench.</source>
        <translation>Niet-ondersteund argument -benchmark genegeerd, gebruik -debug=bench.</translation>
    </message>
    <message>
        <source>Unsupported argument -debugnet ignored, use -debug=net.</source>
        <translation>Niet-ondersteund argument -debugnet genegeerd, gebruik -debug=net</translation>
    </message>
    <message>
        <source>Unsupported argument -tor found, use -onion.</source>
        <translation>Niet-ondersteund argument -tor gevonden, gebruik -onion.</translation>
    </message>
    <message>
        <source>Use UPnP to map the listening port (default: %u)</source>
        <translation>Gebruik UPnP om de luisterende poort te mappen (standaard: %u)</translation>
    </message>
    <message>
        <source>Use the test chain</source>
        <translation>Gebruik de test keten</translation>
    </message>
    <message>
        <source>User Agent comment (%s) contains unsafe characters.</source>
        <translation>User Agentcommentaar (%s) bevat onveilige karakters.</translation>
    </message>
    <message>
        <source>Verifying blocks...</source>
        <translation>Blokken aan het controleren...</translation>
    </message>
    <message>
        <source>Verifying wallet...</source>
        <translation>Portemonnee aan het controleren...</translation>
    </message>
    <message>
        <source>Wallet %s resides outside data directory %s</source>
        <translation>Portemonnee %s bevindt zich buiten de gegevensmap %s</translation>
    </message>
    <message>
        <source>Wallet debugging/testing options:</source>
        <translation>Portomonee debugging/testing opties:</translation>
    </message>
    <message>
        <source>Wallet needed to be rewritten: restart %s to complete</source>
        <translation>Portemonnee moest herschreven worden: Herstart %s om te voltooien</translation>
    </message>
    <message>
        <source>Wallet options:</source>
        <translation>Portemonnee instellingen:</translation>
    </message>
    <message>
        <source>Allow JSON-RPC connections from specified source. Valid for &lt;ip&gt; are a single IP (e.g. 1.2.3.4), a network/netmask (e.g. 1.2.3.4/255.255.255.0) or a network/CIDR (e.g. 1.2.3.4/24). This option can be specified multiple times</source>
        <translation>Sta JSON-RPC verbindingen toe vanuit een gespecificeerde bron. Geldig voor &lt;ip&gt; zijn een enkel IP (bijv. 1.2.3.4), een netwerk/netmask (bijv. 1.2.3.4/255.255.255.0) of een netwerk/CIDR (bijv. 1.2.3.4/24). Deze optie kan meerdere keren gespecificeerd worden.</translation>
    </message>
    <message>
        <source>Bind to given address and whitelist peers connecting to it. Use [host]:port notation for IPv6</source>
        <translation>Bind aan opgegeven adres en keur peers die ermee verbinden goed. Gebruik [host]:poort notatie voor IPv6</translation>
    </message>
    <message>
        <source>Bind to given address to listen for JSON-RPC connections. Use [host]:port notation for IPv6. This option can be specified multiple times (default: bind to all interfaces)</source>
        <translation>Bind aan gegeven adres om te luisteren voor JSON-RPC verbindingen. Gebruik [host]:poort notatie voor IPv6. Deze optie kan meerdere keren gespecificeerd worden (standaard: bind aan alle interfaces.</translation>
    </message>
    <message>
        <source>Create new files with system default permissions, instead of umask 077 (only effective with disabled wallet functionality)</source>
        <translation>Creër nieuwe bestanden met standaard systeem bestandsrechten in plaats van umask 077 (alleen effectief met uitgeschakelde portemonnee functionaliteit)</translation>
    </message>
    <message>
        <source>Discover own IP addresses (default: 1 when listening and no -externalip or -proxy)</source>
        <translation>Ontdek eigen IP-adressen (standaard: 1 voor luisteren en geen -externalip of -proxy)</translation>
    </message>
    <message>
        <source>Error: Listening for incoming connections failed (listen returned error %s)</source>
        <translation>Fout: luisteren naar binnenkomende verbindingen mislukt (luisteren gaf foutmelding %s)</translation>
    </message>
    <message>
        <source>Execute command when a relevant alert is received or we see a really long fork (%s in cmd is replaced by message)</source>
        <translation>Voer opdracht uit zodra een waarschuwing is ontvangen of wanneer we een erg lange fork detecteren (%s in opdracht wordt vervangen door bericht)</translation>
    </message>
    <message>
        <source>Fees (in %s/kB) smaller than this are considered zero fee for relaying, mining and transaction creation (default: %s)</source>
        <translation>Transactiekosten (in %s/kB) kleiner dan dit worden beschouw dat geen transactiekosten in rekening worden gebracht voor doorgeven, mijnen en transactiecreatie (standaard: %s)</translation>
    </message>
    <message>
        <source>If paytxfee is not set, include enough fee so transactions begin confirmation on average within n blocks (default: %u)</source>
        <translation>Als paytxfee niet is ingesteld, voeg voldoende transactiekosten toe zodat transacties starten met bevestigingen binnen in n blokken (standaard: %u)</translation>
    </message>
    <message>
        <source>Invalid amount for -maxtxfee=&lt;amount&gt;: '%s' (must be at least the minrelay fee of %s to prevent stuck transactions)</source>
        <translation>ongeldig bedrag voor -maxtxfee=&lt;bedrag&gt;: '%s' (moet ten minste de minimale doorgeeftransactiekosten van %s het voorkomen geplakt transacties voorkomen)</translation>
    </message>
    <message>
        <source>Maximum size of data in data carrier transactions we relay and mine (default: %u)</source>
        <translation>Maximale grootte va  n de gegevens in gegevensdragertransacties die we doorgeven en mijnen (standaard: %u)</translation>
    </message>
    <message>
        <source>Randomize credentials for every proxy connection. This enables Tor stream isolation (default: %u)</source>
        <translation>Gebruik willekeurige inloggegevens voor elke proxyverbinding. Dit maakt streamislatie voor Tor mogelijk (standaard: %u)</translation>
    </message>
    <message>
        <source>Set maximum size of high-priority/low-fee transactions in bytes (default: %d)</source>
        <translation>Stel maximumgrootte in bytes in voor hoge-prioriteits-/lage-transactiekosten-transacties (standaard: %d)</translation>
    </message>
    <message>
        <source>The transaction amount is too small to send after the fee has been deducted</source>
        <translation>Het transactiebedrag is te klein om te versturen nadat de transactiekosten in mindering zijn gebracht</translation>
    </message>
    <message>
        <source>Use hierarchical deterministic key generation (HD) after BIP32. Only has effect during wallet creation/first start</source>
        <translation>Gebruik hiërarchische deterministische sleutelgeneratie (HD) na BIP32. Dit heeft enkel effect bij het aanmaken van portemonnees of het eerste gebruik</translation>
    </message>
    <message>
        <source>Whitelisted peers cannot be DoS banned and their transactions are always relayed, even if they are already in the mempool, useful e.g. for a gateway</source>
        <translation>Goedgekeurde peers kunnen niet ge-DoS-banned worden en hun transacties worden altijd doorgegeven, zelfs als ze reeds in de mempool aanwezig zijn, nuttig voor bijv. een gateway</translation>
    </message>
    <message>
        <source>You need to rebuild the database using -reindex to go back to unpruned mode.  This will redownload the entire blockchain</source>
        <translation>U moet de database herbouwen met -reindex om terug te gaan naar de ongesnoeide modus. Dit zal de gehele blokketen opnieuw downloaden.</translation>
    </message>
    <message>
        <source>(default: %u)</source>
        <translation>(standaard: %u)</translation>
    </message>
    <message>
        <source>Accept public REST requests (default: %u)</source>
        <translation>Accepteer publieke REST-verzoeken (standaard: %u)</translation>
    </message>
    <message>
        <source>Automatically create Tor hidden service (default: %d)</source>
        <translation>Creëer automatisch verborgen dienst van Tor (standaard:%d)</translation>
    </message>
    <message>
        <source>Connect through SOCKS5 proxy</source>
        <translation>Verbind door SOCKS5 proxy</translation>
    </message>
    <message>
        <source>Error reading from database, shutting down.</source>
        <translation>Fout bij het lezen van de database, afsluiten. </translation>
    </message>
    <message>
        <source>Imports blocks from external blk000??.dat file on startup</source>
        <translation>Importeer blokken van externe blk000??.dat-bestand bij opstarten</translation>
    </message>
    <message>
        <source>Information</source>
        <translation>Informatie</translation>
    </message>
    <message>
        <source>Invalid amount for -paytxfee=&lt;amount&gt;: '%s' (must be at least %s)</source>
        <translation>Ongeldig bedrag voor -paytxfee=&lt;bedrag&gt;: '%s' (Minimum %s)</translation>
    </message>
    <message>
        <source>Invalid netmask specified in -whitelist: '%s'</source>
        <translation>Ongeldig netmask gespecificeerd in -whitelist: '%s'</translation>
    </message>
    <message>
        <source>Keep at most &lt;n&gt; unconnectable transactions in memory (default: %u)</source>
        <translation>Houd maximaal &lt;n&gt; onverbonden transacties in geheugen (standaard: %u)</translation>
    </message>
    <message>
        <source>Need to specify a port with -whitebind: '%s'</source>
        <translation>Verplicht een poort met -whitebind op te geven: '%s'</translation>
    </message>
    <message>
        <source>Node relay options:</source>
        <translation>Nodedoorgeefopties:</translation>
    </message>
    <message>
        <source>RPC server options:</source>
        <translation>RPC server opties:</translation>
    </message>
    <message>
        <source>Reducing -maxconnections from %d to %d, because of system limitations.</source>
        <translation>Verminder -maxconnections van %d naar %d, vanwege systeembeperkingen.</translation>
    </message>
    <message>
        <source>Rescan the block chain for missing wallet transactions on startup</source>
        <translation>Herscan de blokketen voor missende portemonneetransacties bij opstarten</translation>
    </message>
    <message>
        <source>Send trace/debug info to console instead of debug.log file</source>
        <translation>Verzend trace/debug-info naar de console in plaats van het debug.log-bestand</translation>
    </message>
    <message>
        <source>Send transactions as zero-fee transactions if possible (default: %u)</source>
        <translation>Indien mogelijk, verstuur zonder transactiekosten (standaard: %u)</translation>
    </message>
    <message>
        <source>Show all debugging options (usage: --help -help-debug)</source>
        <translation>Toon alle foutopsporingsopties (gebruik: --help -help-debug)</translation>
    </message>
    <message>
        <source>Shrink debug.log file on client startup (default: 1 when no -debug)</source>
        <translation>Verklein debug.log-bestand bij het opstarten van de client (standaard: 1 als geen -debug)</translation>
    </message>
    <message>
        <source>Signing transaction failed</source>
        <translation>Ondertekenen van transactie mislukt</translation>
    </message>
    <message>
        <source>The transaction amount is too small to pay the fee</source>
        <translation>Het transactiebedrag is te klein om transactiekosten in rekening te brengen</translation>
    </message>
    <message>
        <source>This is experimental software.</source>
        <translation>Dit is experimentele software.</translation>
    </message>
    <message>
        <source>Tor control port password (default: empty)</source>
        <translation>Tor bepaalt poortwachtwoord (standaard: empty)</translation>
    </message>
    <message>
        <source>Tor control port to use if onion listening enabled (default: %s)</source>
        <translation>Tor bepaalt welke poort te gebruiken als luisteren naar onion wordt gebruikt (standaard: %s)</translation>
    </message>
    <message>
        <source>Transaction amount too small</source>
        <translation>Transactiebedrag te klein</translation>
    </message>
    <message>
        <source>Transaction too large for fee policy</source>
        <translation>De transactie is te groot voor het transactiekostenbeleid</translation>
    </message>
    <message>
        <source>Transaction too large</source>
        <translation>Transactie te groot</translation>
    </message>
    <message>
        <source>Unable to bind to %s on this computer (bind returned error %s)</source>
        <translation>Niet in staat om aan %s te binden op deze computer (bind gaf error %s)</translation>
    </message>
    <message>
        <source>Upgrade wallet to latest format on startup</source>
        <translation>Upgrade portemonee naar laatste formaat bij opstarten</translation>
    </message>
    <message>
        <source>Username for JSON-RPC connections</source>
        <translation>Gebruikersnaam voor JSON-RPC-verbindingen</translation>
    </message>
    <message>
        <source>Warning</source>
        <translation>Waarschuwing</translation>
    </message>
    <message>
        <source>Warning: unknown new rules activated (versionbit %i)</source>
        <translation>Waarschuwing: onbekende nieuwe regels geactiveerd (versionbit %i)</translation>
    </message>
    <message>
        <source>Whether to operate in a blocks only mode (default: %u)</source>
        <translation>Om in alleen een blokmodus te opereren (standaard: %u)</translation>
    </message>
    <message>
        <source>Zapping all transactions from wallet...</source>
        <translation>Bezig met het zappen van alle transacties van de portemonnee...</translation>
    </message>
    <message>
        <source>ZeroMQ notification options:</source>
        <translation>ZeroMQ notificatieopties:</translation>
    </message>
    <message>
        <source>Password for JSON-RPC connections</source>
        <translation>Wachtwoord voor JSON-RPC-verbindingen</translation>
    </message>
    <message>
        <source>Execute command when the best block changes (%s in cmd is replaced by block hash)</source>
        <translation>Voer opdracht uit zodra het beste blok verandert (%s in cmd wordt vervangen door blokhash)</translation>
    </message>
    <message>
        <source>Allow DNS lookups for -addnode, -seednode and -connect</source>
        <translation>Sta DNS-naslag toe voor -addnode, -seednode en -connect</translation>
    </message>
    <message>
        <source>Loading addresses...</source>
        <translation>Adressen aan het laden...</translation>
    </message>
    <message>
        <source>(1 = keep tx meta data e.g. account owner and payment request information, 2 = drop tx meta data)</source>
        <translation>(1 = behoudt tx meta data bijv. account eigenaar en betalingsverzoek informatie, 2. sla tx meta data niet op)</translation>
    </message>
    <message>
        <source>-maxtxfee is set very high! Fees this large could be paid on a single transaction.</source>
        <translation>-maxtxfee staat zeer hoog! Transactiekosten van de grootte kunnen worden gebruikt in een enkele transactie.</translation>
    </message>
    <message>
        <source>Do not keep transactions in the mempool longer than &lt;n&gt; hours (default: %u)</source>
        <translation>Bewaar transactie niet langer dan &lt;n&gt; uren in de geheugenpool (standaard: %u)</translation>
    </message>
    <message>
        <source>Equivalent bytes per sigop in transactions for relay and mining (default: %u)</source>
        <translation>Equivalent byter per sigop in transactions voor doorsturen en mijnen (standaard: %u)</translation>
    </message>
    <message>
        <source>Fees (in %s/kB) smaller than this are considered zero fee for transaction creation (default: %s)</source>
        <translation>Transactiekosten (in %s/kB) kleiner dan dit worden beschouwd dat geen transactiekosten in rekening worden gebracht voor transactiecreatie (standaard: %s)</translation>
    </message>
    <message>
        <source>Force relay of transactions from whitelisted peers even if they violate local relay policy (default: %d)</source>
        <translation>Forceer het doorsturen van transacties van goedgekeurde peers, zelfs wanneer deze niet voldoen aan de lokale doorstuurregels (standaard: %d)</translation>
    </message>
    <message>
        <source>How thorough the block verification of -checkblocks is (0-4, default: %u)</source>
        <translation>Hoe grondig de blokverificatie van -checkblocks is (0-4, standaard: %u)</translation>
    </message>
    <message>
        <source>Maintain a full transaction index, used by the getrawtransaction rpc call (default: %u)</source>
        <translation>Onderhoud een volledige transactieindex, gebruikt door de getrawtransaction rpc call (standaard: %u)</translation>
    </message>
    <message>
        <source>Number of seconds to keep misbehaving peers from reconnecting (default: %u)</source>
        <translation>Aantal seconden dat zich misdragende peers niet opnieuw kunnen verbinden (standaard: %u)</translation>
    </message>
    <message>
        <source>Output debugging information (default: %u, supplying &lt;category&gt; is optional)</source>
        <translation>Output extra debugginginformatie (standaard: %u, het leveren van &lt;categorie&gt; is optioneel)</translation>
    </message>
    <message>
        <source>Query for peer addresses via DNS lookup, if low on addresses (default: 1 unless -connect/-noconnect)</source>
<<<<<<< HEAD
        <translation>Query voor peer-adressen via DNS-lookup , indien laag aan adressen  (default: 1 unless -connect/-noconnect)</translation>
=======
        <translation>Query voor peeradressen via DNS- lookup , als laag op adressen  (standaard: 1 unless -connect)</translation>
>>>>>>> d3a038f4
    </message>
    <message>
        <source>Support filtering of blocks and transaction with bloom filters (default: %u)</source>
        <translation>Ondersteun filtering van blokken en transacties met bloomfilters (standaard: %u)</translation>
    </message>
    <message>
<<<<<<< HEAD
        <source>This is the transaction fee you may pay when fee estimates are not available.</source>
        <translation>Dit is de transactiekost die je mogelijk betaald indien geschatte tarief niet beschikbaar is</translation>
    </message>
    <message>
=======
>>>>>>> d3a038f4
        <source>This product includes software developed by the OpenSSL Project for use in the OpenSSL Toolkit %s and cryptographic software written by Eric Young and UPnP software written by Thomas Bernard.</source>
        <translation>Dit product bevat software dat ontwikkeld is door het OpenSSL Project voor gebruik in de OpenSSL Toolkit %s en cryptografische software geschreven door Eric Young en UPnP software geschreven door Thomas Bernard.</translation>
    </message>
    <message>
        <source>Total length of network version string (%i) exceeds maximum length (%i). Reduce the number or size of uacomments.</source>
        <translation>Totale lengte van netwerkversiestring (%i) overschrijdt maximale lengte (%i). Verminder het aantal of grootte van uacomments.</translation>
    </message>
    <message>
        <source>Tries to keep outbound traffic under the given target (in MiB per 24h), 0 = no limit (default: %d)</source>
        <translation>Pogingen om uitgaand verkeer onder een bepaald doel te houden (in MiB per 24u), 0 = geen limiet (standaard: %d)</translation>
    </message>
    <message>
        <source>Unsupported argument -socks found. Setting SOCKS version isn't possible anymore, only SOCKS5 proxies are supported.</source>
        <translation>Niet-ondersteund argument -socks gevonden. Instellen van SOCKS-versie is niet meer mogelijk, alleen SOCKS5-proxies worden ondersteund.</translation>
    </message>
    <message>
        <source>Unsupported argument -whitelistalwaysrelay ignored, use -whitelistrelay and/or -whitelistforcerelay.</source>
        <translation>Niet ondersteund argument -whitelistalwaysrelay genegeerd, gebruik -whitelistrelay en/of -whitelistforcerelay.</translation>
    </message>
    <message>
        <source>Use separate SOCKS5 proxy to reach peers via Tor hidden services (default: %s)</source>
        <translation>Gebruik een aparte SOCKS5 proxy om verborgen diensten van Tor te bereiken (standaard: %s)</translation>
    </message>
    <message>
        <source>Warning: Unknown block versions being mined! It's possible unknown rules are in effect</source>
        <translation>Waarschuwing: Onbekende blok versies worden gemined! Er zijn mogelijk onbekende regels in werking getreden</translation>
    </message>
    <message>
        <source>Warning: Wallet file corrupt, data salvaged! Original %s saved as %s in %s; if your balance or transactions are incorrect you should restore from a backup.</source>
        <translation>Waarschuwing: portomonee bestand is corrupt, data is veiliggesteld! Originele %s is opgeslagen als %s in %s; als uw balans of transacties incorrect zijn dient u een backup terug te zetten.</translation>
    </message>
    <message>
        <source>Whitelist peers connecting from the given IP address (e.g. 1.2.3.4) or CIDR notated network (e.g. 1.2.3.0/24). Can be specified multiple times.</source>
        <translation>Goedgekeurde peers die verbinden vanaf een bepaald IP adres (vb. 1.2.3.4) of CIDR genoteerd netwerk (vb. 1.2.3.0/24). Kan meerdere keren worden gespecificeerd.</translation>
    </message>
    <message>
        <source>%s is set very high!</source>
        <translation>%s is zeer hoog ingesteld!</translation>
    </message>
    <message>
        <source>(default: %s)</source>
        <translation>(standaard: %s)</translation>
    </message>
    <message>
        <source>Always query for peer addresses via DNS lookup (default: %u)</source>
        <translation>Vind anderen door middel van een DNS-naslag (standaard: %u)</translation>
    </message>
    <message>
        <source>How many blocks to check at startup (default: %u, 0 = all)</source>
        <translation>Aantal te checken blokken bij het opstarten (standaard: %u, 0 = allemaal)</translation>
    </message>
    <message>
        <source>Include IP addresses in debug output (default: %u)</source>
        <translation>IP-adressen toevoegen in de debuguitvoer (standaard: %u)</translation>
    </message>
    <message>
        <source>Invalid -proxy address: '%s'</source>
        <translation>Ongeldig -proxy adres: '%s'</translation>
    </message>
    <message>
        <source>Keypool ran out, please call keypoolrefill first</source>
        <translation>Keypool op geraakt, roep alsjeblieft eerst keypoolrefill functie aan</translation>
    </message>
    <message>
        <source>Listen for JSON-RPC connections on &lt;port&gt; (default: %u or testnet: %u)</source>
        <translation>Luister naar JSON-RPC-verbindingen op &lt;poort&gt; (standaard: %u of testnet: %u)</translation>
    </message>
    <message>
        <source>Listen for connections on &lt;port&gt; (default: %u or testnet: %u)</source>
        <translation>Luister naar verbindingen op &lt;poort&gt; (standaard: %u of testnet: %u)</translation>
    </message>
    <message>
        <source>Maintain at most &lt;n&gt; connections to peers (default: %u)</source>
        <translation>Onderhoud maximaal &lt;n&gt; verbindingen naar peers (standaard: %u)</translation>
    </message>
    <message>
        <source>Make the wallet broadcast transactions</source>
        <translation>Laat de portemonnee transacties uitsturen</translation>
    </message>
    <message>
        <source>Maximum per-connection receive buffer, &lt;n&gt;*1000 bytes (default: %u)</source>
        <translation>Maximum per-connectie ontvangstbuffer, &lt;n&gt;*1000 bytes (standaard: %u)</translation>
    </message>
    <message>
        <source>Maximum per-connection send buffer, &lt;n&gt;*1000 bytes (default: %u)</source>
        <translation>Maximum per-connectie verstuurbuffer, &lt;n&gt;*1000 bytes (standaard: %u)</translation>
    </message>
    <message>
        <source>Prepend debug output with timestamp (default: %u)</source>
        <translation>Prepend debug output met tijdstempel (standaard: %u)</translation>
    </message>
    <message>
        <source>Relay and mine data carrier transactions (default: %u)</source>
        <translation>Geef gegevensdragertransacties door en mijn ze ook (standaard: %u)</translation>
    </message>
    <message>
        <source>Relay non-P2SH multisig (default: %u)</source>
        <translation>Geef non-P2SH multisig door (standaard: %u)</translation>
    </message>
    <message>
        <source>Send transactions with full-RBF opt-in enabled (default: %u)</source>
        <translation>Verstuur transacties met full-RBF opt-in ingeschakeld (standaard: %u)</translation>
    </message>
    <message>
        <source>Set key pool size to &lt;n&gt; (default: %u)</source>
        <translation>Stel sleutelpoelgrootte in op &lt;n&gt; (standaard: %u)</translation>
    </message>
    <message>
        <source>Set maximum BIP141 block weight (default: %d)</source>
        <translation>Zet het BIP141 maximum gewicht van een blok (standaard: %d)</translation>
    </message>
    <message>
        <source>Set the number of threads to service RPC calls (default: %d)</source>
        <translation>Stel het aantal threads in om RPC-aanvragen mee te bedienen (standaard: %d)</translation>
    </message>
    <message>
        <source>Specify configuration file (default: %s)</source>
        <translation>Specificeer configuratiebestand (standaard: %s)</translation>
    </message>
    <message>
        <source>Specify connection timeout in milliseconds (minimum: 1, default: %d)</source>
        <translation>Specificeer de time-out tijd in milliseconden (minimum: 1, standaard: %d)</translation>
    </message>
    <message>
        <source>Specify pid file (default: %s)</source>
        <translation>Specificeer pid-bestand (standaard: %s)</translation>
    </message>
    <message>
        <source>Spend unconfirmed change when sending transactions (default: %u)</source>
        <translation>Besteed onbevestigd wisselgeld bij het doen van transacties (standaard: %u)</translation>
    </message>
    <message>
        <source>Starting network threads...</source>
        <translation>Netwerkthread starten...</translation>
    </message>
    <message>
        <source>The wallet will avoid paying less than the minimum relay fee.</source>
        <translation>De portemonnee vermijdt minder te betalen dan het minimale relay vergoeding.</translation>
    </message>
    <message>
        <source>This is the minimum transaction fee you pay on every transaction.</source>
        <translation>Dit is het minimum transactietarief dat je betaald op elke transactie.</translation>
    </message>
    <message>
        <source>This is the transaction fee you will pay if you send a transaction.</source>
        <translation>Dit is het transactietarief dat je betaald wanneer je een transactie verstuurt.</translation>
    </message>
    <message>
        <source>Threshold for disconnecting misbehaving peers (default: %u)</source>
        <translation>Drempel om verbinding te verbreken naar zich misdragende peers (standaard: %u)</translation>
    </message>
    <message>
        <source>Transaction amounts must not be negative</source>
        <translation>Transactiebedragen moeten positief zijn</translation>
    </message>
    <message>
        <source>Transaction has too long of a mempool chain</source>
        <translation>Transactie heeft een te lange mempoolketen</translation>
    </message>
    <message>
        <source>Transaction must have at least one recipient</source>
        <translation>Transactie moet ten minste één ontvanger hebben</translation>
    </message>
    <message>
        <source>Unknown network specified in -onlynet: '%s'</source>
        <translation>Onbekend netwerk gespecificeerd in -onlynet: '%s'</translation>
    </message>
    <message>
        <source>Insufficient funds</source>
        <translation>Ontoereikend saldo</translation>
    </message>
    <message>
        <source>Loading block index...</source>
        <translation>Blokindex aan het laden...</translation>
    </message>
    <message>
        <source>Add a node to connect to and attempt to keep the connection open</source>
        <translation>Voeg een node om naar te verbinden toe en probeer de verbinding open te houden</translation>
    </message>
    <message>
        <source>Loading wallet...</source>
        <translation>Portemonnee aan het laden...</translation>
    </message>
    <message>
        <source>Cannot downgrade wallet</source>
        <translation>Kan portemonnee niet downgraden</translation>
    </message>
    <message>
        <source>Cannot write default address</source>
        <translation>Kan standaardadres niet schrijven</translation>
    </message>
    <message>
        <source>Rescanning...</source>
        <translation>Blokketen aan het herscannen...</translation>
    </message>
    <message>
        <source>Done loading</source>
        <translation>Klaar met laden</translation>
    </message>
    <message>
        <source>Error</source>
        <translation>Fout</translation>
    </message>
</context>
</TS><|MERGE_RESOLUTION|>--- conflicted
+++ resolved
@@ -318,7 +318,10 @@
         <translation>Open &amp;URI...</translation>
     </message>
     <message>
-<<<<<<< HEAD
+        <source>Wallet:</source>
+        <translation type="unfinished">Portemonnee:</translation>
+    </message>
+    <message>
         <source>Click to disable network activity.</source>
         <translation>Klik om de netwerkactiviteit te stoppen.</translation>
     </message>
@@ -333,10 +336,6 @@
     <message>
         <source>Syncing Headers (%1%)...</source>
         <translation>Kopteksten synchroniseren (%1%)...</translation>
-=======
-        <source>Wallet:</source>
-        <translation type="unfinished">Portemonnee:</translation>
->>>>>>> d3a038f4
     </message>
     <message>
         <source>Reindexing blocks on disk...</source>
@@ -909,7 +908,6 @@
         <translation>Vorm</translation>
     </message>
     <message>
-<<<<<<< HEAD
         <source>Recent transactions may not yet be visible, and therefore your wallet's balance might be incorrect. This information will be correct once your wallet has finished synchronizing with the bitcoin network, as detailed below.</source>
         <translation>Recente transacties zijn mogelijk nog niet zichtbaar. De balans van de geldbeugel is daarom mogelijk niet correct. Deze informatie is correct van zodra de synchronisatie met het Bitcoin-netwerk werd voltooid, zoals onderaan beschreven.</translation>
     </message>
@@ -924,10 +922,6 @@
     <message>
         <source>Unknown...</source>
         <translation>Onbekend...</translation>
-=======
-        <source>Unknown...</source>
-        <translation type="unfinished">Onbekend...</translation>
->>>>>>> d3a038f4
     </message>
     <message>
         <source>Last block time</source>
@@ -1461,7 +1455,6 @@
         <translation>%1 ms</translation>
     </message>
     <message numerus="yes">
-<<<<<<< HEAD
         <source>%n second(s)</source>
         <translation><numerusform>%n seconde</numerusform><numerusform>%n seconden</numerusform></translation>
     </message>
@@ -1470,8 +1463,6 @@
         <translation><numerusform>%n minuut</numerusform><numerusform>%n minuten</numerusform></translation>
     </message>
     <message numerus="yes">
-=======
->>>>>>> d3a038f4
         <source>%n hour(s)</source>
         <translation><numerusform>%n uur</numerusform><numerusform>%n uren</numerusform></translation>
     </message>
@@ -1492,14 +1483,13 @@
         <translation><numerusform>%n jaar</numerusform><numerusform>%n jaren</numerusform></translation>
     </message>
     <message>
-<<<<<<< HEAD
         <source>%1 didn't yet exit safely...</source>
         <translation>%1 sloot nog niet veilig af...</translation>
-=======
+    </message>
+    <message>
         <source>Txn</source>
         <comment>Tx Watch: Transaction type abbreviation</comment>
         <translation>Tse</translation>
->>>>>>> d3a038f4
     </message>
 </context>
 <context>
@@ -1915,11 +1905,7 @@
     </message>
     <message>
         <source>Copy URI</source>
-<<<<<<< HEAD
         <translation>Kopieer URI</translation>
-=======
-        <translation type="unfinished">Kopieer URI</translation>
->>>>>>> d3a038f4
     </message>
     <message>
         <source>Copy label</source>
@@ -2637,11 +2623,7 @@
     </message>
     <message numerus="yes">
         <source>matures in %n more block(s)</source>
-<<<<<<< HEAD
         <translation><numerusform>komt beschikbaar na %n nieuwe blok</numerusform><numerusform>komt beschikbaar na %n nieuwe blokken</numerusform></translation>
-=======
-        <translation><numerusform>komt tot wasdom na %n nieuw blok</numerusform><numerusform>komt tot wasdom na %n nieuwe blokken</numerusform></translation>
->>>>>>> d3a038f4
     </message>
     <message>
         <source>not accepted</source>
@@ -3081,7 +3063,6 @@
     </message>
     <message>
         <source>Accept connections from outside (default: 1 if no -proxy or -connect/-noconnect)</source>
-<<<<<<< HEAD
         <translation>Accepteer verbindingen van buitenaf (standaard: 1 indien geen -proxy of -connect/-noconnect werd opgegeven)</translation>
     </message>
     <message>
@@ -3091,9 +3072,6 @@
     <message>
         <source>Distributed under the MIT software license, see the accompanying file %s or %s</source>
         <translation>Uitgegeven onder de MIT software licentie, zie het bijgevoegde bestand %s of %s</translation>
-=======
-        <translation>Accepteer verbindingen van buitenaf (standaard: 1 als geen -proxy of -connect is opgegeven)</translation>
->>>>>>> d3a038f4
     </message>
     <message>
         <source>If &lt;category&gt; is not supplied or if &lt;category&gt; = 1, output all debugging information.</source>
@@ -3213,11 +3191,7 @@
     </message>
     <message>
         <source>This is a pre-release test build - use at your own risk - do not use for mining or merchant applications</source>
-<<<<<<< HEAD
         <translation>Dit is een pre-release testversie - gebruik op eigen risico! Gebruik deze niet voor het delven van munten of handelsdoeleinden</translation>
-=======
-        <translation>Dit is een prerelease testversie – gebruik op eigen risico! Gebruik deze niet voor mijnen of handelsdoeleinden</translation>
->>>>>>> d3a038f4
     </message>
     <message>
         <source>Unable to rewind the database to a pre-fork state. You will need to redownload the blockchain</source>
@@ -3228,7 +3202,6 @@
         <translation>Gebruik UPnP om de luisterende poort te mappen (standaard: 1 als er geluisterd worden en geen -proxy is meegegeven)</translation>
     </message>
     <message>
-<<<<<<< HEAD
         <source>Username and hashed password for JSON-RPC connections. The field &lt;userpw&gt; comes in the format: &lt;USERNAME&gt;:&lt;SALT&gt;$&lt;HASH&gt;. A canonical python script is included in share/rpcuser. The client then connects normally using the rpcuser=&lt;USERNAME&gt;/rpcpassword=&lt;PASSWORD&gt; pair of arguments. This option can be specified multiple times</source>
         <translation>Gebruikersnaam en gehasht wachtwoord voor JSON-RPC-verbindingen. De velden &lt;userpw&gt; is in het formaat: &lt;GEBRUIKERSNAAM&gt;:&lt;SALT&gt;$&lt;HASH&gt;. Een kanoniek Pythonscript is inbegrepen in de share/rpcuser. De klant connecteert dan normaal via de rpcuser=&lt;GEBRUIKERSNAAM&gt;/rpcpassword=&lt;PASWOORD&gt; argumenten. Deze optie kan meerdere keren worden meegegeven</translation>
     </message>
@@ -3237,8 +3210,6 @@
         <translation>Portemonnee creëert geen transacties die mempool-ketenlimieten schenden (standaard: %u)</translation>
     </message>
     <message>
-=======
->>>>>>> d3a038f4
         <source>Warning: The network does not appear to fully agree! Some miners appear to be experiencing issues.</source>
         <translation>Waarschuwing: Het lijkt erop dat het netwerk geen consensus kan vinden! Sommige delvers lijken problemen te ondervinden.</translation>
     </message>
@@ -3247,6 +3218,10 @@
         <translation>Waarschuwing: Het lijkt erop dat we geen consensus kunnen vinden met onze peers! Mogelijk dient u te upgraden, of andere nodes moeten wellicht upgraden.</translation>
     </message>
     <message>
+        <source>Whitelist peers using the given IP address (e.g. 1.2.3.4) or CIDR notated network (e.g. 1.2.3.0/24). Can be specified multiple times.</source>
+        <translation>Goedgekeurde peers die verbinden vanaf een bepaald IP adres (vb. 1.2.3.4) of CIDR genoteerd netwerk (vb. 1.2.3.0/24). Kan meerdere keren worden gespecificeerd.</translation>
+    </message>
+    <message>
         <source>You need to rebuild the database using -reindex-chainstate to change -txindex</source>
         <translation>Om -txindex te kunnen veranderen dient u de database opnieuw te bouwen met gebruik van -reindex-chainstate.</translation>
     </message>
@@ -3780,24 +3755,17 @@
     </message>
     <message>
         <source>Query for peer addresses via DNS lookup, if low on addresses (default: 1 unless -connect/-noconnect)</source>
-<<<<<<< HEAD
         <translation>Query voor peer-adressen via DNS-lookup , indien laag aan adressen  (default: 1 unless -connect/-noconnect)</translation>
-=======
-        <translation>Query voor peeradressen via DNS- lookup , als laag op adressen  (standaard: 1 unless -connect)</translation>
->>>>>>> d3a038f4
     </message>
     <message>
         <source>Support filtering of blocks and transaction with bloom filters (default: %u)</source>
         <translation>Ondersteun filtering van blokken en transacties met bloomfilters (standaard: %u)</translation>
     </message>
     <message>
-<<<<<<< HEAD
         <source>This is the transaction fee you may pay when fee estimates are not available.</source>
         <translation>Dit is de transactiekost die je mogelijk betaald indien geschatte tarief niet beschikbaar is</translation>
     </message>
     <message>
-=======
->>>>>>> d3a038f4
         <source>This product includes software developed by the OpenSSL Project for use in the OpenSSL Toolkit %s and cryptographic software written by Eric Young and UPnP software written by Thomas Bernard.</source>
         <translation>Dit product bevat software dat ontwikkeld is door het OpenSSL Project voor gebruik in de OpenSSL Toolkit %s en cryptografische software geschreven door Eric Young en UPnP software geschreven door Thomas Bernard.</translation>
     </message>
@@ -3830,10 +3798,6 @@
         <translation>Waarschuwing: portomonee bestand is corrupt, data is veiliggesteld! Originele %s is opgeslagen als %s in %s; als uw balans of transacties incorrect zijn dient u een backup terug te zetten.</translation>
     </message>
     <message>
-        <source>Whitelist peers connecting from the given IP address (e.g. 1.2.3.4) or CIDR notated network (e.g. 1.2.3.0/24). Can be specified multiple times.</source>
-        <translation>Goedgekeurde peers die verbinden vanaf een bepaald IP adres (vb. 1.2.3.4) of CIDR genoteerd netwerk (vb. 1.2.3.0/24). Kan meerdere keren worden gespecificeerd.</translation>
-    </message>
-    <message>
         <source>%s is set very high!</source>
         <translation>%s is zeer hoog ingesteld!</translation>
     </message>
