<TS language="lt" version="2.1">
<context>
    <name>AddressBookPage</name>
    <message>
        <source>Right-click to edit address or label</source>
        <translation>Spustelėkite dešinįjį klavišą norint keisti adresą arba etiketę</translation>
    </message>
    <message>
        <source>Create a new address</source>
        <translation>Sukurti naują adresą</translation>
    </message>
    <message>
        <source>&amp;New</source>
        <translation>&amp;Naujas</translation>
    </message>
    <message>
        <source>Copy the currently selected address to the system clipboard</source>
        <translation>Kopijuoti esamą adresą į mainų atmintį</translation>
    </message>
    <message>
        <source>&amp;Copy</source>
        <translation>&amp;Kopijuoti</translation>
    </message>
    <message>
        <source>C&amp;lose</source>
        <translation>&amp;Užverti</translation>
    </message>
    <message>
        <source>Delete the currently selected address from the list</source>
        <translation>Ištrinti pasirinktą adresą iš sąrašo</translation>
    </message>
    <message>
        <source>Enter address or label to search</source>
        <translation>Įveskite adresą ar žymę į paiešką</translation>
    </message>
    <message>
        <source>Export the data in the current tab to a file</source>
        <translation>Eksportuoti informaciją iš dabartinės lentelės į failą</translation>
    </message>
    <message>
        <source>&amp;Export</source>
        <translation>&amp;Eksportuoti</translation>
    </message>
    <message>
        <source>&amp;Delete</source>
        <translation>&amp;Trinti</translation>
    </message>
    <message>
        <source>Choose the address to send coins to</source>
        <translation>Pasirinkite adresą, kuriam siūsite monetas</translation>
    </message>
    <message>
        <source>Choose the address to receive coins with</source>
        <translation>Pasirinkite adresą su kuriuo gauti monetas</translation>
    </message>
    <message>
        <source>C&amp;hoose</source>
        <translation>P&amp;asirinkti</translation>
    </message>
    <message>
        <source>Sending addresses</source>
        <translation>Išsiuntimo adresai</translation>
    </message>
    <message>
        <source>Receiving addresses</source>
        <translation>Gavimo adresai</translation>
    </message>
    <message>
        <source>These are your Bitcoin addresses for sending payments. Always check the amount and the receiving address before sending coins.</source>
        <translation>Tai yra jūsų Bitcoin adresai išeinantiems mokėjimams. Visada pasitikrinkite sumą ir gavėjo adresą prieš siunčiant lėšas. </translation>
    </message>
    <message>
        <source>&amp;Copy Address</source>
        <translation>&amp;Kopijuoti adresą</translation>
    </message>
    <message>
        <source>Copy &amp;Label</source>
        <translation>Kopijuoti &amp;Žymę</translation>
    </message>
    <message>
        <source>&amp;Edit</source>
        <translation>&amp;Keisti</translation>
    </message>
    <message>
        <source>Export Address List</source>
        <translation>Eksportuoti adresų sąrašą</translation>
    </message>
    <message>
        <source>Comma separated file (*.csv)</source>
        <translation>Kableliais atskirtų duomenų failas (*.csv)</translation>
    </message>
    <message>
        <source>Exporting Failed</source>
        <translation>Eksportavimas nepavyko</translation>
    </message>
    <message>
        <source>There was an error trying to save the address list to %1. Please try again.</source>
        <translation>Bandant išsaugoti adresų sąrašą - įvyko klaida keliant į %1. Prašome bandyti dar kartą.</translation>
    </message>
</context>
<context>
    <name>AddressTableModel</name>
    <message>
        <source>Label</source>
        <translation>Žymė</translation>
    </message>
    <message>
        <source>Address</source>
        <translation>Adresas</translation>
    </message>
    <message>
        <source>(no label)</source>
        <translation>(nėra žymės)</translation>
    </message>
</context>
<context>
    <name>AskPassphraseDialog</name>
    <message>
        <source>Passphrase Dialog</source>
        <translation>Slaptafrazės dialogas</translation>
    </message>
    <message>
        <source>Enter passphrase</source>
        <translation>Įvesti slaptafrazę</translation>
    </message>
    <message>
        <source>New passphrase</source>
        <translation>Nauja slaptafrazė</translation>
    </message>
    <message>
        <source>Repeat new passphrase</source>
        <translation>Pakartokite naują slaptafrazę</translation>
    </message>
    <message>
        <source>Show password</source>
        <translation>Rodyti slaptažodį</translation>
    </message>
    <message>
        <source>Enter the new passphrase to the wallet.&lt;br/&gt;Please use a passphrase of &lt;b&gt;ten or more random characters&lt;/b&gt;, or &lt;b&gt;eight or more words&lt;/b&gt;.</source>
        <translation>Įveskite naują piniginės slaptafrazę.&lt;br/&gt;Prašome naudoti slaptafrazę iš &lt;b&gt; 10 ar daugiau atsitiktinių simbolių&lt;/b&gt; arba &lt;b&gt;aštuonių ar daugiau žodžių&lt;/b&gt;.</translation>
    </message>
    <message>
        <source>Encrypt wallet</source>
        <translation>Užšifruoti piniginę</translation>
    </message>
    <message>
        <source>This operation needs your wallet passphrase to unlock the wallet.</source>
        <translation>Ši operacija reikalauja jūsų piniginės slaptafrazės jai atrakinti.</translation>
    </message>
    <message>
        <source>Unlock wallet</source>
        <translation>Atrakinti piniginę</translation>
    </message>
    <message>
        <source>This operation needs your wallet passphrase to decrypt the wallet.</source>
        <translation>Ši operacija reikalauja jūsų piniginės slaptafrazės jai iššifruoti.</translation>
    </message>
    <message>
        <source>Decrypt wallet</source>
        <translation>Iššifruoti piniginę</translation>
    </message>
    <message>
        <source>Change passphrase</source>
        <translation>Pakeisti slaptafrazę</translation>
    </message>
    <message>
        <source>Enter the old passphrase and new passphrase to the wallet.</source>
        <translation>Įveskite seną ir naują piniginės slaptafrazes.</translation>
    </message>
    <message>
        <source>Confirm wallet encryption</source>
        <translation>Patvirtinkite piniginės užšifravimą</translation>
    </message>
    <message>
        <source>Warning: If you encrypt your wallet and lose your passphrase, you will &lt;b&gt;LOSE ALL OF YOUR BITCOINS&lt;/b&gt;!</source>
        <translation>Dėmesio: jei užšifruosite savo piniginę ir pamesite slaptafrazę, jūs&lt;b&gt;PRARASITE VISUS SAVO BITCOINUS&lt;/b&gt;! </translation>
    </message>
    <message>
        <source>Are you sure you wish to encrypt your wallet?</source>
        <translation>Ar tikrai norite šifruoti savo piniginę?</translation>
    </message>
    <message>
        <source>Wallet encrypted</source>
        <translation>Piniginė užšifruota</translation>
    </message>
    <message>
        <source>Your wallet is now encrypted. Remember that encrypting your wallet cannot fully protect your bitcoins from being stolen by malware infecting your computer.</source>
        <translation>Jūsų piniginė yra užšifruota. Prisiminkite kad pinigės užšifravimas neapsaugos jūsų bitcoins nuo kenkėjiškų programų užkrėtusių jūsų kompiuterį.</translation>
    </message>
    <message>
        <source>IMPORTANT: Any previous backups you have made of your wallet file should be replaced with the newly generated, encrypted wallet file. For security reasons, previous backups of the unencrypted wallet file will become useless as soon as you start using the new, encrypted wallet.</source>
        <translation>SVARBU: Betkokios ankstesnės jūsų piniginės atsarginės kopijos turėtų būti pakeistos naujai sugeneruotu, užšifruotu piniginės failu. Dėl saugumo sumetimų, anstesnės neužšifruotos piniginės kopijos failas taps nenaudingu nuo momento, kai nauja ir užšifruota piniginė bus pradėta naudoti. </translation>
    </message>
    <message>
        <source>Wallet encryption failed</source>
        <translation>Nepavyko užšifruoti piniginę</translation>
    </message>
    <message>
        <source>Wallet encryption failed due to an internal error. Your wallet was not encrypted.</source>
        <translation>Dėl vidinės klaidos nepavyko užšifruoti piniginę.Piniginė neužšifruota.</translation>
    </message>
    <message>
        <source>The supplied passphrases do not match.</source>
        <translation>Įvestos slaptafrazės nesutampa.</translation>
    </message>
    <message>
        <source>Wallet unlock failed</source>
        <translation>Nepavyko atrakinti piniginę</translation>
    </message>
    <message>
        <source>The passphrase entered for the wallet decryption was incorrect.</source>
        <translation>Neteisingai įvestas slaptažodis piniginės iššifravimui.</translation>
    </message>
    <message>
        <source>Wallet decryption failed</source>
        <translation>Nepavyko iššifruoti piniginės</translation>
    </message>
    <message>
        <source>Wallet passphrase was successfully changed.</source>
        <translation>Piniginės slaptažodis sėkmingai pakeistas.</translation>
    </message>
    <message>
        <source>Warning: The Caps Lock key is on!</source>
        <translation>Įspėjimas: įjungtas Caps Lock klavišas!</translation>
    </message>
</context>
<context>
    <name>BanTableModel</name>
    <message>
        <source>IP/Netmask</source>
        <translation>IP/Tinklas</translation>
    </message>
    <message>
        <source>Banned Until</source>
        <translation>Užblokuotas iki</translation>
    </message>
</context>
<context>
    <name>BitcoinGUI</name>
    <message>
        <source>Sign &amp;message...</source>
        <translation>Pasirašyti ži&amp;nutę...</translation>
    </message>
    <message>
        <source>Synchronizing with network...</source>
        <translation>Sinchronizavimas su tinklu ...</translation>
    </message>
    <message>
        <source>&amp;Overview</source>
        <translation>&amp;Apžvalga</translation>
    </message>
    <message>
        <source>Show general overview of wallet</source>
        <translation>Rodyti piniginės bendrą apžvalgą</translation>
    </message>
    <message>
        <source>&amp;Transactions</source>
        <translation>&amp;Sandoriai</translation>
    </message>
    <message>
        <source>Browse transaction history</source>
        <translation>Apžvelgti sandorių istoriją</translation>
    </message>
    <message>
        <source>E&amp;xit</source>
        <translation>&amp;Išeiti</translation>
    </message>
    <message>
        <source>Quit application</source>
        <translation>Išjungti programą</translation>
    </message>
    <message>
        <source>&amp;About %1</source>
        <translation>&amp;Apie %1</translation>
    </message>
    <message>
        <source>Show information about %1</source>
        <translation>Rodyti informaciją apie %1</translation>
    </message>
    <message>
        <source>About &amp;Qt</source>
        <translation>Apie &amp;Qt</translation>
    </message>
    <message>
        <source>Show information about Qt</source>
        <translation>Rodyti informaciją apie Qt</translation>
    </message>
    <message>
        <source>&amp;Options...</source>
        <translation>&amp;Parinktys...</translation>
    </message>
    <message>
        <source>Modify configuration options for %1</source>
        <translation>Keisti %1 konfigūracijos galimybes</translation>
    </message>
    <message>
        <source>&amp;Encrypt Wallet...</source>
        <translation>&amp;Užšifruoti piniginę...</translation>
    </message>
    <message>
        <source>&amp;Backup Wallet...</source>
        <translation>&amp;Backup piniginę...</translation>
    </message>
    <message>
        <source>&amp;Change Passphrase...</source>
        <translation>&amp;Keisti slaptafrazę...</translation>
    </message>
    <message>
        <source>Open &amp;URI...</source>
        <translation>Atidaryti &amp;URI...</translation>
    </message>
    <message>
        <source>Wallet:</source>
        <translation>Piniginė</translation>
    </message>
    <message>
        <source>Click to disable network activity.</source>
        <translation>Spauskite norėdami išjungti tinklo veiklą.</translation>
    </message>
    <message>
        <source>Network activity disabled.</source>
        <translation>Tinklo veikla išjungta.</translation>
    </message>
    <message>
        <source>Click to enable network activity again.</source>
        <translation>Spauskite norėdami įjungti tinklo veiklą.</translation>
    </message>
    <message>
        <source>Syncing Headers (%1%)...</source>
        <translation>Sinchronizuojamos Antraštės (%1%)...</translation>
    </message>
    <message>
        <source>Reindexing blocks on disk...</source>
        <translation>Blokai iš naujo indeksuojami...</translation>
    </message>
    <message>
        <source>Proxy is &lt;b&gt;enabled&lt;/b&gt;: %1</source>
        <translation>Tarpinis serveris yra &lt;b&gt;įgalintas&lt;/b&gt;: %1</translation>
    </message>
    <message>
        <source>Send coins to a Bitcoin address</source>
        <translation>Siųsti monetas Bitcoin adresui</translation>
    </message>
    <message>
        <source>Backup wallet to another location</source>
        <translation>Daryti piniginės atsarginę kopiją</translation>
    </message>
    <message>
        <source>Change the passphrase used for wallet encryption</source>
        <translation>Pakeisti slaptafrazę naudojamą piniginės užšifravimui</translation>
    </message>
    <message>
        <source>&amp;Debug window</source>
        <translation>&amp;Derinimo langas</translation>
    </message>
    <message>
        <source>Open debugging and diagnostic console</source>
        <translation>Atverti derinimo ir diagnostikos konsolę</translation>
    </message>
    <message>
        <source>&amp;Verify message...</source>
        <translation>&amp;Tikrinti žinutę...</translation>
    </message>
    <message>
        <source>Bitcoin</source>
        <translation>Bitcoin</translation>
    </message>
    <message>
        <source>&amp;Send</source>
        <translation>&amp;Siųsti</translation>
    </message>
    <message>
        <source>&amp;Receive</source>
        <translation>&amp;Gauti</translation>
    </message>
    <message>
        <source>&amp;Show / Hide</source>
        <translation>&amp;Rodyti / Slėpti</translation>
    </message>
    <message>
        <source>Show or hide the main Window</source>
        <translation>Rodyti arba slėpti pagrindinį langą</translation>
    </message>
    <message>
        <source>Encrypt the private keys that belong to your wallet</source>
        <translation>Užšifruoti privačius raktus, kurie priklauso jūsų piniginei</translation>
    </message>
    <message>
        <source>Sign messages with your Bitcoin addresses to prove you own them</source>
        <translation>Pasirašydami žinutes su savo Bitcoin adresais įrodysite jog esate jų savininkas </translation>
    </message>
    <message>
        <source>Verify messages to ensure they were signed with specified Bitcoin addresses</source>
        <translation>Patikrinkite žinutę, jog įsitikintumėte, kad ją pasirašė nurodytas Bitcoin adresas</translation>
    </message>
    <message>
        <source>&amp;File</source>
        <translation>&amp;Failas</translation>
    </message>
    <message>
        <source>&amp;Settings</source>
        <translation>&amp;Nustatymai</translation>
    </message>
    <message>
        <source>&amp;Help</source>
        <translation>&amp;Pagalba</translation>
    </message>
    <message>
        <source>Tabs toolbar</source>
        <translation>Kortelių įrankinė</translation>
    </message>
    <message>
        <source>Request payments (generates QR codes and bitcoin: URIs)</source>
        <translation>Reikalauti mokėjimų (sukuria QR kodus ir bitcoin: URI)</translation>
    </message>
    <message>
        <source>Show the list of used sending addresses and labels</source>
        <translation>Rodyti sąrašą panaudotų siuntimo adresų ir žymių</translation>
    </message>
    <message>
        <source>Show the list of used receiving addresses and labels</source>
        <translation>Rodyti sąrašą panaudotų gavimo adresų ir žymių</translation>
    </message>
    <message>
        <source>Open a bitcoin: URI or payment request</source>
        <translation>Atidaryti bitcoin: URI ar apmokėjimo reikalavimą</translation>
    </message>
    <message>
        <source>&amp;Command-line options</source>
        <translation>Komandinės eilutės parametrai</translation>
    </message>
    <message numerus="yes">
        <source>%n active connection(s) to Bitcoin network</source>
        <translation><numerusform>%n Bitcoin tinklo aktyvus ryšys</numerusform><numerusform>%n Bitcoin tinklo aktyvūs ryšiai</numerusform><numerusform>%n Bitcoin tinklo aktyvūs ryšiai</numerusform><numerusform>%n Bitcoin tinklo aktyvūs ryšiai</numerusform></translation>
    </message>
    <message>
        <source>Indexing blocks on disk...</source>
        <translation>Blokai iš naujo indeksuojami...</translation>
    </message>
    <message>
        <source>Indexing blocks on disk...</source>
        <translation>Blokai iš naujo indeksuojami...</translation>
    </message>
    <message>
        <source>Processing blocks on disk...</source>
        <translation>Blokai apdirbami diske...</translation>
    </message>
    <message numerus="yes">
        <source>Processed %n block(s) of transaction history.</source>
        <translation><numerusform>Apdirbtas %n blokas transakcijų istorijoje.</numerusform><numerusform>Apdirbti %n blokas transakcijų istorijoje.</numerusform><numerusform>Apdirbti %n blokas transakcijų istorijoje.</numerusform><numerusform>Apdirbti %n blokas transakcijų istorijoje.</numerusform></translation>
    </message>
    <message>
        <source>%1 behind</source>
        <translation>%1 atsilieka</translation>
    </message>
    <message>
        <source>Last received block was generated %1 ago.</source>
        <translation>Paskutinis gautas blokas buvo sukurtas prieš %1.</translation>
    </message>
    <message>
        <source>Transactions after this will not yet be visible.</source>
        <translation>Sekančios operacijos dar nebus matomos. </translation>
    </message>
    <message>
        <source>Error</source>
        <translation>Klaida</translation>
    </message>
    <message>
        <source>Warning</source>
        <translation>Įspėjimas</translation>
    </message>
    <message>
        <source>Information</source>
        <translation>Informacija</translation>
    </message>
    <message>
        <source>Up to date</source>
        <translation>Atnaujinta</translation>
    </message>
    <message>
        <source>&amp;Sending addresses</source>
<<<<<<< HEAD
        <translation>&amp;Siunčiami adresai</translation>
    </message>
    <message>
        <source>&amp;Receiving addresses</source>
        <translation>&amp;Gaunami adresai</translation>
    </message>
    <message>
        <source>Open Wallet</source>
        <translation>Atidaryti Piniginę</translation>
    </message>
    <message>
        <source>Open a wallet</source>
        <translation>Atidaryti Piniginę</translation>
    </message>
    <message>
        <source>Close Wallet...</source>
        <translation>Uždaryti Piniginę</translation>
    </message>
    <message>
        <source>Close wallet</source>
        <translation>Uždaryti Piniginę</translation>
    </message>
    <message>
        <source>Show the %1 help message to get a list with possible Bitcoin command-line options</source>
        <translation>Rodyti %1 pagalbos žinutę su Bitcoin pasirinkimo komandomis</translation>
    </message>
    <message>
        <source>default wallet</source>
        <translation>numatyta piniginė</translation>
=======
        <translation type="unfinished">&amp;Siunčiami adresai</translation>
    </message>
    <message>
        <source>&amp;Receiving addresses</source>
        <translation type="unfinished">&amp;Gaunami adresai</translation>
>>>>>>> bdbe9f59
    </message>
    <message>
        <source>Opening Wallet &lt;b&gt;%1&lt;/b&gt;...</source>
        <translation>Atidaroma Piniginė &lt;b&gt;%1&lt;/b&gt;...</translation>
    </message>
    <message>
        <source>Open Wallet Failed</source>
        <translation>Nepavyko atidaryti piniginę</translation>
    </message>
    <message>
        <source>&amp;Window</source>
        <translation>&amp;Langas</translation>
    </message>
    <message>
        <source>Minimize</source>
        <translation>Sumažinti</translation>
    </message>
    <message>
        <source>Zoom</source>
        <translation>Priartinti</translation>
    </message>
    <message>
        <source>Restore</source>
        <translation>Atkurti</translation>
    </message>
    <message>
        <source>Main Window</source>
        <translation>Pagrindinis langas</translation>
    </message>
    <message>
        <source>%1 client</source>
        <translation>%1 klientas</translation>
    </message>
    <message>
        <source>Connecting to peers...</source>
        <translation>Prisijungiama su peers...</translation>
    </message>
    <message>
        <source>Catching up...</source>
        <translation>Vejamasi...</translation>
    </message>
    <message>
        <source>Date: %1
</source>
        <translation>Data: %1
</translation>
    </message>
    <message>
        <source>Amount: %1
</source>
        <translation>Suma: %1
</translation>
    </message>
    <message>
        <source>Wallet: %1
</source>
        <translation>Piniginė: %1
</translation>
    </message>
    <message>
        <source>Type: %1
</source>
        <translation>Spausti: %1
</translation>
    </message>
    <message>
        <source>Label: %1
</source>
        <translation>Antraštė: %1
</translation>
    </message>
    <message>
        <source>Address: %1
</source>
        <translation>Adresas: %1
</translation>
    </message>
    <message>
        <source>Sent transaction</source>
        <translation>Sandoris nusiųstas</translation>
    </message>
    <message>
        <source>Incoming transaction</source>
        <translation>Ateinantis sandoris</translation>
    </message>
    <message>
        <source>HD key generation is &lt;b&gt;enabled&lt;/b&gt;</source>
        <translation>HD rakto generacija &lt;b&gt;įgalinta&lt;/b&gt;</translation>
    </message>
    <message>
        <source>HD key generation is &lt;b&gt;disabled&lt;/b&gt;</source>
        <translation>HD rakto generacija &lt;b&gt;išjungta&lt;/b&gt;</translation>
    </message>
    <message>
        <source>Private key &lt;b&gt;disabled&lt;/b&gt;</source>
        <translation>Privatus raktas &lt;b&gt;išjungtas&lt;/b&gt;</translation>
    </message>
    <message>
        <source>Wallet is &lt;b&gt;encrypted&lt;/b&gt; and currently &lt;b&gt;unlocked&lt;/b&gt;</source>
        <translation>Piniginė &lt;b&gt;užšifruota&lt;/b&gt; ir šiuo metu &lt;b&gt;atrakinta&lt;/b&gt;</translation>
    </message>
    <message>
        <source>Wallet is &lt;b&gt;encrypted&lt;/b&gt; and currently &lt;b&gt;locked&lt;/b&gt;</source>
        <translation>Piniginė &lt;b&gt;užšifruota&lt;/b&gt; ir šiuo metu &lt;b&gt;užrakinta&lt;/b&gt;</translation>
    </message>
    <message>
        <source>A fatal error occurred. Bitcoin can no longer continue safely and will quit.</source>
        <translation>Kritinė klaida. Bitcoin nebegali tęsti saugiai ir bus išjungtas.</translation>
    </message>
</context>
<context>
    <name>CoinControlDialog</name>
    <message>
        <source>Coin Selection</source>
        <translation>Monetų pasirinkimas</translation>
    </message>
    <message>
        <source>Quantity:</source>
        <translation>Kiekis:</translation>
    </message>
    <message>
        <source>Bytes:</source>
        <translation>Baitai:</translation>
    </message>
    <message>
        <source>Amount:</source>
        <translation>Suma:</translation>
    </message>
    <message>
        <source>Fee:</source>
        <translation>Mokestis:</translation>
    </message>
    <message>
        <source>Dust:</source>
        <translation>Dulkės:</translation>
    </message>
    <message>
        <source>After Fee:</source>
        <translation>Po mokesčio:</translation>
    </message>
    <message>
        <source>Change:</source>
        <translation>Graža:</translation>
    </message>
    <message>
        <source>(un)select all</source>
        <translation>(ne)pasirinkti viską</translation>
    </message>
    <message>
        <source>Tree mode</source>
        <translation>Medžio režimas</translation>
    </message>
    <message>
        <source>List mode</source>
        <translation>Sąrašo režimas</translation>
    </message>
    <message>
        <source>Amount</source>
        <translation>Suma</translation>
    </message>
    <message>
        <source>Received with label</source>
        <translation>Gauta su žyme</translation>
    </message>
    <message>
        <source>Received with address</source>
        <translation>Gauta su adresu</translation>
    </message>
    <message>
        <source>Date</source>
        <translation>Data</translation>
    </message>
    <message>
        <source>Confirmations</source>
        <translation>Patvirtinimai</translation>
    </message>
    <message>
        <source>Confirmed</source>
        <translation>Patvirtintas</translation>
    </message>
    <message>
        <source>Copy address</source>
        <translation>Kopijuoti adresą</translation>
    </message>
    <message>
        <source>Copy label</source>
        <translation>Kopijuoti žymę</translation>
    </message>
    <message>
        <source>Copy amount</source>
        <translation>Kopijuoti sumą</translation>
    </message>
    <message>
        <source>Copy transaction ID</source>
        <translation>Sandorio ID</translation>
    </message>
    <message>
<<<<<<< HEAD
        <source>Lock unspent</source>
        <translation>Užrakinti nepanaudotus</translation>
    </message>
    <message>
        <source>Unlock unspent</source>
        <translation>Atrakinti nepanaudotus</translation>
    </message>
    <message>
=======
>>>>>>> bdbe9f59
        <source>Copy quantity</source>
        <translation>Kopijuoti kiekį</translation>
    </message>
    <message>
        <source>Copy fee</source>
        <translation>Kopijuoti mokestį</translation>
    </message>
    <message>
        <source>Copy after fee</source>
        <translation>Kopijuoti po mokesčio</translation>
    </message>
    <message>
        <source>Copy bytes</source>
        <translation>Kopijuoti baitus</translation>
    </message>
    <message>
        <source>Copy dust</source>
        <translation>Kopijuoti dulkę</translation>
    </message>
    <message>
        <source>Copy change</source>
        <translation>Kopijuoti keisti</translation>
    </message>
    <message>
        <source>(%1 locked)</source>
        <translation>(%1 užrakinta)</translation>
    </message>
    <message>
        <source>yes</source>
        <translation>taip</translation>
    </message>
    <message>
        <source>no</source>
        <translation>ne</translation>
    </message>
    <message>
        <source>This label turns red if any recipient receives an amount smaller than the current dust threshold.</source>
        <translation>Ši etiketė tampa raudona, jei bet kuris gavėjas gauna mažesnę sumą nei dabartinė dulkių slenkstis.</translation>
    </message>
    <message>
        <source>Can vary +/- %1 satoshi(s) per input.</source>
        <translation>Gali svyruoti nuo +/-%1 satoshi(-ų) vienam įvedimui.</translation>
    </message>
    <message>
        <source>(no label)</source>
        <translation>(nėra žymės)</translation>
    </message>
    <message>
<<<<<<< HEAD
        <source>change from %1 (%2)</source>
        <translation>pakeisti nuo %1 (%2)</translation>
    </message>
    <message>
        <source>(change)</source>
        <translation>(graža)</translation>
=======
        <source>(change)</source>
        <translation>(Graža)</translation>
>>>>>>> bdbe9f59
    </message>
</context>
<context>
    <name>EditAddressDialog</name>
    <message>
        <source>Edit Address</source>
        <translation>Keisti adresą</translation>
    </message>
    <message>
        <source>&amp;Label</source>
        <translation>Ž&amp;ymė</translation>
    </message>
    <message>
        <source>The label associated with this address list entry</source>
        <translation>Etiketė, susijusi su šiuo adresų sąrašo įrašu</translation>
    </message>
    <message>
        <source>The address associated with this address list entry. This can only be modified for sending addresses.</source>
        <translation>Adresas, susijęs su šiuo adresų sąrašo įrašu. Tai galima keisti tik siuntimo adresams.</translation>
    </message>
    <message>
        <source>&amp;Address</source>
        <translation>&amp;Adresas</translation>
    </message>
    <message>
        <source>New sending address</source>
        <translation>Naujas siuntimo adresas</translation>
    </message>
    <message>
        <source>Edit receiving address</source>
        <translation>Keisti gavimo adresą</translation>
    </message>
    <message>
        <source>Edit sending address</source>
        <translation>Keisti siuntimo adresą</translation>
    </message>
    <message>
        <source>The entered address "%1" is not a valid Bitcoin address.</source>
        <translation>Įvestas adresas „%1“ nėra galiojantis Bitcoin adresas.</translation>
    </message>
    <message>
<<<<<<< HEAD
        <source>Address "%1" already exists as a receiving address with label "%2" and so cannot be added as a sending address.</source>
        <translation>Adresas „%1“  jau yra kaip gavėjo adresas su etikete „%2“, todėl jo negalima pridėti kaip siuntimo adresą.</translation>
    </message>
    <message>
        <source>The entered address "%1" is already in the address book with label "%2".</source>
        <translation>Įvestas adresas „%1“ jau yra adresų knygoje su etikete „%2“.</translation>
    </message>
    <message>
=======
>>>>>>> bdbe9f59
        <source>Could not unlock wallet.</source>
        <translation>Nepavyko atrakinti piniginės.</translation>
    </message>
    <message>
        <source>New key generation failed.</source>
        <translation>Naujo rakto generavimas nepavyko.</translation>
    </message>
</context>
<context>
    <name>FreespaceChecker</name>
    <message>
        <source>A new data directory will be created.</source>
        <translation>Naujas duomenų katalogas bus sukurtas.</translation>
    </message>
    <message>
        <source>name</source>
        <translation>pavadinimas</translation>
    </message>
    <message>
        <source>Directory already exists. Add %1 if you intend to create a new directory here.</source>
        <translation>Katalogas jau egzistuoja. Pridėkite %1 jei planuojate sukurti naują katalogą čia.</translation>
    </message>
    <message>
        <source>Path already exists, and is not a directory.</source>
        <translation>Takas jau egzistuoja, ir tai nėra katalogas.</translation>
    </message>
    <message>
        <source>Cannot create data directory here.</source>
        <translation>Negalima sukurti duomenų katalogo.</translation>
    </message>
</context>
<context>
    <name>GuiNetWatch</name>
    </context>
<context>
    <name>HelpMessageDialog</name>
    <message>
        <source>version</source>
        <translation>versija</translation>
    </message>
    <message>
<<<<<<< HEAD
        <source>(%1-bit)</source>
        <translation>(%1-bit)</translation>
    </message>
    <message>
        <source>About %1</source>
        <translation>&amp;Apie %1</translation>
=======
        <source>About %1</source>
        <translation>Apie %1</translation>
>>>>>>> bdbe9f59
    </message>
    <message>
        <source>Command-line options</source>
        <translation>Komandinės eilutės parametrai</translation>
    </message>
</context>
<context>
    <name>Intro</name>
    <message>
        <source>Welcome</source>
        <translation>Sveiki</translation>
    </message>
    <message>
        <source>Welcome to %1.</source>
        <translation>Sveiki atvykę į %1.</translation>
    </message>
    <message>
        <source>As this is the first time the program is launched, you can choose where %1 will store its data.</source>
        <translation>Kadangi tai yra pirmas kartas, kai programa paleidžiama, galite pasirinkti, kur %1 išsaugos savo duomenis.</translation>
    </message>
    <message>
        <source>When you click OK, %1 will begin to download and process the full %4 block chain (%2GB) starting with the earliest transactions in %3 when %4 initially launched.</source>
        <translation>Spustelėjus Gerai, %1 pradės atsisiųsti ir apdoroti visą %4 blokų grandinę (%2GB), pradedant nuo ankstesnių operacijų %3, kai iš pradžių buvo paleista %4.</translation>
    </message>
    <message>
        <source>This initial synchronisation is very demanding, and may expose hardware problems with your computer that had previously gone unnoticed. Each time you run %1, it will continue downloading where it left off.</source>
        <translation>Ši pradinė sinchronizacija yra labai sudėtinga ir gali sukelti kompiuterio techninės įrangos problemas, kurios anksčiau buvo nepastebėtos. Kiekvieną kartą, kai paleidžiate %1, jis tęs parsisiuntimą ten, kur jis buvo išjungtas.</translation>
    </message>
    <message>
        <source>If you have chosen to limit block chain storage (pruning), the historical data must still be downloaded and processed, but will be deleted afterward to keep your disk usage low.</source>
        <translation>Jei pasirinkote apriboti blokavimo grandinės saugojimą (genėjimas), istoriniai duomenys vis tiek turi būti atsisiunčiami ir apdorojami, bet vėliau bus ištrinti, kad diskų naudojimas būtų mažas.</translation>
    </message>
    <message>
        <source>Use the default data directory</source>
        <translation>Naudoti numatytajį duomenų katalogą</translation>
    </message>
    <message>
        <source>Use a custom data directory:</source>
        <translation>Naudoti kitą duomenų katalogą:</translation>
    </message>
    <message>
        <source>Bitcoin</source>
        <translation>Bitcoin</translation>
    </message>
    <message>
        <source>At least %1 GB of data will be stored in this directory, and it will grow over time.</source>
        <translation>Šiame kataloge bus saugomi bent %1 GB duomenų, kurie laikui bėgant didės.</translation>
    </message>
    <message>
        <source>Approximately %1 GB of data will be stored in this directory.</source>
        <translation>Šiame kataloge bus saugoma maždaug apie %1 GB duomenų.</translation>
    </message>
    <message>
        <source>%1 will download and store a copy of the Bitcoin block chain.</source>
        <translation>%1 bus atsisiųsta ir išsaugota Bitcoin blokų grandinės kopiją.</translation>
    </message>
    <message>
        <source>The wallet will also be stored in this directory.</source>
        <translation>Piniginė taip pat bus saugojama šiame direktyve.</translation>
    </message>
    <message>
        <source>Error: Specified data directory "%1" cannot be created.</source>
        <translation>Klaida: negali būti sukurtas nurodytas duomenų katalogas „%1“.</translation>
    </message>
    <message>
        <source>Error</source>
        <translation>Klaida</translation>
    </message>
    <message numerus="yes">
        <source>%n GB of free space available</source>
        <translation><numerusform>%n GB laisvos vietos</numerusform><numerusform>%n GB laisvos vietos</numerusform><numerusform>%n GB laisvos vietos</numerusform><numerusform>%n GB laisvos vietos</numerusform></translation>
    </message>
    <message numerus="yes">
        <source>(of %n GB needed)</source>
        <translation><numerusform>(reikalinga %n GB)</numerusform><numerusform>(reikalinga %n GB)</numerusform><numerusform>(reikalinga %n GB)</numerusform><numerusform>(reikalinga %n GB)</numerusform></translation>
    </message>
</context>
<context>
    <name>MempoolStats</name>
    <message>
        <source>N/A</source>
        <translation>nėra</translation>
    </message>
    </context>
<context>
    <name>ModalOverlay</name>
    <message>
        <source>Form</source>
        <translation>Forma</translation>
    </message>
    <message>
<<<<<<< HEAD
        <source>Recent transactions may not yet be visible, and therefore your wallet's balance might be incorrect. This information will be correct once your wallet has finished synchronizing with the bitcoin network, as detailed below.</source>
        <translation>Naujausi sandoriai gali būti dar nematomi, todėl jūsų piniginės likutis gali būti neteisingas. Ši informacija bus teisinga, kai jūsų piniginė bus baigta sinchronizuoti su bitcoin tinklu, kaip nurodyta žemiau.</translation>
    </message>
    <message>
        <source>Attempting to spend bitcoins that are affected by not-yet-displayed transactions will not be accepted by the network.</source>
        <translation>Tinklas nepriims bandymų išleisti bitcoinus, kurie yra vis dar nematomi.</translation>
    </message>
    <message>
        <source>Number of blocks left</source>
        <translation>Likusių blokų skaičius</translation>
    </message>
    <message>
        <source>Unknown...</source>
        <translation>Nežinomas...</translation>
=======
        <source>Unknown...</source>
        <translation type="unfinished">nežinomas...</translation>
>>>>>>> bdbe9f59
    </message>
    <message>
        <source>Last block time</source>
        <translation>Paskutinio bloko laikas</translation>
    </message>
    <message>
        <source>Progress</source>
        <translation>Progresas</translation>
    </message>
    <message>
        <source>Progress increase per hour</source>
        <translation>Pažangos didėjimas per valandą</translation>
    </message>
    <message>
        <source>calculating...</source>
        <translation>skaičiuojama...</translation>
    </message>
    <message>
        <source>Estimated time left until synced</source>
        <translation>Numatomas laikas iki sinchronizavimo</translation>
    </message>
    <message>
        <source>Hide</source>
        <translation>Slėpti</translation>
    </message>
    <message>
        <source>Unknown. Syncing Headers (%1, %2%)...</source>
        <translation>Nežinomas. Sinchronizuojamos Antraštės (%1, %2%)...</translation>
    </message>
</context>
<context>
    <name>NetWatchLogModel</name>
    <message>
        <source>Type</source>
        <comment>NetWatch: Type header</comment>
        <translation>Tipas</translation>
    </message>
    <message>
        <source>Address</source>
        <comment>NetWatch: Address header</comment>
        <translation>Adresas</translation>
    </message>
</context>
<context>
    <name>OpenURIDialog</name>
    <message>
        <source>Open URI</source>
<<<<<<< HEAD
        <translation>Atidaryti URI</translation>
    </message>
    <message>
        <source>Open payment request from URI or file</source>
        <translation>Atidaryti mokėjimo užklausą iš URI arba failo</translation>
    </message>
    <message>
        <source>URI:</source>
        <translation>URI:</translation>
    </message>
    <message>
        <source>Select payment request file</source>
        <translation>Pasirinkite mokėjimo užklausos failą</translation>
    </message>
    <message>
        <source>Select payment request file to open</source>
        <translation>Pasirinkite mokėjimo užklausos failą</translation>
    </message>
</context>
=======
        <translation type="unfinished">Atidaryti URI</translation>
    </message>
    </context>
>>>>>>> bdbe9f59
<context>
    <name>OptionsDialog</name>
    <message>
        <source>Options</source>
        <translation>Parinktys</translation>
    </message>
    <message>
        <source>&amp;Main</source>
        <translation>&amp;Pagrindinės</translation>
    </message>
    <message>
        <source>Automatically start %1 after logging in to the system.</source>
        <translation>Automatiškai paleisti %1 po prisijungimo prie sistemos.</translation>
    </message>
    <message>
        <source>Size of &amp;database cache</source>
        <translation>&amp;Duomenų bazės talpyklos dydis</translation>
    </message>
    <message>
        <source>Number of script &amp;verification threads</source>
        <translation>Patvirtinimų skaičius</translation>
    </message>
    <message>
        <source>IP address of the proxy (e.g. IPv4: 127.0.0.1 / IPv6: ::1)</source>
        <translation>Proxy IP adresas (Pvz. IPv4: 127.0.0.1 / IPv6: ::1)</translation>
    </message>
    <message>
        <source>Shows if the supplied default SOCKS5 proxy is used to reach peers via this network type.</source>
        <translation>Rodo, ar pridedamas numatytasis SOCKS5 proxy naudojamas pasiekti Peers per šį tinklo tipą.</translation>
    </message>
    <message>
        <source>Use separate SOCKS&amp;5 proxy to reach peers via Tor hidden services:</source>
        <translation>Naudokite atskirą SOCKS&amp;5 tarpinius serverius, kad pasiektumėte Peers per „Tor“ paslėptas paslaugas:</translation>
    </message>
    <message>
        <source>Hide the icon from the system tray.</source>
        <translation>Slėpti piktogramą</translation>
    </message>
    <message>
        <source>&amp;Hide tray icon</source>
        <translation>&amp; Slėpti piktogramą</translation>
    </message>
    <message>
        <source>Minimize instead of exit the application when the window is closed. When this option is enabled, the application will be closed only after selecting Exit in the menu.</source>
        <translation>Uždarant langą neuždaryti programos. Kai ši parinktis įjungta, programa bus uždaryta tik pasirinkus  meniu komandą Baigti.</translation>
    </message>
    <message>
        <source>Third party URLs (e.g. a block explorer) that appear in the transactions tab as context menu items. %s in the URL is replaced by transaction hash. Multiple URLs are separated by vertical bar |.</source>
        <translation>Trečiųjų šalių URL (pvz., Blokų tyrėjas), kurie rodomi operacijų skirtuke kaip kontekstinio meniu elementai. %s URL yra pakeistas sandorio Hash. Keli URL yra atskirti vertikalia juosta |.</translation>
    </message>
    <message>
        <source>Open the %1 configuration file from the working directory.</source>
        <translation>Atidarykite %1 konfigūracijos failą iš veikiančio katalogo.</translation>
    </message>
    <message>
        <source>Open Configuration File</source>
        <translation>Atidarykite konfigūracijos failą</translation>
    </message>
    <message>
        <source>Reset all client options to default.</source>
        <translation>Atstatyti visus kliento pasirinkimus į numatytuosius.</translation>
    </message>
    <message>
        <source>&amp;Reset Options</source>
        <translation>&amp;Atstatyti Parinktis</translation>
    </message>
    <message>
        <source>&amp;Network</source>
        <translation>&amp;Tinklas</translation>
    </message>
    <message>
        <source>Disables some advanced features but all blocks will still be fully validated. Reverting this setting requires re-downloading the entire blockchain. Actual disk usage may be somewhat higher.</source>
        <translation>Išjungia kai kurias pažangias funkcijas, tačiau visi blokai vis dar bus patvirtinti. Jei norite grąžinti šį nustatymą, reikia iš naujo atsisiųsti visą bloko grandinę. Tikras diskų naudojimas gali būti šiek tiek didesnis.</translation>
    </message>
    <message>
        <source>Prune &amp;block storage to</source>
        <translation>&amp;blokuokite saugyklą į</translation>
    </message>
    <message>
        <source>GB</source>
        <translation>GB</translation>
    </message>
    <message>
        <source>Reverting this setting requires re-downloading the entire blockchain.</source>
        <translation>Jei norite grąžinti šį nustatymą, reikia iš naujo atsisiųsti visą bloko grandinę.</translation>
    </message>
    <message>
        <source>MiB</source>
        <translation>MiB</translation>
    </message>
    <message>
        <source>(0 = auto, &lt;0 = leave that many cores free)</source>
        <translation>(0 = automatinis, &lt;0 = palikti tiek nenaudojamų branduolių)</translation>
    </message>
    <message>
        <source>W&amp;allet</source>
        <translation>Piniginė</translation>
    </message>
    <message>
        <source>Expert</source>
        <translation>Ekspertas</translation>
    </message>
    <message>
        <source>Enable coin &amp;control features</source>
        <translation>Įgalinti monetų ir &amp;valdymo funkcijas</translation>
    </message>
    <message>
        <source>If you disable the spending of unconfirmed change, the change from a transaction cannot be used until that transaction has at least one confirmation. This also affects how your balance is computed.</source>
        <translation>Jei išjungsite nepatvirtintą likučio išleidimą, likutį iš sandorio negalėsite naudoti tol, kol toks sandoris turės bent vieną patvirtinimą. Tai taip pat turi įtakos jūsų balansui.</translation>
    </message>
    <message>
        <source>&amp;Spend unconfirmed change</source>
        <translation>&amp;Išleiskite nepatvirtintus pakeitimus</translation>
    </message>
    <message>
        <source>Automatically open the Bitcoin client port on the router. This only works when your router supports UPnP and it is enabled.</source>
        <translation>Automatiškai atidaryti Bitcoin kliento prievadą maršrutizatoriuje. Tai veikia tik tada, kai jūsų maršrutizatorius palaiko UPnP ir ji įjungta.</translation>
    </message>
    <message>
        <source>Map port using &amp;UPnP</source>
        <translation>Persiųsti prievadą naudojant &amp;UPnP</translation>
    </message>
    <message>
        <source>Accept connections from outside.</source>
        <translation>Priimti ryšius iš išorės.</translation>
    </message>
    <message>
        <source>Allow incomin&amp;g connections</source>
        <translation>Leisti gaunamu&amp;s ryšius</translation>
    </message>
    <message>
        <source>Connect to the Bitcoin network through a SOCKS5 proxy.</source>
        <translation>Prisijunkite prie „Bitcoin“ tinklo per SOCKS5 proxy.</translation>
    </message>
    <message>
        <source>&amp;Connect through SOCKS5 proxy (default proxy):</source>
        <translation>&amp; Prisijunkite per SOCKS5 proxy (numatytasis proxy):</translation>
    </message>
    <message>
        <source>Proxy &amp;IP:</source>
        <translation>Tarpinio serverio &amp;IP:</translation>
    </message>
    <message>
        <source>&amp;Port:</source>
        <translation>&amp;Prievadas:</translation>
    </message>
    <message>
        <source>Port of the proxy (e.g. 9050)</source>
        <translation>Tarpinio serverio preivadas (pvz, 9050)</translation>
    </message>
    <message>
        <source>Used for reaching peers via:</source>
        <translation>Naudojamas Peers pasiekti per:</translation>
    </message>
    <message>
        <source>IPv4</source>
        <translation>IPv4</translation>
    </message>
    <message>
        <source>IPv6</source>
        <translation>IPv6</translation>
    </message>
    <message>
        <source>Tor</source>
        <translation>Tor</translation>
    </message>
    <message>
        <source>Connect to the Bitcoin network through a separate SOCKS5 proxy for Tor hidden services.</source>
        <translation>Prisijunkite prie „Bitcoin“ tinklo per atskirą „SOCKS5“ proxy „Tor“ paslėptas paslaugas.</translation>
    </message>
    <message>
        <source>&amp;Window</source>
        <translation>&amp;Langas</translation>
    </message>
    <message>
        <source>Show only a tray icon after minimizing the window.</source>
        <translation>Po programos lango sumažinimo rodyti tik programos ikoną.</translation>
    </message>
    <message>
        <source>&amp;Minimize to the tray instead of the taskbar</source>
        <translation>&amp;M sumažinti langą bet ne užduočių juostą</translation>
    </message>
    <message>
        <source>M&amp;inimize on close</source>
        <translation>&amp;Sumažinti uždarant</translation>
    </message>
    <message>
        <source>&amp;Display</source>
        <translation>&amp;Rodymas</translation>
    </message>
    <message>
        <source>User Interface &amp;language:</source>
        <translation>Naudotojo sąsajos &amp;kalba:</translation>
    </message>
    <message>
        <source>The user interface language can be set here. This setting will take effect after restarting %1.</source>
        <translation>Čia galite nustatyti vartotojo sąsajos kalbą. Šis nustatymas įsigalios iš naujo paleidus %1.</translation>
    </message>
    <message>
        <source>&amp;Unit to show amounts in:</source>
        <translation>&amp;Vienetai, kuriais rodyti sumas:</translation>
    </message>
    <message>
        <source>Choose the default subdivision unit to show in the interface and when sending coins.</source>
        <translation>Rodomų ir siunčiamų monetų kiekio matavimo vienetai</translation>
    </message>
    <message>
        <source>Whether to show coin control features or not.</source>
        <translation>Rodyti monetų valdymo funkcijas, ar ne.</translation>
    </message>
    <message>
        <source>&amp;Third party transaction URLs</source>
        <translation>&amp;Trečiųjų šalių sandorių URL</translation>
    </message>
    <message>
        <source>Options set in this dialog are overridden by the command line or in the configuration file:</source>
        <translation>Šiame dialogo lange nustatytos parinktys yra panaikintos komandų eilutėje arba konfigūracijos faile:</translation>
    </message>
    <message>
        <source>&amp;OK</source>
        <translation>&amp;Gerai</translation>
    </message>
    <message>
        <source>&amp;Cancel</source>
        <translation>&amp;Atšaukti</translation>
    </message>
    <message>
        <source>default</source>
        <translation>numatyta</translation>
    </message>
    <message>
        <source>none</source>
        <translation>niekas</translation>
    </message>
    <message>
        <source>Bitcoin Core</source>
        <translation>Bitcoin branduolys</translation>
    </message>
    <message>
        <source>Confirm options reset</source>
        <translation>Patvirtinti nustatymų atstatymą</translation>
    </message>
    <message>
        <source>Client restart required to activate changes.</source>
        <translation>Kliento perkrovimas reikalingas nustatymų aktyvavimui</translation>
    </message>
    <message>
        <source>Client will be shut down. Do you want to proceed?</source>
        <translation>Klientas bus uždarytas. Ar norite testi?</translation>
    </message>
    <message>
        <source>Configuration options</source>
        <translation>Konfigūravimo parinktys</translation>
    </message>
    <message>
        <source>The configuration file is used to specify advanced user options which override GUI settings. Additionally, any command-line options will override this configuration file.</source>
        <translation>Konfigūracijos failas naudojamas patobulintoms naudotojo parinktims, kurios ignoruoja GUI nustatymus. Be to, visos komandų eilutės parinktys nepaisys šio konfigūracijos failo.</translation>
    </message>
    <message>
        <source>Error</source>
        <translation>Klaida</translation>
    </message>
    <message>
        <source>The configuration file could not be opened.</source>
        <translation>Konfigūracijos failo negalima atidaryti.</translation>
    </message>
    <message>
        <source>This change would require a client restart.</source>
        <translation>Šis pakeitimas reikalautų kliento perkrovimo</translation>
    </message>
    <message>
        <source>The supplied proxy address is invalid.</source>
        <translation>Nurodytas tarpinio serverio adresas negalioja.</translation>
    </message>
</context>
<context>
    <name>OverviewPage</name>
    <message>
        <source>Form</source>
        <translation>Forma</translation>
    </message>
    <message>
        <source>The displayed information may be out of date. Your wallet automatically synchronizes with the Bitcoin network after a connection is established, but this process has not completed yet.</source>
        <translation>Rodoma informacija gali būti pasenusi. Piniginė automatiškai sinchronizuojasi su „Bitcoin“ tinklu po ryšio užmezgimo, tačiau šis procesas dar nebaigtas.</translation>
    </message>
    <message>
        <source>Watch-only:</source>
        <translation>Tik stebėti</translation>
    </message>
    <message>
        <source>Available:</source>
        <translation>Galimi:</translation>
    </message>
    <message>
        <source>Your current spendable balance</source>
        <translation>Jūsų dabartinis išleidžiamas balansas</translation>
    </message>
    <message>
        <source>Pending:</source>
        <translation>Laukiantys:</translation>
    </message>
    <message>
        <source>Total of transactions that have yet to be confirmed, and do not yet count toward the spendable balance</source>
        <translation>Iš viso sandorių, kurie dar turi būti patvirtinti ir kurie dar neįskaičiuojami į išleidžiamą balansą</translation>
    </message>
    <message>
        <source>Immature:</source>
        <translation>Nepribrendę:</translation>
    </message>
    <message>
        <source>Mined balance that has not yet matured</source>
        <translation>Kasyklų balansas, kuris dar nėra subrandintas</translation>
    </message>
    <message>
        <source>Balances</source>
        <translation>Balansai</translation>
    </message>
    <message>
        <source>Total:</source>
        <translation>Viso:</translation>
    </message>
    <message>
        <source>Your current total balance</source>
        <translation>Jūsų balansas</translation>
    </message>
    <message>
        <source>Your current balance in watch-only addresses</source>
        <translation>Jūsų dabartinis balansas tik stebimų adresų</translation>
    </message>
    <message>
        <source>Spendable:</source>
        <translation>Išleidžiamas:</translation>
    </message>
    <message>
        <source>Recent transactions</source>
        <translation>Naujausi sandoriai</translation>
    </message>
    <message>
        <source>Unconfirmed transactions to watch-only addresses</source>
        <translation>Nepatvirtinti sandoriai stebimų adresų</translation>
    </message>
    <message>
        <source>Mined balance in watch-only addresses that has not yet matured</source>
        <translation>Kasybos balansas skirtas tik stebimiems adresams, kurie dar nera subrendę</translation>
    </message>
    <message>
        <source>Current total balance in watch-only addresses</source>
        <translation>Dabartinis visas balansas tik stebimų adresų</translation>
    </message>
</context>
<context>
    <name>PairingPage</name>
    </context>
<context>
    <name>PaymentServer</name>
    <message>
<<<<<<< HEAD
        <source>Payment request error</source>
        <translation>Mokėjimo užklausos klaida</translation>
    </message>
    <message>
        <source>Cannot start bitcoin: click-to-pay handler</source>
        <translation>Negalima paleisti bitcoin: paspauskite sumokėti tvarkytojui</translation>
    </message>
    <message>
        <source>URI handling</source>
        <translation>URI tvarkymas</translation>
    </message>
    <message>
        <source>'bitcoin://' is not a valid URI. Use 'bitcoin:' instead.</source>
        <translation>„bitcoin: //“ nėra galiojantis URI. Vietoj to naudokite „bitcoin:“.</translation>
    </message>
    <message>
        <source>You are using a BIP70 URL which will be unsupported in the future.</source>
        <translation>Jūs naudojate BIP70 URL, kuris ateityje nebus palaikomas.</translation>
    </message>
    <message>
        <source>Payment request fetch URL is invalid: %1</source>
        <translation>Mokėjimo užklausos atsiuntimo URL neteisingas: %1</translation>
    </message>
    <message>
        <source>Cannot process payment request because BIP70 support was not compiled in.</source>
        <translation>Nepavyksta apdoroti mokėjimo užklausos, nes „BIP70“ pagalba nebuvo surinkta.</translation>
=======
        <source>URI handling</source>
        <translation>URI apdorojimas</translation>
>>>>>>> bdbe9f59
    </message>
    <message>
        <source>Invalid payment address %1</source>
        <translation>Neteisingas mokėjimo adresas %1</translation>
    </message>
    <message>
<<<<<<< HEAD
        <source>URI cannot be parsed! This can be caused by an invalid Bitcoin address or malformed URI parameters.</source>
        <translation>URI negalima perskaityti! Tai gali sukelti negaliojantys „Bitcoin“ adresas arba netinkami URI parametrai.</translation>
    </message>
    <message>
        <source>Payment request file handling</source>
        <translation>Mokėjimo užklausos failų tvarkymas</translation>
    </message>
    <message>
        <source>Payment request file cannot be read! This can be caused by an invalid payment request file.</source>
        <translation>Mokėjimo užklausos failo negalima skaityti! Tai gali sukelti neteisingas mokėjimo užklausos failas.</translation>
    </message>
    <message>
        <source>Payment request rejected</source>
        <translation>Mokėjimo prašymas atmestas</translation>
    </message>
    <message>
        <source>Payment request network doesn't match client network.</source>
        <translation>Mokėjimo užklausų tinklas neatitinka klientų tinklo.</translation>
    </message>
    <message>
        <source>Payment request expired.</source>
        <translation>Mokėjimo prašymas pasibaigė</translation>
    </message>
    <message>
        <source>Payment request is not initialized.</source>
        <translation>Mokėjimo prašymas nėra inicijuotas.</translation>
    </message>
    <message>
        <source>Unverified payment requests to custom payment scripts are unsupported.</source>
        <translation>Nepatvirtinti mokėjimo prašymai pagal individualius mokėjimo scenarijus nepalaikomi.</translation>
    </message>
    <message>
        <source>Invalid payment request.</source>
        <translation>Neteisingas mokėjimo prašymas.</translation>
    </message>
    <message>
        <source>Requested payment amount of %1 is too small (considered dust).</source>
        <translation>Prašoma %1 mokėjimo suma yra per maža (laikoma kaip dulkės).</translation>
    </message>
    <message>
        <source>Refund from %1</source>
        <translation>Grąžinimas iš %1</translation>
    </message>
    <message>
        <source>Payment request %1 is too large (%2 bytes, allowed %3 bytes).</source>
        <translation>Mokėjimo užklausa %1 yra per didelė (%2 baitai, leidžiama %3 baitų).</translation>
    </message>
    <message>
        <source>Error communicating with %1: %2</source>
        <translation>Ryšio klaida su %1: %2</translation>
    </message>
    <message>
        <source>Payment request cannot be parsed!</source>
        <translation>Mokėjimo užklausos negalima perskaityti!</translation>
    </message>
    <message>
        <source>Bad response from server %1</source>
        <translation>Blogas atsakymas iš serverio %1</translation>
=======
        <source>Payment request rejected</source>
        <translation>Mokėjimo siuntimas atmestas</translation>
    </message>
    <message>
        <source>Payment request expired.</source>
        <translation>Mokėjimo siuntimas pasibaigė</translation>
>>>>>>> bdbe9f59
    </message>
    <message>
        <source>Network request error</source>
        <translation>Tinklo užklausos klaida</translation>
    </message>
<<<<<<< HEAD
    <message>
        <source>Payment acknowledged</source>
        <translation>Mokėjimas patvirtintas</translation>
    </message>
</context>
=======
    </context>
>>>>>>> bdbe9f59
<context>
    <name>PeerTableModel</name>
    <message>
        <source>User Agent</source>
        <translation>Vartotojo atstovas</translation>
    </message>
    <message>
        <source>Node/Service</source>
        <translation>Mazgas/Paslaugos</translation>
    </message>
    <message>
        <source>NodeId</source>
        <translation>MazgoId</translation>
    </message>
    <message>
        <source>Ping</source>
        <translation>Ping</translation>
    </message>
    <message>
        <source>Sent</source>
        <translation>Išsiųsta</translation>
    </message>
    <message>
        <source>Received</source>
        <translation>Gauta</translation>
    </message>
</context>
<context>
    <name>QObject</name>
    <message>
        <source>Amount</source>
        <translation>Suma</translation>
    </message>
    <message>
        <source>Enter a Bitcoin address (e.g. %1)</source>
        <translation>Įveskite Bitcoin adresą (pvz., %1)</translation>
    </message>
    <message>
        <source>%1 d</source>
        <translation>%1 d</translation>
    </message>
    <message>
        <source>%1 h</source>
        <translation>%1 h</translation>
    </message>
    <message>
        <source>%1 m</source>
        <translation>%1 m</translation>
    </message>
    <message>
        <source>%1 s</source>
        <translation>%1 s</translation>
    </message>
    <message>
        <source>None</source>
        <translation>Nė vienas</translation>
    </message>
    <message>
        <source>N/A</source>
        <translation>nėra</translation>
    </message>
    <message>
        <source>%1 ms</source>
        <translation>%1 ms</translation>
    </message>
    <message numerus="yes">
        <source>%n second(s)</source>
        <translation><numerusform>%n sekundė</numerusform><numerusform>%n sekundžių</numerusform><numerusform>%n sekundžių</numerusform><numerusform>%n sekundžių</numerusform></translation>
    </message>
    <message numerus="yes">
        <source>%n minute(s)</source>
        <translation><numerusform>%n minutė</numerusform><numerusform>%n minučių</numerusform><numerusform>%n minučių</numerusform><numerusform>%n minučių</numerusform></translation>
    </message>
    <message numerus="yes">
        <source>%n hour(s)</source>
        <translation><numerusform>%n valandą</numerusform><numerusform>%n valandas</numerusform><numerusform>%n valandų</numerusform><numerusform>%n valandų</numerusform></translation>
    </message>
    <message numerus="yes">
        <source>%n day(s)</source>
        <translation><numerusform>%n dieną</numerusform><numerusform>%n dienas</numerusform><numerusform>%n dienų</numerusform><numerusform>%n dienų</numerusform></translation>
    </message>
    <message numerus="yes">
        <source>%n week(s)</source>
        <translation><numerusform>%n savaitę</numerusform><numerusform>%n savaites</numerusform><numerusform>%n savaičių</numerusform><numerusform>%n savaičių</numerusform></translation>
    </message>
    <message>
        <source>%1 and %2</source>
        <translation>%1 ir %2</translation>
    </message>
    <message numerus="yes">
        <source>%n year(s)</source>
        <translation><numerusform>%n metus</numerusform><numerusform>%n metus</numerusform><numerusform>%n metų</numerusform><numerusform>%n metų</numerusform></translation>
    </message>
    <message>
        <source>%1 B</source>
        <translation>%1 B</translation>
    </message>
    <message>
        <source>%1 KB</source>
        <translation>%1 KB</translation>
    </message>
    <message>
        <source>%1 MB</source>
        <translation>%1 MB</translation>
    </message>
    <message>
        <source>%1 GB</source>
        <translation>%1 GB</translation>
    </message>
    <message>
        <source>%1 didn't yet exit safely...</source>
        <translation>%1 dar neišėjo saugiai...</translation>
    </message>
    <message>
        <source>unknown</source>
        <translation>nežinomas</translation>
    </message>
    <message>
        <source>Txn</source>
        <comment>Tx Watch: Transaction type abbreviation</comment>
        <translation>Sds</translation>
    </message>
</context>
<context>
    <name>QObject::QObject</name>
    <message>
        <source>Error parsing command line arguments: %1.</source>
        <translation>Klaida komanduojant eilutės argumentus: %1.</translation>
    </message>
    <message>
        <source>Error: Specified data directory "%1" does not exist.</source>
        <translation>Klaida: nurodytas duomenų katalogas „%1“ neegzistuoja.</translation>
    </message>
    <message>
        <source>Error: Cannot parse configuration file: %1.</source>
        <translation>Klaida: Negalima analizuoti konfigūracijos failo: %1.</translation>
    </message>
    <message>
        <source>Error: %1</source>
        <translation>Klaida: %1</translation>
    </message>
</context>
<context>
    <name>QRImageWidget</name>
    <message>
<<<<<<< HEAD
        <source>&amp;Save Image...</source>
        <translation>Išsaugoti nuotrauką</translation>
    </message>
    <message>
=======
>>>>>>> bdbe9f59
        <source>&amp;Copy Image</source>
        <translation>Kopijuoti nuotrauką</translation>
    </message>
    <message>
<<<<<<< HEAD
=======
        <source>Error encoding URI into QR Code.</source>
        <translation>Klaida, koduojant URI į QR kodą.</translation>
    </message>
    <message>
>>>>>>> bdbe9f59
        <source>Save QR Code</source>
        <translation>Įrašyti QR kodą</translation>
    </message>
    <message>
        <source>PNG Image (*.png)</source>
        <translation>PNG paveikslėlis (*.png)</translation>
    </message>
</context>
<context>
    <name>RPCConsole</name>
    <message>
        <source>N/A</source>
        <translation>nėra</translation>
    </message>
    <message>
        <source>Client version</source>
        <translation>Kliento versija</translation>
    </message>
    <message>
        <source>&amp;Information</source>
        <translation>&amp;Informacija</translation>
    </message>
    <message>
        <source>Debug window</source>
        <translation>Derinimo langas</translation>
    </message>
    <message>
        <source>General</source>
        <translation>Bendras</translation>
    </message>
    <message>
        <source>Using BerkeleyDB version</source>
        <translation>Naudojama BerkeleyDB versija</translation>
    </message>
    <message>
        <source>Datadir</source>
        <translation>Datadir</translation>
    </message>
    <message>
        <source>Blocksdir</source>
        <translation>Blocksdir</translation>
    </message>
    <message>
        <source>To specify a non-default location of the blocks directory use the '%1' option.</source>
        <translation>Jei norite nurodyti blokų katalogo vietą, naudokite parinktį „%1“.</translation>
    </message>
    <message>
        <source>Startup time</source>
        <translation>Paleidimo laikas</translation>
    </message>
    <message>
        <source>Network</source>
        <translation>Tinklas</translation>
    </message>
    <message>
        <source>Name</source>
        <translation>Pavadinimas</translation>
    </message>
    <message>
        <source>Number of connections</source>
        <translation>Prisijungimų kiekis</translation>
    </message>
    <message>
        <source>Block chain</source>
        <translation>Blokų grandinė</translation>
    </message>
    <message>
        <source>Current number of blocks</source>
        <translation>Dabartinis blokų skaičius</translation>
    </message>
    <message>
<<<<<<< HEAD
        <source>Memory Pool</source>
        <translation>Memory Pool</translation>
=======
        <source>Wallet: </source>
        <translation type="unfinished">Piniginė: </translation>
    </message>
    <message>
        <source>Received</source>
        <translation>Gauta</translation>
>>>>>>> bdbe9f59
    </message>
    <message>
        <source>Current number of transactions</source>
        <translation>Dabartinis sandorių skaičius</translation>
    </message>
    <message>
        <source>Memory usage</source>
        <translation>Memory usage</translation>
    </message>
    <message>
        <source>Wallet: </source>
        <translation>Piniginė:</translation>
    </message>
    <message>
        <source>(none)</source>
        <translation>(niekas)</translation>
    </message>
    <message>
        <source>&amp;Reset</source>
        <translation>&amp;Perkrauti</translation>
    </message>
    <message>
        <source>Received</source>
        <translation>Gauta</translation>
    </message>
    <message>
        <source>Sent</source>
        <translation>Išsiųsta</translation>
    </message>
    <message>
        <source>&amp;Peers</source>
        <translation>&amp;Peers</translation>
    </message>
    <message>
<<<<<<< HEAD
        <source>Banned peers</source>
        <translation>Uždrausti peers</translation>
=======
        <source>Network activity disabled</source>
        <translation type="unfinished">Tinklo veikla išjungta</translation>
    </message>
    <message>
        <source>never</source>
        <translation>Niekada</translation>
>>>>>>> bdbe9f59
    </message>
    <message>
        <source>Select a peer to view detailed information.</source>
        <translation>Pasirinkite peer, kad galėtumėte peržiūrėti išsamią informaciją.</translation>
    </message>
    <message>
        <source>Whitelisted</source>
        <translation>Baltasis sąrašas</translation>
    </message>
<<<<<<< HEAD
=======
    <message>
        <source>Unknown</source>
        <translation type="unfinished">nežinomas</translation>
    </message>
</context>
<context>
    <name>ReceiveCoinsDialog</name>
>>>>>>> bdbe9f59
    <message>
        <source>Direction</source>
        <translation>Kryptis</translation>
    </message>
    <message>
        <source>Version</source>
        <translation>Versija</translation>
    </message>
    <message>
        <source>Starting Block</source>
        <translation>Pradinis blokas</translation>
    </message>
    <message>
        <source>Synced Headers</source>
        <translation>Sinchronizuotos antraštės</translation>
    </message>
    <message>
        <source>Synced Blocks</source>
        <translation>Sinchronizuoti blokai</translation>
    </message>
    <message>
        <source>User Agent</source>
        <translation>Vartotojo atstovas</translation>
    </message>
    <message>
        <source>Open the %1 debug log file from the current data directory. This can take a few seconds for large log files.</source>
        <translation>Atidarykite %1 derinimo žurnalo failą iš dabartinio duomenų katalogo. Tai gali užtrukti kelias sekundes dideliems žurnalo failams.</translation>
    </message>
    <message>
        <source>Decrease font size</source>
        <translation>Sumažinti šrifto dydį</translation>
    </message>
    <message>
<<<<<<< HEAD
        <source>Increase font size</source>
        <translation>Padidinti šrifto dydį</translation>
    </message>
    <message>
        <source>Services</source>
        <translation>Paslaugos</translation>
    </message>
    <message>
        <source>Ban Score</source>
        <translation>Uždraudimo balas</translation>
    </message>
    <message>
        <source>Connection Time</source>
        <translation>Ryšio laikas</translation>
    </message>
    <message>
        <source>Last Send</source>
        <translation>Paskutinis siuntimas</translation>
=======
        <source>Payment information</source>
        <translation>Mokėjimo informacija</translation>
    </message>
    <message>
        <source>Address</source>
        <translation>Adresas</translation>
    </message>
    <message>
        <source>Amount</source>
        <translation>Suma</translation>
    </message>
    <message>
        <source>Label</source>
        <translation>Žymė</translation>
    </message>
    <message>
        <source>Message</source>
        <translation>Žinutė</translation>
    </message>
    <message>
        <source>Wallet</source>
        <translation>Piniginė</translation>
    </message>
</context>
<context>
    <name>RecentRequestsTableModel</name>
    <message>
        <source>Date</source>
        <translation>Data</translation>
    </message>
    <message>
        <source>Label</source>
        <translation>Žymė</translation>
    </message>
    <message>
        <source>Message</source>
        <translation>Žinutė</translation>
    </message>
    <message>
        <source>(no label)</source>
        <translation>(nėra žymės)</translation>
>>>>>>> bdbe9f59
    </message>
    <message>
        <source>Last Receive</source>
        <translation>Paskutinis priėmimas</translation>
    </message>
    <message>
        <source>Ping Time</source>
        <translation>Ping Laikas</translation>
    </message>
    <message>
        <source>The duration of a currently outstanding ping.</source>
        <translation>Šiuo metu ping laiko trukmė.</translation>
    </message>
    <message>
        <source>Ping Wait</source>
        <translation>Ping Laukimas</translation>
    </message>
    <message>
        <source>Min Ping</source>
        <translation>Minimalus Ping</translation>
    </message>
    <message>
        <source>Time Offset</source>
        <translation>Laiko poslinkis</translation>
    </message>
    <message>
        <source>Last block time</source>
        <translation>Paskutinio bloko laikas</translation>
    </message>
    <message>
        <source>&amp;Open</source>
        <translation>&amp;Atverti</translation>
    </message>
    <message>
        <source>&amp;Console</source>
        <translation>&amp;Konsolė</translation>
    </message>
    <message>
<<<<<<< HEAD
        <source>&amp;Network Traffic</source>
        <translation>&amp;Tinklo eismas</translation>
=======
        <source>Choose...</source>
        <translation type="unfinished">Pasirinkti...</translation>
    </message>
    <message>
        <source>Send to multiple recipients at once</source>
        <translation>Siųsti keliems gavėjams vienu metu</translation>
>>>>>>> bdbe9f59
    </message>
    <message>
        <source>Totals</source>
        <translation>Viso:</translation>
    </message>
    <message>
        <source>In:</source>
        <translation>Į:</translation>
    </message>
    <message>
        <source>Out:</source>
        <translation>Iš:</translation>
    </message>
    <message>
        <source>Debug log file</source>
        <translation>Derinimo žurnalo failas</translation>
    </message>
    <message>
        <source>Clear console</source>
        <translation>Išvalyti konsolę</translation>
    </message>
    <message>
<<<<<<< HEAD
        <source>1 &amp;hour</source>
        <translation>1 &amp;valanda</translation>
=======
        <source>Copy quantity</source>
        <translation>Kopijuoti kiekį</translation>
    </message>
    <message>
        <source>Copy amount</source>
        <translation>Kopijuoti sumą</translation>
>>>>>>> bdbe9f59
    </message>
    <message>
        <source>1 &amp;day</source>
        <translation>1 &amp;diena</translation>
    </message>
    <message>
        <source>1 &amp;week</source>
        <translation>1 &amp;savaitė</translation>
    </message>
    <message>
        <source>1 &amp;year</source>
        <translation>1 &amp;metai</translation>
    </message>
    <message>
        <source>&amp;Disconnect</source>
        <translation>&amp;Atsijungti</translation>
    </message>
    <message>
        <source>Ban for</source>
        <translation>Užblokuota dėl</translation>
    </message>
    <message>
        <source>&amp;Unban</source>
        <translation>&amp;Atblokuoti</translation>
    </message>
    <message>
        <source>Welcome to the %1 RPC console.</source>
        <translation>Sveiki atvykę į %1 RPC konsolę.</translation>
    </message>
    <message>
        <source>Use up and down arrows to navigate history, and %1 to clear screen.</source>
        <translation>Jei norite naršyti istoriją, naudokite rodykles aukštyn ir žemyn, ir %1 - išvalyti ekraną.</translation>
    </message>
    <message>
        <source>Type %1 for an overview of available commands.</source>
        <translation>Jei norite peržiūrėti galimų komandų apžvalgą, įveskite %1.</translation>
    </message>
    <message>
        <source>For more information on using this console type %1.</source>
        <translation>Daugiau informacijos kaip naudotis konsole įveskite %1.</translation>
    </message>
    <message>
        <source>WARNING: Scammers have been active, telling users to type commands here, stealing their wallet contents. Do not use this console without fully understanding the ramifications of a command.</source>
        <translation>ĮSPĖJIMAS: Sukčiai buvo aktyvūs, nurodydami vartotojams įvesti komandas čia, pavogti jų piniginės turinį. Nenaudokite šios konsolės visiškai nesuvokdami komandų pasekmių.</translation>
    </message>
    <message>
        <source>Network activity disabled</source>
        <translation>Tinklo veikla išjungta</translation>
    </message>
    <message>
        <source>Executing command without any wallet</source>
        <translation>Vykdyti komandą be jokios piniginės</translation>
    </message>
    <message>
        <source>Executing command using "%1" wallet</source>
        <translation>Vykdant komandą naudojant „%1“ piniginę</translation>
    </message>
    <message>
        <source>(node id: %1)</source>
        <translation>(mazgo id: %1)</translation>
    </message>
    <message>
        <source>via %1</source>
        <translation>per %1</translation>
    </message>
    <message>
        <source>never</source>
        <translation>Niekada</translation>
    </message>
    <message>
        <source>Inbound</source>
        <translation>Gaunamas</translation>
    </message>
    <message>
        <source>Outbound</source>
        <translation>Išsiunčiamas</translation>
    </message>
    <message>
        <source>Yes</source>
        <translation>Taip</translation>
    </message>
    <message>
        <source>No</source>
        <translation>Ne</translation>
    </message>
    <message>
        <source>Unknown</source>
        <translation>Nežinomas</translation>
    </message>
</context>
<context>
    <name>ReceiveCoinsDialog</name>
    <message>
        <source>&amp;Amount:</source>
        <translation>Suma:</translation>
    </message>
    <message>
        <source>&amp;Label:</source>
        <translation>Ž&amp;ymė:</translation>
    </message>
    <message>
        <source>&amp;Message:</source>
        <translation>Žinutė:</translation>
    </message>
    <message>
        <source>An optional message to attach to the payment request, which will be displayed when the request is opened. Note: The message will not be sent with the payment over the Bitcoin network.</source>
        <translation>Neprivalomas pranešimas, pridedamas prie mokėjimo prašymo, kuris bus rodomas atidarius užklausą. Pastaba: pranešimas nebus išsiųstas su mokėjimu per „Bitcoin“ tinklą.</translation>
    </message>
    <message>
        <source>An optional label to associate with the new receiving address.</source>
        <translation>Nebūtina etiketė, skirta susieti su nauju priimančiu adresu.</translation>
    </message>
    <message>
        <source>Use this form to request payments. All fields are &lt;b&gt;optional&lt;/b&gt;.</source>
        <translation>Naudokite šią formą, kad galėtumėte prašyti mokėjimų. Visi laukai yra &lt;b&gt;neprivalomi&lt;/b&gt;.</translation>
    </message>
    <message>
        <source>An optional amount to request. Leave this empty or zero to not request a specific amount.</source>
        <translation>Neprivaloma suma, kurios prašote. Palikite šį lauką tuščią, kad neprašytumėte konkrečios sumos.</translation>
    </message>
    <message>
        <source>Clear all fields of the form.</source>
        <translation>Išvalykite visus formos laukus.</translation>
    </message>
    <message>
        <source>Clear</source>
        <translation>Išvalyti</translation>
    </message>
    <message>
        <source>Native segwit addresses (aka Bech32 or BIP-173) reduce your transaction fees later on and offer better protection against typos, but old wallets don't support them. When unchecked, an address compatible with older wallets will be created instead.</source>
        <translation>Vietiniai segwit adresai (dar žinomi kaip Bech32 arba BIP-173) vėliau sumažina jūsų sandorių mokesčius ir siūlo geresnę apsaugą nuo klaidų, tačiau senosios piniginės jų nepalaiko. Jei nebus pažymėti, vietoj to bus sukurtas adresas, suderinamas su senesnėmis piniginėmis.</translation>
    </message>
    <message>
        <source>Generate native segwit (Bech32) address</source>
        <translation>Generuoti vietinį segwit (Bech32) adresą</translation>
    </message>
    <message>
        <source>Requested payments history</source>
        <translation>Prašyta mokėjimų istorija</translation>
    </message>
    <message>
        <source>&amp;Request payment</source>
        <translation>&amp;Reikalauti mokėjimo</translation>
    </message>
    <message>
        <source>Show the selected request (does the same as double clicking an entry)</source>
        <translation>Rodyti pasirinktą užklausą (atlieką tą pačią funkciją, kaip dukart spustelėjus įrašą)</translation>
    </message>
    <message>
        <source>Show</source>
        <translation>Rodyti</translation>
    </message>
    <message>
        <source>Remove the selected entries from the list</source>
        <translation>Iš sąrašo pašalinkite pasirinktus įrašus</translation>
    </message>
    <message>
        <source>Remove</source>
        <translation>Panaikinti</translation>
    </message>
    <message>
        <source>Copy URI</source>
        <translation>Kopijuoti URI</translation>
    </message>
    <message>
        <source>Copy label</source>
        <translation>Kopijuoti žymę</translation>
    </message>
    <message>
        <source>Copy message</source>
        <translation>Kopijuoti žinutę</translation>
    </message>
    <message>
        <source>Copy amount</source>
        <translation>Kopijuoti sumą</translation>
    </message>
</context>
<context>
    <name>ReceiveRequestDialog</name>
    <message>
        <source>QR Code</source>
        <translation>QR kodas</translation>
    </message>
    <message>
        <source>Copy &amp;URI</source>
        <translation>Kopijuoti &amp;URI</translation>
    </message>
    <message>
        <source>Copy &amp;Address</source>
        <translation>&amp;Kopijuoti adresą</translation>
    </message>
    <message>
        <source>&amp;Save Image...</source>
        <translation>Išsaugoti nuotrauką</translation>
    </message>
    <message>
        <source>Request payment to %1</source>
        <translation>Reikalauti mokėjimo į %1</translation>
    </message>
    <message>
        <source>Payment information</source>
        <translation>Mokėjimo informacija</translation>
    </message>
    <message>
        <source>URI</source>
        <translation>URI</translation>
    </message>
    <message>
        <source>Address</source>
        <translation>Adresas</translation>
    </message>
    <message>
        <source>Amount</source>
        <translation>Suma</translation>
    </message>
    <message>
        <source>Label</source>
        <translation>Žymė</translation>
    </message>
    <message>
        <source>Message</source>
        <translation>Žinutė</translation>
    </message>
    <message>
        <source>Wallet</source>
        <translation>Piniginė</translation>
    </message>
    <message>
        <source>Resulting URI too long, try to reduce the text for label / message.</source>
        <translation>Gautas URI per ilgas, pabandykite sumažinti etiketės / pranešimo tekstą.</translation>
    </message>
    <message>
        <source>Error encoding URI into QR Code.</source>
        <translation>Klaida koduojant URI į QR kodą.</translation>
    </message>
</context>
<context>
    <name>RecentRequestsTableModel</name>
    <message>
        <source>Date</source>
        <translation>Data</translation>
    </message>
    <message>
        <source>Label</source>
        <translation>Žymė</translation>
    </message>
    <message>
        <source>Message</source>
        <translation>Žinutė</translation>
    </message>
    <message>
        <source>(no label)</source>
        <translation>(nėra žymės)</translation>
    </message>
    <message>
        <source>(no message)</source>
        <translation>(Jokios žinutės)</translation>
    </message>
    <message>
        <source>(no amount requested)</source>
        <translation>(nėra prašomos sumos)</translation>
    </message>
    <message>
        <source>Requested</source>
        <translation>Reikalaujama</translation>
    </message>
</context>
<context>
    <name>SendCoinsDialog</name>
    <message>
        <source>Send Coins</source>
        <translation>Siųsti monetas</translation>
    </message>
    <message>
        <source>Coin Control Features</source>
        <translation>Monetų valdymo funkcijos</translation>
    </message>
    <message>
        <source>Inputs...</source>
        <translation>Įvesties duomenys...</translation>
    </message>
    <message>
        <source>automatically selected</source>
        <translation>Automatiškai pasirinkta</translation>
    </message>
    <message>
        <source>Insufficient funds!</source>
        <translation>Nepakanka lėšų</translation>
    </message>
    <message>
        <source>Quantity:</source>
        <translation>Kiekis:</translation>
    </message>
    <message>
        <source>Bytes:</source>
        <translation>Baitai:</translation>
    </message>
    <message>
        <source>Amount:</source>
        <translation>Suma:</translation>
    </message>
    <message>
        <source>Fee:</source>
        <translation>Mokestis:</translation>
    </message>
    <message>
        <source>After Fee:</source>
        <translation>Po mokesčio:</translation>
    </message>
    <message>
        <source>Change:</source>
        <translation>Graža:</translation>
    </message>
    <message>
        <source>If this is activated, but the change address is empty or invalid, change will be sent to a newly generated address.</source>
        <translation>Jei tai yra įjungta, bet pakeitimo adresas yra tuščias arba netinkamas, pakeitimai bus išsiųsti į naujai sukurtą adresą.</translation>
    </message>
    <message>
        <source>Custom change address</source>
        <translation>Pakeisti adresą</translation>
    </message>
    <message>
        <source>Transaction Fee:</source>
        <translation>Sandorio mokestis:</translation>
    </message>
    <message>
        <source>Choose...</source>
        <translation>Pasirinkti...</translation>
    </message>
    <message>
        <source>Using the fallbackfee can result in sending a transaction that will take several hours or days (or never) to confirm. Consider choosing your fee manually or wait until you have validated the complete chain.</source>
        <translation>Naudojant backbackfee gali būti siunčiamas sandoris, kuris užtruks kelias valandas ar dienas (arba niekada), kad patvirtintų. Apsvarstykite galimybę pasirinkti mokestį rankiniu būdu arba palaukite, kol patvirtinsite visą grandinę.</translation>
    </message>
    <message>
        <source>Warning: Fee estimation is currently not possible.</source>
        <translation>Įspėjimas: šiuo metu neįmanoma apskaičiuoti mokesčio.</translation>
    </message>
    <message>
        <source>collapse fee-settings</source>
        <translation>sumažinti mokesčio nustatymus</translation>
    </message>
    <message>
        <source>Specify a custom fee per kB (1,000 bytes) of the transaction's virtual size.

Note:  Since the fee is calculated on a per-byte basis, a fee of "100 satoshis per kB" for a transaction size of 500 bytes (half of 1 kB) would ultimately yield a fee of only 50 satoshis.</source>
        <translation>Nurodykite individualų mokestį už kB (1000 baitų) nuo sandorio virtualaus dydžio.

Pastaba: Kadangi mokestis apskaičiuojamas pagal baitą, mokestis už „100 satošių per kB“ už 500 baitų (pusę 1 kB) sandorio dydžio galiausiai sudarytų tik 50 satošių mokestį.</translation>
    </message>
    <message>
        <source>per kilobyte</source>
        <translation>per kilobaitą</translation>
    </message>
    <message>
        <source>Hide</source>
        <translation>Slėpti</translation>
    </message>
    <message>
        <source>Recommended:</source>
        <translation>Rekuomenduojamas:</translation>
    </message>
    <message>
        <source>Custom:</source>
        <translation>Kitas:</translation>
    </message>
    <message>
        <source>(Smart fee not initialized yet. This usually takes a few blocks...)</source>
        <translation>(„Smart“ mokestis dar nėra inicijuotas. Tai paprastai trunka keletą blokų ...)</translation>
    </message>
    <message>
        <source>Send to multiple recipients at once</source>
        <translation>Siųsti keliems gavėjams vienu metu</translation>
    </message>
    <message>
        <source>Add &amp;Recipient</source>
        <translation>&amp;A Pridėti gavėją</translation>
    </message>
    <message>
        <source>Clear all fields of the form.</source>
        <translation>Išvalykite visus formos laukus.</translation>
    </message>
    <message>
        <source>Dust:</source>
        <translation>Dulkės:</translation>
    </message>
    <message>
        <source>When there is less transaction volume than space in the blocks, miners as well as relaying nodes may enforce a minimum fee. Paying only this minimum fee is just fine, but be aware that this can result in a never confirming transaction once there is more demand for bitcoin transactions than the network can process.</source>
        <translation>Kai sandorių apimtis yra mažesnė nei erdvės blokuose, kasėjai ir perduodantys mazgai gali užtikrinti minimalų mokestį. Mokėti tik šį minimalų mokestį yra galima, tačiau atkreipkite dėmesį, kad dėl to gali atsirasti niekada nepatvirtinamas sandoris, kai bus daugiau paklausos bitcoin operacijoms, nei tinklas gali apdoroti.</translation>
    </message>
    <message>
        <source>A too low fee might result in a never confirming transaction (read the tooltip)</source>
        <translation>Per mažas mokestis gali lemti niekada nepatvirtinamą sandorį (skaitykite tooltip)</translation>
    </message>
    <message>
        <source>Confirmation time target:</source>
        <translation>Patvirtinimo laiko tikslas:</translation>
    </message>
    <message>
        <source>Enable Replace-By-Fee</source>
        <translation>Įgalinti keitimąsi mokesčiu</translation>
    </message>
    <message>
        <source>With Replace-By-Fee (BIP-125) you can increase a transaction's fee after it is sent. Without this, a higher fee may be recommended to compensate for increased transaction delay risk.</source>
        <translation>Naudojant Replace-by-Fend (BIP-125) galite išsiųsti sandorio mokestį vėliau. Be jo, gali būti rekomenduojamas didesnis mokestis, kad būtų kompensuota padidėjusi sandorio vėlavimo rizika.</translation>
    </message>
    <message>
        <source>Clear &amp;All</source>
        <translation>Išvalyti &amp;viską</translation>
    </message>
    <message>
        <source>Balance:</source>
        <translation>Balansas:</translation>
    </message>
    <message>
        <source>Confirm the send action</source>
        <translation>Patvirtinti siuntimo veiksmą</translation>
    </message>
    <message>
        <source>S&amp;end</source>
        <translation>&amp;Siųsti</translation>
    </message>
    <message>
        <source>Copy quantity</source>
        <translation>Kopijuoti kiekį</translation>
    </message>
    <message>
        <source>Copy amount</source>
        <translation>Kopijuoti sumą</translation>
    </message>
    <message>
        <source>Copy fee</source>
        <translation>Kopijuoti mokestį</translation>
    </message>
    <message>
        <source>Copy after fee</source>
        <translation>Kopijuoti po mokesčio</translation>
    </message>
    <message>
        <source>Copy bytes</source>
        <translation>Kopijuoti baitus</translation>
    </message>
    <message>
        <source>Copy dust</source>
        <translation>Kopijuoti dulkę</translation>
    </message>
    <message>
        <source>Copy change</source>
        <translation>Kopijuoti keisti</translation>
    </message>
    <message>
        <source>%1 (%2 blocks)</source>
        <translation>%1 (%2 blokai)</translation>
    </message>
    <message>
        <source>%1 to %2</source>
        <translation>%1 iki %2</translation>
    </message>
    <message>
        <source>Are you sure you want to send?</source>
        <translation>Ar tikrai norite siųsti?</translation>
    </message>
    <message>
        <source>or</source>
        <translation>ar</translation>
    </message>
    <message>
        <source>You can increase the fee later (signals Replace-By-Fee, BIP-125).</source>
        <translation>Vėliau galite padidinti mokestį (signalai Pakeisti mokesčius, BIP-125).</translation>
    </message>
    <message>
        <source>from wallet %1</source>
        <translation>iš Piniginės %1</translation>
    </message>
    <message>
        <source>Please, review your transaction.</source>
        <translation>Prašome peržiūrėti savo sandorį.</translation>
    </message>
    <message>
        <source>Transaction fee</source>
        <translation>Sandorio mokestis</translation>
    </message>
    <message>
        <source>Total Amount</source>
        <translation>Visas kiekis</translation>
    </message>
    <message>
        <source>Confirm send coins</source>
        <translation>Patvirtinti monetų siuntimą</translation>
    </message>
    <message>
        <source>The recipient address is not valid. Please recheck.</source>
        <translation>Gavėjo adresas negalioja. Patikrinkite dar kartą.</translation>
    </message>
    <message>
        <source>The amount to pay must be larger than 0.</source>
        <translation>Mokėtina suma turi būti didesnė nei 0.</translation>
    </message>
    <message>
        <source>The amount exceeds your balance.</source>
        <translation>Ši suma viršija jūsų balansą.</translation>
    </message>
    <message>
        <source>The total exceeds your balance when the %1 transaction fee is included.</source>
        <translation>Bendra suma viršija jūsų balansą, kai įtraukiamas %1 sandorio mokestis.</translation>
    </message>
    <message>
        <source>Duplicate address found: addresses should only be used once each.</source>
        <translation>Rastas dublikatas: adresai turėtų būti naudojami tik vieną kartą.</translation>
    </message>
    <message>
        <source>Transaction creation failed!</source>
        <translation>Sandorio sudarymas nepavyko!</translation>
    </message>
    <message>
        <source>The transaction was rejected with the following reason: %1</source>
        <translation>Sandoris buvo atmestas dėl šios priežasties: %1</translation>
    </message>
    <message>
        <source>A fee higher than %1 is considered an absurdly high fee.</source>
        <translation>Mokestis, didesnis nei %1, laikomas absurdiškai aukštu mokesčiu.</translation>
    </message>
    <message>
        <source>Payment request expired.</source>
        <translation>Mokėjimo prašymas pasibaigė</translation>
    </message>
    <message numerus="yes">
        <source>Estimated to begin confirmation within %n block(s).</source>
        <translation><numerusform>Apskaičiuota, kad bus pradėtas patvirtinimas per %n bloką.</numerusform><numerusform>Apskaičiuota, kad bus pradėtas patvirtinimas per %n blokus.</numerusform><numerusform>Apskaičiuota, kad bus pradėtas patvirtinimas per %n blokus.</numerusform><numerusform>Apskaičiuota, kad bus pradėtas patvirtinimas per %n blokus.</numerusform></translation>
    </message>
    <message>
        <source>Warning: Invalid Bitcoin address</source>
        <translation>Įspėjimas: neteisingas Bitcoin adresas</translation>
    </message>
    <message>
        <source>Warning: Unknown change address</source>
        <translation>Įspėjimas: nežinomas keitimo adresas</translation>
    </message>
    <message>
        <source>Confirm custom change address</source>
        <translation>Patvirtinkite pasirinktinio pakeitimo adresą</translation>
    </message>
    <message>
        <source>The address you selected for change is not part of this wallet. Any or all funds in your wallet may be sent to this address. Are you sure?</source>
        <translation>Pakeitimui pasirinktas adresas nėra šio piniginės dalis. Bet kuri arba visos piniginės lėšos gali būti siunčiamos į šį adresą. Ar jūs įsitikinęs?</translation>
    </message>
    <message>
        <source>(no label)</source>
        <translation>(nėra žymės)</translation>
    </message>
</context>
<context>
    <name>SendCoinsEntry</name>
    <message>
        <source>A&amp;mount:</source>
        <translation>Su&amp;ma:</translation>
    </message>
    <message>
        <source>Pay &amp;To:</source>
        <translation>Mokėti &amp;gavėjui:</translation>
    </message>
    <message>
        <source>&amp;Label:</source>
        <translation>Ž&amp;ymė:</translation>
    </message>
    <message>
        <source>Choose previously used address</source>
        <translation>Pasirinkite anksčiau naudojamą adresą</translation>
    </message>
    <message>
        <source>This is a normal payment.</source>
        <translation>Tai įprastas mokėjimas.</translation>
    </message>
    <message>
        <source>The Bitcoin address to send the payment to</source>
        <translation>Bitcoin adresas, į kurį siunčiamas mokėjimas</translation>
    </message>
    <message>
        <source>Alt+A</source>
        <translation>Alt+A</translation>
    </message>
    <message>
        <source>Paste address from clipboard</source>
        <translation>Įvesti adresą iš mainų atminties</translation>
    </message>
    <message>
        <source>Alt+P</source>
        <translation>Alt+P</translation>
    </message>
    <message>
        <source>Remove this entry</source>
        <translation>Pašalinti šį įrašą</translation>
    </message>
    <message>
        <source>The fee will be deducted from the amount being sent. The recipient will receive less bitcoins than you enter in the amount field. If multiple recipients are selected, the fee is split equally.</source>
        <translation>Mokestis bus atimamas iš siunčiamos sumos. Gavėjas gaus mažiau bitcoinų nei įvesite sumos lauke. Jei pasirenkami keli gavėjai, mokestis padalijamas lygiai.</translation>
    </message>
    <message>
        <source>S&amp;ubtract fee from amount</source>
        <translation>A&amp;timkite mokestį iš sumos</translation>
    </message>
    <message>
        <source>Use available balance</source>
        <translation>Naudokite galimą balansą:</translation>
    </message>
    <message>
        <source>Message:</source>
        <translation>Žinutė:</translation>
    </message>
    <message>
        <source>This is an unauthenticated payment request.</source>
        <translation>Tai yra nepatvirtinta mokėjimo užklausos suma</translation>
    </message>
    <message>
        <source>This is an authenticated payment request.</source>
        <translation>Tai yra patvirtintas mokėjimo prašymas.</translation>
    </message>
    <message>
        <source>Enter a label for this address to add it to the list of used addresses</source>
        <translation>Įveskite šio adreso etiketę, kad ją pridėtumėte prie naudojamų adresų sąrašo</translation>
    </message>
    <message>
        <source>A message that was attached to the bitcoin: URI which will be stored with the transaction for your reference. Note: This message will not be sent over the Bitcoin network.</source>
        <translation>Pranešimas, kuris buvo pridėtas prie bitcoin: URI, kuris bus saugomas kartu su sandoriu jūsų nuoroda. Pastaba: šis pranešimas nebus išsiųstas per „Bitcoin“ tinklą.</translation>
    </message>
    <message>
        <source>Pay To:</source>
        <translation>Mokėti gavėjui:</translation>
    </message>
    <message>
        <source>Memo:</source>
        <translation>Atmintinė:</translation>
    </message>
    <message>
        <source>Enter a label for this address to add it to your address book</source>
        <translation>Įveskite šio adreso etiketę, kad ją pridėtumėte prie adresų knygos</translation>
    </message>
</context>
<context>
    <name>SendConfirmationDialog</name>
    <message>
        <source>Yes</source>
        <translation>Taip</translation>
    </message>
</context>
<context>
    <name>ShutdownWindow</name>
    <message>
        <source>%1 is shutting down...</source>
        <translation>%1 išsijungia...</translation>
    </message>
    <message>
        <source>Do not shut down the computer until this window disappears.</source>
        <translation>Neišjunkite kompiuterio tol, kol šis langas neišnyks.</translation>
    </message>
</context>
<context>
    <name>SignVerifyMessageDialog</name>
    <message>
        <source>Signatures - Sign / Verify a Message</source>
        <translation>Parašai - Pasirašyti / Patvirtinti pranešimą</translation>
    </message>
    <message>
        <source>&amp;Sign Message</source>
        <translation>&amp;Pasirašyti žinutę</translation>
    </message>
    <message>
        <source>The Bitcoin address to sign the message with</source>
        <translation>Bitcoin adresas, kuriuo bus pasirašytas pranešimas su</translation>
    </message>
    <message>
        <source>Choose previously used address</source>
        <translation>Pasirinkite anksčiau naudojamą adresą</translation>
    </message>
    <message>
        <source>Alt+A</source>
        <translation>Alt+A</translation>
    </message>
    <message>
        <source>Paste address from clipboard</source>
        <translation>Įvesti adresą iš mainų atminties</translation>
    </message>
    <message>
        <source>Alt+P</source>
        <translation>Alt+P</translation>
    </message>
    <message>
        <source>Enter the message you want to sign here</source>
        <translation>Įveskite pranešimą, kurį norite pasirašyti čia</translation>
    </message>
    <message>
        <source>Signature</source>
        <translation>Parašas</translation>
    </message>
    <message>
        <source>Copy the current signature to the system clipboard</source>
        <translation>Nukopijuokite dabartinį parašą į sistemos iškarpinę</translation>
    </message>
    <message>
        <source>Sign the message to prove you own this Bitcoin address</source>
        <translation>Registruotis žinute įrodymuii, kad turite šį adresą</translation>
    </message>
    <message>
        <source>Sign &amp;Message</source>
        <translation>Registruoti praneši&amp;mą</translation>
    </message>
    <message>
        <source>Reset all sign message fields</source>
        <translation>Atstatyti visus ženklų pranešimų laukus</translation>
    </message>
    <message>
        <source>Clear &amp;All</source>
        <translation>Išvalyti &amp;viską</translation>
    </message>
    <message>
        <source>&amp;Verify Message</source>
        <translation>&amp;Patikrinti žinutę</translation>
    </message>
    <message>
        <source>The Bitcoin address the message was signed with</source>
        <translation>Bitcoin adresas, kuriuo buvo pasirašytas pranešimas</translation>
    </message>
    <message>
        <source>Verify the message to ensure it was signed with the specified Bitcoin address</source>
        <translation>Patikrinkite žinutę, jog įsitikintumėte, kad ją pasirašė nurodytas Bitcoin adresas</translation>
    </message>
    <message>
        <source>Verify &amp;Message</source>
        <translation>&amp;Patikrinti žinutę</translation>
    </message>
    <message>
        <source>Reset all verify message fields</source>
        <translation>Atstatyti visus patvirtinimo pranešimų laukus</translation>
    </message>
    <message>
        <source>Click "Sign Message" to generate signature</source>
        <translation>Jei norite generuoti parašą, spustelėkite „Sign Message“</translation>
    </message>
    <message>
        <source>The entered address is invalid.</source>
        <translation>Įvestas adresas neteisingas.</translation>
    </message>
    <message>
        <source>Please check the address and try again.</source>
        <translation>Patikrinkite adresą ir bandykite dar kartą.</translation>
    </message>
    <message>
        <source>The entered address does not refer to a key.</source>
        <translation>Įvestas adresas nėra susijęs su raktu.</translation>
    </message>
    <message>
        <source>Wallet unlock was cancelled.</source>
        <translation>Piniginės atrakinimas buvo atšauktas.</translation>
    </message>
    <message>
        <source>Private key for the entered address is not available.</source>
        <translation>Privataus rakto įvestam adresu nėra.</translation>
    </message>
    <message>
        <source>Message signing failed.</source>
        <translation>Žinutės pasirašymas nepavyko.</translation>
    </message>
    <message>
        <source>Message signed.</source>
        <translation>Žinutė pasirašyta.</translation>
    </message>
    <message>
        <source>The signature could not be decoded.</source>
        <translation>Nepavyko iškoduoti parašo.</translation>
    </message>
    <message>
        <source>Please check the signature and try again.</source>
        <translation>Prašom patikrinti parašą ir bandyti iš naujo.</translation>
    </message>
    <message>
        <source>The signature did not match the message digest.</source>
        <translation>Parašas neatitinka žinutės.</translation>
    </message>
    <message>
        <source>Message verification failed.</source>
        <translation>Žinutės tikrinimas nepavyko.</translation>
    </message>
    <message>
        <source>Message verified.</source>
        <translation>Žinutė patikrinta.</translation>
    </message>
</context>
<context>
    <name>SplashScreen</name>
    <message>
        <source>[testnet]</source>
        <translation>[testavimotinklas]</translation>
    </message>
</context>
<context>
    <name>TrafficGraphWidget</name>
    <message>
        <source>KB/s</source>
        <translation>KB/s</translation>
    </message>
</context>
<context>
    <name>TransactionDesc</name>
    <message numerus="yes">
        <source>Open for %n more block(s)</source>
        <translation><numerusform>Atidaryta %n blokui</numerusform><numerusform>Atidaryta %n blokam</numerusform><numerusform>Atidaryta %n blokam</numerusform><numerusform>Atidaryta %n blokam</numerusform></translation>
    </message>
    <message>
        <source>Open until %1</source>
        <translation>Atidaryta iki %1</translation>
    </message>
    <message>
        <source>conflicted with a transaction with %1 confirmations</source>
        <translation>prieštaravo sandoriui su %1 patvirtinimais</translation>
    </message>
    <message>
        <source>0/unconfirmed, %1</source>
        <translation>0/nepatvirtintas, %1</translation>
    </message>
    <message>
        <source>in memory pool</source>
        <translation>atminties talpykloje</translation>
    </message>
    <message>
        <source>not in memory pool</source>
        <translation>ne atminties talpykloje</translation>
    </message>
    <message>
        <source>abandoned</source>
        <translation>paliktas</translation>
    </message>
    <message>
        <source>%1/unconfirmed</source>
        <translation>%1/nepatvirtintas</translation>
    </message>
    <message>
        <source>%1 confirmations</source>
        <translation>%1 patvirtinimų</translation>
    </message>
    <message>
        <source>Status</source>
        <translation>Būsena</translation>
    </message>
    <message>
        <source>Date</source>
        <translation>Data</translation>
    </message>
    <message>
        <source>Source</source>
        <translation>Šaltinis</translation>
    </message>
    <message>
        <source>Generated</source>
        <translation>Sugeneruotas</translation>
    </message>
    <message>
        <source>From</source>
        <translation>Nuo</translation>
    </message>
    <message>
        <source>unknown</source>
        <translation>nežinomas</translation>
    </message>
    <message>
        <source>To</source>
        <translation>Kam</translation>
    </message>
    <message>
        <source>own address</source>
        <translation>savo adresas</translation>
    </message>
    <message>
        <source>watch-only</source>
        <translation>Tik stebėti</translation>
    </message>
    <message>
        <source>label</source>
        <translation>žymė</translation>
    </message>
    <message>
        <source>Credit</source>
        <translation>Kreditas</translation>
    </message>
    <message>
        <source>not accepted</source>
        <translation>nepriimta</translation>
    </message>
    <message>
        <source>Debit</source>
        <translation>Debitas</translation>
    </message>
    <message>
        <source>Total debit</source>
        <translation>Visas debetas</translation>
    </message>
    <message>
        <source>Total credit</source>
        <translation>Visas kreditas</translation>
    </message>
    <message>
        <source>Transaction fee</source>
        <translation>Sandorio mokestis</translation>
    </message>
    <message>
<<<<<<< HEAD
        <source>Message</source>
        <translation>Žinutė</translation>
    </message>
    <message>
        <source>Comment</source>
        <translation>Komentaras</translation>
    </message>
    <message>
        <source>Merchant</source>
        <translation>Prekybininkas</translation>
    </message>
    <message>
        <source>Debug information</source>
        <translation>Debug informacija</translation>
    </message>
    <message>
        <source>Transaction</source>
        <translation>Sandoris</translation>
    </message>
    <message>
        <source>Inputs</source>
        <translation>Duomenys</translation>
    </message>
    <message>
        <source>Amount</source>
        <translation>Suma</translation>
    </message>
    <message>
        <source>true</source>
        <translation>tiesa</translation>
    </message>
    <message>
        <source>false</source>
        <translation>netiesa</translation>
=======
        <source>Confirm send coins</source>
        <translation>Patvirtinti monetų siuntimą</translation>
    </message>
    <message>
        <source>The amount to pay must be larger than 0.</source>
        <translation>Apmokėjimo suma turi būti didesnė nei 0.</translation>
    </message>
    <message>
        <source>The amount exceeds your balance.</source>
        <translation>Suma viršija jūsų balansą.</translation>
    </message>
    <message>
        <source>The total exceeds your balance when the %1 transaction fee is included.</source>
        <translation>Jei pridedame sandorio mokestį %1 bendra suma viršija jūsų balansą.</translation>
    </message>
    <message>
        <source>Payment request expired.</source>
        <translation>Mokėjimo siuntimas pasibaigė</translation>
    </message>
    <message>
        <source>(no label)</source>
        <translation>(nėra žymės)</translation>
>>>>>>> bdbe9f59
    </message>
</context>
<context>
    <name>TransactionDescDialog</name>
    <message>
        <source>This pane shows a detailed description of the transaction</source>
        <translation>Šis langas sandorio detalų aprašymą</translation>
    </message>
    <message>
        <source>Details for %1</source>
        <translation>Informacija apie %1</translation>
    </message>
</context>
<context>
    <name>TransactionTableModel</name>
    <message>
        <source>Date</source>
        <translation>Data</translation>
    </message>
    <message>
        <source>Type</source>
        <translation>Tipas</translation>
    </message>
    <message>
        <source>Label</source>
        <translation>Žymė</translation>
    </message>
    <message numerus="yes">
        <source>Open for %n more block(s)</source>
        <translation><numerusform>Atidarykite %n  blokui</numerusform><numerusform>Atidarykite %n blokam</numerusform><numerusform>Atidarykite %n blokų</numerusform><numerusform>Atidarykite %n blokų</numerusform></translation>
    </message>
    <message>
        <source>Open until %1</source>
        <translation>Atidaryta iki %1</translation>
    </message>
    <message>
        <source>Unconfirmed</source>
        <translation>Nepatvirtintas</translation>
    </message>
    <message>
        <source>Abandoned</source>
        <translation>Apleistas</translation>
    </message>
    <message>
        <source>Confirming (%1 of %2 recommended confirmations)</source>
        <translation>Patvirtinima (%1 iš rekomenduojamų patvirtinimų %2)</translation>
    </message>
    <message>
        <source>Confirmed (%1 confirmations)</source>
        <translation>Patvirtinta (%1 patvirtinimas)</translation>
    </message>
    <message>
        <source>Conflicted</source>
        <translation>Prieštaraujama</translation>
    </message>
    <message>
        <source>Immature (%1 confirmations, will be available after %2)</source>
        <translation>Nesubrendę (%1 patvirtinimai bus prieinami po %2)</translation>
    </message>
    <message>
        <source>Generated but not accepted</source>
        <translation>Sukurtas, bet nepriimtas</translation>
    </message>
    <message>
        <source>Received with</source>
        <translation>Gauta su</translation>
    </message>
    <message>
        <source>Received from</source>
        <translation>Gauta iš</translation>
    </message>
    <message>
        <source>Sent to</source>
        <translation>Išsiųsta</translation>
    </message>
    <message>
        <source>Payment to yourself</source>
        <translation>Mokėjimas sau</translation>
    </message>
    <message>
        <source>Mined</source>
        <translation>Išgauta</translation>
    </message>
    <message>
        <source>watch-only</source>
        <translation>Tik stebėti</translation>
    </message>
    <message>
        <source>(n/a)</source>
        <translation>nepasiekiama</translation>
    </message>
    <message>
        <source>(no label)</source>
        <translation>(nėra žymės)</translation>
    </message>
    <message>
        <source>Transaction status. Hover over this field to show number of confirmations.</source>
        <translation>Sandorio būklė. Užvedus pelės žymeklį ant šios srities matysite patvirtinimų skaičių.</translation>
    </message>
    <message>
        <source>Date and time that the transaction was received.</source>
        <translation>Sandorio gavimo data ir laikas</translation>
    </message>
    <message>
        <source>Type of transaction.</source>
        <translation>Sandorio tipas.</translation>
    </message>
    <message>
        <source>User-defined intent/purpose of the transaction.</source>
        <translation>Vartotojo apibrėžtas sandorio tikslas.</translation>
    </message>
    <message>
        <source>Amount removed from or added to balance.</source>
        <translation>Suma pridėta ar išskaičiuota iš balanso</translation>
    </message>
<<<<<<< HEAD
</context>
=======
    <message>
        <source>Enter a label for this address to add it to your address book</source>
        <translation>Įveskite žymę šiam adresui kad galėtumėte įtraukti ją į adresų knygelę</translation>
    </message>
</context>
<context>
    <name>SendConfirmationDialog</name>
    <message>
        <source>Yes</source>
        <translation>Taip</translation>
    </message>
</context>
<context>
    <name>ShutdownWindow</name>
    </context>
>>>>>>> bdbe9f59
<context>
    <name>TransactionView</name>
    <message>
        <source>All</source>
        <translation>Visi</translation>
    </message>
    <message>
        <source>Today</source>
        <translation>Šiandien</translation>
    </message>
    <message>
        <source>This week</source>
        <translation>Šią savaitę</translation>
    </message>
    <message>
        <source>This month</source>
        <translation>Šį mėnesį</translation>
    </message>
    <message>
        <source>Last month</source>
        <translation>Paskutinį mėnesį</translation>
    </message>
    <message>
        <source>This year</source>
        <translation>Šiais metais</translation>
    </message>
    <message>
        <source>Range...</source>
        <translation>Intervalas...</translation>
    </message>
    <message>
        <source>Received with</source>
        <translation>Gauta su</translation>
    </message>
    <message>
        <source>Sent to</source>
        <translation>Išsiųsta</translation>
    </message>
    <message>
        <source>To yourself</source>
        <translation>Skirta sau</translation>
    </message>
    <message>
        <source>Mined</source>
        <translation>Išgauta</translation>
    </message>
<<<<<<< HEAD
=======
    <message>
        <source>Click "Sign Message" to generate signature</source>
        <translation>Spragtelėkite "Registruotis žinutę" tam, kad gauti parašą</translation>
    </message>
    <message>
        <source>The entered address is invalid.</source>
        <translation>Įvestas adresas negalioja.</translation>
    </message>
    <message>
        <source>Please check the address and try again.</source>
        <translation>Prašom patikrinti adresą ir bandyti iš naujo.</translation>
    </message>
    <message>
        <source>Wallet unlock was cancelled.</source>
        <translation>Piniginės atrakinimas atšauktas.</translation>
    </message>
    <message>
        <source>Message signing failed.</source>
        <translation>Žinutės pasirašymas nepavyko.</translation>
    </message>
    <message>
        <source>Message signed.</source>
        <translation>Žinutė pasirašyta.</translation>
    </message>
    <message>
        <source>The signature could not be decoded.</source>
        <translation>Nepavyko iškoduoti parašo.</translation>
    </message>
    <message>
        <source>Please check the signature and try again.</source>
        <translation>Prašom patikrinti parašą ir bandyti iš naujo.</translation>
    </message>
    <message>
        <source>The signature did not match the message digest.</source>
        <translation>Parašas neatitinka žinutės.</translation>
    </message>
    <message>
        <source>Message verification failed.</source>
        <translation>Žinutės tikrinimas nepavyko.</translation>
    </message>
    <message>
        <source>Message verified.</source>
        <translation>Žinutė patikrinta.</translation>
    </message>
</context>
<context>
    <name>SplashScreen</name>
>>>>>>> bdbe9f59
    <message>
        <source>Other</source>
        <translation>Kita</translation>
    </message>
    <message>
        <source>Enter address, transaction id, or label to search</source>
        <translation>Įveskite adresą ar žymę į paiešką</translation>
    </message>
<<<<<<< HEAD
=======
</context>
<context>
    <name>TransactionDesc</name>
    <message>
        <source>Open until %1</source>
        <translation>Atidaryta iki %1</translation>
    </message>
    <message>
        <source>%1/unconfirmed</source>
        <translation>%1/nepatvirtintas</translation>
    </message>
    <message>
        <source>%1 confirmations</source>
        <translation>%1 patvirtinimų</translation>
    </message>
    <message>
        <source>Status</source>
        <translation>Būsena</translation>
    </message>
    <message>
        <source>Date</source>
        <translation>Data</translation>
    </message>
    <message>
        <source>Source</source>
        <translation>Šaltinis</translation>
    </message>
    <message>
        <source>Generated</source>
        <translation>Sugeneruotas</translation>
    </message>
    <message>
        <source>From</source>
        <translation>Nuo</translation>
    </message>
    <message>
        <source>unknown</source>
        <translation>nežinomas</translation>
    </message>
    <message>
        <source>To</source>
        <translation>Kam</translation>
    </message>
    <message>
        <source>own address</source>
        <translation>savo adresas</translation>
    </message>
    <message>
        <source>label</source>
        <translation>žymė</translation>
    </message>
    <message>
        <source>Credit</source>
        <translation>Kreditas</translation>
    </message>
    <message>
        <source>not accepted</source>
        <translation>nepriimta</translation>
    </message>
    <message>
        <source>Debit</source>
        <translation>Debitas</translation>
    </message>
    <message>
        <source>Transaction fee</source>
        <translation>Sandorio mokestis</translation>
    </message>
    <message>
        <source>Net amount</source>
        <translation>Neto suma</translation>
    </message>
    <message>
        <source>Message</source>
        <translation>Žinutė</translation>
    </message>
    <message>
        <source>Comment</source>
        <translation>Komentaras</translation>
    </message>
    <message>
        <source>Transaction ID</source>
        <translation>Sandorio ID</translation>
    </message>
    <message>
        <source>Debug information</source>
        <translation>Derinimo informacija</translation>
    </message>
    <message>
        <source>Transaction</source>
        <translation>Sandoris</translation>
    </message>
    <message>
        <source>Amount</source>
        <translation>Suma</translation>
    </message>
    <message>
        <source>true</source>
        <translation>tiesa</translation>
    </message>
    <message>
        <source>false</source>
        <translation>netiesa</translation>
    </message>
</context>
<context>
    <name>TransactionDescDialog</name>
>>>>>>> bdbe9f59
    <message>
        <source>Min amount</source>
        <translation>Minimali suma</translation>
    </message>
    <message>
<<<<<<< HEAD
        <source>Abandon transaction</source>
        <translation>Apleisti sandorį</translation>
    </message>
    <message>
        <source>Increase transaction fee</source>
        <translation>Padidinkite sandorio mokestį</translation>
    </message>
=======
        <source>Date</source>
        <translation>Data</translation>
    </message>
    <message>
        <source>Type</source>
        <translation>Tipas</translation>
    </message>
    <message>
        <source>Label</source>
        <translation>Žymė</translation>
    </message>
    <message>
        <source>Open until %1</source>
        <translation>Atidaryta iki %1</translation>
    </message>
    <message>
        <source>Confirmed (%1 confirmations)</source>
        <translation>Patvirtinta (%1 patvirtinimai)</translation>
    </message>
    <message>
        <source>Generated but not accepted</source>
        <translation>Išgauta bet nepriimta</translation>
    </message>
    <message>
        <source>Received with</source>
        <translation>Gauta su</translation>
    </message>
    <message>
        <source>Received from</source>
        <translation>Gauta iš</translation>
    </message>
    <message>
        <source>Sent to</source>
        <translation>Išsiųsta</translation>
    </message>
    <message>
        <source>Payment to yourself</source>
        <translation>Mokėjimas sau</translation>
    </message>
    <message>
        <source>Mined</source>
        <translation>Išgauta</translation>
    </message>
    <message>
        <source>(n/a)</source>
        <translation>nepasiekiama</translation>
    </message>
    <message>
        <source>(no label)</source>
        <translation>(nėra žymės)</translation>
    </message>
    <message>
        <source>Transaction status. Hover over this field to show number of confirmations.</source>
        <translation>Sandorio būklė. Užvedus pelės žymeklį ant šios srities matysite patvirtinimų skaičių.</translation>
    </message>
    <message>
        <source>Date and time that the transaction was received.</source>
        <translation>Sandorio gavimo data ir laikas</translation>
    </message>
    <message>
        <source>Type of transaction.</source>
        <translation>Sandorio tipas.</translation>
    </message>
    <message>
        <source>Amount removed from or added to balance.</source>
        <translation>Suma pridėta ar išskaičiuota iš balanso</translation>
    </message>
</context>
<context>
    <name>TransactionView</name>
>>>>>>> bdbe9f59
    <message>
        <source>All</source>
        <translation>Visi</translation>
    </message>
    <message>
        <source>Today</source>
        <translation>Šiandien</translation>
    </message>
    <message>
        <source>This week</source>
        <translation>Šią savaitę</translation>
    </message>
    <message>
        <source>This month</source>
        <translation>Šį mėnesį</translation>
    </message>
    <message>
        <source>Last month</source>
        <translation>Paskutinį mėnesį</translation>
    </message>
    <message>
        <source>This year</source>
        <translation>Šiais metais</translation>
    </message>
    <message>
        <source>Range...</source>
        <translation>Intervalas...</translation>
    </message>
    <message>
        <source>Received with</source>
        <translation>Gauta su</translation>
    </message>
    <message>
        <source>Sent to</source>
        <translation>Išsiųsta</translation>
    </message>
    <message>
        <source>Mined</source>
        <translation>Išgauta</translation>
    </message>
    <message>
        <source>Other</source>
        <translation>Kita</translation>
    </message>
    <message>
        <source>Min amount</source>
        <translation>Minimali suma</translation>
    </message>
    <message>
        <source>Copy address</source>
        <translation>Kopijuoti adresą</translation>
    </message>
    <message>
        <source>Copy label</source>
        <translation>Kopijuoti žymę</translation>
    </message>
    <message>
        <source>Copy amount</source>
        <translation>Kopijuoti sumą</translation>
    </message>
    <message>
        <source>Copy transaction ID</source>
        <translation>Sandorio ID</translation>
    </message>
    <message>
<<<<<<< HEAD
        <source>Copy raw transaction</source>
        <translation>Kopijuoti neapdirbtą sandorį</translation>
    </message>
    <message>
        <source>Copy full transaction details</source>
        <translation>Kopijuoti visą sandorio informaciją</translation>
    </message>
    <message>
=======
>>>>>>> bdbe9f59
        <source>Edit label</source>
        <translation>Taisyti žymę</translation>
    </message>
    <message>
        <source>Show transaction details</source>
<<<<<<< HEAD
        <translation>Rodyti sandorio informaciją</translation>
    </message>
    <message>
        <source>Export Transaction History</source>
        <translation>Eksportuoti sandorių istoriją</translation>
=======
        <translation>Rodyti sandėrio detales</translation>
>>>>>>> bdbe9f59
    </message>
    <message>
        <source>Comma separated file (*.csv)</source>
        <translation>Kableliais atskirtų duomenų failas (*.csv)</translation>
    </message>
    <message>
        <source>Confirmed</source>
<<<<<<< HEAD
        <translation>Patvirtinta</translation>
    </message>
    <message>
        <source>Watch-only</source>
        <translation>Tik stebėti</translation>
=======
        <translation>Patvirtintas</translation>
>>>>>>> bdbe9f59
    </message>
    <message>
        <source>Date</source>
        <translation>Data</translation>
    </message>
    <message>
        <source>Type</source>
        <translation>Tipas</translation>
    </message>
    <message>
        <source>Label</source>
        <translation>Žymė</translation>
    </message>
    <message>
        <source>Address</source>
        <translation>Adresas</translation>
    </message>
    <message>
        <source>ID</source>
        <translation>ID</translation>
    </message>
    <message>
        <source>Exporting Failed</source>
        <translation>Eksportavimas nepavyko</translation>
    </message>
    <message>
<<<<<<< HEAD
        <source>There was an error trying to save the transaction history to %1.</source>
        <translation>Bandant išsaugoti sandorio istoriją %1 įvyko klaida.</translation>
    </message>
    <message>
        <source>Exporting Successful</source>
        <translation>Eksportavimas sėkmingas</translation>
    </message>
    <message>
        <source>The transaction history was successfully saved to %1.</source>
        <translation>Sandorio istorija buvo sėkmingai išsaugota %1.</translation>
    </message>
    <message>
        <source>Range:</source>
        <translation>Diapazonas:</translation>
=======
        <source>Range:</source>
        <translation>Grupė:</translation>
>>>>>>> bdbe9f59
    </message>
    <message>
        <source>to</source>
        <translation>skirta</translation>
    </message>
</context>
<context>
    <name>UnitDisplayStatusBarControl</name>
    <message>
        <source>Unit to show amounts in. Click to select another unit.</source>
        <translation>Vienetas rodo sumas. Spustelėkite, jei norite pasirinkti kitą vienetą.</translation>
    </message>
</context>
<context>
    <name>WalletController</name>
    <message>
        <source>Close wallet</source>
        <translation>Uždaryti Piniginę</translation>
    </message>
    <message>
        <source>Are you sure you wish to close wallet &lt;i&gt;%1&lt;/i&gt;?</source>
        <translation>Ar tikrai norite uždaryti piniginę &lt;i&gt;%1&lt;/i&gt;?</translation>
    </message>
    </context>
<context>
    <name>WalletFrame</name>
    <message>
        <source>No wallet has been loaded.</source>
        <translation>Piniginė nebuvo įkelta.</translation>
    </message>
</context>
<context>
    <name>WalletModel</name>
    <message>
        <source>Send Coins</source>
        <translation>Siųsti monetas</translation>
    </message>
    <message>
<<<<<<< HEAD
        <source>Fee bump error</source>
        <translation>Mokesčių pakilimo klaida</translation>
    </message>
    <message>
        <source>Increasing transaction fee failed</source>
        <translation>Nepavyko padidinti sandorio mokesčio</translation>
    </message>
    <message>
        <source>Do you want to increase the fee?</source>
        <translation>Ar norite padidinti mokestį?</translation>
    </message>
    <message>
        <source>Current fee:</source>
        <translation>Dabartinis mokestis:</translation>
    </message>
    <message>
        <source>Increase:</source>
        <translation>Padidinti:</translation>
    </message>
    <message>
        <source>New fee:</source>
        <translation>Naujas mokestis:</translation>
    </message>
    <message>
        <source>Confirm fee bump</source>
        <translation>Patvirtinkite mokesčio pakilimą</translation>
    </message>
    <message>
        <source>Can't sign transaction.</source>
        <translation>Nepavyko pasirašyti sandorio.</translation>
    </message>
    <message>
        <source>Could not commit transaction</source>
        <translation>Nepavyko įvykdyti sandorio</translation>
    </message>
    <message>
=======
>>>>>>> bdbe9f59
        <source>default wallet</source>
        <translation>numatyta piniginė</translation>
    </message>
</context>
<context>
    <name>WalletView</name>
    <message>
        <source>&amp;Export</source>
        <translation>&amp;Eksportuoti</translation>
    </message>
    <message>
        <source>Export the data in the current tab to a file</source>
<<<<<<< HEAD
        <translation>Eksportuokite duomenis iš dabartinio skirtuko į failą</translation>
    </message>
    <message>
        <source>Backup Wallet</source>
        <translation>Sukurti Piniginės atsarginę kopiją</translation>
=======
        <translation>Eksportuoti informaciją iš dabartinės lentelės į failą</translation>
    </message>
    <message>
        <source>Backup Wallet</source>
        <translation>Backup piniginę</translation>
>>>>>>> bdbe9f59
    </message>
    <message>
        <source>Wallet Data (*.dat)</source>
        <translation>Piniginės duomenys (*.dat)</translation>
    </message>
    <message>
        <source>Backup Failed</source>
<<<<<<< HEAD
        <translation>Nepavyko sukurti atsarginės kopijos</translation>
    </message>
    <message>
        <source>There was an error trying to save the wallet data to %1.</source>
        <translation>Bandant išsaugoti „Piniginės“ duomenis, įvyko klaida %1.</translation>
    </message>
    <message>
        <source>Backup Successful</source>
        <translation>Atsarginė kopija sėkminga</translation>
    </message>
    <message>
        <source>The wallet data was successfully saved to %1.</source>
        <translation>Piniginės duomenys sėkmingai išsaugoti %1.</translation>
    </message>
    <message>
        <source>Cancel</source>
        <translation>Atšaukti</translation>
=======
        <translation>Nepavyko padaryti atsarginės kopijos</translation>
    </message>
    <message>
        <source>Backup Successful</source>
        <translation>Atsarginė kopija sėkmingai padaryta</translation>
    </message>
    <message>
        <source>Cancel</source>
        <translation type="unfinished">Atšaukti</translation>
>>>>>>> bdbe9f59
    </message>
</context>
<context>
    <name>bitcoin-core</name>
    <message>
        <source>Bitcoin Core</source>
        <translation>Bitcoin branduolys</translation>
    </message>
    <message>
        <source>The %s developers</source>
        <translation>%s kūrėjai</translation>
    </message>
    <message>
        <source>%s corrupt, salvage failed</source>
        <translation>%s sugadintas, išgelbėjimas nepavyko</translation>
    </message>
    <message>
        <source>-maxmempool must be at least %d MB</source>
        <translation>-maxmempool turi būti bent %d MB</translation>
    </message>
    <message>
        <source>Cannot resolve -%s address: '%s'</source>
        <translation>Negalima išspręsti -%s adreso: „%s“</translation>
    </message>
    <message>
        <source>Change index out of range</source>
        <translation>Pakeiskite indeksą iš diapazono</translation>
    </message>
    <message>
        <source>Copyright (C) %i-%i</source>
        <translation>Autorių teisės (C) %i-%i</translation>
    </message>
    <message>
        <source>Corrupted block database detected</source>
        <translation>Nustatyta sugadinta blokų duomenų bazė</translation>
    </message>
    <message>
        <source>Do you want to rebuild the block database now?</source>
        <translation>Ar norite dabar atstatyti blokų duomenų bazę?</translation>
    </message>
    <message>
        <source>Error initializing block database</source>
        <translation>Klaida inicijuojant blokų duomenų bazę</translation>
    </message>
    <message>
        <source>Error initializing wallet database environment %s!</source>
        <translation>Klaida inicijuojant piniginės duomenų bazės aplinką %s!</translation>
    </message>
    <message>
        <source>Error loading %s</source>
        <translation>Klaida įkeliant %s</translation>
    </message>
    <message>
        <source>Error loading %s: Private keys can only be disabled during creation</source>
        <translation>Klaida įkeliant %s: Privatūs raktai gali būti išjungti tik kūrimo metu</translation>
    </message>
    <message>
        <source>Error loading %s: Wallet corrupted</source>
        <translation>Klaida įkeliant %s: Piniginės failas pažeistas</translation>
    </message>
    <message>
        <source>Error loading %s: Wallet requires newer version of %s</source>
        <translation>Klaida įkeliant %s: Piniginei reikia naujesnės%s versijos</translation>
    </message>
    <message>
        <source>Error loading block database</source>
        <translation>Klaida įkeliant blokų duombazę</translation>
    </message>
    <message>
        <source>Error opening block database</source>
        <translation>Klaida atveriant blokų duombazę</translation>
    </message>
    <message>
<<<<<<< HEAD
        <source>Error: Disk space is low!</source>
        <translation>Įspėjimas: Nepakanka vietos diske!</translation>
    </message>
    <message>
        <source>Importing...</source>
        <translation>Importuojama...</translation>
    </message>
    <message>
        <source>Upgrading txindex database</source>
        <translation>Txindex duomenų bazės atnaujinimas</translation>
    </message>
    <message>
        <source>Loading P2P addresses...</source>
        <translation>Užkraunami P2P adresai...</translation>
    </message>
    <message>
        <source>Loading banlist...</source>
        <translation>Įkeliamas draudžiamas sąrašas...</translation>
    </message>
    <message>
        <source>Not enough file descriptors available.</source>
        <translation>Nėra pakankamai failų aprašų.</translation>
    </message>
    <message>
        <source>Rewinding blocks...</source>
        <translation>Perkėlimo blokai...</translation>
    </message>
    <message>
        <source>The source code is available from %s.</source>
        <translation>Šaltinio kodas pasiekiamas iš %s.</translation>
    </message>
    <message>
        <source>Transaction fee and change calculation failed</source>
        <translation>Sandorio mokestis ir pakeitimų skaičiavimas nepavyko</translation>
    </message>
    <message>
        <source>Unable to generate keys</source>
        <translation>Nepavyko generuoti raktų</translation>
    </message>
    <message>
        <source>Upgrading UTXO database</source>
        <translation>UTXO duomenų bazės atnaujinimas</translation>
=======
        <source>Loading P2P addresses...</source>
        <translation>Užkraunami p2p adresai...</translation>
>>>>>>> bdbe9f59
    </message>
    <message>
        <source>Verifying blocks...</source>
        <translation>Tikrinami blokai...</translation>
    </message>
    <message>
        <source>Information</source>
        <translation>Informacija</translation>
    </message>
    <message>
<<<<<<< HEAD
        <source>This is experimental software.</source>
        <translation>Tai eksperimentinė programinė įranga.</translation>
    </message>
    <message>
        <source>Transaction amount too small</source>
        <translation>Transakcijos suma per maža</translation>
    </message>
    <message>
        <source>Transaction too large</source>
        <translation>Sandoris yra per didelis</translation>
    </message>
    <message>
        <source>Unable to generate initial keys</source>
        <translation>Nepavyko generuoti pradinių raktų</translation>
    </message>
    <message>
        <source>Verifying wallet(s)...</source>
        <translation>Tikrinama piniginė(s)...</translation>
=======
        <source>Verifying wallet(s)...</source>
        <translation>Tikrinama piniginė...</translation>
>>>>>>> bdbe9f59
    </message>
    <message>
        <source>Warning</source>
        <translation>Įspėjimas</translation>
    </message>
    <message>
        <source>Zapping all transactions from wallet...</source>
        <translation>Visų operacijų sulaikymas iš piniginės...</translation>
    </message>
    <message>
        <source>%s is set very high!</source>
        <translation>%s labai aukštas!</translation>
    </message>
    <message>
        <source>Error loading wallet %s. Duplicate -wallet filename specified.</source>
        <translation>Įkeliant piniginę %s įvyko klaida. Dvigubo -wallet pavadinimas.</translation>
    </message>
    <message>
        <source>Starting network threads...</source>
        <translation>Pradėti tinklo temas...</translation>
    </message>
    <message>
        <source>The wallet will avoid paying less than the minimum relay fee.</source>
        <translation>Piniginė vengs mokėti mažiau nei minimalus perdavimo mokestį.</translation>
    </message>
    <message>
        <source>This is the minimum transaction fee you pay on every transaction.</source>
        <translation>Tai yra minimalus transakcijos mokestis, kurį jūs mokate kiekvieną transakciją.</translation>
    </message>
    <message>
        <source>This is the transaction fee you will pay if you send a transaction.</source>
        <translation>Tai yra sandorio mokestis, kurį mokėsite, jei siunčiate sandorį.</translation>
    </message>
    <message>
        <source>Transaction amounts must not be negative</source>
        <translation>Transakcijos suma negali buti neigiama</translation>
    </message>
    <message>
        <source>Transaction has too long of a mempool chain</source>
        <translation>Sandoris turi per ilgą mempool grandinę</translation>
    </message>
    <message>
        <source>Transaction must have at least one recipient</source>
        <translation>Transakcija privalo turėti bent vieną gavėją</translation>
    </message>
    <message>
        <source>Insufficient funds</source>
        <translation>Nepakanka lėšų</translation>
    </message>
    <message>
        <source>Loading block index...</source>
        <translation>Įkeliamas blokų indeksas...</translation>
    </message>
    <message>
        <source>Loading wallet...</source>
        <translation>Užkraunama piniginė...</translation>
    </message>
    <message>
        <source>Cannot downgrade wallet</source>
        <translation>Negalima sumažinti piniginės versijos</translation>
    </message>
    <message>
        <source>Rescanning...</source>
        <translation>Peržiūra</translation>
    </message>
    <message>
        <source>Done loading</source>
        <translation>Įkėlimas baigtas</translation>
    </message>
    <message>
        <source>Error</source>
        <translation>Klaida</translation>
    </message>
</context>
</TS><|MERGE_RESOLUTION|>--- conflicted
+++ resolved
@@ -438,10 +438,6 @@
         <translation>Blokai iš naujo indeksuojami...</translation>
     </message>
     <message>
-        <source>Indexing blocks on disk...</source>
-        <translation>Blokai iš naujo indeksuojami...</translation>
-    </message>
-    <message>
         <source>Processing blocks on disk...</source>
         <translation>Blokai apdirbami diske...</translation>
     </message>
@@ -479,7 +475,6 @@
     </message>
     <message>
         <source>&amp;Sending addresses</source>
-<<<<<<< HEAD
         <translation>&amp;Siunčiami adresai</translation>
     </message>
     <message>
@@ -505,17 +500,6 @@
     <message>
         <source>Show the %1 help message to get a list with possible Bitcoin command-line options</source>
         <translation>Rodyti %1 pagalbos žinutę su Bitcoin pasirinkimo komandomis</translation>
-    </message>
-    <message>
-        <source>default wallet</source>
-        <translation>numatyta piniginė</translation>
-=======
-        <translation type="unfinished">&amp;Siunčiami adresai</translation>
-    </message>
-    <message>
-        <source>&amp;Receiving addresses</source>
-        <translation type="unfinished">&amp;Gaunami adresai</translation>
->>>>>>> bdbe9f59
     </message>
     <message>
         <source>Opening Wallet &lt;b&gt;%1&lt;/b&gt;...</source>
@@ -713,7 +697,6 @@
         <translation>Sandorio ID</translation>
     </message>
     <message>
-<<<<<<< HEAD
         <source>Lock unspent</source>
         <translation>Užrakinti nepanaudotus</translation>
     </message>
@@ -722,8 +705,6 @@
         <translation>Atrakinti nepanaudotus</translation>
     </message>
     <message>
-=======
->>>>>>> bdbe9f59
         <source>Copy quantity</source>
         <translation>Kopijuoti kiekį</translation>
     </message>
@@ -772,17 +753,12 @@
         <translation>(nėra žymės)</translation>
     </message>
     <message>
-<<<<<<< HEAD
         <source>change from %1 (%2)</source>
         <translation>pakeisti nuo %1 (%2)</translation>
     </message>
     <message>
         <source>(change)</source>
         <translation>(graža)</translation>
-=======
-        <source>(change)</source>
-        <translation>(Graža)</translation>
->>>>>>> bdbe9f59
     </message>
 </context>
 <context>
@@ -824,7 +800,6 @@
         <translation>Įvestas adresas „%1“ nėra galiojantis Bitcoin adresas.</translation>
     </message>
     <message>
-<<<<<<< HEAD
         <source>Address "%1" already exists as a receiving address with label "%2" and so cannot be added as a sending address.</source>
         <translation>Adresas „%1“  jau yra kaip gavėjo adresas su etikete „%2“, todėl jo negalima pridėti kaip siuntimo adresą.</translation>
     </message>
@@ -833,8 +808,6 @@
         <translation>Įvestas adresas „%1“ jau yra adresų knygoje su etikete „%2“.</translation>
     </message>
     <message>
-=======
->>>>>>> bdbe9f59
         <source>Could not unlock wallet.</source>
         <translation>Nepavyko atrakinti piniginės.</translation>
     </message>
@@ -876,17 +849,12 @@
         <translation>versija</translation>
     </message>
     <message>
-<<<<<<< HEAD
         <source>(%1-bit)</source>
         <translation>(%1-bit)</translation>
     </message>
     <message>
         <source>About %1</source>
         <translation>&amp;Apie %1</translation>
-=======
-        <source>About %1</source>
-        <translation>Apie %1</translation>
->>>>>>> bdbe9f59
     </message>
     <message>
         <source>Command-line options</source>
@@ -978,7 +946,6 @@
         <translation>Forma</translation>
     </message>
     <message>
-<<<<<<< HEAD
         <source>Recent transactions may not yet be visible, and therefore your wallet's balance might be incorrect. This information will be correct once your wallet has finished synchronizing with the bitcoin network, as detailed below.</source>
         <translation>Naujausi sandoriai gali būti dar nematomi, todėl jūsų piniginės likutis gali būti neteisingas. Ši informacija bus teisinga, kai jūsų piniginė bus baigta sinchronizuoti su bitcoin tinklu, kaip nurodyta žemiau.</translation>
     </message>
@@ -993,10 +960,6 @@
     <message>
         <source>Unknown...</source>
         <translation>Nežinomas...</translation>
-=======
-        <source>Unknown...</source>
-        <translation type="unfinished">nežinomas...</translation>
->>>>>>> bdbe9f59
     </message>
     <message>
         <source>Last block time</source>
@@ -1044,7 +1007,6 @@
     <name>OpenURIDialog</name>
     <message>
         <source>Open URI</source>
-<<<<<<< HEAD
         <translation>Atidaryti URI</translation>
     </message>
     <message>
@@ -1064,11 +1026,6 @@
         <translation>Pasirinkite mokėjimo užklausos failą</translation>
     </message>
 </context>
-=======
-        <translation type="unfinished">Atidaryti URI</translation>
-    </message>
-    </context>
->>>>>>> bdbe9f59
 <context>
     <name>OptionsDialog</name>
     <message>
@@ -1084,6 +1041,10 @@
         <translation>Automatiškai paleisti %1 po prisijungimo prie sistemos.</translation>
     </message>
     <message>
+        <source>&amp;Start %1 on system login</source>
+        <translation>&amp;Pradėti %1 sistemos prisijungimo metu</translation>
+    </message>
+    <message>
         <source>Size of &amp;database cache</source>
         <translation>&amp;Duomenų bazės talpyklos dydis</translation>
     </message>
@@ -1148,10 +1109,6 @@
         <translation>&amp;blokuokite saugyklą į</translation>
     </message>
     <message>
-        <source>GB</source>
-        <translation>GB</translation>
-    </message>
-    <message>
         <source>Reverting this setting requires re-downloading the entire blockchain.</source>
         <translation>Jei norite grąžinti šį nustatymą, reikia iš naujo atsisiųsti visą bloko grandinę.</translation>
     </message>
@@ -1425,7 +1382,6 @@
 <context>
     <name>PaymentServer</name>
     <message>
-<<<<<<< HEAD
         <source>Payment request error</source>
         <translation>Mokėjimo užklausos klaida</translation>
     </message>
@@ -1452,17 +1408,12 @@
     <message>
         <source>Cannot process payment request because BIP70 support was not compiled in.</source>
         <translation>Nepavyksta apdoroti mokėjimo užklausos, nes „BIP70“ pagalba nebuvo surinkta.</translation>
-=======
-        <source>URI handling</source>
-        <translation>URI apdorojimas</translation>
->>>>>>> bdbe9f59
     </message>
     <message>
         <source>Invalid payment address %1</source>
         <translation>Neteisingas mokėjimo adresas %1</translation>
     </message>
     <message>
-<<<<<<< HEAD
         <source>URI cannot be parsed! This can be caused by an invalid Bitcoin address or malformed URI parameters.</source>
         <translation>URI negalima perskaityti! Tai gali sukelti negaliojantys „Bitcoin“ adresas arba netinkami URI parametrai.</translation>
     </message>
@@ -1521,28 +1472,16 @@
     <message>
         <source>Bad response from server %1</source>
         <translation>Blogas atsakymas iš serverio %1</translation>
-=======
-        <source>Payment request rejected</source>
-        <translation>Mokėjimo siuntimas atmestas</translation>
-    </message>
-    <message>
-        <source>Payment request expired.</source>
-        <translation>Mokėjimo siuntimas pasibaigė</translation>
->>>>>>> bdbe9f59
     </message>
     <message>
         <source>Network request error</source>
         <translation>Tinklo užklausos klaida</translation>
     </message>
-<<<<<<< HEAD
     <message>
         <source>Payment acknowledged</source>
         <translation>Mokėjimas patvirtintas</translation>
     </message>
 </context>
-=======
-    </context>
->>>>>>> bdbe9f59
 <context>
     <name>PeerTableModel</name>
     <message>
@@ -1688,24 +1627,22 @@
 <context>
     <name>QRImageWidget</name>
     <message>
-<<<<<<< HEAD
         <source>&amp;Save Image...</source>
         <translation>Išsaugoti nuotrauką</translation>
     </message>
     <message>
-=======
->>>>>>> bdbe9f59
         <source>&amp;Copy Image</source>
         <translation>Kopijuoti nuotrauką</translation>
     </message>
     <message>
-<<<<<<< HEAD
-=======
+        <source>Resulting URI too long, try to reduce the text for label / message.</source>
+        <translation>Gautas URI per ilgas, pabandykite sumažinti etiketės / pranešimo tekstą.</translation>
+    </message>
+    <message>
         <source>Error encoding URI into QR Code.</source>
-        <translation>Klaida, koduojant URI į QR kodą.</translation>
-    </message>
-    <message>
->>>>>>> bdbe9f59
+        <translation>Klaida koduojant URI į QR kodą.</translation>
+    </message>
+    <message>
         <source>Save QR Code</source>
         <translation>Įrašyti QR kodą</translation>
     </message>
@@ -1745,12 +1682,16 @@
         <translation>Datadir</translation>
     </message>
     <message>
+        <source>To specify a non-default location of the data directory use the '%1' option.</source>
+        <translation>Jei norite nurodyti duomenų katalogo vietą, naudokite parinktį „ %1“.</translation>
+    </message>
+    <message>
         <source>Blocksdir</source>
         <translation>Blocksdir</translation>
     </message>
     <message>
         <source>To specify a non-default location of the blocks directory use the '%1' option.</source>
-        <translation>Jei norite nurodyti blokų katalogo vietą, naudokite parinktį „%1“.</translation>
+        <translation>Jei norite nurodyti blokų katalogo vietą, naudokite parinktį "%1".</translation>
     </message>
     <message>
         <source>Startup time</source>
@@ -1777,41 +1718,32 @@
         <translation>Dabartinis blokų skaičius</translation>
     </message>
     <message>
-<<<<<<< HEAD
         <source>Memory Pool</source>
         <translation>Memory Pool</translation>
-=======
+    </message>
+    <message>
+        <source>Current number of transactions</source>
+        <translation>Dabartinis sandorių skaičius</translation>
+    </message>
+    <message>
+        <source>Memory usage</source>
+        <translation>Memory usage</translation>
+    </message>
+    <message>
         <source>Wallet: </source>
-        <translation type="unfinished">Piniginė: </translation>
+        <translation>Piniginė:</translation>
+    </message>
+    <message>
+        <source>(none)</source>
+        <translation>(niekas)</translation>
+    </message>
+    <message>
+        <source>&amp;Reset</source>
+        <translation>&amp;Perkrauti</translation>
     </message>
     <message>
         <source>Received</source>
         <translation>Gauta</translation>
->>>>>>> bdbe9f59
-    </message>
-    <message>
-        <source>Current number of transactions</source>
-        <translation>Dabartinis sandorių skaičius</translation>
-    </message>
-    <message>
-        <source>Memory usage</source>
-        <translation>Memory usage</translation>
-    </message>
-    <message>
-        <source>Wallet: </source>
-        <translation>Piniginė:</translation>
-    </message>
-    <message>
-        <source>(none)</source>
-        <translation>(niekas)</translation>
-    </message>
-    <message>
-        <source>&amp;Reset</source>
-        <translation>&amp;Perkrauti</translation>
-    </message>
-    <message>
-        <source>Received</source>
-        <translation>Gauta</translation>
     </message>
     <message>
         <source>Sent</source>
@@ -1822,93 +1754,340 @@
         <translation>&amp;Peers</translation>
     </message>
     <message>
-<<<<<<< HEAD
         <source>Banned peers</source>
         <translation>Uždrausti peers</translation>
-=======
+    </message>
+    <message>
+        <source>Select a peer to view detailed information.</source>
+        <translation>Pasirinkite peer, kad galėtumėte peržiūrėti išsamią informaciją.</translation>
+    </message>
+    <message>
+        <source>Whitelisted</source>
+        <translation>Baltasis sąrašas</translation>
+    </message>
+    <message>
+        <source>Direction</source>
+        <translation>Kryptis</translation>
+    </message>
+    <message>
+        <source>Version</source>
+        <translation>Versija</translation>
+    </message>
+    <message>
+        <source>Starting Block</source>
+        <translation>Pradinis blokas</translation>
+    </message>
+    <message>
+        <source>Synced Headers</source>
+        <translation>Sinchronizuotos antraštės</translation>
+    </message>
+    <message>
+        <source>Synced Blocks</source>
+        <translation>Sinchronizuoti blokai</translation>
+    </message>
+    <message>
+        <source>User Agent</source>
+        <translation>Vartotojo atstovas</translation>
+    </message>
+    <message>
+        <source>Open the %1 debug log file from the current data directory. This can take a few seconds for large log files.</source>
+        <translation>Atidarykite %1 derinimo žurnalo failą iš dabartinio duomenų katalogo. Tai gali užtrukti kelias sekundes dideliems žurnalo failams.</translation>
+    </message>
+    <message>
+        <source>Decrease font size</source>
+        <translation>Sumažinti šrifto dydį</translation>
+    </message>
+    <message>
+        <source>Increase font size</source>
+        <translation>Padidinti šrifto dydį</translation>
+    </message>
+    <message>
+        <source>Services</source>
+        <translation>Paslaugos</translation>
+    </message>
+    <message>
+        <source>Ban Score</source>
+        <translation>Uždraudimo balas</translation>
+    </message>
+    <message>
+        <source>Connection Time</source>
+        <translation>Ryšio laikas</translation>
+    </message>
+    <message>
+        <source>Last Send</source>
+        <translation>Paskutinis siuntimas</translation>
+    </message>
+    <message>
+        <source>Last Receive</source>
+        <translation>Paskutinis priėmimas</translation>
+    </message>
+    <message>
+        <source>Ping Time</source>
+        <translation>Ping Laikas</translation>
+    </message>
+    <message>
+        <source>The duration of a currently outstanding ping.</source>
+        <translation>Šiuo metu ping laiko trukmė.</translation>
+    </message>
+    <message>
+        <source>Ping Wait</source>
+        <translation>Ping Laukimas</translation>
+    </message>
+    <message>
+        <source>Min Ping</source>
+        <translation>Minimalus Ping</translation>
+    </message>
+    <message>
+        <source>Time Offset</source>
+        <translation>Laiko poslinkis</translation>
+    </message>
+    <message>
+        <source>Last block time</source>
+        <translation>Paskutinio bloko laikas</translation>
+    </message>
+    <message>
+        <source>&amp;Open</source>
+        <translation>&amp;Atverti</translation>
+    </message>
+    <message>
+        <source>&amp;Console</source>
+        <translation>&amp;Konsolė</translation>
+    </message>
+    <message>
+        <source>&amp;Network Traffic</source>
+        <translation>&amp;Tinklo eismas</translation>
+    </message>
+    <message>
+        <source>Totals</source>
+        <translation>Viso:</translation>
+    </message>
+    <message>
+        <source>In:</source>
+        <translation>Į:</translation>
+    </message>
+    <message>
+        <source>Out:</source>
+        <translation>Iš:</translation>
+    </message>
+    <message>
+        <source>Debug log file</source>
+        <translation>Derinimo žurnalo failas</translation>
+    </message>
+    <message>
+        <source>Clear console</source>
+        <translation>Išvalyti konsolę</translation>
+    </message>
+    <message>
+        <source>1 &amp;hour</source>
+        <translation>1 &amp;valanda</translation>
+    </message>
+    <message>
+        <source>1 &amp;day</source>
+        <translation>1 &amp;diena</translation>
+    </message>
+    <message>
+        <source>1 &amp;week</source>
+        <translation>1 &amp;savaitė</translation>
+    </message>
+    <message>
+        <source>1 &amp;year</source>
+        <translation>1 &amp;metai</translation>
+    </message>
+    <message>
+        <source>&amp;Disconnect</source>
+        <translation>&amp;Atsijungti</translation>
+    </message>
+    <message>
+        <source>Ban for</source>
+        <translation>Užblokuota dėl</translation>
+    </message>
+    <message>
+        <source>&amp;Unban</source>
+        <translation>&amp;Atblokuoti</translation>
+    </message>
+    <message>
+        <source>Welcome to the %1 RPC console.</source>
+        <translation>Sveiki atvykę į %1 RPC konsolę.</translation>
+    </message>
+    <message>
+        <source>Use up and down arrows to navigate history, and %1 to clear screen.</source>
+        <translation>Jei norite naršyti istoriją, naudokite rodykles aukštyn ir žemyn, ir %1 - išvalyti ekraną.</translation>
+    </message>
+    <message>
+        <source>Type %1 for an overview of available commands.</source>
+        <translation>Jei norite peržiūrėti galimų komandų apžvalgą, įveskite %1.</translation>
+    </message>
+    <message>
+        <source>For more information on using this console type %1.</source>
+        <translation>Daugiau informacijos kaip naudotis konsole įveskite %1.</translation>
+    </message>
+    <message>
+        <source>WARNING: Scammers have been active, telling users to type commands here, stealing their wallet contents. Do not use this console without fully understanding the ramifications of a command.</source>
+        <translation>ĮSPĖJIMAS: Sukčiai buvo aktyvūs, nurodydami vartotojams įvesti komandas čia, pavogti jų piniginės turinį. Nenaudokite šios konsolės visiškai nesuvokdami komandų pasekmių.</translation>
+    </message>
+    <message>
         <source>Network activity disabled</source>
-        <translation type="unfinished">Tinklo veikla išjungta</translation>
+        <translation>Tinklo veikla išjungta</translation>
+    </message>
+    <message>
+        <source>Executing command without any wallet</source>
+        <translation>Vykdyti komandą be jokios piniginės</translation>
+    </message>
+    <message>
+        <source>Executing command using "%1" wallet</source>
+        <translation>Vykdant komandą naudojant „%1“ piniginę</translation>
+    </message>
+    <message>
+        <source>(node id: %1)</source>
+        <translation>(mazgo id: %1)</translation>
+    </message>
+    <message>
+        <source>via %1</source>
+        <translation>per %1</translation>
     </message>
     <message>
         <source>never</source>
         <translation>Niekada</translation>
->>>>>>> bdbe9f59
-    </message>
-    <message>
-        <source>Select a peer to view detailed information.</source>
-        <translation>Pasirinkite peer, kad galėtumėte peržiūrėti išsamią informaciją.</translation>
-    </message>
-    <message>
-        <source>Whitelisted</source>
-        <translation>Baltasis sąrašas</translation>
-    </message>
-<<<<<<< HEAD
-=======
+    </message>
+    <message>
+        <source>Inbound</source>
+        <translation>Gaunamas</translation>
+    </message>
+    <message>
+        <source>Outbound</source>
+        <translation>Išsiunčiamas</translation>
+    </message>
+    <message>
+        <source>Yes</source>
+        <translation>Taip</translation>
+    </message>
+    <message>
+        <source>No</source>
+        <translation>Ne</translation>
+    </message>
     <message>
         <source>Unknown</source>
-        <translation type="unfinished">nežinomas</translation>
+        <translation>Nežinomas</translation>
     </message>
 </context>
 <context>
     <name>ReceiveCoinsDialog</name>
->>>>>>> bdbe9f59
-    <message>
-        <source>Direction</source>
-        <translation>Kryptis</translation>
-    </message>
-    <message>
-        <source>Version</source>
-        <translation>Versija</translation>
-    </message>
-    <message>
-        <source>Starting Block</source>
-        <translation>Pradinis blokas</translation>
-    </message>
-    <message>
-        <source>Synced Headers</source>
-        <translation>Sinchronizuotos antraštės</translation>
-    </message>
-    <message>
-        <source>Synced Blocks</source>
-        <translation>Sinchronizuoti blokai</translation>
-    </message>
-    <message>
-        <source>User Agent</source>
-        <translation>Vartotojo atstovas</translation>
-    </message>
-    <message>
-        <source>Open the %1 debug log file from the current data directory. This can take a few seconds for large log files.</source>
-        <translation>Atidarykite %1 derinimo žurnalo failą iš dabartinio duomenų katalogo. Tai gali užtrukti kelias sekundes dideliems žurnalo failams.</translation>
-    </message>
-    <message>
-        <source>Decrease font size</source>
-        <translation>Sumažinti šrifto dydį</translation>
-    </message>
-    <message>
-<<<<<<< HEAD
-        <source>Increase font size</source>
-        <translation>Padidinti šrifto dydį</translation>
-    </message>
-    <message>
-        <source>Services</source>
-        <translation>Paslaugos</translation>
-    </message>
-    <message>
-        <source>Ban Score</source>
-        <translation>Uždraudimo balas</translation>
-    </message>
-    <message>
-        <source>Connection Time</source>
-        <translation>Ryšio laikas</translation>
-    </message>
-    <message>
-        <source>Last Send</source>
-        <translation>Paskutinis siuntimas</translation>
-=======
+    <message>
+        <source>&amp;Amount:</source>
+        <translation>Suma:</translation>
+    </message>
+    <message>
+        <source>&amp;Label:</source>
+        <translation>Ž&amp;ymė:</translation>
+    </message>
+    <message>
+        <source>&amp;Message:</source>
+        <translation>Žinutė:</translation>
+    </message>
+    <message>
+        <source>An optional message to attach to the payment request, which will be displayed when the request is opened. Note: The message will not be sent with the payment over the Bitcoin network.</source>
+        <translation>Neprivalomas pranešimas, pridedamas prie mokėjimo prašymo, kuris bus rodomas atidarius užklausą. Pastaba: pranešimas nebus išsiųstas su mokėjimu per „Bitcoin“ tinklą.</translation>
+    </message>
+    <message>
+        <source>An optional label to associate with the new receiving address.</source>
+        <translation>Nebūtina etiketė, skirta susieti su nauju priimančiu adresu.</translation>
+    </message>
+    <message>
+        <source>Use this form to request payments. All fields are &lt;b&gt;optional&lt;/b&gt;.</source>
+        <translation>Naudokite šią formą, kad galėtumėte prašyti mokėjimų. Visi laukai yra &lt;b&gt;neprivalomi&lt;/b&gt;.</translation>
+    </message>
+    <message>
+        <source>An optional amount to request. Leave this empty or zero to not request a specific amount.</source>
+        <translation>Neprivaloma suma, kurios prašote. Palikite šį lauką tuščią, kad neprašytumėte konkrečios sumos.</translation>
+    </message>
+    <message>
+        <source>Clear all fields of the form.</source>
+        <translation>Išvalykite visus formos laukus.</translation>
+    </message>
+    <message>
+        <source>Clear</source>
+        <translation>Išvalyti</translation>
+    </message>
+    <message>
+        <source>Native segwit addresses (aka Bech32 or BIP-173) reduce your transaction fees later on and offer better protection against typos, but old wallets don't support them. When unchecked, an address compatible with older wallets will be created instead.</source>
+        <translation>Vietiniai segwit adresai (dar žinomi kaip Bech32 arba BIP-173) vėliau sumažina jūsų sandorių mokesčius ir siūlo geresnę apsaugą nuo klaidų, tačiau senosios piniginės jų nepalaiko. Jei nebus pažymėti, vietoj to bus sukurtas adresas, suderinamas su senesnėmis piniginėmis.</translation>
+    </message>
+    <message>
+        <source>Generate native segwit (Bech32) address</source>
+        <translation>Generuoti vietinį segwit (Bech32) adresą</translation>
+    </message>
+    <message>
+        <source>Requested payments history</source>
+        <translation>Prašyta mokėjimų istorija</translation>
+    </message>
+    <message>
+        <source>&amp;Request payment</source>
+        <translation>&amp;Reikalauti mokėjimo</translation>
+    </message>
+    <message>
+        <source>Show the selected request (does the same as double clicking an entry)</source>
+        <translation>Rodyti pasirinktą užklausą (atlieką tą pačią funkciją, kaip dukart spustelėjus įrašą)</translation>
+    </message>
+    <message>
+        <source>Show</source>
+        <translation>Rodyti</translation>
+    </message>
+    <message>
+        <source>Remove the selected entries from the list</source>
+        <translation>Iš sąrašo pašalinkite pasirinktus įrašus</translation>
+    </message>
+    <message>
+        <source>Remove</source>
+        <translation>Panaikinti</translation>
+    </message>
+    <message>
+        <source>Copy URI</source>
+        <translation>Kopijuoti URI</translation>
+    </message>
+    <message>
+        <source>Copy label</source>
+        <translation>Kopijuoti žymę</translation>
+    </message>
+    <message>
+        <source>Copy message</source>
+        <translation>Kopijuoti žinutę</translation>
+    </message>
+    <message>
+        <source>Copy amount</source>
+        <translation>Kopijuoti sumą</translation>
+    </message>
+</context>
+<context>
+    <name>ReceiveRequestDialog</name>
+    <message>
+        <source>QR Code</source>
+        <translation>QR kodas</translation>
+    </message>
+    <message>
+        <source>Copy &amp;URI</source>
+        <translation>Kopijuoti &amp;URI</translation>
+    </message>
+    <message>
+        <source>Copy &amp;Address</source>
+        <translation>&amp;Kopijuoti adresą</translation>
+    </message>
+    <message>
+        <source>&amp;Save Image...</source>
+        <translation>Išsaugoti nuotrauką</translation>
+    </message>
+    <message>
+        <source>Request payment to %1</source>
+        <translation>Reikalauti mokėjimo į %1</translation>
+    </message>
+    <message>
         <source>Payment information</source>
         <translation>Mokėjimo informacija</translation>
     </message>
     <message>
+        <source>URI</source>
+        <translation>URI</translation>
+    </message>
+    <message>
         <source>Address</source>
         <translation>Adresas</translation>
     </message>
@@ -1927,342 +2106,6 @@
     <message>
         <source>Wallet</source>
         <translation>Piniginė</translation>
-    </message>
-</context>
-<context>
-    <name>RecentRequestsTableModel</name>
-    <message>
-        <source>Date</source>
-        <translation>Data</translation>
-    </message>
-    <message>
-        <source>Label</source>
-        <translation>Žymė</translation>
-    </message>
-    <message>
-        <source>Message</source>
-        <translation>Žinutė</translation>
-    </message>
-    <message>
-        <source>(no label)</source>
-        <translation>(nėra žymės)</translation>
->>>>>>> bdbe9f59
-    </message>
-    <message>
-        <source>Last Receive</source>
-        <translation>Paskutinis priėmimas</translation>
-    </message>
-    <message>
-        <source>Ping Time</source>
-        <translation>Ping Laikas</translation>
-    </message>
-    <message>
-        <source>The duration of a currently outstanding ping.</source>
-        <translation>Šiuo metu ping laiko trukmė.</translation>
-    </message>
-    <message>
-        <source>Ping Wait</source>
-        <translation>Ping Laukimas</translation>
-    </message>
-    <message>
-        <source>Min Ping</source>
-        <translation>Minimalus Ping</translation>
-    </message>
-    <message>
-        <source>Time Offset</source>
-        <translation>Laiko poslinkis</translation>
-    </message>
-    <message>
-        <source>Last block time</source>
-        <translation>Paskutinio bloko laikas</translation>
-    </message>
-    <message>
-        <source>&amp;Open</source>
-        <translation>&amp;Atverti</translation>
-    </message>
-    <message>
-        <source>&amp;Console</source>
-        <translation>&amp;Konsolė</translation>
-    </message>
-    <message>
-<<<<<<< HEAD
-        <source>&amp;Network Traffic</source>
-        <translation>&amp;Tinklo eismas</translation>
-=======
-        <source>Choose...</source>
-        <translation type="unfinished">Pasirinkti...</translation>
-    </message>
-    <message>
-        <source>Send to multiple recipients at once</source>
-        <translation>Siųsti keliems gavėjams vienu metu</translation>
->>>>>>> bdbe9f59
-    </message>
-    <message>
-        <source>Totals</source>
-        <translation>Viso:</translation>
-    </message>
-    <message>
-        <source>In:</source>
-        <translation>Į:</translation>
-    </message>
-    <message>
-        <source>Out:</source>
-        <translation>Iš:</translation>
-    </message>
-    <message>
-        <source>Debug log file</source>
-        <translation>Derinimo žurnalo failas</translation>
-    </message>
-    <message>
-        <source>Clear console</source>
-        <translation>Išvalyti konsolę</translation>
-    </message>
-    <message>
-<<<<<<< HEAD
-        <source>1 &amp;hour</source>
-        <translation>1 &amp;valanda</translation>
-=======
-        <source>Copy quantity</source>
-        <translation>Kopijuoti kiekį</translation>
-    </message>
-    <message>
-        <source>Copy amount</source>
-        <translation>Kopijuoti sumą</translation>
->>>>>>> bdbe9f59
-    </message>
-    <message>
-        <source>1 &amp;day</source>
-        <translation>1 &amp;diena</translation>
-    </message>
-    <message>
-        <source>1 &amp;week</source>
-        <translation>1 &amp;savaitė</translation>
-    </message>
-    <message>
-        <source>1 &amp;year</source>
-        <translation>1 &amp;metai</translation>
-    </message>
-    <message>
-        <source>&amp;Disconnect</source>
-        <translation>&amp;Atsijungti</translation>
-    </message>
-    <message>
-        <source>Ban for</source>
-        <translation>Užblokuota dėl</translation>
-    </message>
-    <message>
-        <source>&amp;Unban</source>
-        <translation>&amp;Atblokuoti</translation>
-    </message>
-    <message>
-        <source>Welcome to the %1 RPC console.</source>
-        <translation>Sveiki atvykę į %1 RPC konsolę.</translation>
-    </message>
-    <message>
-        <source>Use up and down arrows to navigate history, and %1 to clear screen.</source>
-        <translation>Jei norite naršyti istoriją, naudokite rodykles aukštyn ir žemyn, ir %1 - išvalyti ekraną.</translation>
-    </message>
-    <message>
-        <source>Type %1 for an overview of available commands.</source>
-        <translation>Jei norite peržiūrėti galimų komandų apžvalgą, įveskite %1.</translation>
-    </message>
-    <message>
-        <source>For more information on using this console type %1.</source>
-        <translation>Daugiau informacijos kaip naudotis konsole įveskite %1.</translation>
-    </message>
-    <message>
-        <source>WARNING: Scammers have been active, telling users to type commands here, stealing their wallet contents. Do not use this console without fully understanding the ramifications of a command.</source>
-        <translation>ĮSPĖJIMAS: Sukčiai buvo aktyvūs, nurodydami vartotojams įvesti komandas čia, pavogti jų piniginės turinį. Nenaudokite šios konsolės visiškai nesuvokdami komandų pasekmių.</translation>
-    </message>
-    <message>
-        <source>Network activity disabled</source>
-        <translation>Tinklo veikla išjungta</translation>
-    </message>
-    <message>
-        <source>Executing command without any wallet</source>
-        <translation>Vykdyti komandą be jokios piniginės</translation>
-    </message>
-    <message>
-        <source>Executing command using "%1" wallet</source>
-        <translation>Vykdant komandą naudojant „%1“ piniginę</translation>
-    </message>
-    <message>
-        <source>(node id: %1)</source>
-        <translation>(mazgo id: %1)</translation>
-    </message>
-    <message>
-        <source>via %1</source>
-        <translation>per %1</translation>
-    </message>
-    <message>
-        <source>never</source>
-        <translation>Niekada</translation>
-    </message>
-    <message>
-        <source>Inbound</source>
-        <translation>Gaunamas</translation>
-    </message>
-    <message>
-        <source>Outbound</source>
-        <translation>Išsiunčiamas</translation>
-    </message>
-    <message>
-        <source>Yes</source>
-        <translation>Taip</translation>
-    </message>
-    <message>
-        <source>No</source>
-        <translation>Ne</translation>
-    </message>
-    <message>
-        <source>Unknown</source>
-        <translation>Nežinomas</translation>
-    </message>
-</context>
-<context>
-    <name>ReceiveCoinsDialog</name>
-    <message>
-        <source>&amp;Amount:</source>
-        <translation>Suma:</translation>
-    </message>
-    <message>
-        <source>&amp;Label:</source>
-        <translation>Ž&amp;ymė:</translation>
-    </message>
-    <message>
-        <source>&amp;Message:</source>
-        <translation>Žinutė:</translation>
-    </message>
-    <message>
-        <source>An optional message to attach to the payment request, which will be displayed when the request is opened. Note: The message will not be sent with the payment over the Bitcoin network.</source>
-        <translation>Neprivalomas pranešimas, pridedamas prie mokėjimo prašymo, kuris bus rodomas atidarius užklausą. Pastaba: pranešimas nebus išsiųstas su mokėjimu per „Bitcoin“ tinklą.</translation>
-    </message>
-    <message>
-        <source>An optional label to associate with the new receiving address.</source>
-        <translation>Nebūtina etiketė, skirta susieti su nauju priimančiu adresu.</translation>
-    </message>
-    <message>
-        <source>Use this form to request payments. All fields are &lt;b&gt;optional&lt;/b&gt;.</source>
-        <translation>Naudokite šią formą, kad galėtumėte prašyti mokėjimų. Visi laukai yra &lt;b&gt;neprivalomi&lt;/b&gt;.</translation>
-    </message>
-    <message>
-        <source>An optional amount to request. Leave this empty or zero to not request a specific amount.</source>
-        <translation>Neprivaloma suma, kurios prašote. Palikite šį lauką tuščią, kad neprašytumėte konkrečios sumos.</translation>
-    </message>
-    <message>
-        <source>Clear all fields of the form.</source>
-        <translation>Išvalykite visus formos laukus.</translation>
-    </message>
-    <message>
-        <source>Clear</source>
-        <translation>Išvalyti</translation>
-    </message>
-    <message>
-        <source>Native segwit addresses (aka Bech32 or BIP-173) reduce your transaction fees later on and offer better protection against typos, but old wallets don't support them. When unchecked, an address compatible with older wallets will be created instead.</source>
-        <translation>Vietiniai segwit adresai (dar žinomi kaip Bech32 arba BIP-173) vėliau sumažina jūsų sandorių mokesčius ir siūlo geresnę apsaugą nuo klaidų, tačiau senosios piniginės jų nepalaiko. Jei nebus pažymėti, vietoj to bus sukurtas adresas, suderinamas su senesnėmis piniginėmis.</translation>
-    </message>
-    <message>
-        <source>Generate native segwit (Bech32) address</source>
-        <translation>Generuoti vietinį segwit (Bech32) adresą</translation>
-    </message>
-    <message>
-        <source>Requested payments history</source>
-        <translation>Prašyta mokėjimų istorija</translation>
-    </message>
-    <message>
-        <source>&amp;Request payment</source>
-        <translation>&amp;Reikalauti mokėjimo</translation>
-    </message>
-    <message>
-        <source>Show the selected request (does the same as double clicking an entry)</source>
-        <translation>Rodyti pasirinktą užklausą (atlieką tą pačią funkciją, kaip dukart spustelėjus įrašą)</translation>
-    </message>
-    <message>
-        <source>Show</source>
-        <translation>Rodyti</translation>
-    </message>
-    <message>
-        <source>Remove the selected entries from the list</source>
-        <translation>Iš sąrašo pašalinkite pasirinktus įrašus</translation>
-    </message>
-    <message>
-        <source>Remove</source>
-        <translation>Panaikinti</translation>
-    </message>
-    <message>
-        <source>Copy URI</source>
-        <translation>Kopijuoti URI</translation>
-    </message>
-    <message>
-        <source>Copy label</source>
-        <translation>Kopijuoti žymę</translation>
-    </message>
-    <message>
-        <source>Copy message</source>
-        <translation>Kopijuoti žinutę</translation>
-    </message>
-    <message>
-        <source>Copy amount</source>
-        <translation>Kopijuoti sumą</translation>
-    </message>
-</context>
-<context>
-    <name>ReceiveRequestDialog</name>
-    <message>
-        <source>QR Code</source>
-        <translation>QR kodas</translation>
-    </message>
-    <message>
-        <source>Copy &amp;URI</source>
-        <translation>Kopijuoti &amp;URI</translation>
-    </message>
-    <message>
-        <source>Copy &amp;Address</source>
-        <translation>&amp;Kopijuoti adresą</translation>
-    </message>
-    <message>
-        <source>&amp;Save Image...</source>
-        <translation>Išsaugoti nuotrauką</translation>
-    </message>
-    <message>
-        <source>Request payment to %1</source>
-        <translation>Reikalauti mokėjimo į %1</translation>
-    </message>
-    <message>
-        <source>Payment information</source>
-        <translation>Mokėjimo informacija</translation>
-    </message>
-    <message>
-        <source>URI</source>
-        <translation>URI</translation>
-    </message>
-    <message>
-        <source>Address</source>
-        <translation>Adresas</translation>
-    </message>
-    <message>
-        <source>Amount</source>
-        <translation>Suma</translation>
-    </message>
-    <message>
-        <source>Label</source>
-        <translation>Žymė</translation>
-    </message>
-    <message>
-        <source>Message</source>
-        <translation>Žinutė</translation>
-    </message>
-    <message>
-        <source>Wallet</source>
-        <translation>Piniginė</translation>
-    </message>
-    <message>
-        <source>Resulting URI too long, try to reduce the text for label / message.</source>
-        <translation>Gautas URI per ilgas, pabandykite sumažinti etiketės / pranešimo tekstą.</translation>
-    </message>
-    <message>
-        <source>Error encoding URI into QR Code.</source>
-        <translation>Klaida koduojant URI į QR kodą.</translation>
     </message>
 </context>
 <context>
@@ -2932,7 +2775,10 @@
         <translation>Sandorio mokestis</translation>
     </message>
     <message>
-<<<<<<< HEAD
+        <source>Net amount</source>
+        <translation>Neto suma</translation>
+    </message>
+    <message>
         <source>Message</source>
         <translation>Žinutė</translation>
     </message>
@@ -2941,6 +2787,10 @@
         <translation>Komentaras</translation>
     </message>
     <message>
+        <source>Transaction ID</source>
+        <translation>Sandorio ID</translation>
+    </message>
+    <message>
         <source>Merchant</source>
         <translation>Prekybininkas</translation>
     </message>
@@ -2967,30 +2817,6 @@
     <message>
         <source>false</source>
         <translation>netiesa</translation>
-=======
-        <source>Confirm send coins</source>
-        <translation>Patvirtinti monetų siuntimą</translation>
-    </message>
-    <message>
-        <source>The amount to pay must be larger than 0.</source>
-        <translation>Apmokėjimo suma turi būti didesnė nei 0.</translation>
-    </message>
-    <message>
-        <source>The amount exceeds your balance.</source>
-        <translation>Suma viršija jūsų balansą.</translation>
-    </message>
-    <message>
-        <source>The total exceeds your balance when the %1 transaction fee is included.</source>
-        <translation>Jei pridedame sandorio mokestį %1 bendra suma viršija jūsų balansą.</translation>
-    </message>
-    <message>
-        <source>Payment request expired.</source>
-        <translation>Mokėjimo siuntimas pasibaigė</translation>
-    </message>
-    <message>
-        <source>(no label)</source>
-        <translation>(nėra žymės)</translation>
->>>>>>> bdbe9f59
     </message>
 </context>
 <context>
@@ -3106,25 +2932,7 @@
         <source>Amount removed from or added to balance.</source>
         <translation>Suma pridėta ar išskaičiuota iš balanso</translation>
     </message>
-<<<<<<< HEAD
-</context>
-=======
-    <message>
-        <source>Enter a label for this address to add it to your address book</source>
-        <translation>Įveskite žymę šiam adresui kad galėtumėte įtraukti ją į adresų knygelę</translation>
-    </message>
-</context>
-<context>
-    <name>SendConfirmationDialog</name>
-    <message>
-        <source>Yes</source>
-        <translation>Taip</translation>
-    </message>
-</context>
-<context>
-    <name>ShutdownWindow</name>
-    </context>
->>>>>>> bdbe9f59
+</context>
 <context>
     <name>TransactionView</name>
     <message>
@@ -3164,63 +2972,9 @@
         <translation>Išsiųsta</translation>
     </message>
     <message>
-        <source>To yourself</source>
-        <translation>Skirta sau</translation>
-    </message>
-    <message>
         <source>Mined</source>
         <translation>Išgauta</translation>
     </message>
-<<<<<<< HEAD
-=======
-    <message>
-        <source>Click "Sign Message" to generate signature</source>
-        <translation>Spragtelėkite "Registruotis žinutę" tam, kad gauti parašą</translation>
-    </message>
-    <message>
-        <source>The entered address is invalid.</source>
-        <translation>Įvestas adresas negalioja.</translation>
-    </message>
-    <message>
-        <source>Please check the address and try again.</source>
-        <translation>Prašom patikrinti adresą ir bandyti iš naujo.</translation>
-    </message>
-    <message>
-        <source>Wallet unlock was cancelled.</source>
-        <translation>Piniginės atrakinimas atšauktas.</translation>
-    </message>
-    <message>
-        <source>Message signing failed.</source>
-        <translation>Žinutės pasirašymas nepavyko.</translation>
-    </message>
-    <message>
-        <source>Message signed.</source>
-        <translation>Žinutė pasirašyta.</translation>
-    </message>
-    <message>
-        <source>The signature could not be decoded.</source>
-        <translation>Nepavyko iškoduoti parašo.</translation>
-    </message>
-    <message>
-        <source>Please check the signature and try again.</source>
-        <translation>Prašom patikrinti parašą ir bandyti iš naujo.</translation>
-    </message>
-    <message>
-        <source>The signature did not match the message digest.</source>
-        <translation>Parašas neatitinka žinutės.</translation>
-    </message>
-    <message>
-        <source>Message verification failed.</source>
-        <translation>Žinutės tikrinimas nepavyko.</translation>
-    </message>
-    <message>
-        <source>Message verified.</source>
-        <translation>Žinutė patikrinta.</translation>
-    </message>
-</context>
-<context>
-    <name>SplashScreen</name>
->>>>>>> bdbe9f59
     <message>
         <source>Other</source>
         <translation>Kita</translation>
@@ -3229,133 +2983,71 @@
         <source>Enter address, transaction id, or label to search</source>
         <translation>Įveskite adresą ar žymę į paiešką</translation>
     </message>
-<<<<<<< HEAD
-=======
-</context>
-<context>
-    <name>TransactionDesc</name>
-    <message>
-        <source>Open until %1</source>
-        <translation>Atidaryta iki %1</translation>
-    </message>
-    <message>
-        <source>%1/unconfirmed</source>
-        <translation>%1/nepatvirtintas</translation>
-    </message>
-    <message>
-        <source>%1 confirmations</source>
-        <translation>%1 patvirtinimų</translation>
-    </message>
-    <message>
-        <source>Status</source>
-        <translation>Būsena</translation>
+    <message>
+        <source>Min amount</source>
+        <translation>Minimali suma</translation>
+    </message>
+    <message>
+        <source>Abandon transaction</source>
+        <translation>Apleisti sandorį</translation>
+    </message>
+    <message>
+        <source>Increase transaction fee</source>
+        <translation>Padidinkite sandorio mokestį</translation>
+    </message>
+    <message>
+        <source>Copy address</source>
+        <translation>Kopijuoti adresą</translation>
+    </message>
+    <message>
+        <source>Copy label</source>
+        <translation>Kopijuoti žymę</translation>
+    </message>
+    <message>
+        <source>Copy amount</source>
+        <translation>Kopijuoti sumą</translation>
+    </message>
+    <message>
+        <source>Copy transaction ID</source>
+        <translation>Sandorio ID</translation>
+    </message>
+    <message>
+        <source>Copy raw transaction</source>
+        <translation>Kopijuoti neapdirbtą sandorį</translation>
+    </message>
+    <message>
+        <source>Copy full transaction details</source>
+        <translation>Kopijuoti visą sandorio informaciją</translation>
+    </message>
+    <message>
+        <source>Edit label</source>
+        <translation>Taisyti žymę</translation>
+    </message>
+    <message>
+        <source>Show transaction details</source>
+        <translation>Rodyti sandorio informaciją</translation>
+    </message>
+    <message>
+        <source>Export Transaction History</source>
+        <translation>Eksportuoti sandorių istoriją</translation>
+    </message>
+    <message>
+        <source>Comma separated file (*.csv)</source>
+        <translation>Kableliais atskirtų duomenų failas (*.csv)</translation>
+    </message>
+    <message>
+        <source>Confirmed</source>
+        <translation>Patvirtinta</translation>
+    </message>
+    <message>
+        <source>Watch-only</source>
+        <translation>Tik stebėti</translation>
     </message>
     <message>
         <source>Date</source>
         <translation>Data</translation>
     </message>
     <message>
-        <source>Source</source>
-        <translation>Šaltinis</translation>
-    </message>
-    <message>
-        <source>Generated</source>
-        <translation>Sugeneruotas</translation>
-    </message>
-    <message>
-        <source>From</source>
-        <translation>Nuo</translation>
-    </message>
-    <message>
-        <source>unknown</source>
-        <translation>nežinomas</translation>
-    </message>
-    <message>
-        <source>To</source>
-        <translation>Kam</translation>
-    </message>
-    <message>
-        <source>own address</source>
-        <translation>savo adresas</translation>
-    </message>
-    <message>
-        <source>label</source>
-        <translation>žymė</translation>
-    </message>
-    <message>
-        <source>Credit</source>
-        <translation>Kreditas</translation>
-    </message>
-    <message>
-        <source>not accepted</source>
-        <translation>nepriimta</translation>
-    </message>
-    <message>
-        <source>Debit</source>
-        <translation>Debitas</translation>
-    </message>
-    <message>
-        <source>Transaction fee</source>
-        <translation>Sandorio mokestis</translation>
-    </message>
-    <message>
-        <source>Net amount</source>
-        <translation>Neto suma</translation>
-    </message>
-    <message>
-        <source>Message</source>
-        <translation>Žinutė</translation>
-    </message>
-    <message>
-        <source>Comment</source>
-        <translation>Komentaras</translation>
-    </message>
-    <message>
-        <source>Transaction ID</source>
-        <translation>Sandorio ID</translation>
-    </message>
-    <message>
-        <source>Debug information</source>
-        <translation>Derinimo informacija</translation>
-    </message>
-    <message>
-        <source>Transaction</source>
-        <translation>Sandoris</translation>
-    </message>
-    <message>
-        <source>Amount</source>
-        <translation>Suma</translation>
-    </message>
-    <message>
-        <source>true</source>
-        <translation>tiesa</translation>
-    </message>
-    <message>
-        <source>false</source>
-        <translation>netiesa</translation>
-    </message>
-</context>
-<context>
-    <name>TransactionDescDialog</name>
->>>>>>> bdbe9f59
-    <message>
-        <source>Min amount</source>
-        <translation>Minimali suma</translation>
-    </message>
-    <message>
-<<<<<<< HEAD
-        <source>Abandon transaction</source>
-        <translation>Apleisti sandorį</translation>
-    </message>
-    <message>
-        <source>Increase transaction fee</source>
-        <translation>Padidinkite sandorio mokestį</translation>
-    </message>
-=======
-        <source>Date</source>
-        <translation>Data</translation>
-    </message>
-    <message>
         <source>Type</source>
         <translation>Tipas</translation>
     </message>
@@ -3364,185 +3056,6 @@
         <translation>Žymė</translation>
     </message>
     <message>
-        <source>Open until %1</source>
-        <translation>Atidaryta iki %1</translation>
-    </message>
-    <message>
-        <source>Confirmed (%1 confirmations)</source>
-        <translation>Patvirtinta (%1 patvirtinimai)</translation>
-    </message>
-    <message>
-        <source>Generated but not accepted</source>
-        <translation>Išgauta bet nepriimta</translation>
-    </message>
-    <message>
-        <source>Received with</source>
-        <translation>Gauta su</translation>
-    </message>
-    <message>
-        <source>Received from</source>
-        <translation>Gauta iš</translation>
-    </message>
-    <message>
-        <source>Sent to</source>
-        <translation>Išsiųsta</translation>
-    </message>
-    <message>
-        <source>Payment to yourself</source>
-        <translation>Mokėjimas sau</translation>
-    </message>
-    <message>
-        <source>Mined</source>
-        <translation>Išgauta</translation>
-    </message>
-    <message>
-        <source>(n/a)</source>
-        <translation>nepasiekiama</translation>
-    </message>
-    <message>
-        <source>(no label)</source>
-        <translation>(nėra žymės)</translation>
-    </message>
-    <message>
-        <source>Transaction status. Hover over this field to show number of confirmations.</source>
-        <translation>Sandorio būklė. Užvedus pelės žymeklį ant šios srities matysite patvirtinimų skaičių.</translation>
-    </message>
-    <message>
-        <source>Date and time that the transaction was received.</source>
-        <translation>Sandorio gavimo data ir laikas</translation>
-    </message>
-    <message>
-        <source>Type of transaction.</source>
-        <translation>Sandorio tipas.</translation>
-    </message>
-    <message>
-        <source>Amount removed from or added to balance.</source>
-        <translation>Suma pridėta ar išskaičiuota iš balanso</translation>
-    </message>
-</context>
-<context>
-    <name>TransactionView</name>
->>>>>>> bdbe9f59
-    <message>
-        <source>All</source>
-        <translation>Visi</translation>
-    </message>
-    <message>
-        <source>Today</source>
-        <translation>Šiandien</translation>
-    </message>
-    <message>
-        <source>This week</source>
-        <translation>Šią savaitę</translation>
-    </message>
-    <message>
-        <source>This month</source>
-        <translation>Šį mėnesį</translation>
-    </message>
-    <message>
-        <source>Last month</source>
-        <translation>Paskutinį mėnesį</translation>
-    </message>
-    <message>
-        <source>This year</source>
-        <translation>Šiais metais</translation>
-    </message>
-    <message>
-        <source>Range...</source>
-        <translation>Intervalas...</translation>
-    </message>
-    <message>
-        <source>Received with</source>
-        <translation>Gauta su</translation>
-    </message>
-    <message>
-        <source>Sent to</source>
-        <translation>Išsiųsta</translation>
-    </message>
-    <message>
-        <source>Mined</source>
-        <translation>Išgauta</translation>
-    </message>
-    <message>
-        <source>Other</source>
-        <translation>Kita</translation>
-    </message>
-    <message>
-        <source>Min amount</source>
-        <translation>Minimali suma</translation>
-    </message>
-    <message>
-        <source>Copy address</source>
-        <translation>Kopijuoti adresą</translation>
-    </message>
-    <message>
-        <source>Copy label</source>
-        <translation>Kopijuoti žymę</translation>
-    </message>
-    <message>
-        <source>Copy amount</source>
-        <translation>Kopijuoti sumą</translation>
-    </message>
-    <message>
-        <source>Copy transaction ID</source>
-        <translation>Sandorio ID</translation>
-    </message>
-    <message>
-<<<<<<< HEAD
-        <source>Copy raw transaction</source>
-        <translation>Kopijuoti neapdirbtą sandorį</translation>
-    </message>
-    <message>
-        <source>Copy full transaction details</source>
-        <translation>Kopijuoti visą sandorio informaciją</translation>
-    </message>
-    <message>
-=======
->>>>>>> bdbe9f59
-        <source>Edit label</source>
-        <translation>Taisyti žymę</translation>
-    </message>
-    <message>
-        <source>Show transaction details</source>
-<<<<<<< HEAD
-        <translation>Rodyti sandorio informaciją</translation>
-    </message>
-    <message>
-        <source>Export Transaction History</source>
-        <translation>Eksportuoti sandorių istoriją</translation>
-=======
-        <translation>Rodyti sandėrio detales</translation>
->>>>>>> bdbe9f59
-    </message>
-    <message>
-        <source>Comma separated file (*.csv)</source>
-        <translation>Kableliais atskirtų duomenų failas (*.csv)</translation>
-    </message>
-    <message>
-        <source>Confirmed</source>
-<<<<<<< HEAD
-        <translation>Patvirtinta</translation>
-    </message>
-    <message>
-        <source>Watch-only</source>
-        <translation>Tik stebėti</translation>
-=======
-        <translation>Patvirtintas</translation>
->>>>>>> bdbe9f59
-    </message>
-    <message>
-        <source>Date</source>
-        <translation>Data</translation>
-    </message>
-    <message>
-        <source>Type</source>
-        <translation>Tipas</translation>
-    </message>
-    <message>
-        <source>Label</source>
-        <translation>Žymė</translation>
-    </message>
-    <message>
         <source>Address</source>
         <translation>Adresas</translation>
     </message>
@@ -3555,7 +3068,6 @@
         <translation>Eksportavimas nepavyko</translation>
     </message>
     <message>
-<<<<<<< HEAD
         <source>There was an error trying to save the transaction history to %1.</source>
         <translation>Bandant išsaugoti sandorio istoriją %1 įvyko klaida.</translation>
     </message>
@@ -3570,10 +3082,6 @@
     <message>
         <source>Range:</source>
         <translation>Diapazonas:</translation>
-=======
-        <source>Range:</source>
-        <translation>Grupė:</translation>
->>>>>>> bdbe9f59
     </message>
     <message>
         <source>to</source>
@@ -3612,7 +3120,6 @@
         <translation>Siųsti monetas</translation>
     </message>
     <message>
-<<<<<<< HEAD
         <source>Fee bump error</source>
         <translation>Mokesčių pakilimo klaida</translation>
     </message>
@@ -3649,8 +3156,6 @@
         <translation>Nepavyko įvykdyti sandorio</translation>
     </message>
     <message>
-=======
->>>>>>> bdbe9f59
         <source>default wallet</source>
         <translation>numatyta piniginė</translation>
     </message>
@@ -3663,19 +3168,11 @@
     </message>
     <message>
         <source>Export the data in the current tab to a file</source>
-<<<<<<< HEAD
         <translation>Eksportuokite duomenis iš dabartinio skirtuko į failą</translation>
     </message>
     <message>
         <source>Backup Wallet</source>
         <translation>Sukurti Piniginės atsarginę kopiją</translation>
-=======
-        <translation>Eksportuoti informaciją iš dabartinės lentelės į failą</translation>
-    </message>
-    <message>
-        <source>Backup Wallet</source>
-        <translation>Backup piniginę</translation>
->>>>>>> bdbe9f59
     </message>
     <message>
         <source>Wallet Data (*.dat)</source>
@@ -3683,7 +3180,6 @@
     </message>
     <message>
         <source>Backup Failed</source>
-<<<<<<< HEAD
         <translation>Nepavyko sukurti atsarginės kopijos</translation>
     </message>
     <message>
@@ -3701,17 +3197,6 @@
     <message>
         <source>Cancel</source>
         <translation>Atšaukti</translation>
-=======
-        <translation>Nepavyko padaryti atsarginės kopijos</translation>
-    </message>
-    <message>
-        <source>Backup Successful</source>
-        <translation>Atsarginė kopija sėkmingai padaryta</translation>
-    </message>
-    <message>
-        <source>Cancel</source>
-        <translation type="unfinished">Atšaukti</translation>
->>>>>>> bdbe9f59
     </message>
 </context>
 <context>
@@ -3725,6 +3210,10 @@
         <translation>%s kūrėjai</translation>
     </message>
     <message>
+        <source>%d of last 100 blocks have unexpected version</source>
+        <translation>%d iš paskutinių 100 blokų turi nenumatyą versiją</translation>
+    </message>
+    <message>
         <source>%s corrupt, salvage failed</source>
         <translation>%s sugadintas, išgelbėjimas nepavyko</translation>
     </message>
@@ -3741,6 +3230,10 @@
         <translation>Pakeiskite indeksą iš diapazono</translation>
     </message>
     <message>
+        <source>Config setting for %s only applied on %s network when in [%s] section.</source>
+        <translation>%s konfigūravimo nustatymas taikomas tik %s tinkle, kai yra [%s] skiltyje.</translation>
+    </message>
+    <message>
         <source>Copyright (C) %i-%i</source>
         <translation>Autorių teisės (C) %i-%i</translation>
     </message>
@@ -3785,7 +3278,6 @@
         <translation>Klaida atveriant blokų duombazę</translation>
     </message>
     <message>
-<<<<<<< HEAD
         <source>Error: Disk space is low!</source>
         <translation>Įspėjimas: Nepakanka vietos diske!</translation>
     </message>
@@ -3828,10 +3320,6 @@
     <message>
         <source>Upgrading UTXO database</source>
         <translation>UTXO duomenų bazės atnaujinimas</translation>
-=======
-        <source>Loading P2P addresses...</source>
-        <translation>Užkraunami p2p adresai...</translation>
->>>>>>> bdbe9f59
     </message>
     <message>
         <source>Verifying blocks...</source>
@@ -3842,7 +3330,6 @@
         <translation>Informacija</translation>
     </message>
     <message>
-<<<<<<< HEAD
         <source>This is experimental software.</source>
         <translation>Tai eksperimentinė programinė įranga.</translation>
     </message>
@@ -3861,10 +3348,6 @@
     <message>
         <source>Verifying wallet(s)...</source>
         <translation>Tikrinama piniginė(s)...</translation>
-=======
-        <source>Verifying wallet(s)...</source>
-        <translation>Tikrinama piniginė...</translation>
->>>>>>> bdbe9f59
     </message>
     <message>
         <source>Warning</source>
