--- conflicted
+++ resolved
@@ -87,21 +87,17 @@
     </message>
     <message>
         <source>Comma separated file (*.csv)</source>
-<<<<<<< HEAD
         <translation>Arhchivo separado por comas (*.csv)</translation>
     </message>
     <message>
         <source>Exporting Failed</source>
         <translation>Exportación Fallida</translation>
-=======
-        <translation>Archivo separado por comas (*.CSV)</translation>
-    </message>
-    <message>
-        <source>Exporting Failed</source>
-        <translation>Exportación fallida</translation>
->>>>>>> bdbe9f59
-    </message>
-    </context>
+    </message>
+    <message>
+        <source>There was an error trying to save the address list to %1. Please try again.</source>
+        <translation>Hubo un error al tratar de salvar a la lista de direcciones a %1. Por favor intente de nuevo.</translation>
+    </message>
+</context>
 <context>
     <name>AddressTableModel</name>
     <message>
@@ -136,7 +132,6 @@
         <translation>Repita la nueva contraseña</translation>
     </message>
     <message>
-<<<<<<< HEAD
         <source>Show password</source>
         <translation>Mostrar contraseña</translation>
     </message>
@@ -147,10 +142,6 @@
     <message>
         <source>Encrypt wallet</source>
         <translation>Encriptar cartera</translation>
-=======
-        <source>Encrypt wallet</source>
-        <translation>Encriptar cartera.</translation>
->>>>>>> bdbe9f59
     </message>
     <message>
         <source>This operation needs your wallet passphrase to unlock the wallet.</source>
@@ -158,11 +149,7 @@
     </message>
     <message>
         <source>Unlock wallet</source>
-<<<<<<< HEAD
         <translation>Desbloquear cartera</translation>
-=======
-        <translation>Desbloquear cartera.</translation>
->>>>>>> bdbe9f59
     </message>
     <message>
         <source>This operation needs your wallet passphrase to decrypt the wallet.</source>
@@ -177,13 +164,10 @@
         <translation>Cambiar contraseña</translation>
     </message>
     <message>
-<<<<<<< HEAD
         <source>Enter the old passphrase and new passphrase to the wallet.</source>
         <translation>Ingrese la contraseña antigua y la nueva contraseña en la cartera.</translation>
     </message>
     <message>
-=======
->>>>>>> bdbe9f59
         <source>Confirm wallet encryption</source>
         <translation>Confirmar la encriptación de cartera</translation>
     </message>
@@ -200,7 +184,6 @@
         <translation>Cartera encriptada</translation>
     </message>
     <message>
-<<<<<<< HEAD
         <source>Your wallet is now encrypted. Remember that encrypting your wallet cannot fully protect your bitcoins from being stolen by malware infecting your computer.</source>
         <translation>Su monedero está encriptada. Recuerda que encriptar tu cartera no protege completamente a tus bitcoins de ser robadas por malware infectando tu computadora.</translation>
     </message>
@@ -211,10 +194,6 @@
     <message>
         <source>Wallet encryption failed</source>
         <translation>Encriptación de la cartera fallida</translation>
-=======
-        <source>Wallet encryption failed</source>
-        <translation>La encriptación de la cartera fallo</translation>
->>>>>>> bdbe9f59
     </message>
     <message>
         <source>Wallet encryption failed due to an internal error. Your wallet was not encrypted.</source>
@@ -222,7 +201,6 @@
     </message>
     <message>
         <source>The supplied passphrases do not match.</source>
-<<<<<<< HEAD
         <translation>Las contraseñas dadas no coinciden.</translation>
     </message>
     <message>
@@ -232,17 +210,6 @@
     <message>
         <source>The passphrase entered for the wallet decryption was incorrect.</source>
         <translation>La contraseña ingresada para la desencriptación de la cartera es incorrecta.</translation>
-=======
-        <translation>Las contraseñas dadas no coinciden</translation>
-    </message>
-    <message>
-        <source>Wallet unlock failed</source>
-        <translation>El desbloqueo de la cartera falló</translation>
-    </message>
-    <message>
-        <source>The passphrase entered for the wallet decryption was incorrect.</source>
-        <translation>La contraseña ingresada para la desencriptación de la cartera es incorrecta</translation>
->>>>>>> bdbe9f59
     </message>
     <message>
         <source>Wallet decryption failed</source>
@@ -303,13 +270,10 @@
         <translation>Salir de la aplicación</translation>
     </message>
     <message>
-<<<<<<< HEAD
         <source>&amp;About %1</source>
-        <translation>%Acerca de%1</translation>
-    </message>
-    <message>
-=======
->>>>>>> bdbe9f59
+        <translation>&amp;Acerca de %1</translation>
+    </message>
+    <message>
         <source>Show information about %1</source>
         <translation>Mostrar información acerca de %1</translation>
     </message>
@@ -326,6 +290,10 @@
         <translation>&amp;Opciones</translation>
     </message>
     <message>
+        <source>Modify configuration options for %1</source>
+        <translation>Modificar las opciones de configuración para %1</translation>
+    </message>
+    <message>
         <source>&amp;Encrypt Wallet...</source>
         <translation>&amp;Encriptar cartera</translation>
     </message>
@@ -343,7 +311,15 @@
     </message>
     <message>
         <source>Wallet:</source>
-        <translation type="unfinished">Cartera:</translation>
+        <translation>Cartera:</translation>
+    </message>
+    <message>
+        <source>Click to disable network activity.</source>
+        <translation>Haga clic para desactivar la actividad de la red.</translation>
+    </message>
+    <message>
+        <source>Network activity disabled.</source>
+        <translation>Actividad de red deshabilitada.</translation>
     </message>
     <message>
         <source>Reindexing blocks on disk...</source>
@@ -390,6 +366,18 @@
         <translation>&amp;Mostrar / Ocultar</translation>
     </message>
     <message>
+        <source>Show or hide the main Window</source>
+        <translation>Mostrar u ocultar la ventana principal</translation>
+    </message>
+    <message>
+        <source>Encrypt the private keys that belong to your wallet</source>
+        <translation>Cifre las claves privadas que pertenecen a su billetera</translation>
+    </message>
+    <message>
+        <source>Sign messages with your Bitcoin addresses to prove you own them</source>
+        <translation>Firme mensajes con sus direcciones de Bitcoin para demostrar que los posee</translation>
+    </message>
+    <message>
         <source>&amp;File</source>
         <translation>&amp;Archivo</translation>
     </message>
@@ -501,61 +489,54 @@
         <translation>Confirmado </translation>
     </message>
     <message>
-<<<<<<< HEAD
+        <source>Copy address</source>
+        <translation>Copiar dirección </translation>
+    </message>
+    <message>
+        <source>Copy label</source>
+        <translation>Copiar etiqueta</translation>
+    </message>
+    <message>
+        <source>Copy amount</source>
+        <translation>Copiar monto</translation>
+    </message>
+    <message>
+        <source>Copy transaction ID</source>
+        <translation>Copiar identificación de la transacción. </translation>
+    </message>
+    <message>
+        <source>Copy quantity</source>
+        <translation>Copiar cantidad</translation>
+    </message>
+    <message>
+        <source>Copy fee</source>
+        <translation>Copiar cuota</translation>
+    </message>
+    <message>
+        <source>Copy after fee</source>
+        <translation>Copiar después de cuota</translation>
+    </message>
+    <message>
+        <source>Copy bytes</source>
+        <translation>Copiar bytes</translation>
+    </message>
+    <message>
+        <source>Copy change</source>
+        <translation>Copiar cambio</translation>
+    </message>
+    <message>
+        <source>yes</source>
+        <translation>si</translation>
+    </message>
+    <message>
         <source>(no label)</source>
         <translation>(sin etiqueta)</translation>
     </message>
-    </context>
-=======
-        <source>Copy address</source>
-        <translation>Copiar dirección </translation>
-    </message>
-    <message>
-        <source>Copy label</source>
-        <translation>Copiar etiqueta</translation>
-    </message>
-    <message>
-        <source>Copy amount</source>
-        <translation>Copiar monto</translation>
-    </message>
-    <message>
-        <source>Copy transaction ID</source>
-        <translation>Copiar identificación de la transacción. </translation>
-    </message>
-    <message>
-        <source>Copy quantity</source>
-        <translation>Copiar cantidad</translation>
-    </message>
-    <message>
-        <source>Copy fee</source>
-        <translation>Copiar cuota</translation>
-    </message>
-    <message>
-        <source>Copy after fee</source>
-        <translation>Copiar después de cuota</translation>
-    </message>
-    <message>
-        <source>Copy bytes</source>
-        <translation>Copiar bytes</translation>
-    </message>
-    <message>
-        <source>Copy change</source>
-        <translation>Copiar cambio</translation>
-    </message>
-    <message>
-        <source>yes</source>
-        <translation>si</translation>
-    </message>
-    <message>
-        <source>(no label)</source>
-        <translation>(sin etiqueta)</translation>
-    </message>
     <message>
         <source>(change)</source>
         <translation>cambio</translation>
     </message>
 </context>
->>>>>>> bdbe9f59
 <context>
     <name>EditAddressDialog</name>
     <message>
@@ -610,6 +591,10 @@
     <message>
         <source>(%1-bit)</source>
         <translation>(%1-bit)</translation>
+    </message>
+    <message>
+        <source>About %1</source>
+        <translation>Acerca de %1</translation>
     </message>
     <message>
         <source>Command-line options</source>
@@ -742,6 +727,10 @@
         <translation type="unfinished">Cartera: </translation>
     </message>
     <message>
+        <source>Network activity disabled</source>
+        <translation type="unfinished">Actividad de red deshabilitada</translation>
+    </message>
+    <message>
         <source>Unknown</source>
         <translation type="unfinished">desconocido</translation>
     </message>
@@ -792,24 +781,18 @@
         <translation>Dirección</translation>
     </message>
     <message>
-<<<<<<< HEAD
-=======
         <source>Amount</source>
         <translation>Monto</translation>
     </message>
     <message>
->>>>>>> bdbe9f59
         <source>Label</source>
         <translation>Etiqueta</translation>
     </message>
     <message>
-<<<<<<< HEAD
-=======
         <source>Message</source>
         <translation>Mensaje</translation>
     </message>
     <message>
->>>>>>> bdbe9f59
         <source>Wallet</source>
         <translation>Cartera</translation>
     </message>
@@ -817,24 +800,18 @@
 <context>
     <name>RecentRequestsTableModel</name>
     <message>
-<<<<<<< HEAD
-=======
         <source>Date</source>
         <translation>Fecha</translation>
     </message>
     <message>
->>>>>>> bdbe9f59
         <source>Label</source>
         <translation>Etiqueta</translation>
     </message>
     <message>
-<<<<<<< HEAD
-=======
         <source>Message</source>
         <translation>Mensaje</translation>
     </message>
     <message>
->>>>>>> bdbe9f59
         <source>(no label)</source>
         <translation>(sin etiqueta)</translation>
     </message>
@@ -886,8 +863,6 @@
         <translation>Confirme la acción de enviar</translation>
     </message>
     <message>
-<<<<<<< HEAD
-=======
         <source>S&amp;end</source>
         <translation type="unfinished">&amp;Enviar</translation>
     </message>
@@ -940,7 +915,6 @@
         <translation>Advertencia: Cambio de dirección desconocido</translation>
     </message>
     <message>
->>>>>>> bdbe9f59
         <source>(no label)</source>
         <translation>(sin etiqueta)</translation>
     </message>
@@ -1096,8 +1070,6 @@
 <context>
     <name>TransactionTableModel</name>
     <message>
-<<<<<<< HEAD
-=======
         <source>Date</source>
         <translation>Fecha</translation>
     </message>
@@ -1106,139 +1078,127 @@
         <translation>Tipo</translation>
     </message>
     <message>
->>>>>>> bdbe9f59
         <source>Label</source>
         <translation>Etiqueta</translation>
     </message>
     <message>
-<<<<<<< HEAD
+        <source>Open until %1</source>
+        <translation>Abrir hasta %1</translation>
+    </message>
+    <message>
+        <source>Confirmed (%1 confirmations)</source>
+        <translation>Confimado (%1 confirmaciones)</translation>
+    </message>
+    <message>
+        <source>Generated but not accepted</source>
+        <translation>Generado pero no aprovado</translation>
+    </message>
+    <message>
+        <source>Received with</source>
+        <translation>Recibido con</translation>
+    </message>
+    <message>
+        <source>Sent to</source>
+        <translation>Enviar a</translation>
+    </message>
+    <message>
+        <source>Payment to yourself</source>
+        <translation>Pagar a si mismo</translation>
+    </message>
+    <message>
+        <source>Mined</source>
+        <translation>Minado </translation>
+    </message>
+    <message>
         <source>(no label)</source>
         <translation>(sin etiqueta)</translation>
     </message>
-    </context>
+    <message>
+        <source>Date and time that the transaction was received.</source>
+        <translation>Fecha y hora en que la transacción fue recibida </translation>
+    </message>
+    <message>
+        <source>Type of transaction.</source>
+        <translation>Escriba una transacción</translation>
+    </message>
+    <message>
+        <source>Amount removed from or added to balance.</source>
+        <translation>Cantidad removida del saldo o agregada </translation>
+    </message>
+</context>
 <context>
     <name>TransactionView</name>
+    <message>
+        <source>All</source>
+        <translation>Todo</translation>
+    </message>
+    <message>
+        <source>Today</source>
+        <translation>Hoy</translation>
+    </message>
+    <message>
+        <source>This week</source>
+        <translation>Esta semana </translation>
+    </message>
+    <message>
+        <source>This month</source>
+        <translation>Este mes </translation>
+    </message>
+    <message>
+        <source>Last month</source>
+        <translation>El mes pasado </translation>
+    </message>
+    <message>
+        <source>This year</source>
+        <translation>Este año</translation>
+    </message>
+    <message>
+        <source>Received with</source>
+        <translation>Recibido con</translation>
+    </message>
+    <message>
+        <source>Sent to</source>
+        <translation>Enviar a</translation>
+    </message>
+    <message>
+        <source>Mined</source>
+        <translation>Minado </translation>
+    </message>
+    <message>
+        <source>Other</source>
+        <translation>Otro</translation>
+    </message>
+    <message>
+        <source>Min amount</source>
+        <translation>Monto minimo </translation>
+    </message>
+    <message>
+        <source>Copy address</source>
+        <translation>Copiar dirección </translation>
+    </message>
+    <message>
+        <source>Copy label</source>
+        <translation>Copiar capa </translation>
+    </message>
+    <message>
+        <source>Copy amount</source>
+        <translation>copiar monto</translation>
+    </message>
+    <message>
+        <source>Copy transaction ID</source>
+        <translation>Copiar identificación de la transacción. </translation>
+    </message>
+    <message>
+        <source>Edit label</source>
+        <translation>Editar capa </translation>
+    </message>
+    <message>
+        <source>Export Transaction History</source>
+        <translation>Exportar el historial de transacción</translation>
+    </message>
     <message>
         <source>Comma separated file (*.csv)</source>
         <translation>Arhchivo separado por comas (*.csv)</translation>
-=======
-        <source>Open until %1</source>
-        <translation>Abrir hasta %1</translation>
-    </message>
-    <message>
-        <source>Confirmed (%1 confirmations)</source>
-        <translation>Confimado (%1 confirmaciones)</translation>
-    </message>
-    <message>
-        <source>Generated but not accepted</source>
-        <translation>Generado pero no aprovado</translation>
-    </message>
-    <message>
-        <source>Received with</source>
-        <translation>Recibido con</translation>
-    </message>
-    <message>
-        <source>Sent to</source>
-        <translation>Enviar a</translation>
-    </message>
-    <message>
-        <source>Payment to yourself</source>
-        <translation>Pagar a si mismo</translation>
-    </message>
-    <message>
-        <source>Mined</source>
-        <translation>Minado </translation>
-    </message>
-    <message>
-        <source>(no label)</source>
-        <translation>(sin etiqueta)</translation>
-    </message>
-    <message>
-        <source>Date and time that the transaction was received.</source>
-        <translation>Fecha y hora en que la transacción fue recibida </translation>
-    </message>
-    <message>
-        <source>Type of transaction.</source>
-        <translation>Escriba una transacción</translation>
-    </message>
-    <message>
-        <source>Amount removed from or added to balance.</source>
-        <translation>Cantidad removida del saldo o agregada </translation>
-    </message>
-</context>
-<context>
-    <name>TransactionView</name>
-    <message>
-        <source>All</source>
-        <translation>Todo</translation>
-    </message>
-    <message>
-        <source>Today</source>
-        <translation>Hoy</translation>
-    </message>
-    <message>
-        <source>This week</source>
-        <translation>Esta semana </translation>
-    </message>
-    <message>
-        <source>This month</source>
-        <translation>Este mes </translation>
-    </message>
-    <message>
-        <source>Last month</source>
-        <translation>El mes pasado </translation>
-    </message>
-    <message>
-        <source>This year</source>
-        <translation>Este año</translation>
-    </message>
-    <message>
-        <source>Received with</source>
-        <translation>Recibido con</translation>
-    </message>
-    <message>
-        <source>Sent to</source>
-        <translation>Enviar a</translation>
-    </message>
-    <message>
-        <source>Mined</source>
-        <translation>Minado </translation>
-    </message>
-    <message>
-        <source>Other</source>
-        <translation>Otro</translation>
-    </message>
-    <message>
-        <source>Min amount</source>
-        <translation>Monto minimo </translation>
-    </message>
-    <message>
-        <source>Copy address</source>
-        <translation>Copiar dirección </translation>
-    </message>
-    <message>
-        <source>Copy label</source>
-        <translation>Copiar capa </translation>
-    </message>
-    <message>
-        <source>Copy amount</source>
-        <translation>copiar monto</translation>
-    </message>
-    <message>
-        <source>Copy transaction ID</source>
-        <translation>Copiar identificación de la transacción. </translation>
-    </message>
-    <message>
-        <source>Edit label</source>
-        <translation>Editar capa </translation>
-    </message>
-    <message>
-        <source>Export Transaction History</source>
-        <translation>Exportar el historial de transacción</translation>
-    </message>
-    <message>
-        <source>Comma separated file (*.csv)</source>
-        <translation>Arhchivo separado por comas (*.CSV)</translation>
     </message>
     <message>
         <source>Confirmed</source>
@@ -1251,7 +1211,6 @@
     <message>
         <source>Type</source>
         <translation>Tipo</translation>
->>>>>>> bdbe9f59
     </message>
     <message>
         <source>Label</source>
@@ -1259,21 +1218,12 @@
     </message>
     <message>
         <source>Address</source>
-<<<<<<< HEAD
         <translation>Dirección</translation>
     </message>
     <message>
         <source>Exporting Failed</source>
         <translation>Exportación Fallida</translation>
     </message>
-    </context>
-=======
-        <translation>Domicilio</translation>
-    </message>
-    <message>
-        <source>Exporting Failed</source>
-        <translation>Exportación fallida</translation>
-    </message>
     <message>
         <source>There was an error trying to save the transaction history to %1.</source>
         <translation>Ocurrio un error intentando guardar el historial de transaciones a %1</translation>
@@ -1291,7 +1241,6 @@
         <translation>Para</translation>
     </message>
 </context>
->>>>>>> bdbe9f59
 <context>
     <name>UnitDisplayStatusBarControl</name>
     </context>
