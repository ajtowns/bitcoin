--- conflicted
+++ resolved
@@ -3,11 +3,11 @@
     <name>AddressBookPage</name>
     <message>
         <source>Right-click to edit address or label</source>
-        <translation>Høyreklikk for å redigere adressen eller merkelappen</translation>
+        <translation>Høyreklikk for å redigere adresse, eller beskrivelse</translation>
     </message>
     <message>
         <source>Create a new address</source>
-        <translation>Opprett en ny addresse</translation>
+        <translation>Opprett en ny adresse</translation>
     </message>
     <message>
         <source>&amp;New</source>
@@ -15,7 +15,7 @@
     </message>
     <message>
         <source>Copy the currently selected address to the system clipboard</source>
-        <translation>Kopier den valgte adressen til systemets utklippstavle</translation>
+        <translation>Kopier den valgte adressen til utklippstavlen</translation>
     </message>
     <message>
         <source>&amp;Copy</source>
@@ -27,19 +27,19 @@
     </message>
     <message>
         <source>Delete the currently selected address from the list</source>
-        <translation>Slett den valgte adressen fra listen.</translation>
+        <translation>Slett den valgte adressen fra listen</translation>
     </message>
     <message>
         <source>Enter address or label to search</source>
-        <translation>Skriv inn adresse eller merkelapp for å søke</translation>
+        <translation>Oppgi adresse, eller stikkord, for å søke</translation>
     </message>
     <message>
         <source>Export the data in the current tab to a file</source>
-        <translation>Eksporter data fra nåværende fane til fil</translation>
+        <translation>Eksporter data i den valgte fliken til en fil</translation>
     </message>
     <message>
         <source>&amp;Export</source>
-        <translation>&amp;Eksporter</translation>
+        <translation>&amp;Eksport</translation>
     </message>
     <message>
         <source>&amp;Delete</source>
@@ -47,62 +47,62 @@
     </message>
     <message>
         <source>Choose the address to send coins to</source>
-        <translation>Velg adressen å sende mynter til</translation>
+        <translation>Velg en adresse å sende mynter til</translation>
     </message>
     <message>
         <source>Choose the address to receive coins with</source>
-        <translation>Velg adressen til å motta mynter med</translation>
+        <translation>Velg adressen som skal motta myntene</translation>
     </message>
     <message>
         <source>C&amp;hoose</source>
-        <translation>V&amp;elg</translation>
+        <translation>&amp;Velg</translation>
     </message>
     <message>
         <source>Sending addresses</source>
-        <translation>Utsendingsadresser</translation>
+        <translation>Avsender adresser</translation>
     </message>
     <message>
         <source>Receiving addresses</source>
-        <translation>Mottaksadresser</translation>
+        <translation>Mottager adresser</translation>
     </message>
     <message>
         <source>These are your Bitcoin addresses for sending payments. Always check the amount and the receiving address before sending coins.</source>
-        <translation>Dette er dine Bitcoin-adresser for sending av betalinger. Sjekk alltid beløpet og mottakeradressen før sending av mynter.</translation>
+        <translation>Dette er dine Bitcoin adresser for å sende  å sende betalinger. Husk å sjekke beløp og mottager adresser før du sender mynter.</translation>
     </message>
     <message>
         <source>&amp;Copy Address</source>
-        <translation>&amp;Kopier Adresse</translation>
+        <translation>&amp;Kopier adresse</translation>
     </message>
     <message>
         <source>Copy &amp;Label</source>
-        <translation>Kopier &amp;Merkelapp</translation>
+        <translation>Kopier &amp;beskrivelse</translation>
     </message>
     <message>
         <source>&amp;Edit</source>
-        <translation>&amp;Rediger</translation>
+        <translation>R&amp;ediger</translation>
     </message>
     <message>
         <source>Export Address List</source>
-        <translation>Eksporter adresseliste</translation>
+        <translation>Eksporter adresse listen</translation>
     </message>
     <message>
         <source>Comma separated file (*.csv)</source>
-        <translation>Kommaseparert fil (*.csv)</translation>
+        <translation>Komma separert fil (*.csv)</translation>
     </message>
     <message>
         <source>Exporting Failed</source>
-        <translation>Eksportering feilet</translation>
+        <translation>Eksporten feilet</translation>
     </message>
     <message>
         <source>There was an error trying to save the address list to %1. Please try again.</source>
-        <translation>Det oppstod en feil under lagring av adresselisten til %1. Vennligst prøv på nytt.</translation>
+        <translation>Fet oppstod en feil ved lagring av adresselisten til %1. Vennligst prøv igjen.</translation>
     </message>
 </context>
 <context>
     <name>AddressTableModel</name>
     <message>
         <source>Label</source>
-        <translation>Merkelapp</translation>
+        <translation>Beskrivelse</translation>
     </message>
     <message>
         <source>Address</source>
@@ -110,26 +110,26 @@
     </message>
     <message>
         <source>(no label)</source>
-        <translation>(ingen merkelapp)</translation>
+        <translation>(ingen beskrivelse)</translation>
     </message>
 </context>
 <context>
     <name>AskPassphraseDialog</name>
     <message>
         <source>Passphrase Dialog</source>
-        <translation>Dialog for Adgangsfrase</translation>
+        <translation>Passord dialog</translation>
     </message>
     <message>
         <source>Enter passphrase</source>
-        <translation>Angi adgangsfrase</translation>
+        <translation>Oppgi passord setning</translation>
     </message>
     <message>
         <source>New passphrase</source>
-        <translation>Ny adgangsfrase</translation>
+        <translation>Ny passord setning</translation>
     </message>
     <message>
         <source>Repeat new passphrase</source>
-        <translation>Gjenta ny adgangsfrase</translation>
+        <translation>Repeter passorsetningen</translation>
     </message>
     <message>
         <source>Show password</source>
@@ -137,43 +137,43 @@
     </message>
     <message>
         <source>Enter the new passphrase to the wallet.&lt;br/&gt;Please use a passphrase of &lt;b&gt;ten or more random characters&lt;/b&gt;, or &lt;b&gt;eight or more words&lt;/b&gt;.</source>
-        <translation>Oppgi adgangsfrasen til lommeboken.&lt;br/&gt;Vennligst bruk en adgangsfrase med &lt;b&gt;ti eller flere tilfeldige tegn&lt;/b&gt;, eller &lt;b&gt;åtte eller flere ord&lt;/b&gt;.</translation>
+        <translation>Oppgi passordsetningen for lommeboken. &lt;br/&gt;Vennligst bruk en passordsetninge med &lt;b&gt;ti, eller flere tilfeldige tegn &lt;/b&gt;, eller &lt;b&gt;åtte, eller flere ord&lt;/b&gt;.</translation>
     </message>
     <message>
         <source>Encrypt wallet</source>
-        <translation>Krypter lommebok</translation>
+        <translation>Krypter lommeboken</translation>
     </message>
     <message>
         <source>This operation needs your wallet passphrase to unlock the wallet.</source>
-        <translation>Denne operasjonen krever adgangsfrasen til lommeboken for å låse den opp.</translation>
+        <translation>Denne operasjonen krever passordsetningen for å låse opp lommeboken.</translation>
     </message>
     <message>
         <source>Unlock wallet</source>
-        <translation>Lås opp lommebok</translation>
+        <translation>Lås opp lommeboken</translation>
     </message>
     <message>
         <source>This operation needs your wallet passphrase to decrypt the wallet.</source>
-        <translation>Denne operasjonen krever adgangsfrasen til lommeboken for å dekryptere den.</translation>
+        <translation>Denne operasjonen krever passordsetningen for å dekryptere lommeboken.</translation>
     </message>
     <message>
         <source>Decrypt wallet</source>
-        <translation>Dekrypter lommebok</translation>
+        <translation>Dekrypter lommeboken</translation>
     </message>
     <message>
         <source>Change passphrase</source>
-        <translation>Endre adgangsfrase</translation>
+        <translation>Endre passordsetningen</translation>
     </message>
     <message>
         <source>Enter the old passphrase and new passphrase to the wallet.</source>
-        <translation>Angi den gamle og en ny adgangsfrase til lommeboken.</translation>
+        <translation>Oppgi den gamle og den nye passordsetningen for lommeboken.</translation>
     </message>
     <message>
         <source>Confirm wallet encryption</source>
-        <translation>Bekreft kryptering av lommebok</translation>
+        <translation>Bekreft kryptering av lommeboken</translation>
     </message>
     <message>
         <source>Warning: If you encrypt your wallet and lose your passphrase, you will &lt;b&gt;LOSE ALL OF YOUR BITCOINS&lt;/b&gt;!</source>
-        <translation>Advarsel: Hvis du krypterer lommeboken og mister adgangsfrasen, så vil du &lt;b&gt;MISTE ALLE DINE BITCOINS&lt;/b&gt;!</translation>
+        <translation>Advarsel: Dersom du krypterer lommeboken og mister passordsetningen vil du &lt;b&gt;MISTE ALLE DINE BITCOIN&lt;/b&gt;!</translation>
     </message>
     <message>
         <source>Are you sure you wish to encrypt your wallet?</source>
@@ -181,39 +181,43 @@
     </message>
     <message>
         <source>Wallet encrypted</source>
-        <translation>Lommebok kryptert</translation>
+        <translation>Lommeboken er kryptert</translation>
+    </message>
+    <message>
+        <source>Your wallet is now encrypted. Remember that encrypting your wallet cannot fully protect your bitcoins from being stolen by malware infecting your computer.</source>
+        <translation>Lommeboken din er nå kryptert. Husk at kryptering ikke er tilstrekkelig for å beskytte dine bitcoin i lommeboken fra å bli stjålet av skadelig programvare som har infisert maskinen din.</translation>
     </message>
     <message>
         <source>IMPORTANT: Any previous backups you have made of your wallet file should be replaced with the newly generated, encrypted wallet file. For security reasons, previous backups of the unencrypted wallet file will become useless as soon as you start using the new, encrypted wallet.</source>
-        <translation>VIKTIG: Tidligere sikkerhetskopier av din lommebokfil bør erstattes med den nylig genererte og krypterte filen, da de blir ugyldiggjort av sikkerhetshensyn så snart du begynner å bruke den nye krypterte lommeboken.</translation>
+        <translation>VIKTIG: Alle tidligere sikkerhetskopier du har tatt av lommebokfilen bør erstattes med den nye krypterte lommebokfilen. Av sikkerhetsgrunner vil tidligere sikkerhetskopier av lommebokfilen bli ubrukelige når du begynner å bruke den ny kypterte lommeboken.</translation>
     </message>
     <message>
         <source>Wallet encryption failed</source>
-        <translation>Kryptering av lommebok feilet</translation>
+        <translation>Kryptering av lommeboken feilet</translation>
     </message>
     <message>
         <source>Wallet encryption failed due to an internal error. Your wallet was not encrypted.</source>
-        <translation>Kryptering av lommebok feilet på grunn av en intern feil. Din lommebok ble ikke kryptert.</translation>
+        <translation>Lommebokkrypteringen feilet pga. en intern feil. Lommeboken din ble ikke kryptert.</translation>
     </message>
     <message>
         <source>The supplied passphrases do not match.</source>
-        <translation>De angitte adgangsfrasene er ulike.</translation>
+        <translation>De oppgitte passordsetningene er forskjellige.</translation>
     </message>
     <message>
         <source>Wallet unlock failed</source>
-        <translation>Opplåsing av lommebok feilet</translation>
+        <translation>Opplåsing av lommeboken feilet</translation>
     </message>
     <message>
         <source>The passphrase entered for the wallet decryption was incorrect.</source>
-        <translation>Adgangsfrasen angitt for dekryptering av lommeboken var feil.</translation>
+        <translation>Passordsetningen som ble oppgitt for å dekryptere lommeboken var feil.</translation>
     </message>
     <message>
         <source>Wallet decryption failed</source>
-        <translation>Dekryptering av lommebok feilet</translation>
+        <translation>Dekryptering av lommeboken feilet</translation>
     </message>
     <message>
         <source>Wallet passphrase was successfully changed.</source>
-        <translation>Adgangsfrase for lommebok er endret.</translation>
+        <translation>Passordsetningen for lommeboken ble endret</translation>
     </message>
     <message>
         <source>Warning: The Caps Lock key is on!</source>
@@ -228,18 +232,18 @@
     </message>
     <message>
         <source>Banned Until</source>
-        <translation>Utestengt til</translation>
+        <translation>Utestengt Til</translation>
     </message>
 </context>
 <context>
     <name>BitcoinGUI</name>
     <message>
         <source>Sign &amp;message...</source>
-        <translation>Signer &amp;melding...</translation>
+        <translation>Signer &amp;melding</translation>
     </message>
     <message>
         <source>Synchronizing with network...</source>
-        <translation>Synkroniserer med nettverk...</translation>
+        <translation>Synkroniserer med nettverket</translation>
     </message>
     <message>
         <source>&amp;Overview</source>
@@ -255,7 +259,7 @@
     </message>
     <message>
         <source>Browse transaction history</source>
-        <translation>Vis transaksjonshistorikk</translation>
+        <translation>Bla gjennom transaksjoner</translation>
     </message>
     <message>
         <source>E&amp;xit</source>
@@ -263,11 +267,11 @@
     </message>
     <message>
         <source>Quit application</source>
-        <translation>Avslutt applikasjonen</translation>
+        <translation>Avslutt program</translation>
     </message>
     <message>
         <source>&amp;About %1</source>
-        <translation> &amp;Om %1</translation>
+        <translation>&amp;Om %1</translation>
     </message>
     <message>
         <source>Show information about %1</source>
@@ -283,67 +287,67 @@
     </message>
     <message>
         <source>&amp;Options...</source>
-        <translation>&amp;Innstillinger...</translation>
+        <translation>&amp;Alternativer</translation>
     </message>
     <message>
         <source>Modify configuration options for %1</source>
-        <translation>Endre innstilinger for %1</translation>
+        <translation>Endre konfigurasjonsalternativer for %1</translation>
     </message>
     <message>
         <source>&amp;Encrypt Wallet...</source>
-        <translation>&amp;Krypter Lommebok...</translation>
+        <translation>&amp;Krypter lommebok...</translation>
     </message>
     <message>
         <source>&amp;Backup Wallet...</source>
-        <translation>Lag &amp;Sikkerhetskopi av Lommebok...</translation>
+        <translation>&amp;Sikkerhetskopier lommebok</translation>
     </message>
     <message>
         <source>&amp;Change Passphrase...</source>
-        <translation>&amp;Endre Adgangsfrase...</translation>
+        <translation>&amp;Endre passordsetning</translation>
     </message>
     <message>
         <source>Open &amp;URI...</source>
-        <translation>Åpne &amp;URI...</translation>
+        <translation>Åpne &amp;URI</translation>
     </message>
     <message>
         <source>Wallet:</source>
-<<<<<<< HEAD
         <translation>Lommebok:</translation>
-=======
-        <translation type="unfinished">Lommebok:</translation>
->>>>>>> bdbe9f59
     </message>
     <message>
         <source>Click to disable network activity.</source>
-        <translation>Klikk for å deaktivere nettverksaktivitet.</translation>
+        <translation>Klikk for å slå av nettverksaktivitet.</translation>
     </message>
     <message>
         <source>Network activity disabled.</source>
-        <translation>Nettverksaktivitet deaktivert.</translation>
+        <translation>Nettverksaktivitet er slått av</translation>
     </message>
     <message>
         <source>Click to enable network activity again.</source>
-        <translation>Klikk for å aktivere nettverksaktivitet igjen.</translation>
+        <translation>Klikk for å slå på nettverksaktivitet igjen.</translation>
     </message>
     <message>
         <source>Syncing Headers (%1%)...</source>
-        <translation>Synkroniserer blokkhoder (%1%)...</translation>
+        <translation>Synkroniserer Headers (%1%)...</translation>
     </message>
     <message>
         <source>Reindexing blocks on disk...</source>
-        <translation>Reindekserer blokker på harddisk...</translation>
+        <translation>Reindekserer blokker på disken</translation>
+    </message>
+    <message>
+        <source>Proxy is &lt;b&gt;enabled&lt;/b&gt;: %1</source>
+        <translation>Proxy er &lt;b&gt;slått på&lt;/b&gt;: %1</translation>
     </message>
     <message>
         <source>Send coins to a Bitcoin address</source>
-        <translation>Send til en Bitcoin-adresse</translation>
+        <translation>Send mynter til en Bitcoin adresse</translation>
     </message>
     <message>
         <source>Backup wallet to another location</source>
-        <translation>Sikkerhetskopier lommebok til annet sted</translation>
+        <translation>Sikkerhetskopier lommeboken til en annen lokasjon</translation>
     </message>
     <message>
         <source>Change the passphrase used for wallet encryption</source>
-        <translation>Endre adgangsfrasen brukt for kryptering av lommebok</translation>
+        <translation>Endre passordsetningen for kryptering av lommeboken</translation>
     </message>
     <message>
         <source>&amp;Debug window</source>
@@ -351,11 +355,11 @@
     </message>
     <message>
         <source>Open debugging and diagnostic console</source>
-        <translation>Åpne konsoll for feilsøk og diagnostikk</translation>
+        <translation>Åpne konsoll for feilsøking og diagnostisering</translation>
     </message>
     <message>
         <source>&amp;Verify message...</source>
-        <translation>&amp;Verifiser melding...</translation>
+        <translation>&amp;Verifiser meldingen...</translation>
     </message>
     <message>
         <source>Bitcoin</source>
@@ -363,7 +367,7 @@
     </message>
     <message>
         <source>&amp;Send</source>
-        <translation>&amp;Send</translation>
+        <translation>&amp;Sende</translation>
     </message>
     <message>
         <source>&amp;Receive</source>
@@ -371,11 +375,11 @@
     </message>
     <message>
         <source>&amp;Show / Hide</source>
-        <translation>&amp;Vis / Skjul</translation>
+        <translation>Vi&amp;s / Skjul</translation>
     </message>
     <message>
         <source>Show or hide the main Window</source>
-        <translation>Vis eller skjul hovedvinduet</translation>
+        <translation>Vis, eller skjul, hovedvinduet</translation>
     </message>
     <message>
         <source>Encrypt the private keys that belong to your wallet</source>
@@ -383,11 +387,11 @@
     </message>
     <message>
         <source>Sign messages with your Bitcoin addresses to prove you own them</source>
-        <translation>Signer en melding med Bitcoin-adressene dine for å bevise at du eier dem</translation>
+        <translation>Signer meldingene med Bitcoin adresse for å bevise at diu eier dem</translation>
     </message>
     <message>
         <source>Verify messages to ensure they were signed with specified Bitcoin addresses</source>
-        <translation>Bekreft meldinger for å være sikker på at de ble signert av en angitt Bitcoin-adresse</translation>
+        <translation>Verifiser meldinger for å sikre at de ble signert med en angitt Bitcoin adresse</translation>
     </message>
     <message>
         <source>&amp;File</source>
@@ -395,7 +399,7 @@
     </message>
     <message>
         <source>&amp;Settings</source>
-        <translation>&amp;Innstillinger</translation>
+        <translation>Inn&amp;stillinger</translation>
     </message>
     <message>
         <source>&amp;Help</source>
@@ -403,27 +407,27 @@
     </message>
     <message>
         <source>Tabs toolbar</source>
-        <translation>Verktøylinje for faner</translation>
+        <translation>Hjelpelinje for fliker</translation>
     </message>
     <message>
         <source>Request payments (generates QR codes and bitcoin: URIs)</source>
-        <translation>Forespør betalinger (genererer QR-koder og bitcoin: URIer)</translation>
+        <translation>Be om betalinger (genererer QR-koder og bitcoin-URIer)</translation>
     </message>
     <message>
         <source>Show the list of used sending addresses and labels</source>
-        <translation>Vis listen av brukte utsendingsadresser og merkelapper</translation>
+        <translation>Vis lista over brukte sendeadresser og merkelapper</translation>
     </message>
     <message>
         <source>Show the list of used receiving addresses and labels</source>
-        <translation>Vis listen over bruke mottaksadresser og merkelapper</translation>
+        <translation>Vis lista over brukte mottakeradresser og merkelapper</translation>
     </message>
     <message>
         <source>Open a bitcoin: URI or payment request</source>
-        <translation>Åpne en Bitcoin: URI eller betalingsetterspørring</translation>
+        <translation>Åpne en bitcoin: URI eller betalingsforespørsel</translation>
     </message>
     <message>
         <source>&amp;Command-line options</source>
-        <translation>&amp;Kommandolinjevalg</translation>
+        <translation>&amp;Kommandolinjealternativer</translation>
     </message>
     <message numerus="yes">
         <source>%n active connection(s) to Bitcoin network</source>
@@ -431,11 +435,11 @@
     </message>
     <message>
         <source>Indexing blocks on disk...</source>
-        <translation>Indekserer blokker på disk...</translation>
+        <translation>Indekserer blokker på disken...</translation>
     </message>
     <message>
         <source>Processing blocks on disk...</source>
-        <translation>Prosesserer blokker på disk...</translation>
+        <translation>Behandler blokker på disken…</translation>
     </message>
     <message numerus="yes">
         <source>Processed %n block(s) of transaction history.</source>
@@ -451,11 +455,11 @@
     </message>
     <message>
         <source>Transactions after this will not yet be visible.</source>
-        <translation>Transaksjoner etter dette vil ikke være synlige enda.</translation>
+        <translation>Transaksjoner etter dette vil ikke være synlige ennå.</translation>
     </message>
     <message>
         <source>Error</source>
-        <translation>Feil</translation>
+        <translation>Feilmelding</translation>
     </message>
     <message>
         <source>Warning</source>
@@ -471,12 +475,11 @@
     </message>
     <message>
         <source>&amp;Sending addresses</source>
-<<<<<<< HEAD
-        <translation>&amp;Utsendingsadresser</translation>
+        <translation>&amp;Avsender adresser</translation>
     </message>
     <message>
         <source>&amp;Receiving addresses</source>
-        <translation>&amp;Mottaksadresser</translation>
+        <translation>&amp;Mottaker adresser</translation>
     </message>
     <message>
         <source>Open Wallet</source>
@@ -493,21 +496,10 @@
     <message>
         <source>Close wallet</source>
         <translation>Lukk lommebok</translation>
-=======
-        <translation type="unfinished">&amp;Utsendingsadresser</translation>
-    </message>
-    <message>
-        <source>&amp;Receiving addresses</source>
-        <translation type="unfinished">&amp;Mottaksadresser</translation>
->>>>>>> bdbe9f59
     </message>
     <message>
         <source>Show the %1 help message to get a list with possible Bitcoin command-line options</source>
-        <translation>Vis %1 hjelpemeldingen for å få en liste med mulige Bitcoin kommandolinjevalg.</translation>
-    </message>
-    <message>
-        <source>default wallet</source>
-        <translation>standard lommebok</translation>
+        <translation>Vis %1-hjelpemeldingen for å få en liste over mulige Bitcoin-kommandolinjealternativer</translation>
     </message>
     <message>
         <source>Opening Wallet &lt;b&gt;%1&lt;/b&gt;...</source>
@@ -518,6 +510,10 @@
         <translation>Åpning av Lommebok Feilet</translation>
     </message>
     <message>
+        <source>No wallets available</source>
+        <translation>Ingen lommebøker tilgjengelig</translation>
+    </message>
+    <message>
         <source>&amp;Window</source>
         <translation>&amp;Vindu</translation>
     </message>
@@ -539,15 +535,15 @@
     </message>
     <message>
         <source>%1 client</source>
-        <translation>%1 klient</translation>
+        <translation>%1-klient</translation>
     </message>
     <message>
         <source>Connecting to peers...</source>
-        <translation>Kobler til likemannsnettverket...</translation>
+        <translation>Kobler til peers...</translation>
     </message>
     <message>
         <source>Catching up...</source>
-        <translation>Laster ned...</translation>
+        <translation>Tar igjen…</translation>
     </message>
     <message>
         <source>Date: %1
@@ -558,13 +554,13 @@
     <message>
         <source>Amount: %1
 </source>
-        <translation>Beløp: %1:
+        <translation>Mengde: %1
 </translation>
     </message>
     <message>
         <source>Wallet: %1
 </source>
-        <translation>Lommebok: %1
+        <translation>Lommeboik: %1
 </translation>
     </message>
     <message>
@@ -595,11 +591,11 @@
     </message>
     <message>
         <source>HD key generation is &lt;b&gt;enabled&lt;/b&gt;</source>
-        <translation>HD nøkkelgenerering er &lt;b&gt;aktivert&lt;/b&gt;</translation>
+        <translation>HD nøkkel generering er &lt;b&gt;slått på&lt;/b&gt;</translation>
     </message>
     <message>
         <source>HD key generation is &lt;b&gt;disabled&lt;/b&gt;</source>
-        <translation>HD nøkkelgenerering er&lt;b&gt;deaktivert&lt;/b&gt;</translation>
+        <translation>HD nøkkel generering er &lt;b&gt;slått av&lt;/b&gt;</translation>
     </message>
     <message>
         <source>Private key &lt;b&gt;disabled&lt;/b&gt;</source>
@@ -758,7 +754,7 @@
     </message>
     <message>
         <source>(no label)</source>
-        <translation>(ingen merkelapp)</translation>
+        <translation>(ingen beskrivelse)</translation>
     </message>
     <message>
         <source>change from %1 (%2)</source>
@@ -808,6 +804,10 @@
         <translation>Den angitte adressen "%1" er ikke en gyldig Bitcoin-adresse.</translation>
     </message>
     <message>
+        <source>Address "%1" already exists as a receiving address with label "%2" and so cannot be added as a sending address.</source>
+        <translation>Adresse "%1" eksisterer allerede som en mottaksadresse merket "%2" og kan derfor ikke bli lagt til som en sendingsadresse.</translation>
+    </message>
+    <message>
         <source>Could not unlock wallet.</source>
         <translation>Kunne ikke låse opp lommebok.</translation>
     </message>
@@ -921,7 +921,7 @@
     </message>
     <message>
         <source>Error</source>
-        <translation>Feil</translation>
+        <translation>Feilmelding</translation>
     </message>
     <message numerus="yes">
         <source>%n GB of free space available</source>
@@ -1101,10 +1101,6 @@
         <translation>&amp;Nettverk</translation>
     </message>
     <message>
-        <source>GB</source>
-        <translation>GB</translation>
-    </message>
-    <message>
         <source>MiB</source>
         <translation>MiB</translation>
     </message>
@@ -1274,7 +1270,7 @@
     </message>
     <message>
         <source>Error</source>
-        <translation>Feil</translation>
+        <translation>Feilmelding</translation>
     </message>
     <message>
         <source>The configuration file could not be opened.</source>
@@ -1687,15 +1683,11 @@
     </message>
     <message>
         <source>Wallet: </source>
-<<<<<<< HEAD
         <translation>Lommebok:</translation>
     </message>
     <message>
         <source>(none)</source>
         <translation>(ingen)</translation>
-=======
-        <translation type="unfinished">Lommebok: </translation>
->>>>>>> bdbe9f59
     </message>
     <message>
         <source>&amp;Reset</source>
@@ -2041,7 +2033,7 @@
     </message>
     <message>
         <source>Label</source>
-        <translation>Merkelapp</translation>
+        <translation>Beskrivelse</translation>
     </message>
     <message>
         <source>Message</source>
@@ -2060,7 +2052,7 @@
     </message>
     <message>
         <source>Label</source>
-        <translation>Merkelapp</translation>
+        <translation>Beskrivelse</translation>
     </message>
     <message>
         <source>Message</source>
@@ -2068,7 +2060,7 @@
     </message>
     <message>
         <source>(no label)</source>
-        <translation>(ingen merkelapp)</translation>
+        <translation>(ingen beskrivelse)</translation>
     </message>
     <message>
         <source>(no message)</source>
@@ -2351,7 +2343,7 @@
     </message>
     <message>
         <source>(no label)</source>
-        <translation>(ingen merkelapp)</translation>
+        <translation>(ingen beskrivelse)</translation>
     </message>
 </context>
 <context>
@@ -2802,7 +2794,7 @@
     </message>
     <message>
         <source>Label</source>
-        <translation>Merkelapp</translation>
+        <translation>Beskrivelse</translation>
     </message>
     <message numerus="yes">
         <source>Open for %n more block(s)</source>
@@ -2870,7 +2862,7 @@
     </message>
     <message>
         <source>(no label)</source>
-        <translation>(ingen merkelapp)</translation>
+        <translation>(ingen beskrivelse)</translation>
     </message>
     <message>
         <source>Transaction status. Hover over this field to show number of confirmations.</source>
@@ -2997,7 +2989,7 @@
     </message>
     <message>
         <source>Comma separated file (*.csv)</source>
-        <translation>Kommaseparert fil (*.csv)</translation>
+        <translation>Komma separert fil (*.csv)</translation>
     </message>
     <message>
         <source>Confirmed</source>
@@ -3017,7 +3009,7 @@
     </message>
     <message>
         <source>Label</source>
-        <translation>Merkelapp</translation>
+        <translation>Beskrivelse</translation>
     </message>
     <message>
         <source>Address</source>
@@ -3029,7 +3021,7 @@
     </message>
     <message>
         <source>Exporting Failed</source>
-        <translation>Eksportering feilet</translation>
+        <translation>Eksporten feilet</translation>
     </message>
     <message>
         <source>There was an error trying to save the transaction history to %1.</source>
@@ -3124,11 +3116,11 @@
     <name>WalletView</name>
     <message>
         <source>&amp;Export</source>
-        <translation>&amp;Eksporter</translation>
+        <translation>&amp;Eksport</translation>
     </message>
     <message>
         <source>Export the data in the current tab to a file</source>
-        <translation>Eksporter data fra nåværende fane til fil</translation>
+        <translation>Eksporter data i den valgte fliken til en fil</translation>
     </message>
     <message>
         <source>Backup Wallet</source>
@@ -3156,11 +3148,7 @@
     </message>
     <message>
         <source>Cancel</source>
-<<<<<<< HEAD
         <translation>Avbryt</translation>
-=======
-        <translation type="unfinished">Avbryt</translation>
->>>>>>> bdbe9f59
     </message>
 </context>
 <context>
@@ -3344,6 +3332,12 @@
     <message>
         <source>Invalid amount for -fallbackfee=&lt;amount&gt;: '%s'</source>
         <translation>Ugyldig beløp for -fallbackfee=&lt;amount&gt;: "%s"</translation>
+    </message>
+    <message>
+        <source>The specified R/W config file %s does not exist
+</source>
+        <translation>R/W Konfigurasjonsfilen %s eksisterer ikke
+</translation>
     </message>
     <message>
         <source>Upgrading txindex database</source>
@@ -3629,7 +3623,7 @@
     </message>
     <message>
         <source>Error</source>
-        <translation>Feil</translation>
+        <translation>Feilmelding</translation>
     </message>
 </context>
 </TS>