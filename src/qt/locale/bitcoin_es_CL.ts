--- conflicted
+++ resolved
@@ -15,11 +15,7 @@
         <translation>&lt;b&gt;Bitcoin&lt;/b&gt; - versión </translation>
     </message>
     <message>
-<<<<<<< HEAD
-        <location filename="../forms/aboutdialog.ui" line="91"/>
-=======
-        <location line="+32"/>
->>>>>>> 0f4c74f9
+        <location line="+38"/>
         <source>Copyright © 2009-2012 Bitcoin Developers
 
 This is experimental software.
@@ -62,25 +58,14 @@
         <translation>Crea una nueva dirección</translation>
     </message>
     <message>
-<<<<<<< HEAD
-        <location filename="../addressbookpage.cpp" line="285"/>
+        <location filename="../addressbookpage.cpp" line="+285"/>
         <source>Export Address Book Data</source>
         <translation>Exporta datos de la guia de direcciones</translation>
     </message>
     <message>
-        <location filename="../addressbookpage.cpp" line="286"/>
+        <location line="+1"/>
         <source>Comma separated file (*.csv)</source>
         <translation>Archivos separados por coma (*.csv)</translation>
-=======
-        <location filename="../addressbookpage.cpp" line="+292"/>
-        <source>Error exporting</source>
-        <translation>Exportar errores</translation>
-    </message>
-    <message>
-        <location line="+0"/>
-        <source>Could not write to file %1.</source>
-        <translation>No se pudo escribir al archivo %1.</translation>
->>>>>>> 0f4c74f9
     </message>
     <message>
         <location filename="../forms/addressbookpage.ui" line="+3"/>
@@ -103,16 +88,12 @@
         <translation>Mostrar Código &amp;QR </translation>
     </message>
     <message>
-<<<<<<< HEAD
-        <location filename="../forms/addressbookpage.ui" line="96"/>
+        <location line="+11"/>
         <source>Sign a message to prove you own this address</source>
         <translation>Firmar un mensaje para provar que usted es dueño de esta dirección</translation>
     </message>
     <message>
-        <location filename="../forms/addressbookpage.ui" line="99"/>
-=======
-        <location line="+14"/>
->>>>>>> 0f4c74f9
+        <location line="+3"/>
         <source>Sign &amp;Message</source>
         <translation>Firmar Mensaje</translation>
     </message>
@@ -127,96 +108,52 @@
         <translation>&amp;Borrar</translation>
     </message>
     <message>
-<<<<<<< HEAD
-        <location filename="../addressbookpage.cpp" line="65"/>
-=======
-        <location line="-17"/>
-        <source>Sign a message to prove you own this address</source>
-        <translation>Firmar un mensaje para provar que usted es dueño de esta dirección</translation>
-    </message>
-    <message>
-        <location filename="../addressbookpage.cpp" line="-13"/>
-        <source>Comma separated file (*.csv)</source>
-        <translation>Archivos separados por coma (*.csv)</translation>
-    </message>
-    <message>
-        <location line="-218"/>
->>>>>>> 0f4c74f9
+        <location filename="../addressbookpage.cpp" line="-221"/>
         <source>Copy address</source>
         <translation>Copia dirección</translation>
     </message>
     <message>
-<<<<<<< HEAD
-        <location filename="../addressbookpage.cpp" line="66"/>
-=======
-        <location line="+1"/>
->>>>>>> 0f4c74f9
+        <location line="+1"/>
         <source>Copy label</source>
         <translation>Copia etiqueta</translation>
     </message>
     <message>
-<<<<<<< HEAD
-        <location filename="../addressbookpage.cpp" line="67"/>
-=======
-        <location line="+1"/>
->>>>>>> 0f4c74f9
+        <location line="+1"/>
         <source>Edit</source>
         <translation>Editar</translation>
     </message>
     <message>
-<<<<<<< HEAD
-        <location filename="../addressbookpage.cpp" line="68"/>
-=======
-        <location line="+1"/>
->>>>>>> 0f4c74f9
+        <location line="+1"/>
         <source>Delete</source>
         <translation>Borrar</translation>
     </message>
     <message>
-<<<<<<< HEAD
-        <location filename="../addressbookpage.cpp" line="299"/>
+        <location line="+231"/>
         <source>Could not write to file %1.</source>
         <translation>No se pudo escribir al archivo %1.</translation>
     </message>
     <message>
-        <location filename="../addressbookpage.cpp" line="299"/>
+        <location line="+0"/>
         <source>Error exporting</source>
         <translation>Exportar errores</translation>
-=======
-        <location line="+214"/>
-        <source>Export Address Book Data</source>
-        <translation>Exporta datos de la guia de direcciones</translation>
->>>>>>> 0f4c74f9
     </message>
 </context>
 <context>
     <name>AddressTableModel</name>
     <message>
-<<<<<<< HEAD
-        <location filename="../addresstablemodel.cpp" line="78"/>
+        <location filename="../addresstablemodel.cpp" line="+96"/>
         <source>Address</source>
         <translation>Dirección</translation>
-=======
-        <location filename="../addresstablemodel.cpp" line="+132"/>
+    </message>
+    <message>
+        <location line="+0"/>
+        <source>Label</source>
+        <translation>Etiqueta</translation>
+    </message>
+    <message>
+        <location line="+36"/>
         <source>(no label)</source>
         <translation>(sin etiqueta)</translation>
->>>>>>> 0f4c74f9
-    </message>
-    <message>
-        <location line="-36"/>
-        <source>Label</source>
-        <translation>Etiqueta</translation>
-    </message>
-    <message>
-<<<<<<< HEAD
-        <location filename="../addresstablemodel.cpp" line="114"/>
-        <source>(no label)</source>
-        <translation>(sin etiqueta)</translation>
-=======
-        <location line="+0"/>
-        <source>Address</source>
-        <translation>Dirección</translation>
->>>>>>> 0f4c74f9
     </message>
 </context>
 <context>
@@ -247,223 +184,160 @@
         <translation>Repite nueva contraseña:</translation>
     </message>
     <message>
-<<<<<<< HEAD
-        <location filename="../askpassphrasedialog.cpp" line="54"/>
+        <location filename="../askpassphrasedialog.cpp" line="+16"/>
         <source>Change passphrase</source>
         <translation>Cambia contraseña</translation>
-=======
-        <location line="+19"/>
-        <source>TextLabel</source>
-        <translation>Cambiar contraseña:</translation>
-    </message>
-    <message>
-        <location filename="../askpassphrasedialog.cpp" line="+63"/>
+    </message>
+    <message>
+        <location filename="../forms/askpassphrasedialog.ui" line="-49"/>
+        <source>Dialog</source>
+        <translation>Cambiar contraseña</translation>
+    </message>
+    <message>
+        <location filename="../askpassphrasedialog.cpp" line="+102"/>
+        <source>Wallet decryption failed</source>
+        <translation>Ha fallado la decodificación de la billetera</translation>
+    </message>
+    <message>
+        <location line="-55"/>
         <source>Confirm wallet encryption</source>
         <translation>Confirma la codificación de cartera</translation>
     </message>
     <message>
-        <location line="-55"/>
-        <source>This operation needs your wallet passphrase to decrypt the wallet.</source>
-        <translation>Esta operación necesita la contraseña para decodificar la billetara.</translation>
-    </message>
-    <message>
-        <location line="+67"/>
-        <source>Bitcoin will close now to finish the encryption process. Remember that encrypting your wallet cannot fully protect your bitcoins from being stolen by malware infecting your computer.</source>
-        <translation>Bitcoin se cerrará para finalizar el proceso de encriptación. Recuerde que encriptar su billetera no protegera completatamente sus bitcoins de ser robados por malware que infecte su computador</translation>
->>>>>>> 0f4c74f9
-    </message>
-    <message>
-        <location filename="../forms/askpassphrasedialog.ui" line="-68"/>
-        <source>Dialog</source>
-        <translation>Cambiar contraseña</translation>
-    </message>
-    <message>
-        <location filename="../askpassphrasedialog.cpp" line="+43"/>
-        <source>Wallet decryption failed</source>
-        <translation>Ha fallado la decodificación de la billetera</translation>
-    </message>
-    <message>
-<<<<<<< HEAD
-        <location filename="../askpassphrasedialog.cpp" line="101"/>
-        <source>Confirm wallet encryption</source>
-        <translation>Confirma la codificación de cartera</translation>
-    </message>
-    <message>
-        <location filename="../askpassphrasedialog.cpp" line="146"/>
-        <location filename="../askpassphrasedialog.cpp" line="157"/>
-        <location filename="../askpassphrasedialog.cpp" line="176"/>
+        <location line="+45"/>
+        <location line="+11"/>
+        <location line="+19"/>
         <source>The passphrase entered for the wallet decryption was incorrect.</source>
         <translation>La contraseña introducida para decodificar la billetera es incorrecta.</translation>
     </message>
     <message>
-        <location filename="../askpassphrasedialog.cpp" line="102"/>
+        <location line="-74"/>
         <source>WARNING: If you encrypt your wallet and lose your passphrase, you will &lt;b&gt;LOSE ALL OF YOUR BITCOINS&lt;/b&gt;!
 Are you sure you wish to encrypt your wallet?</source>
         <translation>ATENCIÓN: ¡Si codificas tu billetera y pierdes la contraseña perderás &lt;b&gt;TODOS TUS BITCOINS&lt;/b&gt;!&quot;
 ¿Seguro que quieres seguir codificando la billetera?</translation>
     </message>
     <message>
-        <location filename="../forms/askpassphrasedialog.ui" line="94"/>
+        <location filename="../forms/askpassphrasedialog.ui" line="+68"/>
         <source>TextLabel</source>
         <translation>Cambiar contraseña:</translation>
-=======
-        <location line="-102"/>
-        <source>Change passphrase</source>
-        <translation>Cambia contraseña</translation>
-    </message>
-    <message>
-        <location line="+1"/>
-        <source>Enter the old and new passphrase to the wallet.</source>
-        <translation>Introduce la contraseña anterior y la nueva de cartera</translation>
-    </message>
-    <message>
-        <location line="+62"/>
-        <source>IMPORTANT: Any previous backups you have made of your wallet file should be replaced with the newly generated, encrypted wallet file. For security reasons, previous backups of the unencrypted wallet file will become useless as soon as you start using the new, encrypted wallet.</source>
-        <translation type="unfinished"></translation>
-    </message>
-    <message>
-        <location line="+17"/>
+    </message>
+    <message>
+        <location filename="../askpassphrasedialog.cpp" line="-67"/>
+        <source>Encrypt wallet</source>
+        <translation>Codificar billetera</translation>
+    </message>
+    <message>
+        <location line="+91"/>
+        <location line="+7"/>
+        <location line="+42"/>
+        <location line="+6"/>
+        <source>Wallet encryption failed</source>
+        <translation>Falló la codificación de la billetera</translation>
+    </message>
+    <message>
+        <location line="-47"/>
         <location line="+48"/>
         <source>The supplied passphrases do not match.</source>
         <translation>Las contraseñas no coinciden.</translation>
->>>>>>> 0f4c74f9
-    </message>
-    <message>
-        <location line="-147"/>
-        <source>Encrypt wallet</source>
-        <translation>Codificar billetera</translation>
-    </message>
-    <message>
-<<<<<<< HEAD
-        <location filename="../askpassphrasedialog.cpp" line="126"/>
-        <location filename="../askpassphrasedialog.cpp" line="133"/>
-        <location filename="../askpassphrasedialog.cpp" line="175"/>
-        <location filename="../askpassphrasedialog.cpp" line="181"/>
-=======
-        <location line="+8"/>
+    </message>
+    <message>
+        <location line="-136"/>
+        <source>This operation needs your wallet passphrase to decrypt the wallet.</source>
+        <translation>Esta operación necesita la contraseña para decodificar la billetara.</translation>
+    </message>
+    <message>
+        <location line="+67"/>
+        <source>Bitcoin will close now to finish the encryption process. Remember that encrypting your wallet cannot fully protect your bitcoins from being stolen by malware infecting your computer.</source>
+        <translation>Bitcoin se cerrará para finalizar el proceso de encriptación. Recuerde que encriptar su billetera no protegera completatamente sus bitcoins de ser robados por malware que infecte su computador</translation>
+    </message>
+    <message>
+        <location line="-2"/>
+        <location line="+58"/>
+        <source>Wallet encrypted</source>
+        <translation>Billetera codificada</translation>
+    </message>
+    <message>
+        <location line="-135"/>
+        <source>Enter the new passphrase to the wallet.&lt;br/&gt;Please use a passphrase of &lt;b&gt;10 or more random characters&lt;/b&gt;, or &lt;b&gt;eight or more words&lt;/b&gt;.</source>
+        <translation>Introduce la nueva contraseña para la billetera.&lt;br/&gt;Por favor utiliza un contraseña &lt;b&gt;de 10 o mas caracteres aleatorios&lt;/b&gt;, u &lt;b&gt;ocho o mas palabras&lt;/b&gt;.</translation>
+    </message>
+    <message>
+        <location line="+9"/>
         <source>Unlock wallet</source>
         <translation>Desbloquea billetera</translation>
     </message>
     <message>
-        <location line="+83"/>
-        <location line="+7"/>
-        <location line="+42"/>
-        <location line="+6"/>
->>>>>>> 0f4c74f9
-        <source>Wallet encryption failed</source>
-        <translation>Falló la codificación de la billetera</translation>
-    </message>
-    <message>
-<<<<<<< HEAD
-        <location filename="../askpassphrasedialog.cpp" line="134"/>
-        <location filename="../askpassphrasedialog.cpp" line="182"/>
-        <source>The supplied passphrases do not match.</source>
-        <translation>Las contraseñas no coinciden.</translation>
-    </message>
-    <message>
-        <location filename="../askpassphrasedialog.cpp" line="46"/>
-        <source>This operation needs your wallet passphrase to decrypt the wallet.</source>
-        <translation>Esta operación necesita la contraseña para decodificar la billetara.</translation>
-    </message>
-    <message>
-        <location filename="../askpassphrasedialog.cpp" line="113"/>
-        <source>Bitcoin will close now to finish the encryption process. Remember that encrypting your wallet cannot fully protect your bitcoins from being stolen by malware infecting your computer.</source>
-        <translation>Bitcoin se cerrará para finalizar el proceso de encriptación. Recuerde que encriptar su billetera no protegera completatamente sus bitcoins de ser robados por malware que infecte su computador</translation>
-    </message>
-    <message>
-        <location filename="../askpassphrasedialog.cpp" line="111"/>
-        <location filename="../askpassphrasedialog.cpp" line="169"/>
-=======
-        <location line="-70"/>
-        <location line="+58"/>
->>>>>>> 0f4c74f9
-        <source>Wallet encrypted</source>
-        <translation>Billetera codificada</translation>
-    </message>
-    <message>
-<<<<<<< HEAD
-        <location filename="../askpassphrasedialog.cpp" line="34"/>
-        <source>Enter the new passphrase to the wallet.&lt;br/&gt;Please use a passphrase of &lt;b&gt;10 or more random characters&lt;/b&gt;, or &lt;b&gt;eight or more words&lt;/b&gt;.</source>
-        <translation>Introduce la nueva contraseña para la billetera.&lt;br/&gt;Por favor utiliza un contraseña &lt;b&gt;de 10 o mas caracteres aleatorios&lt;/b&gt;, u &lt;b&gt;ocho o mas palabras&lt;/b&gt;.</translation>
-    </message>
-    <message>
-        <location filename="../askpassphrasedialog.cpp" line="43"/>
-        <source>Unlock wallet</source>
-        <translation>Desbloquea billetera</translation>
-    </message>
-    <message>
-        <location filename="../askpassphrasedialog.cpp" line="117"/>
+        <location line="+74"/>
         <source>IMPORTANT: Any previous backups you have made of your wallet file should be replaced with the newly generated, encrypted wallet file. For security reasons, previous backups of the unencrypted wallet file will become useless as soon as you start using the new, encrypted wallet.</source>
         <translation type="unfinished"></translation>
-=======
-        <location line="-24"/>
+    </message>
+    <message>
+        <location line="+10"/>
+        <source>Wallet encryption failed due to an internal error. Your wallet was not encrypted.</source>
+        <translation>La codificación de la billetera falló debido a un error interno. Tu billetera no ha sido codificada.</translation>
+    </message>
+    <message>
+        <location line="+18"/>
         <source>Wallet unlock failed</source>
         <translation>Ha fallado el desbloqueo de la billetera</translation>
     </message>
     <message>
-        <location line="+1"/>
-        <location line="+11"/>
-        <location line="+19"/>
-        <source>The passphrase entered for the wallet decryption was incorrect.</source>
-        <translation>La contraseña introducida para decodificar la billetera es incorrecta.</translation>
-    </message>
-    <message>
-        <location line="-142"/>
-        <source>Enter the new passphrase to the wallet.&lt;br/&gt;Please use a passphrase of &lt;b&gt;10 or more random characters&lt;/b&gt;, or &lt;b&gt;eight or more words&lt;/b&gt;.</source>
-        <translation>Introduce la nueva contraseña para la billetera.&lt;br/&gt;Por favor utiliza un contraseña &lt;b&gt;de 10 o mas caracteres aleatorios&lt;/b&gt;, u &lt;b&gt;ocho o mas palabras&lt;/b&gt;.</translation>
->>>>>>> 0f4c74f9
-    </message>
-    <message>
-        <location line="+93"/>
-        <source>Wallet encryption failed due to an internal error. Your wallet was not encrypted.</source>
-        <translation>La codificación de la billetera falló debido a un error interno. Tu billetera no ha sido codificada.</translation>
-    </message>
-    <message>
-<<<<<<< HEAD
-        <location filename="../askpassphrasedialog.cpp" line="145"/>
-        <source>Wallet unlock failed</source>
-        <translation>Ha fallado el desbloqueo de la billetera</translation>
-=======
-        <location line="+90"/>
+        <location line="+25"/>
+        <source>Wallet passphrase was successfully changed.</source>
+        <translation>La contraseña de billetera ha sido cambiada con éxito.</translation>
+    </message>
+    <message>
+        <location line="+47"/>
         <location line="+24"/>
         <source>Warning: The Caps Lock key is on.</source>
         <translation>Precaucion: Mayúsculas Activadas</translation>
     </message>
     <message>
-        <location line="-139"/>
-        <source>WARNING: If you encrypt your wallet and lose your passphrase, you will &lt;b&gt;LOSE ALL OF YOUR BITCOINS&lt;/b&gt;!
-Are you sure you wish to encrypt your wallet?</source>
-        <translation>ATENCIÓN: ¡Si codificas tu billetera y pierdes la contraseña perderás &lt;b&gt;TODOS TUS BITCOINS&lt;/b&gt;!&quot;
-¿Seguro que quieres seguir codificando la billetera?</translation>
->>>>>>> 0f4c74f9
-    </message>
-    <message>
-        <location line="+68"/>
-        <source>Wallet passphrase was successfully changed.</source>
-        <translation>La contraseña de billetera ha sido cambiada con éxito.</translation>
-    </message>
-<<<<<<< HEAD
-    <message>
-        <location filename="../askpassphrasedialog.cpp" line="217"/>
-        <location filename="../askpassphrasedialog.cpp" line="241"/>
-        <source>Warning: The Caps Lock key is on.</source>
-        <translation>Precaucion: Mayúsculas Activadas</translation>
-    </message>
-    <message>
-        <location filename="../askpassphrasedialog.cpp" line="55"/>
+        <location line="-186"/>
         <source>Enter the old and new passphrase to the wallet.</source>
         <translation>Introduce la contraseña anterior y la nueva de cartera</translation>
-=======
+    </message>
 </context>
 <context>
     <name>BitcoinGUI</name>
     <message>
-        <location filename="../bitcoingui.cpp" line="+187"/>
+        <location filename="../bitcoingui.cpp" line="+197"/>
+        <source>&amp;Address Book</source>
+        <translation>&amp;Guia de direcciónes</translation>
+    </message>
+    <message>
+        <location line="+49"/>
+        <source>Modify configuration options for bitcoin</source>
+        <translation>Modifica las opciones de configuración de bitcoin</translation>
+    </message>
+    <message>
+        <location line="-175"/>
+        <source>Bitcoin Wallet</source>
+        <translation>Billetera Bitcoin</translation>
+    </message>
+    <message>
+        <location line="+435"/>
+        <source>Synchronizing with network...</source>
+        <translation>Sincronizando con la red...</translation>
+    </message>
+    <message>
+        <location line="-321"/>
         <source>&amp;Overview</source>
         <translation>&amp;Vista general</translation>
     </message>
     <message>
-        <location line="+50"/>
+        <location line="+13"/>
+        <source>Edit the list of stored addresses and labels</source>
+        <translation>Edita la lista de direcciones y etiquetas almacenadas</translation>
+    </message>
+    <message>
+        <location line="+5"/>
+        <source>&amp;Receive coins</source>
+        <translation>&amp;Recibir monedas</translation>
+    </message>
+    <message>
+        <location line="+32"/>
         <source>E&amp;xit</source>
         <translation>&amp;Salir</translation>
     </message>
@@ -473,209 +347,42 @@
         <translation>Salir del programa</translation>
     </message>
     <message>
-        <location line="+45"/>
+        <location line="+4"/>
+        <source>Show information about Bitcoin</source>
+        <translation>Muestra información acerca de Bitcoin</translation>
+    </message>
+    <message>
+        <location line="+13"/>
+        <source>Encrypt or decrypt wallet</source>
+        <translation>Codificar o decodificar la billetera</translation>
+    </message>
+    <message>
+        <location line="+4"/>
+        <source>&amp;Change Passphrase</source>
+        <translation>&amp;Cambiar la contraseña</translation>
+    </message>
+    <message>
+        <location line="-15"/>
+        <source>About &amp;Qt</source>
+        <translation>Acerca de</translation>
+    </message>
+    <message>
+        <location line="+1"/>
+        <source>Show information about Qt</source>
+        <translation>Mostrar Información sobre QT</translation>
+    </message>
+    <message>
+        <location line="+38"/>
         <source>&amp;File</source>
         <translation>&amp;Archivo</translation>
     </message>
     <message>
-        <location line="-24"/>
-        <source>&amp;Change Passphrase</source>
-        <translation>&amp;Cambiar la contraseña</translation>
-    </message>
-    <message>
-        <location line="-53"/>
-        <source>Show the list of addresses for receiving payments</source>
-        <translation>Muestra la lista de direcciónes utilizadas para recibir pagos</translation>
->>>>>>> 0f4c74f9
-    </message>
-</context>
-<context>
-    <name>BitcoinGUI</name>
-    <message>
-<<<<<<< HEAD
-        <location filename="../bitcoingui.cpp" line="197"/>
-        <source>&amp;Address Book</source>
-        <translation>&amp;Guia de direcciónes</translation>
-    </message>
-    <message>
-        <location filename="../bitcoingui.cpp" line="246"/>
-        <source>Modify configuration options for bitcoin</source>
-        <translation>Modifica las opciones de configuración de bitcoin</translation>
-    </message>
-    <message>
-        <location filename="../bitcoingui.cpp" line="71"/>
-=======
-        <location line="+5"/>
-        <source>&amp;Send coins</source>
-        <translation>&amp;Envíar monedas</translation>
-    </message>
-    <message>
-        <location line="-62"/>
-        <source>Block chain synchronization in progress</source>
-        <translation>Sincronización de la cadena de bloques en progreso</translation>
-    </message>
-    <message>
-        <location line="-76"/>
->>>>>>> 0f4c74f9
-        <source>Bitcoin Wallet</source>
-        <translation>Billetera Bitcoin</translation>
-    </message>
-    <message>
-<<<<<<< HEAD
-        <location filename="../bitcoingui.cpp" line="506"/>
-=======
-        <location line="+73"/>
-        <location line="+332"/>
->>>>>>> 0f4c74f9
-        <source>Synchronizing with network...</source>
-        <translation>Sincronizando con la red...</translation>
-    </message>
-    <message>
-<<<<<<< HEAD
-        <location filename="../bitcoingui.cpp" line="185"/>
-        <source>&amp;Overview</source>
-        <translation>&amp;Vista general</translation>
-    </message>
-    <message>
-        <location filename="../bitcoingui.cpp" line="198"/>
-=======
-        <location line="-285"/>
-        <source>&amp;Transactions</source>
-        <translation>&amp;Transacciónes</translation>
-    </message>
-    <message>
-        <location line="+6"/>
-        <source>&amp;Address Book</source>
-        <translation>&amp;Guia de direcciónes</translation>
-    </message>
-    <message>
-        <location line="+1"/>
->>>>>>> 0f4c74f9
-        <source>Edit the list of stored addresses and labels</source>
-        <translation>Edita la lista de direcciones y etiquetas almacenadas</translation>
-    </message>
-    <message>
-<<<<<<< HEAD
-        <location filename="../bitcoingui.cpp" line="203"/>
-=======
-        <location line="+5"/>
->>>>>>> 0f4c74f9
-        <source>&amp;Receive coins</source>
-        <translation>&amp;Recibir monedas</translation>
-    </message>
-    <message>
-<<<<<<< HEAD
-        <location filename="../bitcoingui.cpp" line="235"/>
-        <source>E&amp;xit</source>
-        <translation>&amp;Salir</translation>
-    </message>
-    <message>
-        <location filename="../bitcoingui.cpp" line="236"/>
-        <source>Quit application</source>
-        <translation>Salir del programa</translation>
-    </message>
-    <message>
-        <location filename="../bitcoingui.cpp" line="240"/>
-=======
-        <location line="+13"/>
-        <source>Prove you control an address</source>
-        <translation>Suministre dirección de control</translation>
-    </message>
-    <message>
-        <location line="+23"/>
-        <source>&amp;About %1</source>
-        <translation>S&amp;obre %1</translation>
-    </message>
-    <message>
-        <location line="+1"/>
->>>>>>> 0f4c74f9
-        <source>Show information about Bitcoin</source>
-        <translation>Muestra información acerca de Bitcoin</translation>
-    </message>
-    <message>
-<<<<<<< HEAD
-        <location filename="../bitcoingui.cpp" line="253"/>
-=======
-        <location line="+5"/>
-        <source>&amp;Options...</source>
-        <translation>&amp;Opciones</translation>
-    </message>
-    <message>
-        <location line="+1"/>
-        <source>Modify configuration options for bitcoin</source>
-        <translation>Modifica las opciones de configuración de bitcoin</translation>
-    </message>
-    <message>
-        <location line="+2"/>
-        <source>Open &amp;Bitcoin</source>
-        <translation>Abre &amp;Bitcoin</translation>
-    </message>
-    <message>
-        <location line="+1"/>
-        <source>Show the Bitcoin window</source>
-        <translation>Muestra la ventana de Bitcoin</translation>
-    </message>
-    <message>
-        <location line="+4"/>
->>>>>>> 0f4c74f9
-        <source>Encrypt or decrypt wallet</source>
-        <translation>Codificar o decodificar la billetera</translation>
-    </message>
-    <message>
-<<<<<<< HEAD
-        <location filename="../bitcoingui.cpp" line="257"/>
-        <source>&amp;Change Passphrase</source>
-        <translation>&amp;Cambiar la contraseña</translation>
-    </message>
-    <message>
-        <location filename="../bitcoingui.cpp" line="242"/>
-=======
-        <location line="+5"/>
-        <source>Change the passphrase used for wallet encryption</source>
-        <translation>Cambiar la contraseña utilizada para la codificación de la billetera</translation>
-    </message>
-    <message>
-        <location line="+355"/>
-        <source>This transaction is over the size limit. You can still send it for a fee of %1, which goes to the nodes that process your transaction and helps to support the network. Do you want to pay the fee?</source>
-        <translation>Esta transacción supera el límite. Puedes seguir enviandola incluyendo una comisión de %s que se va a repartir entre los nodos que procesan su transacción y ayudan a mantener la red. ¿Quieres seguir con la transacción?</translation>
-    </message>
-    <message>
-        <location line="+192"/>
-        <source>There was an error trying to save the wallet data to the new location.</source>
-        <translation type="unfinished"></translation>
-    </message>
-    <message>
-        <location line="-563"/>
->>>>>>> 0f4c74f9
-        <source>About &amp;Qt</source>
-        <translation>Acerca de</translation>
-    </message>
-    <message>
-<<<<<<< HEAD
-        <location filename="../bitcoingui.cpp" line="243"/>
-=======
-        <location line="+1"/>
->>>>>>> 0f4c74f9
-        <source>Show information about Qt</source>
-        <translation>Mostrar Información sobre QT</translation>
-    </message>
-    <message>
-<<<<<<< HEAD
-        <location filename="../bitcoingui.cpp" line="281"/>
-        <source>&amp;File</source>
-        <translation>&amp;Archivo</translation>
-    </message>
-    <message>
-        <location filename="../bitcoingui.cpp" line="192"/>
-=======
-        <location line="-51"/>
->>>>>>> 0f4c74f9
+        <location line="-89"/>
         <source>Browse transaction history</source>
         <translation>Explora el historial de transacciónes</translation>
     </message>
     <message numerus="yes">
-<<<<<<< HEAD
-        <location filename="../bitcoingui.cpp" line="482"/>
+        <location line="+290"/>
         <source>%n active connection(s) to Bitcoin network</source>
         <translation>
             <numerusform>%n conexión activa hacia la red Bitcoin</numerusform>
@@ -683,10 +390,7 @@
         </translation>
     </message>
     <message numerus="yes">
-        <location filename="../bitcoingui.cpp" line="546"/>
-=======
-        <location line="+322"/>
->>>>>>> 0f4c74f9
+        <location line="+64"/>
         <source>%n second(s) ago</source>
         <translation>
             <numerusform>Hace %n segundo</numerusform>
@@ -694,11 +398,7 @@
         </translation>
     </message>
     <message numerus="yes">
-<<<<<<< HEAD
-        <location filename="../bitcoingui.cpp" line="550"/>
-=======
         <location line="+4"/>
->>>>>>> 0f4c74f9
         <source>%n minute(s) ago</source>
         <translation>
             <numerusform>Hace %n minuto</numerusform>
@@ -706,60 +406,42 @@
         </translation>
     </message>
     <message>
-<<<<<<< HEAD
-        <location filename="../bitcoingui.cpp" line="204"/>
+        <location line="-346"/>
         <source>Show the list of addresses for receiving payments</source>
         <translation>Muestra la lista de direcciónes utilizadas para recibir pagos</translation>
     </message>
     <message>
-        <location filename="../bitcoingui.cpp" line="327"/>
-=======
-        <location line="-308"/>
-        <source>Send coins to a bitcoin address</source>
-        <translation>Enviar monedas a una dirección bitcoin</translation>
-    </message>
-    <message>
-        <location line="+117"/>
->>>>>>> 0f4c74f9
+        <location line="+123"/>
         <source>[testnet]</source>
         <translation>[red-de-pruebas]</translation>
     </message>
     <message>
-<<<<<<< HEAD
-        <location filename="../bitcoingui.cpp" line="249"/>
+        <location line="-78"/>
         <source>Show or hide the Bitcoin window</source>
         <translation>Mostrar u ocultar la ventana de Bitcoin</translation>
     </message>
     <message>
-        <location filename="../bitcoingui.cpp" line="251"/>
+        <location line="+2"/>
         <source>Export the data in the current tab to a file</source>
         <translation>Exportar los datos de la pestaña actual a un archivo</translation>
     </message>
     <message>
-        <location filename="../bitcoingui.cpp" line="391"/>
+        <location line="+140"/>
         <source>Bitcoin client</source>
         <translation>Cliente Bitcoin</translation>
     </message>
     <message>
-        <location filename="../bitcoingui.cpp" line="250"/>
+        <location line="-141"/>
         <source>&amp;Export...</source>
         <translation>&amp;Exportar...</translation>
     </message>
     <message>
-        <location filename="../bitcoingui.cpp" line="252"/>
+        <location line="+2"/>
         <source>&amp;Encrypt Wallet</source>
         <translation>&amp;Codificar la billetera</translation>
     </message>
     <message numerus="yes">
-        <location filename="../bitcoingui.cpp" line="554"/>
-=======
-        <location line="-76"/>
-        <source>Export the data in the current tab to a file</source>
-        <translation>Exportar los datos de la pestaña actual a un archivo</translation>
-    </message>
-    <message numerus="yes">
-        <location line="+271"/>
->>>>>>> 0f4c74f9
+        <location line="+302"/>
         <source>%n hour(s) ago</source>
         <translation>
             <numerusform>Hace %n hora</numerusform>
@@ -767,205 +449,17 @@
         </translation>
     </message>
     <message>
-<<<<<<< HEAD
-        <location filename="../bitcoingui.cpp" line="296"/>
-=======
-        <location line="+10"/>
-        <source>Up to date</source>
-        <translation>Actualizado</translation>
-    </message>
-    <message>
-        <location line="-236"/>
->>>>>>> 0f4c74f9
+        <location line="-258"/>
         <source>&amp;Help</source>
         <translation>&amp;Ayuda</translation>
     </message>
     <message>
-        <location filename="../bitcoingui.cpp" line="531"/>
+        <location line="+235"/>
         <source>Downloaded %1 blocks of transaction history.</source>
         <translation>Descargado %1 bloques del historial de transacciones.</translation>
     </message>
     <message numerus="yes">
-<<<<<<< HEAD
-        <location filename="../bitcoingui.cpp" line="558"/>
-        <source>%n day(s) ago</source>
-=======
-        <location line="+165"/>
-        <source>%n active connection(s) to Bitcoin network</source>
->>>>>>> 0f4c74f9
-        <translation>
-            <numerusform>Hace %n día</numerusform>
-            <numerusform>Hace %n días</numerusform>
-        </translation>
-    </message>
-    <message>
-<<<<<<< HEAD
-        <location filename="../bitcoingui.cpp" line="564"/>
-        <source>Up to date</source>
-        <translation>Actualizado</translation>
-    </message>
-    <message>
-        <location filename="../bitcoingui.cpp" line="519"/>
-        <source>Downloaded %1 of %2 blocks of transaction history (%3% done).</source>
-        <translation>Descargados %1 de %2 bloques del historial de transacciones (%3% hecho).</translation>
-    </message>
-    <message>
-        <location filename="../bitcoingui.cpp" line="258"/>
-        <source>Change the passphrase used for wallet encryption</source>
-        <translation>Cambiar la contraseña utilizada para la codificación de la billetera</translation>
-    </message>
-    <message>
-        <location filename="../bitcoingui.cpp" line="210"/>
-        <source>Send coins to a bitcoin address</source>
-        <translation>Enviar monedas a una dirección bitcoin</translation>
-    </message>
-    <message>
-        <location filename="../bitcoingui.cpp" line="215"/>
-        <source>Sign &amp;message</source>
-        <translation>Firmar Mensaje</translation>
-    </message>
-    <message>
-        <location filename="../bitcoingui.cpp" line="821"/>
-=======
-        <location line="-275"/>
-        <source>Show general overview of wallet</source>
-        <translation>Muestra una vista general de la billetera</translation>
-    </message>
-    <message>
-        <location line="+313"/>
-        <source>Downloaded %1 blocks of transaction history.</source>
-        <translation>Descargado %1 bloques del historial de transacciones.</translation>
-    </message>
-    <message>
-        <location line="-284"/>
-        <source>Sign &amp;message</source>
-        <translation>Firmar Mensaje</translation>
-    </message>
-    <message>
-        <location line="+99"/>
-        <source>Actions toolbar</source>
-        <translation>Barra de acciónes</translation>
-    </message>
-    <message>
-        <location line="+488"/>
->>>>>>> 0f4c74f9
-        <source>Backup Wallet</source>
-        <translation>Respaldar billetera</translation>
-    </message>
-    <message>
-<<<<<<< HEAD
-        <location filename="../bitcoingui.cpp" line="821"/>
-=======
-        <location line="+0"/>
->>>>>>> 0f4c74f9
-        <source>Wallet Data (*.dat)</source>
-        <translation>Datos de billetera (*.dat)</translation>
-    </message>
-    <message>
-<<<<<<< HEAD
-        <location filename="../bitcoingui.cpp" line="824"/>
-=======
-        <location line="+3"/>
->>>>>>> 0f4c74f9
-        <source>Backup Failed</source>
-        <translation>Ha fallado el respaldo</translation>
-    </message>
-    <message>
-<<<<<<< HEAD
-        <location filename="../bitcoingui.cpp" line="245"/>
-        <source>&amp;Options...</source>
-        <translation>&amp;Opciones</translation>
-    </message>
-    <message>
-        <location filename="../bitcoingui.cpp" line="186"/>
-        <source>Show general overview of wallet</source>
-        <translation>Muestra una vista general de la billetera</translation>
-    </message>
-    <message>
-        <location filename="../bitcoingui.cpp" line="191"/>
-        <source>&amp;Transactions</source>
-        <translation>&amp;Transacciónes</translation>
-    </message>
-    <message>
-        <location filename="../bitcoingui.cpp" line="209"/>
-        <source>&amp;Send coins</source>
-        <translation>&amp;Envíar monedas</translation>
-    </message>
-    <message>
-        <location filename="../bitcoingui.cpp" line="216"/>
-        <source>Prove you control an address</source>
-        <translation>Suministre dirección de control</translation>
-    </message>
-    <message>
-        <location filename="../bitcoingui.cpp" line="239"/>
-        <source>&amp;About %1</source>
-        <translation>S&amp;obre %1</translation>
-    </message>
-    <message>
-        <location filename="../bitcoingui.cpp" line="248"/>
-        <source>Show/Hide &amp;Bitcoin</source>
-        <translation>Mostrar/Ocultar &amp;Bitcoin</translation>
-    </message>
-    <message>
-        <location filename="../bitcoingui.cpp" line="255"/>
-=======
-        <location line="-555"/>
-        <source>&amp;Export...</source>
-        <translation>&amp;Exportar...</translation>
-    </message>
-    <message>
-        <location line="+2"/>
-        <source>&amp;Encrypt Wallet</source>
-        <translation>&amp;Codificar la billetera</translation>
-    </message>
-    <message>
-        <location line="+3"/>
->>>>>>> 0f4c74f9
-        <source>&amp;Backup Wallet</source>
-        <translation>&amp;Respaldar billetera</translation>
-    </message>
-    <message>
-<<<<<<< HEAD
-        <location filename="../bitcoingui.cpp" line="256"/>
-=======
-        <location line="+1"/>
->>>>>>> 0f4c74f9
-        <source>Backup wallet to another location</source>
-        <translation>Respaldar billetera en otra ubicación</translation>
-    </message>
-    <message>
-<<<<<<< HEAD
-        <location filename="../bitcoingui.cpp" line="290"/>
-=======
-        <location line="+34"/>
->>>>>>> 0f4c74f9
-        <source>&amp;Settings</source>
-        <translation>&amp;Configuración</translation>
-    </message>
-    <message>
-<<<<<<< HEAD
-        <location filename="../bitcoingui.cpp" line="303"/>
-=======
-        <location line="+13"/>
->>>>>>> 0f4c74f9
-        <source>Tabs toolbar</source>
-        <translation>Barra de pestañas</translation>
-    </message>
-    <message>
-<<<<<<< HEAD
-        <location filename="../bitcoingui.cpp" line="314"/>
-        <source>Actions toolbar</source>
-        <translation>Barra de acciónes</translation>
-    </message>
-    <message>
-        <location filename="../bitcoingui.cpp" line="569"/>
-=======
-        <location line="+184"/>
-        <source>Downloaded %1 of %2 blocks of transaction history.</source>
-        <translation>Descargados %1 de %2 bloques del historial de transacciones.</translation>
-    </message>
-    <message numerus="yes">
-        <location line="+39"/>
+        <location line="+27"/>
         <source>%n day(s) ago</source>
         <translation>
             <numerusform>Hace %n día</numerusform>
@@ -973,43 +467,132 @@
         </translation>
     </message>
     <message>
-        <location line="-107"/>
+        <location line="+6"/>
+        <source>Up to date</source>
+        <translation>Actualizado</translation>
+    </message>
+    <message>
+        <location line="-45"/>
+        <source>Downloaded %1 of %2 blocks of transaction history (%3% done).</source>
+        <translation>Descargados %1 de %2 bloques del historial de transacciones (%3% hecho).</translation>
+    </message>
+    <message>
+        <location line="-261"/>
+        <source>Change the passphrase used for wallet encryption</source>
+        <translation>Cambiar la contraseña utilizada para la codificación de la billetera</translation>
+    </message>
+    <message>
+        <location line="-48"/>
+        <source>Send coins to a bitcoin address</source>
+        <translation>Enviar monedas a una dirección bitcoin</translation>
+    </message>
+    <message>
+        <location line="+5"/>
+        <source>Sign &amp;message</source>
+        <translation>Firmar Mensaje</translation>
+    </message>
+    <message>
+        <location line="+606"/>
+        <source>Backup Wallet</source>
+        <translation>Respaldar billetera</translation>
+    </message>
+    <message>
+        <location line="+0"/>
+        <source>Wallet Data (*.dat)</source>
+        <translation>Datos de billetera (*.dat)</translation>
+    </message>
+    <message>
+        <location line="+3"/>
+        <source>Backup Failed</source>
+        <translation>Ha fallado el respaldo</translation>
+    </message>
+    <message>
+        <location line="-579"/>
+        <source>&amp;Options...</source>
+        <translation>&amp;Opciones</translation>
+    </message>
+    <message>
+        <location line="-59"/>
+        <source>Show general overview of wallet</source>
+        <translation>Muestra una vista general de la billetera</translation>
+    </message>
+    <message>
+        <location line="+5"/>
+        <source>&amp;Transactions</source>
+        <translation>&amp;Transacciónes</translation>
+    </message>
+    <message>
+        <location line="+18"/>
+        <source>&amp;Send coins</source>
+        <translation>&amp;Envíar monedas</translation>
+    </message>
+    <message>
+        <location line="+7"/>
+        <source>Prove you control an address</source>
+        <translation>Suministre dirección de control</translation>
+    </message>
+    <message>
+        <location line="+23"/>
+        <source>&amp;About %1</source>
+        <translation>S&amp;obre %1</translation>
+    </message>
+    <message>
+        <location line="+9"/>
+        <source>Show/Hide &amp;Bitcoin</source>
+        <translation>Mostrar/Ocultar &amp;Bitcoin</translation>
+    </message>
+    <message>
+        <location line="+7"/>
+        <source>&amp;Backup Wallet</source>
+        <translation>&amp;Respaldar billetera</translation>
+    </message>
+    <message>
+        <location line="+1"/>
+        <source>Backup wallet to another location</source>
+        <translation>Respaldar billetera en otra ubicación</translation>
+    </message>
+    <message>
+        <location line="+34"/>
+        <source>&amp;Settings</source>
+        <translation>&amp;Configuración</translation>
+    </message>
+    <message>
+        <location line="+13"/>
+        <source>Tabs toolbar</source>
+        <translation>Barra de pestañas</translation>
+    </message>
+    <message>
+        <location line="+11"/>
+        <source>Actions toolbar</source>
+        <translation>Barra de acciónes</translation>
+    </message>
+    <message>
+        <location line="+255"/>
+        <source>Catching up...</source>
+        <translation>Recuperando...</translation>
+    </message>
+    <message>
+        <location line="+8"/>
+        <source>Last received block was generated %1.</source>
+        <translation>El ultimo bloque recibido fue generado %1.</translation>
+    </message>
+    <message>
+        <location line="+55"/>
+        <source>This transaction is over the size limit. You can still send it for a fee of %1, which goes to the nodes that process your transaction and helps to support the network. Do you want to pay the fee?</source>
+        <translation>Esta transacción supera el límite. Puedes seguir enviandola incluyendo una comisión de %s que se va a repartir entre los nodos que procesan su transacción y ayudan a mantener la red. ¿Quieres seguir con la transacción?</translation>
+    </message>
+    <message>
+        <location line="+192"/>
+        <source>There was an error trying to save the wallet data to the new location.</source>
+        <translation type="unfinished"></translation>
+    </message>
+    <message>
+        <location line="-406"/>
         <source>bitcoin-qt</source>
         <translation>bitcoin-qt</translation>
     </message>
-    <message>
-        <location line="+118"/>
->>>>>>> 0f4c74f9
-        <source>Catching up...</source>
-        <translation>Recuperando...</translation>
-    </message>
-    <message>
-<<<<<<< HEAD
-        <location filename="../bitcoingui.cpp" line="577"/>
-=======
-        <location line="+8"/>
->>>>>>> 0f4c74f9
-        <source>Last received block was generated %1.</source>
-        <translation>El ultimo bloque recibido fue generado %1.</translation>
-    </message>
-    <message>
-<<<<<<< HEAD
-        <location filename="../bitcoingui.cpp" line="632"/>
-        <source>This transaction is over the size limit. You can still send it for a fee of %1, which goes to the nodes that process your transaction and helps to support the network. Do you want to pay the fee?</source>
-        <translation type="unfinished"></translation>
-    </message>
-    <message>
-        <location filename="../bitcoingui.cpp" line="824"/>
-        <source>There was an error trying to save the wallet data to the new location.</source>
-        <translation type="unfinished"></translation>
-    </message>
-    <message>
-        <location filename="../bitcoingui.cpp" line="418"/>
-        <source>bitcoin-qt</source>
-        <translation>bitcoin-qt</translation>
-    </message>
     <message numerus="yes">
-        <location filename="../bitcoingui.cpp" line="508"/>
+        <location line="+90"/>
         <source>~%n block(s) remaining</source>
         <translation>
             <numerusform>%n bloque restante</numerusform>
@@ -1017,28 +600,17 @@
         </translation>
     </message>
     <message>
-        <location filename="../bitcoingui.cpp" line="663"/>
-=======
-        <location line="+99"/>
->>>>>>> 0f4c74f9
+        <location line="+155"/>
         <source>Sent transaction</source>
         <translation>Transacción enviada</translation>
     </message>
     <message>
-<<<<<<< HEAD
-        <location filename="../bitcoingui.cpp" line="664"/>
-=======
-        <location line="+1"/>
->>>>>>> 0f4c74f9
+        <location line="+1"/>
         <source>Incoming transaction</source>
         <translation>Transacción entrante</translation>
     </message>
     <message>
-<<<<<<< HEAD
-        <location filename="../bitcoingui.cpp" line="665"/>
-=======
-        <location line="+1"/>
->>>>>>> 0f4c74f9
+        <location line="+1"/>
         <source>Date: %1
 Amount: %2
 Type: %3
@@ -1050,38 +622,22 @@
 Dirección: %4</translation>
     </message>
     <message>
-<<<<<<< HEAD
-        <location filename="../bitcoingui.cpp" line="790"/>
-=======
         <location line="+125"/>
->>>>>>> 0f4c74f9
         <source>Wallet is &lt;b&gt;encrypted&lt;/b&gt; and currently &lt;b&gt;unlocked&lt;/b&gt;</source>
         <translation>La billetera esta &lt;b&gt;codificada&lt;/b&gt; y actualmente &lt;b&gt;desbloqueda&lt;/b&gt;</translation>
     </message>
     <message>
-<<<<<<< HEAD
-        <location filename="../bitcoingui.cpp" line="798"/>
-=======
         <location line="+8"/>
->>>>>>> 0f4c74f9
         <source>Wallet is &lt;b&gt;encrypted&lt;/b&gt; and currently &lt;b&gt;locked&lt;/b&gt;</source>
         <translation>La billetera esta &lt;b&gt;codificada&lt;/b&gt; y actualmente &lt;b&gt;bloqueda&lt;/b&gt;</translation>
     </message>
     <message>
-<<<<<<< HEAD
-        <location filename="../bitcoingui.cpp" line="636"/>
-=======
         <location line="-162"/>
->>>>>>> 0f4c74f9
         <source>Sending...</source>
         <translation>Enviando...</translation>
     </message>
     <message>
-<<<<<<< HEAD
-        <location filename="../bitcoin.cpp" line="127"/>
-=======
-        <location filename="../bitcoin.cpp" line="+144"/>
->>>>>>> 0f4c74f9
+        <location filename="../bitcoin.cpp" line="+127"/>
         <source>A fatal error occurred. Bitcoin can no longer continue safely and will quit.</source>
         <translation type="unfinished"></translation>
     </message>
@@ -1089,40 +645,22 @@
 <context>
     <name>DisplayOptionsPage</name>
     <message>
-<<<<<<< HEAD
-        <location filename="../optionsdialog.cpp" line="277"/>
+        <location filename="../optionsdialog.cpp" line="+277"/>
         <source>Choose the default subdivision unit to show in the interface, and when sending coins</source>
         <translation>Elige la subdivisión por defecto para mostrar cantidaded en la interfaz cuando se envien monedas</translation>
     </message>
     <message>
-        <location filename="../optionsdialog.cpp" line="273"/>
+        <location line="-4"/>
         <source>&amp;Unit to show amounts in: </source>
         <translation>&amp;Unidad en la que mostrar cantitades: </translation>
     </message>
     <message>
-        <location filename="../optionsdialog.cpp" line="284"/>
-=======
-        <location filename="../optionsdialog.cpp" line="+269"/>
-        <source>&amp;Unit to show amounts in: </source>
-        <translation>&amp;Unidad en la que mostrar cantitades: </translation>
-    </message>
-    <message>
-        <location line="+4"/>
-        <source>Choose the default subdivision unit to show in the interface, and when sending coins</source>
-        <translation>Elige la subdivisión por defecto para mostrar cantidaded en la interfaz cuando se envien monedas</translation>
-    </message>
-    <message>
-        <location line="+7"/>
->>>>>>> 0f4c74f9
+        <location line="+11"/>
         <source>&amp;Display addresses in transaction list</source>
         <translation>&amp;Muestra direcciones en el listado de transaccioines</translation>
     </message>
     <message>
-<<<<<<< HEAD
-        <location filename="../optionsdialog.cpp" line="285"/>
-=======
-        <location line="+1"/>
->>>>>>> 0f4c74f9
+        <location line="+1"/>
         <source>Whether to show Bitcoin addresses in the transaction list</source>
         <translation type="unfinished"></translation>
     </message>
@@ -1140,32 +678,17 @@
         <translation>&amp;Etiqueta</translation>
     </message>
     <message>
-<<<<<<< HEAD
-        <location filename="../forms/editaddressdialog.ui" line="35"/>
+        <location line="+10"/>
         <source>The label associated with this address book entry</source>
         <translation>La etiqueta asociada con esta entrada de la libreta de direcciones</translation>
-=======
+    </message>
+    <message>
         <location line="+17"/>
-        <source>&amp;Address</source>
-        <translation>&amp;Dirección</translation>
->>>>>>> 0f4c74f9
-    </message>
-    <message>
-        <location line="+10"/>
         <source>The address associated with this address book entry. This can only be modified for sending addresses.</source>
         <translation>La dirección asociada con esta entrada en la libreta de direcciones. Solo puede ser modificada para direcciónes de envío.</translation>
     </message>
     <message>
-<<<<<<< HEAD
-        <location filename="../editaddressdialog.cpp" line="24"/>
-=======
-        <location filename="../editaddressdialog.cpp" line="+20"/>
-        <source>New receiving address</source>
-        <translation>Nueva dirección para recibir</translation>
-    </message>
-    <message>
-        <location line="+4"/>
->>>>>>> 0f4c74f9
+        <location filename="../editaddressdialog.cpp" line="+24"/>
         <source>New sending address</source>
         <translation>Nueva dirección para enviar</translation>
     </message>
@@ -1175,16 +698,7 @@
         <translation>Editar dirección de recepción</translation>
     </message>
     <message>
-<<<<<<< HEAD
-        <location filename="../editaddressdialog.cpp" line="31"/>
-=======
-        <location filename="../forms/editaddressdialog.ui" line="-17"/>
-        <source>The label associated with this address book entry</source>
-        <translation>La etiqueta asociada con esta entrada de la libreta de direcciones</translation>
-    </message>
-    <message>
-        <location filename="../editaddressdialog.cpp" line="+4"/>
->>>>>>> 0f4c74f9
+        <location line="+4"/>
         <source>Edit sending address</source>
         <translation>Editar dirección de envio</translation>
     </message>
@@ -1199,30 +713,22 @@
         <translation>No se pudo desbloquear la billetera.</translation>
     </message>
     <message>
-<<<<<<< HEAD
-        <location filename="../forms/editaddressdialog.ui" line="42"/>
+        <location filename="../forms/editaddressdialog.ui" line="-10"/>
         <source>&amp;Address</source>
         <translation>&amp;Dirección</translation>
     </message>
     <message>
-        <location filename="../editaddressdialog.cpp" line="106"/>
-=======
-        <location line="+5"/>
->>>>>>> 0f4c74f9
+        <location filename="../editaddressdialog.cpp" line="+5"/>
         <source>New key generation failed.</source>
         <translation>La generación de nueva clave falló.</translation>
     </message>
     <message>
-<<<<<<< HEAD
-        <location filename="../editaddressdialog.cpp" line="20"/>
+        <location line="-97"/>
         <source>New receiving address</source>
         <translation>Nueva dirección para recibir</translation>
     </message>
     <message>
-        <location filename="../editaddressdialog.cpp" line="96"/>
-=======
-        <location line="-15"/>
->>>>>>> 0f4c74f9
+        <location line="+82"/>
         <source>The entered address &quot;%1&quot; is not a valid bitcoin address.</source>
         <translation>La dirección introducida &quot;%1&quot; no es una dirección Bitcoin valida.</translation>
     </message>
@@ -1230,157 +736,92 @@
 <context>
     <name>MainOptionsPage</name>
     <message>
-<<<<<<< HEAD
-        <location filename="../optionsdialog.cpp" line="171"/>
-=======
-        <location filename="../optionsdialog.cpp" line="-111"/>
->>>>>>> 0f4c74f9
+        <location filename="../optionsdialog.cpp" line="-114"/>
         <source>&amp;Start Bitcoin on window system startup</source>
         <translation>&amp;Inicia Bitcoin al iniciar el sistema</translation>
     </message>
     <message>
-<<<<<<< HEAD
-        <location filename="../optionsdialog.cpp" line="172"/>
-=======
-        <location line="+1"/>
->>>>>>> 0f4c74f9
+        <location line="+1"/>
         <source>Automatically start Bitcoin after the computer is turned on</source>
         <translation>Inicia Bitcoin automáticamente despues de encender el computador</translation>
     </message>
     <message>
-<<<<<<< HEAD
-        <location filename="../optionsdialog.cpp" line="176"/>
-=======
         <location line="+4"/>
->>>>>>> 0f4c74f9
         <source>&amp;Minimize to the tray instead of the taskbar</source>
         <translation>&amp;Minimiza a la bandeja en vez de la barra de tareas</translation>
     </message>
     <message>
-<<<<<<< HEAD
-        <location filename="../optionsdialog.cpp" line="177"/>
-=======
-        <location line="+1"/>
->>>>>>> 0f4c74f9
+        <location line="+1"/>
         <source>Show only a tray icon after minimizing the window</source>
         <translation>Muestra solo un ícono en la bandeja después de minimizar la ventana</translation>
     </message>
     <message>
-<<<<<<< HEAD
-        <location filename="../optionsdialog.cpp" line="185"/>
-=======
-        <location line="+4"/>
->>>>>>> 0f4c74f9
+        <location line="+8"/>
         <source>Map port using &amp;UPnP</source>
         <translation>Direcciona el puerto usando &amp;UPnP</translation>
     </message>
     <message>
-<<<<<<< HEAD
-        <location filename="../optionsdialog.cpp" line="180"/>
+        <location line="-5"/>
         <source>M&amp;inimize on close</source>
         <translation>M&amp;inimiza a la bandeja al cerrar</translation>
     </message>
     <message>
-        <location filename="../optionsdialog.cpp" line="186"/>
-=======
-        <location line="+1"/>
->>>>>>> 0f4c74f9
+        <location line="+6"/>
         <source>Automatically open the Bitcoin client port on the router. This only works when your router supports UPnP and it is enabled.</source>
         <translation>Abre automáticamente el puerto del cliente Bitcoin en el router. Esto funciona solo cuando tu router es compatible con UPnP y está habilitado.</translation>
     </message>
     <message>
-<<<<<<< HEAD
-        <location filename="../optionsdialog.cpp" line="181"/>
-=======
-        <location line="+5"/>
->>>>>>> 0f4c74f9
+        <location line="-5"/>
         <source>Minimize instead of exit the application when the window is closed. When this option is enabled, the application will be closed only after selecting Quit in the menu.</source>
         <translation>Minimiza la ventana en lugar de salir del programa cuando la ventana se cierra. Cuando esta opción esta activa el programa solo se puede cerrar seleccionando Salir desde el menu.</translation>
     </message>
     <message>
-<<<<<<< HEAD
-        <location filename="../optionsdialog.cpp" line="189"/>
-=======
-        <location line="-1"/>
-        <source>M&amp;inimize on close</source>
-        <translation>M&amp;inimiza a la bandeja al cerrar</translation>
-    </message>
-    <message>
-        <location line="+5"/>
->>>>>>> 0f4c74f9
+        <location line="+8"/>
         <source>&amp;Connect through SOCKS4 proxy:</source>
         <translation>&amp;Conecta a traves de un proxy SOCKS4:</translation>
     </message>
     <message>
-<<<<<<< HEAD
-        <location filename="../optionsdialog.cpp" line="190"/>
-=======
-        <location line="+1"/>
->>>>>>> 0f4c74f9
+        <location line="+1"/>
         <source>Connect to the Bitcoin network through a SOCKS4 proxy (e.g. when connecting through Tor)</source>
         <translation>Conecta a la red Bitcoin a través de un proxy SOCKS4 (ej. cuando te conectas por la red Tor)</translation>
     </message>
     <message>
-<<<<<<< HEAD
-        <location filename="../optionsdialog.cpp" line="195"/>
-=======
-        <location line="+5"/>
->>>>>>> 0f4c74f9
+        <location line="+5"/>
         <source>Proxy &amp;IP: </source>
         <translation>&amp;IP Proxy:</translation>
     </message>
     <message>
-<<<<<<< HEAD
-        <location filename="../optionsdialog.cpp" line="201"/>
-=======
         <location line="+6"/>
->>>>>>> 0f4c74f9
         <source>IP address of the proxy (e.g. 127.0.0.1)</source>
         <translation>Dirección IP del servidor proxy (ej. 127.0.0.1)</translation>
     </message>
     <message>
-<<<<<<< HEAD
-        <location filename="../optionsdialog.cpp" line="204"/>
-=======
-        <location line="+3"/>
->>>>>>> 0f4c74f9
+        <location line="+3"/>
         <source>&amp;Port: </source>
         <translation>&amp;Puerto: </translation>
     </message>
     <message>
-<<<<<<< HEAD
-        <location filename="../optionsdialog.cpp" line="210"/>
-=======
         <location line="+6"/>
->>>>>>> 0f4c74f9
         <source>Port of the proxy (e.g. 1234)</source>
         <translation>Puerto del servidor proxy (ej. 1234)</translation>
     </message>
     <message>
-<<<<<<< HEAD
-        <location filename="../optionsdialog.cpp" line="216"/>
-=======
         <location line="+6"/>
->>>>>>> 0f4c74f9
         <source>Optional transaction fee per kB that helps make sure your transactions are processed quickly. Most transactions are 1 kB. Fee 0.01 recommended.</source>
         <translation>Comisión opcional por kB que ayuda a asegurar que sus transacciones son procesadas rápidamente. La mayoria de transacciones son de 1 KB. Se recomienda comisión de 0.01.</translation>
     </message>
     <message>
-<<<<<<< HEAD
-        <location filename="../optionsdialog.cpp" line="222"/>
-=======
         <location line="+6"/>
->>>>>>> 0f4c74f9
         <source>Pay transaction &amp;fee</source>
         <translation>Comisión de &amp;transacciónes</translation>
     </message>
     <message>
-        <location filename="../optionsdialog.cpp" line="232"/>
+        <location line="+10"/>
         <source>Detach databases at shutdown</source>
         <translation type="unfinished"></translation>
     </message>
     <message>
-        <location filename="../optionsdialog.cpp" line="233"/>
+        <location line="+1"/>
         <source>Detach block and address databases at shutdown. This means they can be moved to another data directory, but it slows down shutdown. The wallet is always detached.</source>
         <translation type="unfinished"></translation>
     </message>
@@ -1398,17 +839,44 @@
         <translation type="unfinished">Introduce una dirección Bitcoin (ej. 1NS17iag9jJgTHD1VXjvLCEnZuQ3rJDE9L)</translation>
     </message>
     <message>
-<<<<<<< HEAD
-        <location filename="../forms/messagepage.ui" line="14"/>
-=======
-        <location line="+33"/>
-        <source>Paste address from clipboard</source>
-        <translation>Pega dirección desde portapapeles</translation>
+        <location line="-24"/>
+        <source>Message</source>
+        <translation>Mensaje</translation>
+    </message>
+    <message>
+        <location line="+6"/>
+        <source>You can sign messages with your addresses to prove you own them. Be careful not to sign anything vague, as phishing attacks may try to trick you into signing your identity over to them. Only sign fully-detailed statements you agree to.</source>
+        <translation type="unfinished"></translation>
+    </message>
+    <message>
+        <location line="+28"/>
+        <source>Choose adress from address book</source>
+        <translation>Elije dirección de la  guia</translation>
     </message>
     <message>
         <location line="+10"/>
-        <source>Alt+P</source>
-        <translation>Alt+P</translation>
+        <source>Alt+A</source>
+        <translation>Alt+A</translation>
+    </message>
+    <message>
+        <location line="+59"/>
+        <source>Sign a message to prove you own this address</source>
+        <translation>Firmar un mensjage para probar que usted es dueño de esta dirección</translation>
+    </message>
+    <message>
+        <location line="+3"/>
+        <source>Sign &amp;Message</source>
+        <translation>Firmar Mensaje</translation>
+    </message>
+    <message>
+        <location line="+11"/>
+        <source>Copy the current signature to the system clipboard</source>
+        <translation type="unfinished"></translation>
+    </message>
+    <message>
+        <location line="+3"/>
+        <source>&amp;Copy to Clipboard</source>
+        <translation>&amp;Copiar al portapapeles</translation>
     </message>
     <message>
         <location filename="../messagepage.cpp" line="-27"/>
@@ -1428,20 +896,317 @@
         <translation>Llave privada para %q no esta disponible.</translation>
     </message>
     <message>
-        <location filename="../forms/messagepage.ui" line="-67"/>
->>>>>>> 0f4c74f9
-        <source>Message</source>
-        <translation>Mensaje</translation>
-    </message>
-    <message>
+        <location filename="../forms/messagepage.ui" line="-63"/>
+        <source>Paste address from clipboard</source>
+        <translation>Pega dirección desde portapapeles</translation>
+    </message>
+    <message>
+        <location line="+10"/>
+        <source>Alt+P</source>
+        <translation>Alt+P</translation>
+    </message>
+    <message>
+        <location line="+12"/>
+        <source>Enter the message you want to sign here</source>
+        <translation>Escriba el mensaje que desea firmar</translation>
+    </message>
+    <message>
+        <location line="+12"/>
+        <source>Click &quot;Sign Message&quot; to get signature</source>
+        <translation>Click en &quot;Firmar Mensage&quot; para conseguir firma</translation>
+    </message>
+</context>
+<context>
+    <name>OptionsDialog</name>
+    <message>
+        <location filename="../optionsdialog.cpp" line="-153"/>
+        <source>Main</source>
+        <translation>Principal</translation>
+    </message>
+    <message>
+        <location line="+5"/>
+        <source>Display</source>
+        <translation>Mostrado</translation>
+    </message>
+    <message>
+        <location line="+20"/>
+        <source>Options</source>
+        <translation>Opciones</translation>
+    </message>
+</context>
+<context>
+    <name>OverviewPage</name>
+    <message>
+        <location filename="../forms/overviewpage.ui" line="+68"/>
+        <source>Unconfirmed:</source>
+        <translation>No confirmados:</translation>
+    </message>
+    <message>
+        <location line="-54"/>
+        <source>Form</source>
+        <translation>Formulario</translation>
+    </message>
+    <message>
+        <location line="+47"/>
+        <source>0</source>
+        <translation>0</translation>
+    </message>
+    <message>
+        <location line="-21"/>
+        <source>Balance:</source>
+        <translation>Saldo:</translation>
+    </message>
+    <message>
+        <location line="+14"/>
+        <source>Number of transactions:</source>
+        <translation>Numero de transacciones:</translation>
+    </message>
+    <message>
+        <location line="+34"/>
+        <source>Wallet</source>
+        <translation>Cartera</translation>
+    </message>
+    <message>
+        <location line="+36"/>
+        <source>&lt;b&gt;Recent transactions&lt;/b&gt;</source>
+        <translation>&lt;b&gt;Transacciones recientes&lt;/b&gt;</translation>
+    </message>
+    <message>
+        <location filename="../overviewpage.cpp" line="+103"/>
+        <source>Your current balance</source>
+        <translation>Tu saldo actual</translation>
+    </message>
+    <message>
+        <location line="+5"/>
+        <source>Total of transactions that have yet to be confirmed, and do not yet count toward the current balance</source>
+        <translation>Total de transacciones que no han sido confirmadas aun, y que no cuentan para el saldo actual.</translation>
+    </message>
+    <message>
+        <location line="+3"/>
+        <source>Total number of transactions in wallet</source>
+        <translation>Número total de transacciones en la billetera</translation>
+    </message>
+</context>
+<context>
+    <name>QRCodeDialog</name>
+    <message>
+        <location filename="../forms/qrcodedialog.ui" line="+121"/>
+        <source>Label:</source>
+        <translation>Etiqueta</translation>
+    </message>
+    <message>
+        <location line="-51"/>
+        <source>Amount:</source>
+        <translation>Cantidad:</translation>
+    </message>
+    <message>
+        <location line="+74"/>
+        <source>Message:</source>
+        <translation>Mensaje:</translation>
+    </message>
+    <message>
+        <location line="+42"/>
+        <source>&amp;Save As...</source>
+        <translation>&amp;Guardar Como...</translation>
+    </message>
+    <message>
+        <location filename="../qrcodedialog.cpp" line="+46"/>
+        <source>Error encoding URI into QR Code.</source>
+        <translation type="unfinished"></translation>
+    </message>
+    <message>
+        <location line="+18"/>
+        <source>Resulting URI too long, try to reduce the text for label / message.</source>
+        <translation type="unfinished"></translation>
+    </message>
+    <message>
+        <location line="+57"/>
+        <source>PNG Images (*.png)</source>
+        <translation>Imágenes PNG (*.png)</translation>
+    </message>
+    <message>
+        <location line="+0"/>
+        <source>Save Image...</source>
+        <translation type="unfinished"></translation>
+    </message>
+    <message>
+        <location filename="../forms/qrcodedialog.ui" line="-81"/>
+        <source>BTC</source>
+        <translation>BTC</translation>
+    </message>
+    <message>
+        <location line="-91"/>
+        <source>Dialog</source>
+        <translation>Cambiar contraseña</translation>
+    </message>
+    <message>
+        <location line="+18"/>
+        <source>QR Code</source>
+        <translation>Código QR </translation>
+    </message>
+    <message>
+        <location line="+23"/>
+        <source>Request Payment</source>
+        <translation>Solicitar Pago</translation>
+    </message>
+</context>
+<context>
+    <name>SendCoinsDialog</name>
+    <message>
+        <location filename="../forms/sendcoinsdialog.ui" line="+14"/>
+        <location filename="../sendcoinsdialog.cpp" line="+123"/>
+        <location line="+5"/>
+        <location line="+5"/>
+        <location line="+5"/>
         <location line="+6"/>
-        <source>You can sign messages with your addresses to prove you own them. Be careful not to sign anything vague, as phishing attacks may try to trick you into signing your identity over to them. Only sign fully-detailed statements you agree to.</source>
-        <translation type="unfinished"></translation>
-    </message>
-    <message>
-        <location line="+28"/>
-        <source>Choose adress from address book</source>
-        <translation>Elije dirección de la  guia</translation>
+        <location line="+5"/>
+        <location line="+5"/>
+        <source>Send Coins</source>
+        <translation>Enviar monedas</translation>
+    </message>
+    <message>
+        <location line="+50"/>
+        <source>Send to multiple recipients at once</source>
+        <translation>Enviar a múltiples destinatarios</translation>
+    </message>
+    <message>
+        <location line="+3"/>
+        <source>&amp;Add recipient...</source>
+        <translation>&amp;Agrega destinatario...</translation>
+    </message>
+    <message>
+        <location line="+17"/>
+        <source>Remove all transaction fields</source>
+        <translation>Remover todos los campos de la transacción</translation>
+    </message>
+    <message>
+        <location line="+22"/>
+        <source>Balance:</source>
+        <translation>Balance:</translation>
+    </message>
+    <message>
+        <location line="+7"/>
+        <source>123.456 BTC</source>
+        <translation>123.456 BTC</translation>
+    </message>
+    <message>
+        <location line="+31"/>
+        <source>Confirm the send action</source>
+        <translation>Confirma el envio</translation>
+    </message>
+    <message>
+        <location line="+3"/>
+        <source>S&amp;end</source>
+        <translation>&amp;Envía</translation>
+    </message>
+    <message>
+        <location filename="../sendcoinsdialog.cpp" line="-59"/>
+        <source>&lt;b&gt;%1&lt;/b&gt; to %2 (%3)</source>
+        <translation>&lt;b&gt;%1&lt;/b&gt; to %2 (%3)</translation>
+    </message>
+    <message>
+        <location line="+5"/>
+        <source>Confirm send coins</source>
+        <translation>Confirmar el envio de monedas</translation>
+    </message>
+    <message>
+        <location line="+1"/>
+        <source>Are you sure you want to send %1?</source>
+        <translation>Estas seguro que quieres enviar %1?</translation>
+    </message>
+    <message>
+        <location line="+0"/>
+        <source> and </source>
+        <translation>y</translation>
+    </message>
+    <message>
+        <location filename="../forms/sendcoinsdialog.ui" line="-60"/>
+        <source>Clear all</source>
+        <translation>&amp;Borra todos</translation>
+    </message>
+    <message>
+        <location filename="../sendcoinsdialog.cpp" line="+23"/>
+        <source>The recipient address is not valid, please recheck.</source>
+        <translation>La dirección de destinatarion no es valida, comprueba otra vez.</translation>
+    </message>
+    <message>
+        <location line="+5"/>
+        <source>The amount to pay must be larger than 0.</source>
+        <translation>La cantidad por pagar tiene que ser mayor 0.</translation>
+    </message>
+    <message>
+        <location line="+5"/>
+        <source>The amount exceeds your balance.</source>
+        <translation>La cantidad sobrepasa tu saldo.</translation>
+    </message>
+    <message>
+        <location line="+5"/>
+        <source>The total exceeds your balance when the %1 transaction fee is included.</source>
+        <translation>El total sobrepasa tu saldo cuando se incluyen %1 como tasa de envio.</translation>
+    </message>
+    <message>
+        <location line="+6"/>
+        <source>Duplicate address found, can only send to each address once per send operation.</source>
+        <translation>Tienes una dirección duplicada, solo puedes enviar a direcciónes individuales de una sola vez.</translation>
+    </message>
+    <message>
+        <location line="+5"/>
+        <source>Error: Transaction creation failed.</source>
+        <translation>Error: La transacción no se pudo crear.</translation>
+    </message>
+    <message>
+        <location line="+5"/>
+        <source>Error: The transaction was rejected. This might happen if some of the coins in your wallet were already spent, such as if you used a copy of wallet.dat and coins were spent in the copy but not marked as spent here.</source>
+        <translation>Error: La transacción fue rechazada. Esto puede haber ocurrido si alguna de las monedas ya estaba gastada o si ha usado una copia de wallet.dat y las monedas se gastaron en la copia pero no se han marcado como gastadas aqui.</translation>
+    </message>
+</context>
+<context>
+    <name>SendCoinsEntry</name>
+    <message>
+        <location filename="../sendcoinsentry.cpp" line="+25"/>
+        <source>Enter a Bitcoin address (e.g. 1NS17iag9jJgTHD1VXjvLCEnZuQ3rJDE9L)</source>
+        <translation>Introduce una dirección Bitcoin (ej. 1NS17iag9jJgTHD1VXjvLCEnZuQ3rJDE9L)</translation>
+    </message>
+    <message>
+        <location filename="../forms/sendcoinsentry.ui" line="+14"/>
+        <source>Form</source>
+        <translation>Envio</translation>
+    </message>
+    <message>
+        <location line="+106"/>
+        <source>Paste address from clipboard</source>
+        <translation>Pega dirección desde portapapeles</translation>
+    </message>
+    <message>
+        <location line="-78"/>
+        <source>Pay &amp;To:</source>
+        <translation>&amp;Pagar a:</translation>
+    </message>
+    <message>
+        <location line="+33"/>
+        <source>&amp;Label:</source>
+        <translation>&amp;Etiqueta:</translation>
+    </message>
+    <message>
+        <location line="-46"/>
+        <source>A&amp;mount:</source>
+        <translation>Cantidad:</translation>
+    </message>
+    <message>
+        <location line="+37"/>
+        <location filename="../sendcoinsentry.cpp" line="+1"/>
+        <source>Enter a label for this address to add it to your address book</source>
+        <translation>Introduce una etiqueta a esta dirección para añadirla a tu guia</translation>
+    </message>
+    <message>
+        <location line="+27"/>
+        <source>The address to send the payment to (e.g. 1NS17iag9jJgTHD1VXjvLCEnZuQ3rJDE9L)</source>
+        <translation>La dirección donde enviar el pago (ej. 1NS17iag9jJgTHD1VXjvLCEnZuQ3rJDE9L)</translation>
+    </message>
+    <message>
+        <location line="+10"/>
+        <source>Choose address from address book</source>
+        <translation>Elije dirección de la guia</translation>
     </message>
     <message>
         <location line="+10"/>
@@ -1449,522 +1214,7 @@
         <translation>Alt+A</translation>
     </message>
     <message>
-<<<<<<< HEAD
-        <location filename="../forms/messagepage.ui" line="117"/>
-=======
-        <location line="+35"/>
-        <source>Enter the message you want to sign here</source>
-        <translation>Escriba el mensaje que desea firmar</translation>
-    </message>
-    <message>
-        <location line="+12"/>
-        <source>Click &quot;Sign Message&quot; to get signature</source>
-        <translation>Click en &quot;Firmar Mensage&quot; para conseguir firma</translation>
-    </message>
-    <message>
-        <location line="+12"/>
->>>>>>> 0f4c74f9
-        <source>Sign a message to prove you own this address</source>
-        <translation>Firmar un mensjage para probar que usted es dueño de esta dirección</translation>
-    </message>
-    <message>
-        <location line="+3"/>
-        <source>Sign &amp;Message</source>
-        <translation type="unfinished">Firmar Mensaje</translation>
-    </message>
-    <message>
-        <location line="+11"/>
-        <source>Copy the current signature to the system clipboard</source>
-        <translation type="unfinished"></translation>
-    </message>
-    <message>
-        <location line="+3"/>
-        <source>&amp;Copy to Clipboard</source>
-        <translation>&amp;Copiar al portapapeles</translation>
-    </message>
-    <message>
-        <location filename="../messagepage.cpp" line="74"/>
-        <location filename="../messagepage.cpp" line="89"/>
-        <location filename="../messagepage.cpp" line="101"/>
-        <source>Error signing</source>
-        <translation>Error al firmar</translation>
-    </message>
-    <message>
-        <location filename="../messagepage.cpp" line="74"/>
-        <source>%1 is not a valid address.</source>
-        <translation>%1 no es una dirección válida.</translation>
-    </message>
-    <message>
-        <location filename="../messagepage.cpp" line="89"/>
-        <source>Private key for %1 is not available.</source>
-        <translation>Llave privada para %q no esta disponible.</translation>
-    </message>
-    <message>
-        <location filename="../forms/messagepage.ui" line="71"/>
-        <source>Paste address from clipboard</source>
-        <translation>Pega dirección desde portapapeles</translation>
-    </message>
-    <message>
-        <location filename="../forms/messagepage.ui" line="81"/>
-        <source>Alt+P</source>
-        <translation>Alt+P</translation>
-    </message>
-    <message>
-        <location filename="../forms/messagepage.ui" line="93"/>
-        <source>Enter the message you want to sign here</source>
-        <translation>Escriba el mensaje que desea firmar</translation>
-    </message>
-    <message>
-        <location filename="../forms/messagepage.ui" line="105"/>
-        <source>Click &quot;Sign Message&quot; to get signature</source>
-        <translation>Click en &quot;Firmar Mensage&quot; para conseguir firma</translation>
-    </message>
-</context>
-<context>
-    <name>OptionsDialog</name>
-    <message>
-<<<<<<< HEAD
-        <location filename="../optionsdialog.cpp" line="80"/>
-=======
-        <location filename="../optionsdialog.cpp" line="-144"/>
->>>>>>> 0f4c74f9
-        <source>Main</source>
-        <translation>Principal</translation>
-    </message>
-    <message>
-<<<<<<< HEAD
-        <location filename="../optionsdialog.cpp" line="85"/>
-=======
-        <location line="+5"/>
->>>>>>> 0f4c74f9
-        <source>Display</source>
-        <translation>Mostrado</translation>
-    </message>
-    <message>
-<<<<<<< HEAD
-        <location filename="../optionsdialog.cpp" line="105"/>
-=======
-        <location line="+20"/>
->>>>>>> 0f4c74f9
-        <source>Options</source>
-        <translation>Opciones</translation>
-    </message>
-</context>
-<context>
-    <name>OverviewPage</name>
-    <message>
-        <location filename="../forms/overviewpage.ui" line="+68"/>
-        <source>Unconfirmed:</source>
-        <translation>No confirmados:</translation>
-    </message>
-    <message>
-<<<<<<< HEAD
-        <location filename="../forms/overviewpage.ui" line="14"/>
-        <source>Form</source>
-        <translation>Formulario</translation>
-    </message>
-    <message>
-        <location filename="../forms/overviewpage.ui" line="61"/>
-        <source>0</source>
-        <translation>0</translation>
-=======
-        <location line="+20"/>
-        <source>Wallet</source>
-        <translation>Cartera</translation>
->>>>>>> 0f4c74f9
-    </message>
-    <message>
-        <location line="-48"/>
-        <source>Balance:</source>
-        <translation>Saldo:</translation>
-    </message>
-    <message>
-<<<<<<< HEAD
-        <location filename="../forms/overviewpage.ui" line="54"/>
-=======
-        <location line="-26"/>
-        <source>Form</source>
-        <translation>Formulario</translation>
-    </message>
-    <message>
-        <location line="+40"/>
->>>>>>> 0f4c74f9
-        <source>Number of transactions:</source>
-        <translation>Numero de transacciones:</translation>
-    </message>
-    <message>
-<<<<<<< HEAD
-        <location filename="../forms/overviewpage.ui" line="88"/>
-        <source>Wallet</source>
-        <translation>Cartera</translation>
-=======
-        <location line="+7"/>
-        <source>0</source>
-        <translation>0</translation>
->>>>>>> 0f4c74f9
-    </message>
-    <message>
-        <location line="+63"/>
-        <source>&lt;b&gt;Recent transactions&lt;/b&gt;</source>
-        <translation>&lt;b&gt;Transacciones recientes&lt;/b&gt;</translation>
-    </message>
-    <message>
-        <location filename="../overviewpage.cpp" line="+103"/>
-        <source>Your current balance</source>
-        <translation>Tu saldo actual</translation>
-    </message>
-    <message>
-        <location line="+5"/>
-        <source>Total of transactions that have yet to be confirmed, and do not yet count toward the current balance</source>
-        <translation>Total de transacciones que no han sido confirmadas aun, y que no cuentan para el saldo actual.</translation>
-    </message>
-    <message>
-        <location line="+3"/>
-        <source>Total number of transactions in wallet</source>
-        <translation>Número total de transacciones en la billetera</translation>
-    </message>
-</context>
-<context>
-    <name>QRCodeDialog</name>
-    <message>
-        <location filename="../forms/qrcodedialog.ui" line="+121"/>
-        <source>Label:</source>
-        <translation>Etiqueta</translation>
-    </message>
-    <message>
-<<<<<<< HEAD
-        <location filename="../forms/qrcodedialog.ui" line="70"/>
-=======
-        <location line="-66"/>
-        <source>Request Payment</source>
-        <translation>Solicitar Pago</translation>
-    </message>
-    <message>
-        <location line="+15"/>
->>>>>>> 0f4c74f9
-        <source>Amount:</source>
-        <translation>Cantidad:</translation>
-    </message>
-    <message>
-<<<<<<< HEAD
-        <location filename="../forms/qrcodedialog.ui" line="144"/>
-=======
-        <location line="-38"/>
-        <source>QR Code</source>
-        <translation>Código QR </translation>
-    </message>
-    <message>
-        <location line="+73"/>
-        <source>BTC</source>
-        <translation>BTC</translation>
-    </message>
-    <message>
-        <location line="-91"/>
-        <source>Dialog</source>
-        <translation>Cambiar contraseña</translation>
-    </message>
-    <message>
-        <location line="+130"/>
->>>>>>> 0f4c74f9
-        <source>Message:</source>
-        <translation>Mensaje:</translation>
-    </message>
-    <message>
-        <location line="+42"/>
-        <source>&amp;Save As...</source>
-        <translation>&amp;Guardar Como...</translation>
-    </message>
-    <message>
-<<<<<<< HEAD
-        <location filename="../qrcodedialog.cpp" line="46"/>
-=======
-        <location filename="../qrcodedialog.cpp" line="+48"/>
->>>>>>> 0f4c74f9
-        <source>Error encoding URI into QR Code.</source>
-        <translation type="unfinished"></translation>
-    </message>
-    <message>
-<<<<<<< HEAD
-        <location filename="../qrcodedialog.cpp" line="64"/>
-        <source>Resulting URI too long, try to reduce the text for label / message.</source>
-        <translation type="unfinished"></translation>
-    </message>
-    <message>
-        <location filename="../qrcodedialog.cpp" line="121"/>
-=======
-        <location line="+65"/>
->>>>>>> 0f4c74f9
-        <source>PNG Images (*.png)</source>
-        <translation>Imágenes PNG (*.png)</translation>
-    </message>
-    <message>
-<<<<<<< HEAD
-        <location filename="../qrcodedialog.cpp" line="121"/>
-=======
-        <location line="+0"/>
->>>>>>> 0f4c74f9
-        <source>Save Image...</source>
-        <translation type="unfinished"></translation>
-    </message>
-    <message>
-        <location filename="../forms/qrcodedialog.ui" line="105"/>
-        <source>BTC</source>
-        <translation>BTC</translation>
-    </message>
-    <message>
-        <location filename="../forms/qrcodedialog.ui" line="14"/>
-        <source>Dialog</source>
-        <translation>Cambiar contraseña</translation>
-    </message>
-    <message>
-        <location filename="../forms/qrcodedialog.ui" line="32"/>
-        <source>QR Code</source>
-        <translation>Código QR </translation>
-    </message>
-    <message>
-        <location filename="../forms/qrcodedialog.ui" line="55"/>
-        <source>Request Payment</source>
-        <translation>Solicitar Pago</translation>
-    </message>
-</context>
-<context>
-    <name>SendCoinsDialog</name>
-    <message>
-<<<<<<< HEAD
-        <location filename="../forms/sendcoinsdialog.ui" line="14"/>
-        <location filename="../sendcoinsdialog.cpp" line="123"/>
-        <location filename="../sendcoinsdialog.cpp" line="128"/>
-        <location filename="../sendcoinsdialog.cpp" line="133"/>
-        <location filename="../sendcoinsdialog.cpp" line="138"/>
-        <location filename="../sendcoinsdialog.cpp" line="144"/>
-        <location filename="../sendcoinsdialog.cpp" line="149"/>
-        <location filename="../sendcoinsdialog.cpp" line="154"/>
-        <source>Send Coins</source>
-        <translation>Enviar monedas</translation>
-    </message>
-    <message>
-        <location filename="../forms/sendcoinsdialog.ui" line="64"/>
-=======
-        <location filename="../forms/sendcoinsdialog.ui" line="+64"/>
->>>>>>> 0f4c74f9
-        <source>Send to multiple recipients at once</source>
-        <translation>Enviar a múltiples destinatarios</translation>
-    </message>
-    <message>
-        <location line="+3"/>
-        <source>&amp;Add recipient...</source>
-        <translation>&amp;Agrega destinatario...</translation>
-    </message>
-    <message>
-<<<<<<< HEAD
-        <location filename="../forms/sendcoinsdialog.ui" line="84"/>
-        <source>Remove all transaction fields</source>
-        <translation>Remover todos los campos de la transacción</translation>
-    </message>
-    <message>
-        <location filename="../forms/sendcoinsdialog.ui" line="106"/>
-=======
-        <location line="+39"/>
->>>>>>> 0f4c74f9
-        <source>Balance:</source>
-        <translation>Balance:</translation>
-    </message>
-    <message>
-        <location line="+7"/>
-        <source>123.456 BTC</source>
-        <translation>123.456 BTC</translation>
-    </message>
-    <message>
-        <location line="+31"/>
-        <source>Confirm the send action</source>
-        <translation>Confirma el envio</translation>
-    </message>
-    <message>
-        <location line="+3"/>
-        <source>S&amp;end</source>
-        <translation>&amp;Envía</translation>
-    </message>
-    <message>
-        <location filename="../sendcoinsdialog.cpp" line="+95"/>
-        <source>&lt;b&gt;%1&lt;/b&gt; to %2 (%3)</source>
-        <translation>&lt;b&gt;%1&lt;/b&gt; to %2 (%3)</translation>
-    </message>
-    <message>
-        <location line="+5"/>
-        <source>Confirm send coins</source>
-        <translation>Confirmar el envio de monedas</translation>
-    </message>
-    <message>
-<<<<<<< HEAD
-        <location filename="../sendcoinsdialog.cpp" line="101"/>
-        <source>Are you sure you want to send %1?</source>
-        <translation>Estas seguro que quieres enviar %1?</translation>
-    </message>
-    <message>
-        <location filename="../sendcoinsdialog.cpp" line="101"/>
-        <source> and </source>
-        <translation>y</translation>
-=======
-        <location filename="../forms/sendcoinsdialog.ui" line="-133"/>
-        <location filename="../sendcoinsdialog.cpp" line="+23"/>
-        <location line="+5"/>
-        <location line="+5"/>
-        <location line="+5"/>
-        <location line="+6"/>
-        <location line="+5"/>
-        <location line="+5"/>
-        <source>Send Coins</source>
-        <translation>Enviar monedas</translation>
-    </message>
-    <message>
-        <location line="+70"/>
-        <source>Remove all transaction fields</source>
-        <translation>Remover todos los campos de la transacción</translation>
->>>>>>> 0f4c74f9
-    </message>
-    <message>
-        <location line="+3"/>
-        <source>Clear all</source>
-        <translation>&amp;Borra todos</translation>
-    </message>
-    <message>
-<<<<<<< HEAD
-        <location filename="../sendcoinsdialog.cpp" line="124"/>
-        <source>The recipient address is not valid, please recheck.</source>
-        <translation>La dirección de destinatarion no es valida, comprueba otra vez.</translation>
-=======
-        <location filename="../sendcoinsdialog.cpp" line="-53"/>
-        <source>Are you sure you want to send %1?</source>
-        <translation>Estas seguro que quieres enviar %1?</translation>
-    </message>
-    <message>
-        <location line="+0"/>
-        <source> and </source>
-        <translation>y</translation>
->>>>>>> 0f4c74f9
-    </message>
-    <message>
-        <location line="+28"/>
-        <source>The amount to pay must be larger than 0.</source>
-        <translation>La cantidad por pagar tiene que ser mayor 0.</translation>
-    </message>
-    <message>
-<<<<<<< HEAD
-        <location filename="../sendcoinsdialog.cpp" line="134"/>
-        <source>The amount exceeds your balance.</source>
-        <translation>La cantidad sobrepasa tu saldo.</translation>
-    </message>
-    <message>
-        <location filename="../sendcoinsdialog.cpp" line="139"/>
-=======
-        <location line="+10"/>
->>>>>>> 0f4c74f9
-        <source>The total exceeds your balance when the %1 transaction fee is included.</source>
-        <translation>El total sobrepasa tu saldo cuando se incluyen %1 como tasa de envio.</translation>
-    </message>
-    <message>
-        <location line="+6"/>
-        <source>Duplicate address found, can only send to each address once per send operation.</source>
-        <translation>Tienes una dirección duplicada, solo puedes enviar a direcciónes individuales de una sola vez.</translation>
-    </message>
-    <message>
-        <location line="+5"/>
-        <source>Error: Transaction creation failed.</source>
-        <translation>Error: La transacción no se pudo crear.</translation>
-    </message>
-    <message>
-        <location line="+5"/>
-        <source>Error: The transaction was rejected. This might happen if some of the coins in your wallet were already spent, such as if you used a copy of wallet.dat and coins were spent in the copy but not marked as spent here.</source>
-        <translation>Error: La transacción fue rechazada. Esto puede haber ocurrido si alguna de las monedas ya estaba gastada o si ha usado una copia de wallet.dat y las monedas se gastaron en la copia pero no se han marcado como gastadas aqui.</translation>
-    </message>
-</context>
-<context>
-    <name>SendCoinsEntry</name>
-    <message>
-<<<<<<< HEAD
-        <location filename="../sendcoinsentry.cpp" line="25"/>
-        <source>Enter a Bitcoin address (e.g. 1NS17iag9jJgTHD1VXjvLCEnZuQ3rJDE9L)</source>
-        <translation>Introduce una dirección Bitcoin (ej. 1NS17iag9jJgTHD1VXjvLCEnZuQ3rJDE9L)</translation>
-    </message>
-    <message>
-        <location filename="../forms/sendcoinsentry.ui" line="14"/>
-        <source>Form</source>
-        <translation>Envio</translation>
-=======
-        <location line="-31"/>
-        <source>The recipient address is not valid, please recheck.</source>
-        <translation>La dirección de destinatarion no es valida, comprueba otra vez.</translation>
-    </message>
-    <message>
-        <location line="+10"/>
-        <source>The amount exceeds your balance.</source>
-        <translation>La cantidad sobrepasa tu saldo.</translation>
->>>>>>> 0f4c74f9
-    </message>
-    <message>
-<<<<<<< HEAD
-        <location filename="../forms/sendcoinsentry.ui" line="120"/>
-        <source>Paste address from clipboard</source>
-        <translation>Pega dirección desde portapapeles</translation>
-=======
-        <location filename="../forms/sendcoinsentry.ui" line="+75"/>
-        <source>&amp;Label:</source>
-        <translation>&amp;Etiqueta:</translation>
->>>>>>> 0f4c74f9
-    </message>
-    <message>
-        <location line="-33"/>
-        <source>Pay &amp;To:</source>
-        <translation>&amp;Pagar a:</translation>
-    </message>
-    <message>
-<<<<<<< HEAD
-        <location filename="../forms/sendcoinsentry.ui" line="75"/>
-        <source>&amp;Label:</source>
-        <translation>&amp;Etiqueta:</translation>
-=======
-        <location line="-28"/>
-        <source>Form</source>
-        <translation>Envio</translation>
->>>>>>> 0f4c74f9
-    </message>
-    <message>
-        <location line="+15"/>
-        <source>A&amp;mount:</source>
-        <translation>Cantidad:</translation>
-    </message>
-    <message>
-        <location line="+37"/>
-        <location filename="../sendcoinsentry.cpp" line="+26"/>
-        <source>Enter a label for this address to add it to your address book</source>
-        <translation>Introduce una etiqueta a esta dirección para añadirla a tu guia</translation>
-    </message>
-    <message>
-        <location line="+27"/>
-        <source>The address to send the payment to (e.g. 1NS17iag9jJgTHD1VXjvLCEnZuQ3rJDE9L)</source>
-        <translation>La dirección donde enviar el pago (ej. 1NS17iag9jJgTHD1VXjvLCEnZuQ3rJDE9L)</translation>
-    </message>
-    <message>
-        <location line="+10"/>
-        <source>Choose address from address book</source>
-        <translation>Elije dirección de la guia</translation>
-    </message>
-    <message>
-        <location line="+10"/>
-        <source>Alt+A</source>
-        <translation>Alt+A</translation>
-    </message>
-    <message>
-<<<<<<< HEAD
-        <location filename="../forms/sendcoinsentry.ui" line="130"/>
-=======
-        <location line="+7"/>
-        <source>Paste address from clipboard</source>
-        <translation>Pega dirección desde portapapeles</translation>
-    </message>
-    <message>
-        <location line="+10"/>
->>>>>>> 0f4c74f9
+        <location line="+17"/>
         <source>Alt+P</source>
         <translation>Alt+P</translation>
     </message>
@@ -1973,275 +1223,146 @@
         <source>Remove this recipient</source>
         <translation>Elimina destinatario</translation>
     </message>
-<<<<<<< HEAD
-=======
-    <message>
-        <location filename="../sendcoinsentry.cpp" line="-1"/>
-        <source>Enter a Bitcoin address (e.g. 1NS17iag9jJgTHD1VXjvLCEnZuQ3rJDE9L)</source>
-        <translation>Introduce una dirección Bitcoin (ej. 1NS17iag9jJgTHD1VXjvLCEnZuQ3rJDE9L)</translation>
-    </message>
->>>>>>> 0f4c74f9
 </context>
 <context>
     <name>TransactionDesc</name>
     <message>
-<<<<<<< HEAD
-        <location filename="../transactiondesc.cpp" line="139"/>
+        <location filename="../transactiondesc.cpp" line="+139"/>
         <source>(not accepted)</source>
         <translation>(no aceptada)</translation>
     </message>
     <message>
-        <location filename="../transactiondesc.cpp" line="219"/>
+        <location line="+80"/>
         <source>Message:</source>
         <translation>Mensaje:</translation>
     </message>
     <message>
-        <location filename="../transactiondesc.cpp" line="22"/>
-=======
-        <location filename="../transactiondesc.cpp" line="+20"/>
->>>>>>> 0f4c74f9
+        <location line="-197"/>
         <source>Open until %1</source>
         <translation>Abierto hasta %1</translation>
     </message>
     <message>
-<<<<<<< HEAD
-        <location filename="../transactiondesc.cpp" line="92"/>
-=======
-        <location line="+69"/>
->>>>>>> 0f4c74f9
+        <location line="+70"/>
         <source>unknown</source>
         <translation>desconocido</translation>
     </message>
     <message>
-<<<<<<< HEAD
-        <location filename="../transactiondesc.cpp" line="20"/>
-        <source>Open for %1 blocks</source>
+        <location line="-60"/>
+        <source>%1 confirmations</source>
+        <translation>%1 confirmaciónes</translation>
+    </message>
+    <message>
+        <location line="-4"/>
+        <source>%1/offline?</source>
+        <translation>%1/fuera de linea?</translation>
+    </message>
+    <message>
+        <location line="-8"/>
+        <source>Open for %1 more blocks</source>
         <translation>Abierto hasta %1 bloques</translation>
     </message>
     <message>
-        <location filename="../transactiondesc.cpp" line="32"/>
-=======
-        <location line="-42"/>
+        <location line="+30"/>
         <source>&lt;b&gt;Status:&lt;/b&gt; </source>
         <translation>&lt;b&gt;Estado:&lt;/b&gt; </translation>
     </message>
     <message>
-        <location line="-19"/>
-        <source>%1/unconfirmed</source>
-        <translation>%1/no confirmado</translation>
-    </message>
-    <message>
-        <location line="+2"/>
->>>>>>> 0f4c74f9
-        <source>%1 confirmations</source>
-        <translation>%1 confirmaciónes</translation>
-    </message>
-    <message>
-<<<<<<< HEAD
-        <location filename="../transactiondesc.cpp" line="28"/>
-=======
-        <location line="-4"/>
->>>>>>> 0f4c74f9
-        <source>%1/offline?</source>
-        <translation>%1/fuera de linea?</translation>
-    </message>
-    <message>
-<<<<<<< HEAD
-        <location filename="../transactiondesc.cpp" line="50"/>
-        <source>&lt;b&gt;Status:&lt;/b&gt; </source>
-        <translation>&lt;b&gt;Estado:&lt;/b&gt; </translation>
-    </message>
-    <message>
-        <location filename="../transactiondesc.cpp" line="55"/>
+        <location line="+5"/>
         <source>, has not been successfully broadcast yet</source>
         <translation>, no ha sido emitido satisfactoriamente todavía</translation>
     </message>
     <message>
-        <location filename="../transactiondesc.cpp" line="57"/>
-=======
-        <location line="-8"/>
-        <source>Open for %1 more blocks</source>
-        <translation type="unfinished"></translation>
-    </message>
-    <message>
-        <location line="+36"/>
->>>>>>> 0f4c74f9
+        <location line="+2"/>
         <source>, broadcast through %1 node</source>
         <translation>, emitido mediante %1 nodo</translation>
     </message>
     <message>
-<<<<<<< HEAD
-        <location filename="../transactiondesc.cpp" line="59"/>
-=======
-        <location line="+2"/>
->>>>>>> 0f4c74f9
+        <location line="+2"/>
         <source>, broadcast through %1 nodes</source>
         <translation>, emitido mediante %1 nodos</translation>
     </message>
     <message>
-<<<<<<< HEAD
-        <location filename="../transactiondesc.cpp" line="63"/>
-=======
         <location line="+4"/>
->>>>>>> 0f4c74f9
         <source>&lt;b&gt;Date:&lt;/b&gt; </source>
         <translation>&lt;b&gt;Fecha:&lt;/b&gt; </translation>
     </message>
     <message>
-<<<<<<< HEAD
-        <location filename="../transactiondesc.cpp" line="70"/>
-=======
         <location line="+7"/>
->>>>>>> 0f4c74f9
         <source>&lt;b&gt;Source:&lt;/b&gt; Generated&lt;br&gt;</source>
         <translation>&lt;b&gt;Fuente:&lt;/b&gt; Generado&lt;br&gt;</translation>
     </message>
     <message>
-<<<<<<< HEAD
-        <location filename="../transactiondesc.cpp" line="75"/>
-        <location filename="../transactiondesc.cpp" line="92"/>
-=======
         <location line="+5"/>
         <location line="+17"/>
->>>>>>> 0f4c74f9
         <source>&lt;b&gt;From:&lt;/b&gt; </source>
         <translation>&lt;b&gt;De:&lt;/b&gt; </translation>
     </message>
     <message>
-<<<<<<< HEAD
-        <location filename="../transactiondesc.cpp" line="93"/>
-        <location filename="../transactiondesc.cpp" line="116"/>
-        <location filename="../transactiondesc.cpp" line="175"/>
-=======
         <location line="+1"/>
         <location line="+23"/>
         <location line="+59"/>
->>>>>>> 0f4c74f9
         <source>&lt;b&gt;To:&lt;/b&gt; </source>
         <translation>&lt;b&gt;Para:&lt;/b&gt; </translation>
     </message>
     <message>
-<<<<<<< HEAD
-        <location filename="../transactiondesc.cpp" line="96"/>
-=======
         <location line="-79"/>
->>>>>>> 0f4c74f9
         <source> (yours, label: </source>
         <translation> (tuya, etiqueta: </translation>
     </message>
     <message>
-<<<<<<< HEAD
-        <location filename="../transactiondesc.cpp" line="133"/>
-        <location filename="../transactiondesc.cpp" line="147"/>
-        <location filename="../transactiondesc.cpp" line="192"/>
-        <location filename="../transactiondesc.cpp" line="209"/>
-=======
-        <location line="+2"/>
-        <source> (yours)</source>
-        <translation> (tuya)</translation>
-    </message>
-    <message>
-        <location line="+35"/>
+        <location line="+37"/>
         <location line="+14"/>
         <location line="+45"/>
         <location line="+17"/>
->>>>>>> 0f4c74f9
         <source>&lt;b&gt;Credit:&lt;/b&gt; </source>
         <translation>&lt;b&gt;Crédito:&lt;/b&gt; </translation>
     </message>
     <message>
-<<<<<<< HEAD
-        <location filename="../transactiondesc.cpp" line="135"/>
+        <location line="-74"/>
         <source>(%1 matures in %2 more blocks)</source>
         <translation>(%1 madura en %2 bloques mas)</translation>
     </message>
     <message>
-        <location filename="../transactiondesc.cpp" line="183"/>
-        <location filename="../transactiondesc.cpp" line="191"/>
-        <location filename="../transactiondesc.cpp" line="206"/>
-=======
-        <location line="-26"/>
+        <location line="+48"/>
         <location line="+8"/>
         <location line="+15"/>
->>>>>>> 0f4c74f9
         <source>&lt;b&gt;Debit:&lt;/b&gt; </source>
         <translation>&lt;b&gt;Débito:&lt;/b&gt; </translation>
     </message>
     <message>
-<<<<<<< HEAD
-        <location filename="../transactiondesc.cpp" line="197"/>
-=======
         <location line="-9"/>
->>>>>>> 0f4c74f9
         <source>&lt;b&gt;Transaction fee:&lt;/b&gt; </source>
         <translation>&lt;b&gt;Comisión transacción:&lt;/b&gt; </translation>
     </message>
     <message>
-<<<<<<< HEAD
-        <location filename="../transactiondesc.cpp" line="213"/>
-=======
         <location line="+16"/>
->>>>>>> 0f4c74f9
         <source>&lt;b&gt;Net amount:&lt;/b&gt; </source>
         <translation>&lt;b&gt;Cantidad total:&lt;/b&gt; </translation>
     </message>
     <message>
-<<<<<<< HEAD
-        <location filename="../transactiondesc.cpp" line="221"/>
-=======
-        <location line="+6"/>
-        <source>Message:</source>
-        <translation>Mensaje:</translation>
-    </message>
-    <message>
-        <location line="+2"/>
->>>>>>> 0f4c74f9
+        <location line="+8"/>
         <source>Comment:</source>
         <translation>Comentario:</translation>
     </message>
     <message>
-<<<<<<< HEAD
-        <location filename="../transactiondesc.cpp" line="223"/>
-=======
-        <location line="+2"/>
->>>>>>> 0f4c74f9
+        <location line="+2"/>
         <source>Transaction ID:</source>
         <translation>ID de Transacción:</translation>
     </message>
     <message>
-<<<<<<< HEAD
-        <location filename="../transactiondesc.cpp" line="226"/>
-=======
-        <location line="+3"/>
->>>>>>> 0f4c74f9
+        <location line="+3"/>
         <source>Generated coins must wait 120 blocks before they can be spent.  When you generated this block, it was broadcast to the network to be added to the block chain.  If it fails to get into the chain, it will change to &quot;not accepted&quot; and not be spendable.  This may occasionally happen if another node generates a block within a few seconds of yours.</source>
         <translation>Las monedas generadas deben esperar 120 bloques antes de ser gastadas. Cuando has generado este bloque se emitió a la red para ser agregado en la cadena de bloques. Si falla al incluirse en la cadena, cambiará a &quot;no aceptado&quot; y las monedas no se podrán gastar. Esto puede ocurrir ocasionalmente si otro nodo genera un bloque casi al mismo tiempo que el tuyo.</translation>
     </message>
     <message>
-<<<<<<< HEAD
-        <location filename="../transactiondesc.cpp" line="98"/>
+        <location line="-128"/>
         <source> (yours)</source>
         <translation> (tuya)</translation>
     </message>
     <message>
-        <location filename="../transactiondesc.cpp" line="30"/>
+        <location line="-68"/>
         <source>%1/unconfirmed</source>
         <translation>%1/no confirmado</translation>
-=======
-        <location line="-91"/>
-        <source>(%1 matures in %2 more blocks)</source>
-        <translation>(%1 madura en %2 bloques mas)</translation>
-    </message>
-    <message>
-        <location line="-80"/>
-        <source>, has not been successfully broadcast yet</source>
-        <translation>, no ha sido emitido satisfactoriamente todavía</translation>
-    </message>
-    <message>
-        <location line="+84"/>
-        <source>(not accepted)</source>
-        <translation>(no aceptada)</translation>
->>>>>>> 0f4c74f9
     </message>
 </context>
 <context>
@@ -2384,21 +1505,7 @@
 <context>
     <name>TransactionView</name>
     <message>
-<<<<<<< HEAD
-        <location filename="../transactionview.cpp" line="281"/>
-=======
-        <location filename="../transactionview.cpp" line="+284"/>
-        <source>Amount</source>
-        <translation>Cantidad</translation>
-    </message>
-    <message>
-        <location line="-212"/>
-        <source>Received with</source>
-        <translation>Recibido con</translation>
-    </message>
-    <message>
-        <location line="+209"/>
->>>>>>> 0f4c74f9
+        <location filename="../transactionview.cpp" line="+281"/>
         <source>Type</source>
         <translation>Tipo</translation>
     </message>
@@ -2418,16 +1525,7 @@
         <translation>Enviado a</translation>
     </message>
     <message>
-<<<<<<< HEAD
-        <location filename="../transactionview.cpp" line="125"/>
-=======
-        <location line="+2"/>
-        <source>To yourself</source>
-        <translation>A ti mismo</translation>
-    </message>
-    <message>
-        <location line="+49"/>
->>>>>>> 0f4c74f9
+        <location line="+51"/>
         <source>Copy label</source>
         <translation>Copia etiqueta</translation>
     </message>
@@ -2442,84 +1540,22 @@
         <translation>para</translation>
     </message>
     <message>
-<<<<<<< HEAD
-        <location filename="../transactionview.cpp" line="128"/>
+        <location line="-264"/>
         <source>Show details...</source>
         <translation>Muestra detalles...</translation>
     </message>
     <message>
-        <location filename="../transactionview.cpp" line="282"/>
+        <location line="+154"/>
         <source>Label</source>
         <translation>Etiqueta</translation>
     </message>
     <message>
-        <location filename="../transactionview.cpp" line="284"/>
+        <location line="+2"/>
         <source>Amount</source>
         <translation>Cantidad</translation>
     </message>
     <message>
-        <location filename="../transactionview.cpp" line="285"/>
-        <source>ID</source>
-        <translation>ID</translation>
-    </message>
-    <message>
-        <location filename="../transactionview.cpp" line="55"/>
-        <location filename="../transactionview.cpp" line="71"/>
-        <source>All</source>
-        <translation>Todo</translation>
-    </message>
-    <message>
-        <location filename="../transactionview.cpp" line="56"/>
-        <source>Today</source>
-        <translation>Hoy</translation>
-=======
-        <location line="-315"/>
-        <source>Mined</source>
-        <translation>Minado</translation>
-    </message>
-    <message>
-        <location line="+1"/>
-        <source>Other</source>
-        <translation>Otra</translation>
-    </message>
-    <message>
-        <location line="+48"/>
-        <source>Copy amount</source>
-        <translation>Copiar Cantidad</translation>
-    </message>
-    <message>
-        <location line="-36"/>
-        <source>Min amount</source>
-        <translation>Cantidad minima</translation>
->>>>>>> 0f4c74f9
-    </message>
-    <message>
-        <location line="+181"/>
-        <source>Comma separated file (*.csv)</source>
-        <translation>Archivos separados por coma (*.csv)</translation>
-    </message>
-    <message>
-<<<<<<< HEAD
-        <location filename="../transactionview.cpp" line="126"/>
-        <source>Copy amount</source>
-        <translation>Copiar Cantidad</translation>
-=======
-        <location line="-147"/>
-        <source>Copy address</source>
-        <translation>Copia dirección</translation>
-    </message>
-    <message>
-        <location line="+156"/>
-        <source>Date</source>
-        <translation>Fecha</translation>
-    </message>
-    <message>
-        <location line="+2"/>
-        <source>Label</source>
-        <translation>Etiqueta</translation>
-    </message>
-    <message>
-        <location line="+3"/>
+        <location line="+1"/>
         <source>ID</source>
         <translation>ID</translation>
     </message>
@@ -2535,7 +1571,82 @@
         <translation>Hoy</translation>
     </message>
     <message>
-        <location line="+1"/>
+        <location line="+215"/>
+        <source>Comma separated file (*.csv)</source>
+        <translation>Archivos separados por coma (*.csv)</translation>
+    </message>
+    <message>
+        <location line="-145"/>
+        <source>Copy amount</source>
+        <translation>Copiar Cantidad</translation>
+    </message>
+    <message>
+        <location line="-67"/>
+        <source>Last month</source>
+        <translation>Mes pasado</translation>
+    </message>
+    <message>
+        <location line="+1"/>
+        <source>This year</source>
+        <translation>Este año</translation>
+    </message>
+    <message>
+        <location line="+1"/>
+        <source>Range...</source>
+        <translation>Rango...</translation>
+    </message>
+    <message>
+        <location line="+16"/>
+        <source>Mined</source>
+        <translation>Minado</translation>
+    </message>
+    <message>
+        <location line="+1"/>
+        <source>Other</source>
+        <translation>Otra</translation>
+    </message>
+    <message>
+        <location line="+6"/>
+        <source>Enter address or label to search</source>
+        <translation>Introduce una dirección o etiqueta para  buscar</translation>
+    </message>
+    <message>
+        <location line="+6"/>
+        <source>Min amount</source>
+        <translation>Cantidad minima</translation>
+    </message>
+    <message>
+        <location line="+34"/>
+        <source>Copy address</source>
+        <translation>Copia dirección</translation>
+    </message>
+    <message>
+        <location line="+260"/>
+        <source>Range:</source>
+        <translation>Rango:</translation>
+    </message>
+    <message>
+        <location line="-114"/>
+        <source>Export Transaction Data</source>
+        <translation>Exportar datos de transacción</translation>
+    </message>
+    <message>
+        <location line="-143"/>
+        <source>Edit label</source>
+        <translation>Edita etiqueta</translation>
+    </message>
+    <message>
+        <location line="+162"/>
+        <source>Error exporting</source>
+        <translation>Error exportando</translation>
+    </message>
+    <message>
+        <location line="-9"/>
+        <source>Date</source>
+        <translation>Fecha</translation>
+    </message>
+    <message>
+        <location line="-223"/>
         <source>This week</source>
         <translation>Esta semana</translation>
     </message>
@@ -2543,127 +1654,22 @@
         <location line="+1"/>
         <source>This month</source>
         <translation>Esta mes</translation>
->>>>>>> 0f4c74f9
-    </message>
-    <message>
-        <location line="+1"/>
-        <source>Last month</source>
-        <translation>Mes pasado</translation>
-    </message>
-    <message>
-        <location line="+1"/>
-        <source>This year</source>
-        <translation>Este año</translation>
-    </message>
-    <message>
-        <location line="+1"/>
-        <source>Range...</source>
-        <translation>Rango...</translation>
-    </message>
-    <message>
-<<<<<<< HEAD
-        <location filename="../transactionview.cpp" line="77"/>
-        <source>Mined</source>
-        <translation>Minado</translation>
-    </message>
-    <message>
-        <location filename="../transactionview.cpp" line="78"/>
-        <source>Other</source>
-        <translation>Otra</translation>
-    </message>
-    <message>
-        <location filename="../transactionview.cpp" line="84"/>
-=======
-        <location line="+23"/>
->>>>>>> 0f4c74f9
-        <source>Enter address or label to search</source>
-        <translation>Introduce una dirección o etiqueta para  buscar</translation>
-    </message>
-    <message>
-<<<<<<< HEAD
-        <location filename="../transactionview.cpp" line="90"/>
-        <source>Min amount</source>
-        <translation>Cantidad minima</translation>
-    </message>
-    <message>
-        <location filename="../transactionview.cpp" line="124"/>
-        <source>Copy address</source>
-        <translation>Copia dirección</translation>
-    </message>
-    <message>
-        <location filename="../transactionview.cpp" line="384"/>
-        <source>Range:</source>
-        <translation>Rango:</translation>
-=======
-        <location line="+43"/>
-        <source>Edit label</source>
-        <translation>Edita etiqueta</translation>
->>>>>>> 0f4c74f9
-    </message>
-    <message>
-        <location line="+143"/>
-        <source>Export Transaction Data</source>
-        <translation>Exportar datos de transacción</translation>
-    </message>
-    <message>
-<<<<<<< HEAD
-        <location filename="../transactionview.cpp" line="127"/>
-        <source>Edit label</source>
-        <translation>Edita etiqueta</translation>
-    </message>
-    <message>
-        <location filename="../transactionview.cpp" line="289"/>
-=======
-        <location line="+19"/>
->>>>>>> 0f4c74f9
-        <source>Error exporting</source>
-        <translation>Error exportando</translation>
-    </message>
-    <message>
-<<<<<<< HEAD
-        <location filename="../transactionview.cpp" line="280"/>
-        <source>Date</source>
-        <translation>Fecha</translation>
-    </message>
-    <message>
-        <location filename="../transactionview.cpp" line="57"/>
-        <source>This week</source>
-        <translation>Esta semana</translation>
-    </message>
-    <message>
-        <location filename="../transactionview.cpp" line="58"/>
-        <source>This month</source>
-        <translation>Esta mes</translation>
-    </message>
-    <message>
-        <location filename="../transactionview.cpp" line="72"/>
+    </message>
+    <message>
+        <location line="+14"/>
         <source>Received with</source>
         <translation>Recibido con</translation>
     </message>
     <message>
-        <location filename="../transactionview.cpp" line="76"/>
+        <location line="+4"/>
         <source>To yourself</source>
         <translation>A ti mismo</translation>
-=======
-        <location line="+95"/>
-        <source>Range:</source>
-        <translation>Rango:</translation>
-    </message>
-    <message>
-        <location line="-256"/>
-        <source>Show details...</source>
-        <translation>Muestra detalles...</translation>
->>>>>>> 0f4c74f9
     </message>
 </context>
 <context>
     <name>WalletModel</name>
     <message>
-<<<<<<< HEAD
-        <location filename="../walletmodel.cpp" line="142"/>
-=======
-        <location filename="../walletmodel.cpp" line="+145"/>
->>>>>>> 0f4c74f9
+        <location filename="../walletmodel.cpp" line="+142"/>
         <source>Sending...</source>
         <translation>Enviando...</translation>
     </message>
@@ -2671,44 +1677,22 @@
 <context>
     <name>bitcoin-core</name>
     <message>
-<<<<<<< HEAD
-        <location filename="../bitcoinstrings.cpp" line="41"/>
-=======
-        <location filename="../bitcoinstrings.cpp" line="+8"/>
->>>>>>> 0f4c74f9
+        <location filename="../bitcoinstrings.cpp" line="+41"/>
         <source>Bitcoin version</source>
         <translation>Versión Bitcoin</translation>
     </message>
     <message>
-<<<<<<< HEAD
-        <location filename="../bitcoinstrings.cpp" line="112"/>
+        <location line="+71"/>
         <source>Bitcoin</source>
         <translation>Bitcoin</translation>
     </message>
     <message>
-        <location filename="../bitcoinstrings.cpp" line="117"/>
+        <location line="+5"/>
         <source>Loading wallet...</source>
         <translation>Cargando cartera...</translation>
     </message>
     <message>
-        <location filename="../bitcoinstrings.cpp" line="115"/>
-        <source>Loading block index...</source>
-        <translation>Cargando el index de bloques...</translation>
-    </message>
-    <message>
-        <location filename="../bitcoinstrings.cpp" line="125"/>
-        <source>Rescanning...</source>
-        <translation>Rescaneando...</translation>
-    </message>
-    <message>
-        <location filename="../bitcoinstrings.cpp" line="20"/>
-        <source>Warning: Disk space is low</source>
-        <translation>Atención: Poco espacio en el disco duro</translation>
-    </message>
-    <message>
-        <location filename="../bitcoinstrings.cpp" line="132"/>
-=======
-        <location line="+69"/>
+        <location line="-2"/>
         <source>Loading block index...</source>
         <translation>Cargando el index de bloques...</translation>
     </message>
@@ -2718,326 +1702,188 @@
         <translation>Rescaneando...</translation>
     </message>
     <message>
-        <location line="-78"/>
-        <source>Usage:</source>
-        <translation>Uso:</translation>
-    </message>
-    <message>
-        <location line="+75"/>
-        <source>Cannot downgrade wallet</source>
-        <translation type="unfinished"></translation>
-    </message>
-    <message>
-        <location line="+1"/>
-        <source>Cannot initialize keypool</source>
-        <translation type="unfinished"></translation>
-    </message>
-    <message>
-        <location line="+1"/>
-        <source>Cannot write default address</source>
-        <translation type="unfinished"></translation>
-    </message>
-    <message>
-        <location line="+2"/>
-        <source>Done loading</source>
-        <translation>Carga completa</translation>
-    </message>
-    <message>
-        <location line="+2"/>
-        <source>Invalid amount for -paytxfee=&lt;amount&gt;</source>
-        <translation>Cantidad inválida para -paytxfee=&lt;amount&gt;</translation>
-    </message>
-    <message>
-        <location line="+9"/>
-        <source>Warning: Please check that your computer&apos;s date and time are correct.  If your clock is wrong Bitcoin will not work properly.</source>
-        <translation>Precaución: Por favor revise que la fecha y hora de tu ordenador son correctas. Si tu reloj está mal configurado Bitcoin no funcionará correctamente.</translation>
-    </message>
-    <message>
-        <location line="-5"/>
->>>>>>> 0f4c74f9
+        <location line="-105"/>
+        <source>Warning: Disk space is low</source>
+        <translation>Atención: Poco espacio en el disco duro</translation>
+    </message>
+    <message>
+        <location line="+112"/>
         <source>Error: CreateThread(StartNode) failed</source>
         <translation>Error: CreateThread(StartNode) fallido</translation>
     </message>
     <message>
-<<<<<<< HEAD
-        <location filename="../bitcoinstrings.cpp" line="133"/>
+        <location line="+1"/>
         <source>Unable to bind to port %d on this computer.  Bitcoin is probably already running.</source>
         <translation>No es posible escuchar en el puerto %d en este ordenador. Probablemente Bitcoin ya se está ejecutando.</translation>
     </message>
     <message>
-        <location filename="../bitcoinstrings.cpp" line="127"/>
-=======
-        <location line="-5"/>
->>>>>>> 0f4c74f9
+        <location line="-6"/>
         <source>Invalid -proxy address</source>
         <translation>Dirección -proxy invalida</translation>
     </message>
     <message>
-<<<<<<< HEAD
-        <location filename="../bitcoinstrings.cpp" line="129"/>
-=======
-        <location line="+2"/>
->>>>>>> 0f4c74f9
+        <location line="+2"/>
         <source>Warning: -paytxfee is set very high.  This is the transaction fee you will pay if you send a transaction.</source>
         <translation>Precaución: -paytxfee es muy alta. Esta es la comisión que pagarás si envias una transacción.</translation>
     </message>
     <message>
-<<<<<<< HEAD
-        <location filename="../bitcoinstrings.cpp" line="120"/>
-=======
-        <location line="-8"/>
-        <source>Error loading wallet.dat</source>
-        <translation>Error cargando wallet.dat</translation>
-    </message>
-    <message>
-        <location line="-1"/>
->>>>>>> 0f4c74f9
+        <location line="-9"/>
         <source>Wallet needed to be rewritten: restart Bitcoin to complete</source>
         <translation>La billetera necesita ser reescrita: reinicie Bitcoin para completar</translation>
     </message>
     <message>
-<<<<<<< HEAD
-        <location filename="../bitcoinstrings.cpp" line="116"/>
+        <location line="-4"/>
         <source>Error loading blkindex.dat</source>
         <translation>Error cargando blkindex.dat</translation>
     </message>
     <message>
-        <location filename="../bitcoinstrings.cpp" line="45"/>
-=======
-        <location line="-70"/>
->>>>>>> 0f4c74f9
+        <location line="-71"/>
         <source>Get help for a command</source>
         <translation>Recibir ayuda para un comando
 </translation>
     </message>
     <message>
-<<<<<<< HEAD
-        <location filename="../bitcoinstrings.cpp" line="44"/>
+        <location line="-1"/>
         <source>List commands</source>
         <translation>Muestra comandos
 </translation>
     </message>
     <message>
-        <location filename="../bitcoinstrings.cpp" line="47"/>
-=======
-        <location line="+1"/>
-        <source>Options:</source>
-        <translation>Opciones:
-</translation>
-    </message>
-    <message>
-        <location line="+1"/>
->>>>>>> 0f4c74f9
+        <location line="+3"/>
         <source>Specify configuration file (default: bitcoin.conf)</source>
         <translation>Especifica archivo de configuración (predeterminado: bitcoin.conf)
 </translation>
     </message>
     <message>
-<<<<<<< HEAD
-        <location filename="../bitcoinstrings.cpp" line="50"/>
-=======
-        <location line="-4"/>
-        <source>Send command to -server or bitcoind</source>
-        <translation>Envia comando a bitcoin lanzado con -server u bitcoind
-</translation>
-    </message>
-    <message>
-        <location line="+1"/>
-        <source>List commands</source>
-        <translation>Muestra comandos
-</translation>
-    </message>
-    <message>
-        <location line="+6"/>
->>>>>>> 0f4c74f9
+        <location line="+3"/>
         <source>Don&apos;t generate coins</source>
         <translation>No generar monedas
 </translation>
     </message>
     <message>
-<<<<<<< HEAD
-        <location filename="../bitcoinstrings.cpp" line="48"/>
+        <location line="-2"/>
         <source>Specify pid file (default: bitcoind.pid)</source>
         <translation>Especifica archivo pid (predeterminado: bitcoin.pid)
 </translation>
     </message>
     <message>
-        <location filename="../bitcoinstrings.cpp" line="114"/>
-=======
-        <location line="+55"/>
-        <source>Cannot obtain a lock on data directory %s. Bitcoin is probably already running.</source>
-        <translation>No se puede obtener permiso de trabajo en la carpeta de datos %s. Probablemente Bitcoin ya se está ejecutando.
-</translation>
-    </message>
-    <message>
-        <location line="+4"/>
->>>>>>> 0f4c74f9
+        <location line="+66"/>
         <source>Error loading addr.dat</source>
         <translation>Error cargando addr.dat</translation>
     </message>
     <message>
-<<<<<<< HEAD
-        <location filename="../bitcoinstrings.cpp" line="53"/>
+        <location line="-61"/>
         <source>Specify data directory</source>
         <translation>Especifica directorio para los datos
 </translation>
     </message>
     <message>
-        <location filename="../bitcoinstrings.cpp" line="56"/>
+        <location line="+3"/>
         <source>Specify connection timeout (in milliseconds)</source>
         <translation>Especifica tiempo de espera para conexion (en milisegundos)
 </translation>
     </message>
     <message>
-        <location filename="../bitcoinstrings.cpp" line="59"/>
-=======
-        <location line="-60"/>
-        <source>Generate coins</source>
-        <translation>Genera monedas
-</translation>
-    </message>
-    <message>
-        <location line="+4"/>
-        <source>Specify data directory</source>
-        <translation>Especifica directorio para los datos
-</translation>
-    </message>
-    <message>
-        <location line="+5"/>
->>>>>>> 0f4c74f9
+        <location line="+3"/>
         <source>Listen for connections on &lt;port&gt; (default: 8333 or testnet: 18333)</source>
         <translation>Escuchar por conecciones en &lt;puerto&gt; (Por defecto: 8333 o red de prueba: 18333)</translation>
     </message>
     <message>
-<<<<<<< HEAD
-        <location filename="../bitcoinstrings.cpp" line="60"/>
-=======
-        <location line="+1"/>
->>>>>>> 0f4c74f9
+        <location line="+1"/>
         <source>Maintain at most &lt;n&gt; connections to peers (default: 125)</source>
         <translation>Mantener al menos &lt;n&gt; conecciones por cliente (por defecto: 125) </translation>
     </message>
     <message>
-<<<<<<< HEAD
-        <location filename="../bitcoinstrings.cpp" line="67"/>
-=======
-        <location line="-4"/>
-        <source>Specify connection timeout (in milliseconds)</source>
-        <translation>Especifica tiempo de espera para conexion (en milisegundos)
-</translation>
-    </message>
-    <message>
         <location line="+7"/>
-        <source>Find peers using internet relay chat (default: 0)</source>
-        <translation>Buscar pares usando &apos;internet relay chat (IRC)&apos; (predeterminado: 0)</translation>
-    </message>
-    <message>
-        <location line="+4"/>
->>>>>>> 0f4c74f9
         <source>Threshold for disconnecting misbehaving peers (default: 100)</source>
         <translation>Umbral de desconección de clientes con mal comportamiento (por defecto: 100)</translation>
     </message>
     <message>
-<<<<<<< HEAD
-        <location filename="../bitcoinstrings.cpp" line="51"/>
-=======
-        <location line="-15"/>
->>>>>>> 0f4c74f9
+        <location line="-16"/>
         <source>Start minimized</source>
         <translation>Arranca minimizado
 </translation>
     </message>
     <message>
-<<<<<<< HEAD
-        <location filename="../bitcoinstrings.cpp" line="80"/>
-=======
-        <location line="+24"/>
-        <source>Accept command line and JSON-RPC commands</source>
-        <translation>Aceptar comandos consola y JSON-RPC
-</translation>
-    </message>
-    <message>
-        <location line="+2"/>
->>>>>>> 0f4c74f9
+        <location line="+29"/>
         <source>Use the test network</source>
         <translation>Usa la red de pruebas
 </translation>
     </message>
     <message>
-<<<<<<< HEAD
-        <location filename="../bitcoinstrings.cpp" line="57"/>
+        <location line="-23"/>
         <source>Connect through socks4 proxy</source>
         <translation>Conecta mediante proxy socks4
 </translation>
     </message>
     <message>
-        <location filename="../bitcoinstrings.cpp" line="107"/>
+        <location line="+50"/>
         <source>This help message</source>
         <translation>Este mensaje de ayuda
 </translation>
     </message>
     <message>
-        <location filename="../bitcoinstrings.cpp" line="87"/>
+        <location line="-20"/>
         <source>Listen for JSON-RPC connections on &lt;port&gt; (default: 8332)</source>
         <translation>Escucha conexiones JSON-RPC en el puerto &lt;port&gt; (predeterminado: 8332)
 </translation>
     </message>
     <message>
-        <location filename="../bitcoinstrings.cpp" line="94"/>
+        <location line="+7"/>
         <source>Set key pool size to &lt;n&gt; (default: 100)</source>
         <translation>Ajusta el numero de claves en reserva &lt;n&gt; (predeterminado: 100)
 </translation>
     </message>
     <message>
-        <location filename="../bitcoinstrings.cpp" line="102"/>
+        <location line="+8"/>
         <source>Server certificate file (default: server.cert)</source>
         <translation>Certificado del servidor (Predeterminado: server.cert)
 </translation>
     </message>
     <message>
-        <location filename="../bitcoinstrings.cpp" line="61"/>
+        <location line="-41"/>
         <source>Add a node to connect to and attempt to keep the connection open</source>
         <translation>Agrega un nodo para conectarse and attempt to keep the connection open</translation>
     </message>
     <message>
-        <location filename="../bitcoinstrings.cpp" line="85"/>
+        <location line="+24"/>
         <source>Username for JSON-RPC connections</source>
         <translation>Usuario para las conexiones JSON-RPC
 </translation>
     </message>
     <message>
-        <location filename="../bitcoinstrings.cpp" line="62"/>
+        <location line="-23"/>
         <source>Connect only to the specified node</source>
         <translation>Conecta solo al nodo especificado
 </translation>
     </message>
     <message>
-        <location filename="../bitcoinstrings.cpp" line="8"/>
+        <location line="-54"/>
         <source>Error: Wallet locked, unable to create transaction.</source>
-        <translation type="unfinished"></translation>
-    </message>
-    <message>
-        <location filename="../bitcoinstrings.cpp" line="9"/>
+        <translation>Error: Billetera bloqueada, no es posible crear la transacción</translation>
+    </message>
+    <message>
+        <location line="+1"/>
         <source>Error: This transaction requires a transaction fee of at least %s because of its amount, complexity, or use of recently received funds.</source>
-        <translation type="unfinished"></translation>
-    </message>
-    <message>
-        <location filename="../bitcoinstrings.cpp" line="12"/>
+        <translation>Error: Esta transación requiere una comisión de al menos %s por su cantidad, complejidad o uso de fondos recibidos recientemente.</translation>
+    </message>
+    <message>
+        <location line="+3"/>
         <source>Error: Transaction creation failed.</source>
-        <translation type="unfinished">Error: La transacción no se pudo crear.</translation>
-    </message>
-    <message>
-        <location filename="../bitcoinstrings.cpp" line="14"/>
+        <translation>Error: La transacción no se pudo crear.</translation>
+    </message>
+    <message>
+        <location line="+2"/>
         <source>Error: The transaction was rejected. This might happen if some of the coins in your wallet were already spent, such as if you used a copy of wallet.dat and coins were spent in the copy but not marked as spent here.</source>
-        <translation type="unfinished">Error: La transacción fue rechazada. Esto puede haber ocurrido si alguna de las monedas ya estaba gastada o si ha usado una copia de wallet.dat y las monedas se gastaron en la copia pero no se han marcado como gastadas aqui.</translation>
-    </message>
-    <message>
-        <location filename="../bitcoinstrings.cpp" line="21"/>
+        <translation>Error: La transacción fue rechazada. Esto puede haber ocurrido si alguna de las monedas ya estaba gastada o si ha usado una copia de wallet.dat y las monedas se gastaron en la copia pero no se han marcado como gastadas aqui.</translation>
+    </message>
+    <message>
+        <location line="+7"/>
         <source>To use the %s option</source>
         <translation type="unfinished"></translation>
     </message>
     <message>
-        <location filename="../bitcoinstrings.cpp" line="22"/>
+        <location line="+1"/>
         <source>%s, you must set a rpcpassword in the configuration file:
  %s
 It is recommended you use the following random password:
@@ -3049,384 +1895,196 @@
         <translation type="unfinished"></translation>
     </message>
     <message>
-        <location filename="../bitcoinstrings.cpp" line="33"/>
+        <location line="+11"/>
         <source>You must set rpcpassword=&lt;password&gt; in the configuration file:
 %s
 If the file does not exist, create it with owner-readable-only file permissions.</source>
         <translation type="unfinished"></translation>
     </message>
     <message>
-        <location filename="../bitcoinstrings.cpp" line="52"/>
+        <location line="+19"/>
         <source>Show splash screen on startup (default: 1)</source>
         <translation type="unfinished"></translation>
     </message>
     <message>
-        <location filename="../bitcoinstrings.cpp" line="54"/>
-=======
-        <location line="+6"/>
-        <source>Password for JSON-RPC connections</source>
-        <translation>Contraseña para las conexiones JSON-RPC
-</translation>
-    </message>
-    <message>
-        <location line="-4"/>
-        <source>Prepend debug output with timestamp</source>
-        <translation>Anteponer salida de depuracion con marca de tiempo</translation>
-    </message>
-    <message>
-        <location line="+1"/>
-        <source>Send trace/debug info to console instead of debug.log file</source>
-        <translation>Enviar informacion de seguimiento a la consola en vez del archivo debug.log</translation>
-    </message>
-    <message>
-        <location line="+1"/>
-        <source>Send trace/debug info to debugger</source>
-        <translation>Enviar informacion de seguimiento al depurador</translation>
-    </message>
-    <message>
-        <location line="+23"/>
-        <source>This help message</source>
-        <translation>Este mensaje de ayuda
-</translation>
-    </message>
-    <message>
-        <location line="-6"/>
-        <source>Use OpenSSL (https) for JSON-RPC connections</source>
-        <translation>Usa OpenSSL (https) para las conexiones JSON-RPC
-</translation>
-    </message>
-    <message>
-        <location line="+2"/>
-        <source>Server private key (default: server.pem)</source>
-        <translation>Clave privada del servidor (Predeterminado: server.pem)
-</translation>
-    </message>
-    <message>
-        <location line="-40"/>
-        <source>Add a node to connect to and attempt to keep the connection open</source>
-        <translation>Agrega un nodo para conectarse and attempt to keep the connection open</translation>
-    </message>
-    <message>
-        <location line="-8"/>
-        <source>Show splash screen on startup (default: 1)</source>
-        <translation type="unfinished"></translation>
-    </message>
-    <message>
-        <location line="+2"/>
->>>>>>> 0f4c74f9
+        <location line="+2"/>
         <source>Set database cache size in megabytes (default: 25)</source>
         <translation type="unfinished"></translation>
     </message>
     <message>
-<<<<<<< HEAD
-        <location filename="../bitcoinstrings.cpp" line="55"/>
+        <location line="+1"/>
         <source>Set database disk log size in megabytes (default: 100)</source>
         <translation type="unfinished"></translation>
     </message>
     <message>
-        <location filename="../bitcoinstrings.cpp" line="64"/>
-=======
-        <location line="+2"/>
-        <source>Connect through socks4 proxy</source>
-        <translation>Conecta mediante proxy socks4
-</translation>
-    </message>
-    <message>
-        <location line="+7"/>
->>>>>>> 0f4c74f9
+        <location line="+9"/>
         <source>Accept connections from outside (default: 1)</source>
         <translation type="unfinished">Aceptar conexiones desde el exterior (predeterminado: 1)</translation>
     </message>
     <message>
-<<<<<<< HEAD
-        <location filename="../bitcoinstrings.cpp" line="65"/>
-=======
-        <location line="+1"/>
->>>>>>> 0f4c74f9
+        <location line="+1"/>
         <source>Set language, for example &quot;de_DE&quot; (default: system locale)</source>
         <translation type="unfinished"></translation>
     </message>
     <message>
-<<<<<<< HEAD
-        <location filename="../bitcoinstrings.cpp" line="66"/>
-=======
-        <location line="+1"/>
->>>>>>> 0f4c74f9
+        <location line="+1"/>
         <source>Find peers using DNS lookup (default: 1)</source>
         <translation type="unfinished"></translation>
     </message>
     <message>
-<<<<<<< HEAD
-        <location filename="../bitcoinstrings.cpp" line="68"/>
-=======
-        <location line="+2"/>
->>>>>>> 0f4c74f9
+        <location line="+2"/>
         <source>Number of seconds to keep misbehaving peers from reconnecting (default: 86400)</source>
         <translation type="unfinished"></translation>
     </message>
     <message>
-<<<<<<< HEAD
-        <location filename="../bitcoinstrings.cpp" line="71"/>
-=======
-        <location line="+3"/>
->>>>>>> 0f4c74f9
+        <location line="+3"/>
         <source>Maximum per-connection receive buffer, &lt;n&gt;*1000 bytes (default: 10000)</source>
         <translation type="unfinished"></translation>
     </message>
     <message>
-<<<<<<< HEAD
-        <location filename="../bitcoinstrings.cpp" line="72"/>
-=======
-        <location line="+1"/>
->>>>>>> 0f4c74f9
+        <location line="+1"/>
         <source>Maximum per-connection send buffer, &lt;n&gt;*1000 bytes (default: 10000)</source>
         <translation type="unfinished"></translation>
     </message>
     <message>
-<<<<<<< HEAD
-        <location filename="../bitcoinstrings.cpp" line="73"/>
+        <location line="+1"/>
         <source>Use Universal Plug and Play to map the listening port (default: 1)</source>
         <translation type="unfinished">Intenta usar UPnP para mapear el puerto de escucha (default: 1)</translation>
     </message>
     <message>
-        <location filename="../bitcoinstrings.cpp" line="75"/>
+        <location line="+2"/>
         <source>Detach block and address databases. Increases shutdown time (default: 0)</source>
         <translation type="unfinished"></translation>
     </message>
     <message>
-        <location filename="../bitcoinstrings.cpp" line="77"/>
+        <location line="+2"/>
         <source>Fee per KB to add to transactions you send</source>
         <translation>Comisión por kB para adicionarla a las transacciones enviadas</translation>
     </message>
     <message>
-        <location filename="../bitcoinstrings.cpp" line="90"/>
+        <location line="+13"/>
         <source>Execute command when the best block changes (%s in cmd is replaced by block hash)</source>
         <translation type="unfinished"></translation>
     </message>
     <message>
-        <location filename="../bitcoinstrings.cpp" line="96"/>
-=======
-        <location line="+13"/>
-        <source>Listen for JSON-RPC connections on &lt;port&gt; (default: 8332)</source>
-        <translation>Escucha conexiones JSON-RPC en el puerto &lt;port&gt; (predeterminado: 8332)
-</translation>
-    </message>
-    <message>
-        <location line="+2"/>
-        <source>Send commands to node running on &lt;ip&gt; (default: 127.0.0.1)</source>
-        <translation>Envia comando al nodo situado en &lt;ip&gt; (predeterminado: 127.0.0.1)
-</translation>
-    </message>
-    <message>
-        <location line="+1"/>
-        <source>Execute command when the best block changes (%s in cmd is replaced by block hash)</source>
-        <translation type="unfinished"></translation>
-    </message>
-    <message>
-        <location line="+4"/>
-        <source>Set key pool size to &lt;n&gt; (default: 100)</source>
-        <translation>Ajusta el numero de claves en reserva &lt;n&gt; (predeterminado: 100)
-</translation>
-    </message>
-    <message>
-        <location line="+2"/>
->>>>>>> 0f4c74f9
+        <location line="+6"/>
         <source>How many blocks to check at startup (default: 2500, 0 = all)</source>
         <translation type="unfinished"></translation>
     </message>
     <message>
-<<<<<<< HEAD
-        <location filename="../bitcoinstrings.cpp" line="97"/>
-=======
-        <location line="+1"/>
->>>>>>> 0f4c74f9
+        <location line="+1"/>
         <source>How thorough the block verification is (0-6, default: 1)</source>
         <translation type="unfinished"></translation>
     </message>
     <message>
-<<<<<<< HEAD
-        <location filename="../bitcoinstrings.cpp" line="98"/>
+        <location line="+1"/>
         <source>
 SSL options: (see the Bitcoin Wiki for SSL setup instructions)</source>
         <translation>Opciones SSL: (ver la Bitcoin Wiki para instrucciones de configuración SSL)
 </translation>
     </message>
     <message>
-        <location filename="../bitcoinstrings.cpp" line="113"/>
+        <location line="+15"/>
         <source>Loading addresses...</source>
         <translation>Cargando direcciónes...</translation>
     </message>
     <message>
-        <location filename="../bitcoinstrings.cpp" line="122"/>
+        <location line="+9"/>
         <source>Cannot downgrade wallet</source>
         <translation type="unfinished"></translation>
     </message>
     <message>
-        <location filename="../bitcoinstrings.cpp" line="123"/>
+        <location line="+1"/>
         <source>Cannot initialize keypool</source>
         <translation type="unfinished"></translation>
     </message>
     <message>
-        <location filename="../bitcoinstrings.cpp" line="124"/>
+        <location line="+1"/>
         <source>Cannot write default address</source>
         <translation type="unfinished"></translation>
     </message>
     <message>
-        <location filename="../bitcoinstrings.cpp" line="128"/>
+        <location line="+4"/>
         <source>Invalid amount for -paytxfee=&lt;amount&gt;</source>
         <translation>Cantidad inválida para -paytxfee=&lt;amount&gt;</translation>
     </message>
     <message>
-        <location filename="../bitcoinstrings.cpp" line="38"/>
+        <location line="-90"/>
         <source>Warning: Please check that your computer&apos;s date and time are correct.  If your clock is wrong Bitcoin will not work properly.</source>
         <translation>Precaución: Por favor revise que la fecha y hora de tu ordenador son correctas. Si tu reloj está mal configurado Bitcoin no funcionará correctamente.</translation>
     </message>
     <message>
-        <location filename="../bitcoinstrings.cpp" line="42"/>
+        <location line="+4"/>
         <source>Usage:</source>
         <translation>Uso:</translation>
     </message>
     <message>
-        <location filename="../bitcoinstrings.cpp" line="109"/>
+        <location line="+67"/>
         <source>Cannot obtain a lock on data directory %s.  Bitcoin is probably already running.</source>
         <translation>No se puede obtener permiso de trabajo en la carpeta de datos %s. Probablemente Bitcoin ya se está ejecutando.
 </translation>
     </message>
     <message>
-        <location filename="../bitcoinstrings.cpp" line="126"/>
+        <location line="+17"/>
         <source>Done loading</source>
         <translation>Carga completa</translation>
     </message>
     <message>
-        <location filename="../bitcoinstrings.cpp" line="13"/>
+        <location line="-113"/>
         <source>Sending...</source>
         <translation>Enviando...</translation>
     </message>
     <message>
-        <location filename="../bitcoinstrings.cpp" line="18"/>
+        <location line="+5"/>
         <source>Invalid amount</source>
         <translation>Cantidad inválida</translation>
     </message>
     <message>
-        <location filename="../bitcoinstrings.cpp" line="19"/>
+        <location line="+1"/>
         <source>Insufficient funds</source>
         <translation>Fondos insuficientes</translation>
     </message>
     <message>
-        <location filename="../bitcoinstrings.cpp" line="118"/>
-=======
-        <location line="+5"/>
-        <source>Server certificate file (default: server.cert)</source>
-        <translation>Certificado del servidor (Predeterminado: server.cert)
-</translation>
-    </message>
-    <message>
-        <location line="+2"/>
-        <source>Acceptable ciphers (default: TLSv1+HIGH:!SSLv2:!aNULL:!eNULL:!AH:!3DES:@STRENGTH)</source>
-        <translation>Cifrados aceptados (Predeterminado: TLSv1+HIGH:!SSLv2:!aNULL:!eNULL:!AH:!3DES:@STRENGTH)
-</translation>
-    </message>
-    <message>
-        <location line="-23"/>
-        <source>Output extra debugging information</source>
-        <translation>Adjuntar informacion extra de depuracion</translation>
-    </message>
-    <message>
-        <location line="+30"/>
-        <source>Loading addresses...</source>
-        <translation>Cargando direcciónes...</translation>
-    </message>
-    <message>
-        <location line="+20"/>
-        <source>Warning: Disk space is low</source>
-        <translation>Atención: Poco espacio en el disco duro</translation>
-    </message>
-    <message>
-        <location line="-16"/>
-        <source>Loading wallet...</source>
-        <translation>Cargando cartera...</translation>
-    </message>
-    <message>
-        <location line="+17"/>
-        <source>Unable to bind to port %d on this computer.  Bitcoin is probably already running.</source>
-        <translation>No es posible escuchar en el puerto %d en este ordenador. Probablemente Bitcoin ya se está ejecutando.</translation>
-    </message>
-    <message>
-        <location line="+6"/>
-        <source>beta</source>
-        <translation>beta</translation>
-    </message>
-    <message>
-        <location line="-24"/>
-        <source>Error loading blkindex.dat</source>
-        <translation>Error cargando blkindex.dat</translation>
-    </message>
-    <message>
-        <location line="+2"/>
->>>>>>> 0f4c74f9
+        <location line="+99"/>
         <source>Error loading wallet.dat: Wallet corrupted</source>
         <translation>Error cargando wallet.dat: Billetera corrupta</translation>
     </message>
     <message>
-<<<<<<< HEAD
-        <location filename="../bitcoinstrings.cpp" line="119"/>
-=======
-        <location line="+1"/>
->>>>>>> 0f4c74f9
+        <location line="+1"/>
         <source>Error loading wallet.dat: Wallet requires newer version of Bitcoin</source>
         <translation>Error cargando wallet.dat: Billetera necesita una vercion reciente de Bitcoin</translation>
     </message>
     <message>
-<<<<<<< HEAD
-        <location filename="../bitcoinstrings.cpp" line="121"/>
+        <location line="+2"/>
         <source>Error loading wallet.dat</source>
         <translation>Error cargando wallet.dat</translation>
     </message>
     <message>
-        <location filename="../bitcoinstrings.cpp" line="31"/>
+        <location line="-90"/>
         <source>Error</source>
         <translation>Error</translation>
     </message>
     <message>
-        <location filename="../bitcoinstrings.cpp" line="43"/>
+        <location line="+12"/>
         <source>Send command to -server or bitcoind</source>
         <translation>Envia comando a bitcoin lanzado con -server u bitcoind
 </translation>
     </message>
     <message>
-        <location filename="../bitcoinstrings.cpp" line="32"/>
+        <location line="-11"/>
         <source>An error occurred while setting up the RPC port %u for listening: %s</source>
         <translation type="unfinished"></translation>
     </message>
     <message>
-        <location filename="../bitcoinstrings.cpp" line="46"/>
+        <location line="+14"/>
         <source>Options:</source>
         <translation>Opciones:
 </translation>
     </message>
     <message>
-        <location filename="../bitcoinstrings.cpp" line="49"/>
+        <location line="+3"/>
         <source>Generate coins</source>
         <translation>Genera monedas
-</translation>
-    </message>
-    <message>
-        <location filename="../bitcoinstrings.cpp" line="58"/>
-        <source>Allow DNS lookups for addnode and connect</source>
-        <translation>Permite búsqueda DNS para addnode y connect
-</translation>
-    </message>
-    <message>
-        <location filename="../bitcoinstrings.cpp" line="63"/>
-        <source>Find peers using internet relay chat (default: 0)</source>
-        <translation>Buscar pares usando &apos;internet relay chat (IRC)&apos; (predeterminado: 0)</translation>
-    </message>
-    <message>
-        <location filename="../bitcoinstrings.cpp" line="74"/>
-=======
-        <location line="-66"/>
-        <source>Specify pid file (default: bitcoind.pid)</source>
-        <translation>Especifica archivo pid (predeterminado: bitcoin.pid)
 </translation>
     </message>
     <message>
@@ -3436,137 +2094,96 @@
 </translation>
     </message>
     <message>
-        <location line="+4"/>
-        <source>Connect only to the specified node</source>
-        <translation>Conecta solo al nodo especificado
-</translation>
+        <location line="+5"/>
+        <source>Find peers using internet relay chat (default: 0)</source>
+        <translation>Buscar pares usando &apos;internet relay chat (IRC)&apos; (predeterminado: 0)</translation>
     </message>
     <message>
         <location line="+11"/>
-        <source>Use Universal Plug and Play to map the listening port (default: 1)</source>
-        <translation type="unfinished">Intenta usar UPnP para mapear el puerto de escucha (default: 1)</translation>
-    </message>
-    <message>
-        <location line="+1"/>
->>>>>>> 0f4c74f9
         <source>Use Universal Plug and Play to map the listening port (default: 0)</source>
         <translation type="unfinished">Intenta usar UPnP para mapear el puerto de escucha (default: 0)</translation>
     </message>
     <message>
-<<<<<<< HEAD
-        <location filename="../bitcoinstrings.cpp" line="78"/>
+        <location line="+4"/>
         <source>Accept command line and JSON-RPC commands</source>
         <translation>Aceptar comandos consola y JSON-RPC
 </translation>
     </message>
     <message>
-        <location filename="../bitcoinstrings.cpp" line="79"/>
-=======
-        <location line="+1"/>
-        <source>Fee per KB to add to transactions you send</source>
-        <translation>Comisión por kB para adicionarla a las transacciones enviadas</translation>
-    </message>
-    <message>
-        <location line="+2"/>
->>>>>>> 0f4c74f9
+        <location line="+1"/>
         <source>Run in the background as a daemon and accept commands</source>
         <translation>Correr como demonio y acepta comandos
 </translation>
     </message>
     <message>
-<<<<<<< HEAD
-        <location filename="../bitcoinstrings.cpp" line="81"/>
+        <location line="+2"/>
         <source>Output extra debugging information</source>
         <translation>Adjuntar informacion extra de depuracion</translation>
     </message>
     <message>
-        <location filename="../bitcoinstrings.cpp" line="82"/>
+        <location line="+1"/>
         <source>Prepend debug output with timestamp</source>
         <translation>Anteponer salida de depuracion con marca de tiempo</translation>
     </message>
     <message>
-        <location filename="../bitcoinstrings.cpp" line="83"/>
+        <location line="+1"/>
         <source>Send trace/debug info to console instead of debug.log file</source>
         <translation>Enviar informacion de seguimiento a la consola en vez del archivo debug.log</translation>
     </message>
     <message>
-        <location filename="../bitcoinstrings.cpp" line="84"/>
+        <location line="+1"/>
         <source>Send trace/debug info to debugger</source>
         <translation>Enviar informacion de seguimiento al depurador</translation>
     </message>
     <message>
-        <location filename="../bitcoinstrings.cpp" line="86"/>
+        <location line="+2"/>
         <source>Password for JSON-RPC connections</source>
         <translation>Contraseña para las conexiones JSON-RPC
 </translation>
     </message>
     <message>
-        <location filename="../bitcoinstrings.cpp" line="88"/>
-=======
-        <location line="+6"/>
-        <source>Username for JSON-RPC connections</source>
-        <translation>Usuario para las conexiones JSON-RPC
-</translation>
-    </message>
-    <message>
-        <location line="+3"/>
->>>>>>> 0f4c74f9
+        <location line="+2"/>
         <source>Allow JSON-RPC connections from specified IP address</source>
         <translation>Permite conexiones JSON-RPC desde la dirección IP especificada
 </translation>
     </message>
     <message>
-<<<<<<< HEAD
-        <location filename="../bitcoinstrings.cpp" line="89"/>
+        <location line="+1"/>
         <source>Send commands to node running on &lt;ip&gt; (default: 127.0.0.1)</source>
         <translation>Envia comando al nodo situado en &lt;ip&gt; (predeterminado: 127.0.0.1)
 </translation>
     </message>
     <message>
-        <location filename="../bitcoinstrings.cpp" line="93"/>
-=======
-        <location line="+5"/>
->>>>>>> 0f4c74f9
+        <location line="+4"/>
         <source>Upgrade wallet to latest format</source>
         <translation>Actualizar billetera al formato actual</translation>
     </message>
     <message>
-<<<<<<< HEAD
-        <location filename="../bitcoinstrings.cpp" line="95"/>
-=======
-        <location line="+2"/>
->>>>>>> 0f4c74f9
+        <location line="+2"/>
         <source>Rescan the block chain for missing wallet transactions</source>
         <translation>Rescanea la cadena de bloques para transacciones perdidas de la cartera
 </translation>
     </message>
     <message>
-<<<<<<< HEAD
-        <location filename="../bitcoinstrings.cpp" line="101"/>
+        <location line="+6"/>
         <source>Use OpenSSL (https) for JSON-RPC connections</source>
         <translation>Usa OpenSSL (https) para las conexiones JSON-RPC
 </translation>
     </message>
     <message>
-        <location filename="../bitcoinstrings.cpp" line="103"/>
+        <location line="+2"/>
         <source>Server private key (default: server.pem)</source>
         <translation>Clave privada del servidor (Predeterminado: server.pem)
-=======
-        <location line="+3"/>
-        <source>
-SSL options: (see the Bitcoin Wiki for SSL setup instructions)</source>
-        <translation>Opciones SSL: (ver la Bitcoin Wiki para instrucciones de configuración SSL)
->>>>>>> 0f4c74f9
-</translation>
-    </message>
-    <message>
-        <location filename="../bitcoinstrings.cpp" line="104"/>
+</translation>
+    </message>
+    <message>
+        <location line="+1"/>
         <source>Acceptable ciphers (default: TLSv1+HIGH:!SSLv2:!aNULL:!eNULL:!AH:!3DES:@STRENGTH)</source>
         <translation>Cifrados aceptados (Predeterminado: TLSv1+HIGH:!SSLv2:!aNULL:!eNULL:!AH:!3DES:@STRENGTH)
 </translation>
     </message>
     <message>
-        <location filename="../bitcoinstrings.cpp" line="108"/>
+        <location line="+4"/>
         <source>Usage</source>
         <translation>Uso</translation>
     </message>
