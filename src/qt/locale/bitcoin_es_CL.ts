--- conflicted
+++ resolved
@@ -47,7 +47,6 @@
     </message>
     <message>
         <source>Choose the address to send coins to</source>
-<<<<<<< HEAD
         <translation>Selecciones la dirección para enviar monedas a</translation>
     </message>
     <message>
@@ -85,33 +84,6 @@
     <message>
         <source>&amp;Edit</source>
         <translation>Editar</translation>
-=======
-        <translation>Selecciona la direccion para enviar coins</translation>
-    </message>
-    <message>
-        <source>Choose the address to receive coins with</source>
-        <translation>Selecciona la dirección para recibir coins</translation>
-    </message>
-    <message>
-        <source>Sending addresses</source>
-        <translation>Dirección de envio</translation>
-    </message>
-    <message>
-        <source>Receiving addresses</source>
-        <translation>Dirección para recibir</translation>
-    </message>
-    <message>
-        <source>&amp;Copy Address</source>
-        <translation>&amp;Copia dirección</translation>
-    </message>
-    <message>
-        <source>Copy &amp;Label</source>
-        <translation>Copia &amp;etiqueta</translation>
-    </message>
-    <message>
-        <source>&amp;Edit</source>
-        <translation>&amp;Editar</translation>
->>>>>>> 6eccb372
     </message>
     <message>
         <source>Export Address List</source>
@@ -123,7 +95,6 @@
     </message>
     <message>
         <source>Exporting Failed</source>
-<<<<<<< HEAD
         <translation>Exportación fallida</translation>
     </message>
     <message>
@@ -131,11 +102,6 @@
         <translation>Había un error intentando guardar la lista de direcciones en %1. Por favor inténtelo de nuevo.</translation>
     </message>
 </context>
-=======
-        <translation>Exportado fallo</translation>
-    </message>
-    </context>
->>>>>>> 6eccb372
 <context>
     <name>AddressTableModel</name>
     <message>
@@ -170,7 +136,6 @@
         <translation>Repite nueva contraseña</translation>
     </message>
     <message>
-<<<<<<< HEAD
         <source>Show password</source>
         <translation>Mostrar contraseña</translation>
     </message>
@@ -179,8 +144,6 @@
         <translation>Introduce la nueva contraseña para la billetera.&lt;br/&gt;Por favor utiliza una  contraseña de&lt;b&gt;10 o más caracteres aleatorios&lt;/b&gt;, u &lt;b&gt;ocho o más palabras&lt;/b&gt;.</translation>
     </message>
     <message>
-=======
->>>>>>> 6eccb372
         <source>Encrypt wallet</source>
         <translation>Codificar billetera</translation>
     </message>
@@ -205,7 +168,6 @@
         <translation>Cambia contraseña</translation>
     </message>
     <message>
-<<<<<<< HEAD
         <source>Enter the old passphrase and new passphrase to the wallet.</source>
         <translation>Introduzca la contraseña antigua y la nueva para la billetera.</translation>
     </message>
@@ -216,14 +178,6 @@
     <message>
         <source>Warning: If you encrypt your wallet and lose your passphrase, you will &lt;b&gt;LOSE ALL OF YOUR BITCOINS&lt;/b&gt;!</source>
         <translation>Advertencia: Si encriptas tu billetera y pierdes tu contraseña, vas a perder&lt;b&gt;TODOS TUS BITCOINS&lt;/b&gt;!</translation>
-=======
-        <source>Confirm wallet encryption</source>
-        <translation>Confirma la codificación de cartera</translation>
-    </message>
-    <message>
-        <source>Warning: If you encrypt your wallet and lose your passphrase, you will &lt;b&gt;LOSE ALL OF YOUR BITCOINS&lt;/b&gt;!</source>
-        <translation>Atención: ¡Si codificas tu billetera y pierdes la contraseña perderás &lt;b&gt;TODOS TUS BITCOINS&lt;/b&gt;!</translation>
->>>>>>> 6eccb372
     </message>
     <message>
         <source>Are you sure you wish to encrypt your wallet?</source>
@@ -234,17 +188,12 @@
         <translation>Billetera codificada</translation>
     </message>
     <message>
-<<<<<<< HEAD
         <source>%1 will close now to finish the encryption process. Remember that encrypting your wallet cannot fully protect your bitcoins from being stolen by malware infecting your computer.</source>
         <translation>%1 se cerrará para finalizar el proceso de encriptación. Recuerda que encriptar tu billetera no protege completamente a tus bitcoins de ser robados por virus y malwares en tu computadora.</translation>
     </message>
     <message>
         <source>IMPORTANT: Any previous backups you have made of your wallet file should be replaced with the newly generated, encrypted wallet file. For security reasons, previous backups of the unencrypted wallet file will become useless as soon as you start using the new, encrypted wallet.</source>
         <translation>IMPORTANTE: Cualquier respaldo anterior que hayas hecho del archivo de tu billetera debe ser reemplazado por el nuevo archivo encriptado que has generado. Por razones de seguridad, todos los respaldos realizados anteriormente serán inutilizables al momento de que utilices tu nueva billetera encriptada.</translation>
-=======
-        <source>IMPORTANT: Any previous backups you have made of your wallet file should be replaced with the newly generated, encrypted wallet file. For security reasons, previous backups of the unencrypted wallet file will become useless as soon as you start using the new, encrypted wallet.</source>
-        <translation>IMPORTANTE: Cualquier versión anterior que hayas realizado de tu archivo de billetera será reemplazada por el nuevo archivo de billetera encriptado. Por razones de seguridad, los respaldos anteriores de los archivos de billetera se volverán inútiles en tanto comiences a usar la nueva billetera encriptada.</translation>
->>>>>>> 6eccb372
     </message>
     <message>
         <source>Wallet encryption failed</source>
@@ -252,19 +201,11 @@
     </message>
     <message>
         <source>Wallet encryption failed due to an internal error. Your wallet was not encrypted.</source>
-<<<<<<< HEAD
         <translation>El proceso de encriptación de la billetera fallo por culpa de un problema interno. Tu billetera no fue encriptada.</translation>
     </message>
     <message>
         <source>The supplied passphrases do not match.</source>
         <translation>La contraseña introducida no coincide.</translation>
-=======
-        <translation>La codificación de la billetera falló debido a un error interno. Tu billetera no ha sido codificada.</translation>
-    </message>
-    <message>
-        <source>The supplied passphrases do not match.</source>
-        <translation>Las contraseñas no coinciden.</translation>
->>>>>>> 6eccb372
     </message>
     <message>
         <source>Wallet unlock failed</source>
@@ -272,11 +213,7 @@
     </message>
     <message>
         <source>The passphrase entered for the wallet decryption was incorrect.</source>
-<<<<<<< HEAD
         <translation>La contraseña introducida para el cifrado del monedero es incorrecta.</translation>
-=======
-        <translation>La contraseña introducida para decodificar la billetera es incorrecta.</translation>
->>>>>>> 6eccb372
     </message>
     <message>
         <source>Wallet decryption failed</source>
@@ -284,11 +221,7 @@
     </message>
     <message>
         <source>Wallet passphrase was successfully changed.</source>
-<<<<<<< HEAD
         <translation>La contraseña del monedero ha sido cambiada con éxito.</translation>
-=======
-        <translation>La contraseña de billetera ha sido cambiada con éxito.</translation>
->>>>>>> 6eccb372
     </message>
     <message>
         <source>Warning: The Caps Lock key is on!</source>
@@ -350,11 +283,7 @@
     </message>
     <message>
         <source>Show information about %1</source>
-<<<<<<< HEAD
         <translation>Mostrar Información sobre %1</translation>
-=======
-        <translation>Mostrar informacion sobre %1</translation>
->>>>>>> 6eccb372
     </message>
     <message>
         <source>About &amp;Qt</source>
@@ -397,7 +326,10 @@
         <translation>Abrir y url...</translation>
     </message>
     <message>
-<<<<<<< HEAD
+        <source>Wallet:</source>
+        <translation type="unfinished">Cartera:</translation>
+    </message>
+    <message>
         <source>Click to disable network activity.</source>
         <translation>Click para deshabilitar la actividad de red.</translation>
     </message>
@@ -412,10 +344,6 @@
     <message>
         <source>Syncing Headers (%1%)...</source>
         <translation>Sincronizando cabeceras (%1%)...</translation>
-=======
-        <source>Wallet:</source>
-        <translation type="unfinished">Cartera:</translation>
->>>>>>> 6eccb372
     </message>
     <message>
         <source>Reindexing blocks on disk...</source>
@@ -502,7 +430,6 @@
         <translation>Pide pagos (genera codigos QR and bitcoin: URls)</translation>
     </message>
     <message>
-<<<<<<< HEAD
         <source>Show the list of used sending addresses and labels</source>
         <translation>Mostrar la lista de direcciones de envío y etiquetas</translation>
     </message>
@@ -545,14 +472,6 @@
     <message>
         <source>Transactions after this will not yet be visible.</source>
         <translation>Las transacciones posteriores aún no están visibles.</translation>
-=======
-        <source>&amp;Command-line options</source>
-        <translation>&amp;opciones de linea de comando</translation>
-    </message>
-    <message>
-        <source>Indexing blocks on disk...</source>
-        <translation>Cargando el index de bloques...</translation>
->>>>>>> 6eccb372
     </message>
     <message>
         <source>Error</source>
@@ -716,58 +635,109 @@
         <source>Confirmed</source>
         <translation>Confirmado</translation>
     </message>
-<<<<<<< HEAD
-=======
     <message>
         <source>Copy address</source>
-        <translation>Copia dirección</translation>
+        <translation>Copiar dirección</translation>
     </message>
     <message>
         <source>Copy label</source>
-        <translation>Copia etiqueta</translation>
+        <translation>Copiar etiqueta</translation>
     </message>
     <message>
         <source>Copy amount</source>
         <translation>Copiar Cantidad</translation>
     </message>
     <message>
+        <source>Copy transaction ID</source>
+        <translation>Copiar ID de transacción</translation>
+    </message>
+    <message>
+        <source>Lock unspent</source>
+        <translation>Bloquear lo no gastado</translation>
+    </message>
+    <message>
+        <source>Unlock unspent</source>
+        <translation>Desbloquear lo no gastado</translation>
+    </message>
+    <message>
         <source>Copy quantity</source>
-        <translation>copiar cantidad</translation>
+        <translation>Copiar cantidad</translation>
     </message>
     <message>
         <source>Copy fee</source>
-        <translation>copiar comision</translation>
+        <translation>Copiar comisión</translation>
+    </message>
+    <message>
+        <source>Copy after fee</source>
+        <translation>Copiar después de la comisión</translation>
     </message>
     <message>
         <source>Copy bytes</source>
-        <translation>copiar bytes</translation>
+        <translation>Copiar bytes</translation>
+    </message>
+    <message>
+        <source>Copy dust</source>
+        <translation>Copiar polvo</translation>
+    </message>
+    <message>
+        <source>Copy change</source>
+        <translation>Copiar cambio</translation>
+    </message>
+    <message>
+        <source>(%1 locked)</source>
+        <translation>(%1 bloqueado)</translation>
     </message>
     <message>
         <source>yes</source>
         <translation>si</translation>
     </message>
     <message>
+        <source>no</source>
+        <translation>no</translation>
+    </message>
+    <message>
+        <source>This label turns red if any recipient receives an amount smaller than the current dust threshold.</source>
+        <translation>Está etiqueta se vuelve roja si algún receptor recibe una cantidad inferior al límite actual establecido para el polvo.</translation>
+    </message>
+    <message>
+        <source>Can vary +/- %1 satoshi(s) per input.</source>
+        <translation>Puede variar +/- %1 satoshi(s) por entrada.</translation>
+    </message>
+    <message>
         <source>(no label)</source>
         <translation>(sin etiqueta)</translation>
     </message>
-    </context>
+    <message>
+        <source>change from %1 (%2)</source>
+        <translation>cambia desde %1 (%2)</translation>
+    </message>
+    <message>
+        <source>(change)</source>
+        <translation>(cambio)</translation>
+    </message>
+</context>
 <context>
     <name>EditAddressDialog</name>
->>>>>>> 6eccb372
-    <message>
-        <source>Copy address</source>
-        <translation>Copiar dirección</translation>
-    </message>
-    <message>
-        <source>Copy label</source>
-        <translation>Copiar etiqueta</translation>
-    </message>
-    <message>
-        <source>Copy amount</source>
-        <translation>Copiar Cantidad</translation>
-    </message>
-<<<<<<< HEAD
-=======
+    <message>
+        <source>Edit Address</source>
+        <translation>Editar dirección</translation>
+    </message>
+    <message>
+        <source>&amp;Label</source>
+        <translation>&amp;Etiqueta</translation>
+    </message>
+    <message>
+        <source>The label associated with this address list entry</source>
+        <translation>La etiqueta asociada con esta entrada de la lista de direcciones</translation>
+    </message>
+    <message>
+        <source>The address associated with this address list entry. This can only be modified for sending addresses.</source>
+        <translation>La dirección asociada con esta entrada en la libreta de direcciones. Solo puede ser modificada para direcciones de envío.</translation>
+    </message>
+    <message>
+        <source>&amp;Address</source>
+        <translation>&amp;Dirección</translation>
+    </message>
     <message>
         <source>New receiving address</source>
         <translation>Nueva dirección para recibir</translation>
@@ -803,66 +773,152 @@
 </context>
 <context>
     <name>FreespaceChecker</name>
->>>>>>> 6eccb372
-    <message>
-        <source>Copy transaction ID</source>
-        <translation>Copiar ID de transacción</translation>
-    </message>
-<<<<<<< HEAD
-=======
-    </context>
+    <message>
+        <source>A new data directory will be created.</source>
+        <translation>Un nuevo directorio de datos será creado.</translation>
+    </message>
+    <message>
+        <source>name</source>
+        <translation>Nombre</translation>
+    </message>
+    <message>
+        <source>Directory already exists. Add %1 if you intend to create a new directory here.</source>
+        <translation>El directorio ya existe. Agrega %1 si deseas crear un nuevo directorio aquí.</translation>
+    </message>
+    <message>
+        <source>Path already exists, and is not a directory.</source>
+        <translation>Ruta de acceso existente, pero no es un directorio.</translation>
+    </message>
+    <message>
+        <source>Cannot create data directory here.</source>
+        <translation>Es imposible crear la carpeta de datos aquí.</translation>
+    </message>
+</context>
 <context>
     <name>GuiNetWatch</name>
     </context>
 <context>
     <name>HelpMessageDialog</name>
->>>>>>> 6eccb372
-    <message>
-        <source>Lock unspent</source>
-        <translation>Bloquear lo no gastado</translation>
-    </message>
-    <message>
-<<<<<<< HEAD
-        <source>Unlock unspent</source>
-        <translation>Desbloquear lo no gastado</translation>
-=======
+    <message>
+        <source>version</source>
+        <translation>versión</translation>
+    </message>
+    <message>
+        <source>(%1-bit)</source>
+        <translation>(%1-bit)</translation>
+    </message>
+    <message>
         <source>About %1</source>
         <translation>Sobre %1</translation>
     </message>
     <message>
         <source>Command-line options</source>
         <translation>opciones de linea de comando</translation>
->>>>>>> 6eccb372
-    </message>
-    <message>
-        <source>Copy quantity</source>
-        <translation>Copiar cantidad</translation>
-    </message>
-<<<<<<< HEAD
-=======
+    </message>
+    <message>
+        <source>Usage:</source>
+        <translation>Uso:</translation>
+    </message>
     <message>
         <source>command-line options</source>
         <translation>opciones de linea de comando</translation>
     </message>
-    </context>
+    <message>
+        <source>UI Options:</source>
+        <translation>Opciones de interfaz de usuario:</translation>
+    </message>
+    <message>
+        <source>Choose data directory on startup (default: %u)</source>
+        <translation>Elige la carpeta de datos al iniciar (predeterminada: %u)</translation>
+    </message>
+    <message>
+        <source>Set language, for example "de_DE" (default: system locale)</source>
+        <translation>Selecciona un lenguaje, por ejemplo "es_CL" (predeterminado: lenguaje del SO)</translation>
+    </message>
+    <message>
+        <source>Start minimized</source>
+        <translation>Iniciar minimizado</translation>
+    </message>
+    <message>
+        <source>Set SSL root certificates for payment request (default: -system-)</source>
+        <translation>Definir certificado fuente SSL para la solicitud de pagos (predeterminado: -system-)</translation>
+    </message>
+    <message>
+        <source>Show splash screen on startup (default: %u)</source>
+        <translation>Mostrar pantalla de carga al iniciar (predeterminado: %u)</translation>
+    </message>
+    <message>
+        <source>Reset all settings changed in the GUI</source>
+        <translation>Restablecer toda la configuración personalizada</translation>
+    </message>
+</context>
 <context>
     <name>Intro</name>
->>>>>>> 6eccb372
-    <message>
-        <source>Copy fee</source>
-        <translation>Copiar comisión</translation>
-    </message>
-    <message>
-        <source>Copy after fee</source>
-        <translation>Copiar después de la comisión</translation>
-    </message>
-    <message>
-        <source>Copy bytes</source>
-        <translation>Copiar bytes</translation>
-    </message>
-<<<<<<< HEAD
-=======
-    </context>
+    <message>
+        <source>Welcome</source>
+        <translation>bienvenido</translation>
+    </message>
+    <message>
+        <source>Welcome to %1.</source>
+        <translation>Bienvenido a %1.</translation>
+    </message>
+    <message>
+        <source>As this is the first time the program is launched, you can choose where %1 will store its data.</source>
+        <translation>Al ser la primera vez que se ejecuta el programa, puede elegir donde %1 almacenará sus datos.</translation>
+    </message>
+    <message>
+        <source>This initial synchronisation is very demanding, and may expose hardware problems with your computer that had previously gone unnoticed. Each time you run %1, it will continue downloading where it left off.</source>
+        <translation>El primer proceso de sincronización consume muchos recursos, y es posible que puedan ocurrir problemas de hardware que anteriormente no hayas notado. Cada vez que ejecutes %1 automáticamente se reiniciará el proceso de sincronización desde el punto que lo dejaste anteriormente.</translation>
+    </message>
+    <message>
+        <source>If you have chosen to limit block chain storage (pruning), the historical data must still be downloaded and processed, but will be deleted afterward to keep your disk usage low.</source>
+        <translation>Si elegiste la opción de limitar el tamaño del blockchain (pruning), de igual manera será descargada y procesada la información histórica, pero será eliminada al finalizar este proceso para disminuir el uso del disco duro.</translation>
+    </message>
+    <message>
+        <source>Use the default data directory</source>
+        <translation>Usar el directorio de datos predeterminado</translation>
+    </message>
+    <message>
+        <source>Use a custom data directory:</source>
+        <translation>usar un directorio de datos personalizado:</translation>
+    </message>
+    <message>
+        <source>Bitcoin</source>
+        <translation>Bitcoin</translation>
+    </message>
+    <message>
+        <source>At least %1 GB of data will be stored in this directory, and it will grow over time.</source>
+        <translation>Al menos %1 GB de información será almacenado en este directorio, y seguirá creciendo a través del tiempo.</translation>
+    </message>
+    <message>
+        <source>Approximately %1 GB of data will be stored in this directory.</source>
+        <translation>Aproximadamente %1 GB de información será almacenado en este directorio.</translation>
+    </message>
+    <message>
+        <source>%1 will download and store a copy of the Bitcoin block chain.</source>
+        <translation>%1 descargará y almacenará una copia del blockchain de Bitcoin.</translation>
+    </message>
+    <message>
+        <source>The wallet will also be stored in this directory.</source>
+        <translation>El monedero también será almacenado en este directorio.</translation>
+    </message>
+    <message>
+        <source>Error: Specified data directory "%1" cannot be created.</source>
+        <translation>Error: El directorio de datos especificado "%1" no pudo ser creado.</translation>
+    </message>
+    <message>
+        <source>Error</source>
+        <translation>Error</translation>
+    </message>
+    <message numerus="yes">
+        <source>%n GB of free space available</source>
+        <translation><numerusform>%n GB de espacio libre disponible</numerusform><numerusform>%n GB de espacio libre disponible</numerusform></translation>
+    </message>
+    <message numerus="yes">
+        <source>(of %n GB needed)</source>
+        <translation><numerusform>(de %n GB requerido)</numerusform><numerusform>(de %n GB requeridos)</numerusform></translation>
+    </message>
+</context>
 <context>
     <name>MempoolStats</name>
     <message>
@@ -872,21 +928,55 @@
     </context>
 <context>
     <name>ModalOverlay</name>
->>>>>>> 6eccb372
-    <message>
-        <source>Copy dust</source>
-        <translation>Copiar polvo</translation>
-    </message>
-<<<<<<< HEAD
-    <message>
-        <source>Copy change</source>
-        <translation>Copiar cambio</translation>
-=======
+    <message>
+        <source>Form</source>
+        <translation>Formulario</translation>
+    </message>
+    <message>
+        <source>Recent transactions may not yet be visible, and therefore your wallet's balance might be incorrect. This information will be correct once your wallet has finished synchronizing with the bitcoin network, as detailed below.</source>
+        <translation>Las transacciones recientes aún no pueden ser visibles, y por lo tanto el saldo de su monedero podría ser incorrecto. Esta información será correcta cuando su monedero haya terminado de sincronizarse con la red de bitcoin, como se detalla abajo.</translation>
+    </message>
+    <message>
+        <source>Attempting to spend bitcoins that are affected by not-yet-displayed transactions will not be accepted by the network.</source>
+        <translation>La red no aceptará el intentar gastar bitcoins que están afectados por transacciones aún no mostradas.</translation>
+    </message>
+    <message>
+        <source>Number of blocks left</source>
+        <translation>Número de bloques restantes</translation>
+    </message>
     <message>
         <source>Unknown...</source>
-        <translation type="unfinished">desconocido...</translation>
-    </message>
-    </context>
+        <translation>Desconocido...</translation>
+    </message>
+    <message>
+        <source>Last block time</source>
+        <translation>Hora del último bloque</translation>
+    </message>
+    <message>
+        <source>Progress</source>
+        <translation>Progreso</translation>
+    </message>
+    <message>
+        <source>Progress increase per hour</source>
+        <translation>Avance del progreso por hora</translation>
+    </message>
+    <message>
+        <source>calculating...</source>
+        <translation>calculando...</translation>
+    </message>
+    <message>
+        <source>Estimated time left until synced</source>
+        <translation>Tiempo estimado restante hasta la sincronización</translation>
+    </message>
+    <message>
+        <source>Hide</source>
+        <translation>Ocultar</translation>
+    </message>
+    <message>
+        <source>Unknown. Syncing Headers (%1)...</source>
+        <translation>Desconocido. Sincronizando cabeceras (%1)...</translation>
+    </message>
+</context>
 <context>
     <name>NetWatchLogModel</name>
     <message>
@@ -904,310 +994,15 @@
     <name>OpenURIDialog</name>
     <message>
         <source>Open URI</source>
-        <translation type="unfinished">Abrir y url</translation>
+        <translation>Abrir URI</translation>
+    </message>
+    <message>
+        <source>Open payment request from URI or file</source>
+        <translation>Abrir solicitud de pago desde URI o un archivo</translation>
     </message>
     <message>
         <source>URI:</source>
         <translation>url:</translation>
->>>>>>> 6eccb372
-    </message>
-    <message>
-        <source>(%1 locked)</source>
-        <translation>(%1 bloqueado)</translation>
-    </message>
-    <message>
-        <source>yes</source>
-        <translation>si</translation>
-    </message>
-    <message>
-        <source>no</source>
-        <translation>no</translation>
-    </message>
-    <message>
-        <source>This label turns red if any recipient receives an amount smaller than the current dust threshold.</source>
-        <translation>Está etiqueta se vuelve roja si algún receptor recibe una cantidad inferior al límite actual establecido para el polvo.</translation>
-    </message>
-    <message>
-        <source>Can vary +/- %1 satoshi(s) per input.</source>
-        <translation>Puede variar +/- %1 satoshi(s) por entrada.</translation>
-    </message>
-    <message>
-        <source>(no label)</source>
-        <translation>(sin etiqueta)</translation>
-    </message>
-    <message>
-        <source>change from %1 (%2)</source>
-        <translation>cambia desde %1 (%2)</translation>
-    </message>
-    <message>
-        <source>(change)</source>
-        <translation>(cambio)</translation>
-    </message>
-</context>
-<context>
-    <name>EditAddressDialog</name>
-    <message>
-        <source>Edit Address</source>
-        <translation>Editar dirección</translation>
-    </message>
-    <message>
-        <source>&amp;Label</source>
-        <translation>&amp;Etiqueta</translation>
-    </message>
-    <message>
-        <source>The label associated with this address list entry</source>
-        <translation>La etiqueta asociada con esta entrada de la lista de direcciones</translation>
-    </message>
-    <message>
-        <source>The address associated with this address list entry. This can only be modified for sending addresses.</source>
-        <translation>La dirección asociada con esta entrada en la libreta de direcciones. Solo puede ser modificada para direcciones de envío.</translation>
-    </message>
-    <message>
-        <source>&amp;Address</source>
-        <translation>&amp;Dirección</translation>
-    </message>
-    <message>
-        <source>New receiving address</source>
-        <translation>Nueva dirección para recibir</translation>
-    </message>
-    <message>
-        <source>New sending address</source>
-        <translation>Nueva dirección para enviar</translation>
-    </message>
-    <message>
-        <source>Edit receiving address</source>
-        <translation>Editar dirección de recepción</translation>
-    </message>
-    <message>
-        <source>Edit sending address</source>
-        <translation>Editar dirección de envio</translation>
-    </message>
-    <message>
-        <source>The entered address "%1" is not a valid Bitcoin address.</source>
-        <translation>La dirección introducida "%1" no es una dirección Bitcoin valida.</translation>
-    </message>
-    <message>
-        <source>The entered address "%1" is already in the address book.</source>
-        <translation>La dirección introducida "%1" ya esta guardada en la libreta de direcciones.</translation>
-    </message>
-    <message>
-        <source>Could not unlock wallet.</source>
-        <translation>No se pudo desbloquear la billetera.</translation>
-    </message>
-    <message>
-        <source>New key generation failed.</source>
-        <translation>La generación de nueva clave falló.</translation>
-    </message>
-</context>
-<context>
-    <name>FreespaceChecker</name>
-    <message>
-        <source>A new data directory will be created.</source>
-        <translation>Un nuevo directorio de datos será creado.</translation>
-    </message>
-    <message>
-        <source>name</source>
-        <translation>Nombre</translation>
-    </message>
-    <message>
-        <source>Directory already exists. Add %1 if you intend to create a new directory here.</source>
-        <translation>El directorio ya existe. Agrega %1 si deseas crear un nuevo directorio aquí.</translation>
-    </message>
-    <message>
-        <source>Path already exists, and is not a directory.</source>
-        <translation>Ruta de acceso existente, pero no es un directorio.</translation>
-    </message>
-    <message>
-        <source>Cannot create data directory here.</source>
-        <translation>Es imposible crear la carpeta de datos aquí.</translation>
-    </message>
-</context>
-<context>
-    <name>HelpMessageDialog</name>
-    <message>
-        <source>version</source>
-        <translation>versión</translation>
-    </message>
-    <message>
-        <source>(%1-bit)</source>
-        <translation>(%1-bit)</translation>
-    </message>
-    <message>
-        <source>About %1</source>
-        <translation>Sobre %1</translation>
-    </message>
-    <message>
-        <source>Command-line options</source>
-        <translation>opciones de linea de comando</translation>
-    </message>
-    <message>
-        <source>Usage:</source>
-        <translation>Uso:</translation>
-    </message>
-    <message>
-        <source>command-line options</source>
-        <translation>opciones de linea de comando</translation>
-    </message>
-    <message>
-        <source>UI Options:</source>
-        <translation>Opciones de interfaz de usuario:</translation>
-    </message>
-    <message>
-        <source>Choose data directory on startup (default: %u)</source>
-        <translation>Elige la carpeta de datos al iniciar (predeterminada: %u)</translation>
-    </message>
-    <message>
-        <source>Set language, for example "de_DE" (default: system locale)</source>
-        <translation>Selecciona un lenguaje, por ejemplo "es_CL" (predeterminado: lenguaje del SO)</translation>
-    </message>
-    <message>
-        <source>Start minimized</source>
-        <translation>Iniciar minimizado</translation>
-    </message>
-    <message>
-        <source>Set SSL root certificates for payment request (default: -system-)</source>
-        <translation>Definir certificado fuente SSL para la solicitud de pagos (predeterminado: -system-)</translation>
-    </message>
-    <message>
-        <source>Show splash screen on startup (default: %u)</source>
-        <translation>Mostrar pantalla de carga al iniciar (predeterminado: %u)</translation>
-    </message>
-    <message>
-        <source>Reset all settings changed in the GUI</source>
-        <translation>Restablecer toda la configuración personalizada</translation>
-    </message>
-</context>
-<context>
-    <name>Intro</name>
-    <message>
-        <source>Welcome</source>
-        <translation>bienvenido</translation>
-    </message>
-    <message>
-        <source>Welcome to %1.</source>
-        <translation>Bienvenido a %1.</translation>
-    </message>
-    <message>
-        <source>As this is the first time the program is launched, you can choose where %1 will store its data.</source>
-        <translation>Al ser la primera vez que se ejecuta el programa, puede elegir donde %1 almacenará sus datos.</translation>
-    </message>
-    <message>
-        <source>This initial synchronisation is very demanding, and may expose hardware problems with your computer that had previously gone unnoticed. Each time you run %1, it will continue downloading where it left off.</source>
-        <translation>El primer proceso de sincronización consume muchos recursos, y es posible que puedan ocurrir problemas de hardware que anteriormente no hayas notado. Cada vez que ejecutes %1 automáticamente se reiniciará el proceso de sincronización desde el punto que lo dejaste anteriormente.</translation>
-    </message>
-    <message>
-        <source>If you have chosen to limit block chain storage (pruning), the historical data must still be downloaded and processed, but will be deleted afterward to keep your disk usage low.</source>
-        <translation>Si elegiste la opción de limitar el tamaño del blockchain (pruning), de igual manera será descargada y procesada la información histórica, pero será eliminada al finalizar este proceso para disminuir el uso del disco duro.</translation>
-    </message>
-    <message>
-        <source>Use the default data directory</source>
-        <translation>Usar el directorio de datos predeterminado</translation>
-    </message>
-    <message>
-        <source>Use a custom data directory:</source>
-        <translation>usar un directorio de datos personalizado:</translation>
-    </message>
-    <message>
-        <source>Bitcoin</source>
-        <translation>Bitcoin</translation>
-    </message>
-    <message>
-        <source>At least %1 GB of data will be stored in this directory, and it will grow over time.</source>
-        <translation>Al menos %1 GB de información será almacenado en este directorio, y seguirá creciendo a través del tiempo.</translation>
-    </message>
-    <message>
-        <source>Approximately %1 GB of data will be stored in this directory.</source>
-        <translation>Aproximadamente %1 GB de información será almacenado en este directorio.</translation>
-    </message>
-    <message>
-        <source>%1 will download and store a copy of the Bitcoin block chain.</source>
-        <translation>%1 descargará y almacenará una copia del blockchain de Bitcoin.</translation>
-    </message>
-    <message>
-        <source>The wallet will also be stored in this directory.</source>
-        <translation>El monedero también será almacenado en este directorio.</translation>
-    </message>
-    <message>
-        <source>Error: Specified data directory "%1" cannot be created.</source>
-        <translation>Error: El directorio de datos especificado "%1" no pudo ser creado.</translation>
-    </message>
-    <message>
-        <source>Error</source>
-        <translation>Error</translation>
-    </message>
-    <message numerus="yes">
-        <source>%n GB of free space available</source>
-        <translation><numerusform>%n GB de espacio libre disponible</numerusform><numerusform>%n GB de espacio libre disponible</numerusform></translation>
-    </message>
-    <message numerus="yes">
-        <source>(of %n GB needed)</source>
-        <translation><numerusform>(de %n GB requerido)</numerusform><numerusform>(de %n GB requeridos)</numerusform></translation>
-    </message>
-</context>
-<context>
-    <name>ModalOverlay</name>
-    <message>
-        <source>Form</source>
-        <translation>Formulario</translation>
-    </message>
-    <message>
-        <source>Recent transactions may not yet be visible, and therefore your wallet's balance might be incorrect. This information will be correct once your wallet has finished synchronizing with the bitcoin network, as detailed below.</source>
-        <translation>Las transacciones recientes aún no pueden ser visibles, y por lo tanto el saldo de su monedero podría ser incorrecto. Esta información será correcta cuando su monedero haya terminado de sincronizarse con la red de bitcoin, como se detalla abajo.</translation>
-    </message>
-    <message>
-        <source>Attempting to spend bitcoins that are affected by not-yet-displayed transactions will not be accepted by the network.</source>
-        <translation>La red no aceptará el intentar gastar bitcoins que están afectados por transacciones aún no mostradas.</translation>
-    </message>
-    <message>
-        <source>Number of blocks left</source>
-        <translation>Número de bloques restantes</translation>
-    </message>
-    <message>
-        <source>Unknown...</source>
-        <translation>Desconocido...</translation>
-    </message>
-    <message>
-        <source>Last block time</source>
-        <translation>Hora del último bloque</translation>
-    </message>
-    <message>
-        <source>Progress</source>
-        <translation>Progreso</translation>
-    </message>
-    <message>
-        <source>Progress increase per hour</source>
-        <translation>Avance del progreso por hora</translation>
-    </message>
-    <message>
-        <source>calculating...</source>
-        <translation>calculando...</translation>
-    </message>
-    <message>
-        <source>Estimated time left until synced</source>
-        <translation>Tiempo estimado restante hasta la sincronización</translation>
-    </message>
-    <message>
-        <source>Hide</source>
-        <translation>Ocultar</translation>
-    </message>
-    <message>
-        <source>Unknown. Syncing Headers (%1)...</source>
-        <translation>Desconocido. Sincronizando cabeceras (%1)...</translation>
-    </message>
-</context>
-<context>
-    <name>OpenURIDialog</name>
-    <message>
-        <source>Open URI</source>
-        <translation>Abrir URI</translation>
-    </message>
-    <message>
-        <source>Open payment request from URI or file</source>
-        <translation>Abrir solicitud de pago desde URI o un archivo</translation>
-    </message>
-    <message>
-        <source>URI:</source>
-        <translation>url:</translation>
     </message>
     <message>
         <source>Select payment request file</source>
@@ -1255,6 +1050,10 @@
     <message>
         <source>Shows if the supplied default SOCKS5 proxy is used to reach peers via this network type.</source>
         <translation>Muestra si el proxy SOCKS5 por defecto se utiliza para conectarse a pares a través de este tipo de red.</translation>
+    </message>
+    <message>
+        <source>Use separate SOCKS&amp;5 proxy to reach peers via Tor hidden services:</source>
+        <translation>Usar distintos proxys SOCKS&amp;5 para comunicarse vía Tor de forma anónima:</translation>
     </message>
     <message>
         <source>Minimize instead of exit the application when the window is closed. When this option is enabled, the application will be closed only after selecting Exit in the menu.</source>
@@ -1406,6 +1205,10 @@
         <translation>Nada</translation>
     </message>
     <message>
+        <source>Bitcoin Core</source>
+        <translation>bitcoin core</translation>
+    </message>
+    <message>
         <source>Confirm options reset</source>
         <translation>Confirmar reestablecimiento de las opciones</translation>
     </message>
@@ -1665,6 +1468,16 @@
         <source>unknown</source>
         <translation>desconocido</translation>
     </message>
+    <message>
+        <source>Blk</source>
+        <comment>Tx Watch: Block type abbreviation</comment>
+        <translation>Blq</translation>
+    </message>
+    <message>
+        <source>Txn</source>
+        <comment>Tx Watch: Transaction type abbreviation</comment>
+        <translation>Tsn</translation>
+    </message>
 </context>
 <context>
     <name>QObject::QObject</name>
@@ -1761,6 +1574,10 @@
     <message>
         <source>Memory usage</source>
         <translation>Memoria utilizada</translation>
+    </message>
+    <message>
+        <source>Wallet: </source>
+        <translation type="unfinished">Cartera: </translation>
     </message>
     <message>
         <source>&amp;Reset</source>
@@ -2289,16 +2106,12 @@
         <translation>¿Seguro que quiere enviar?</translation>
     </message>
     <message>
-        <source>added as transaction fee</source>
-        <translation>agregado como comisión de transacción</translation>
-    </message>
-    <message>
-        <source>Total Amount %1</source>
-        <translation>Monto total %1</translation>
-    </message>
-    <message>
         <source>or</source>
         <translation>o</translation>
+    </message>
+    <message>
+        <source>Transaction fee</source>
+        <translation>Comisión transacción</translation>
     </message>
     <message>
         <source>Confirm send coins</source>
@@ -3182,6 +2995,10 @@
         <translation>Los desarrolladores de %s</translation>
     </message>
     <message>
+        <source>Whitelist peers using the given IP address (e.g. 1.2.3.4) or CIDR notated network (e.g. 1.2.3.0/24). Can be specified multiple times.</source>
+        <translation>Los pares de listas blancas que se conectan desde la dirección IP dada (por ejemplo, 1.2.3.4) o la red marcada CIDR (por ejemplo, 1.2.3.0/24). Se puede especificar varias veces.</translation>
+    </message>
+    <message>
         <source>%d of last 100 blocks have unexpected version</source>
         <translation>%d de los últimos 100 bloques tienen una versión no esperada</translation>
     </message>
@@ -3450,6 +3267,10 @@
         <translation>Dirección de -onion o dominio '%s' inválido</translation>
     </message>
     <message>
+        <source>Invalid -proxy address or hostname: '%s'</source>
+        <translation>Dirección de -proxy o dominio '%s' inválido</translation>
+    </message>
+    <message>
         <source>Invalid netmask specified in -whitelist: '%s'</source>
         <translation>Máscara de red inválida especificada en -whitelist: '%s'</translation>
     </message>
@@ -3510,17 +3331,8 @@
         <translation>Puerto de control de Tor a utilizar si la escucha de onion esta activada (predeterminado: %s)</translation>
     </message>
     <message>
-<<<<<<< HEAD
         <source>Transaction amount too small</source>
         <translation>Monto a transferir muy pequeño</translation>
-=======
-        <source>Bitcoin Core</source>
-        <translation>bitcoin core</translation>
-    </message>
-    <message>
-        <source>Confirm options reset</source>
-        <translation>Confirmar reestablecimiento de las opciones</translation>
->>>>>>> 6eccb372
     </message>
     <message>
         <source>Transaction too large for fee policy</source>
@@ -3534,22 +3346,6 @@
         <source>Unable to bind to %s on this computer (bind returned error %s)</source>
         <translation>No es posible conectar con %s en este sistema (bind ha devuelto el error %s)</translation>
     </message>
-<<<<<<< HEAD
-=======
-    </context>
-<context>
-    <name>PaymentServer</name>
-    <message>
-        <source>Payment acknowledged</source>
-        <translation>Pago completado</translation>
-    </message>
-</context>
-<context>
-    <name>PeerTableModel</name>
-    </context>
-<context>
-    <name>QObject</name>
->>>>>>> 6eccb372
     <message>
         <source>Upgrade wallet to latest format on startup</source>
         <translation>Actualizar el monedero al último formato al inicio</translation>
@@ -3567,36 +3363,6 @@
         <source>Warning</source>
         <translation>Atención</translation>
     </message>
-<<<<<<< HEAD
-=======
-    <message>
-        <source>Blk</source>
-        <comment>Tx Watch: Block type abbreviation</comment>
-        <translation>Blq</translation>
-    </message>
-    <message>
-        <source>Txn</source>
-        <comment>Tx Watch: Transaction type abbreviation</comment>
-        <translation>Tsn</translation>
-    </message>
-</context>
-<context>
-    <name>QObject::QObject</name>
-    </context>
-<context>
-    <name>QRImageWidget</name>
-    <message>
-        <source>&amp;Save Image...</source>
-        <translation>Guardar imagen...</translation>
-    </message>
-    <message>
-        <source>&amp;Copy Image</source>
-        <translation>Copiar Imagen</translation>
-    </message>
-    </context>
-<context>
-    <name>RPCConsole</name>
->>>>>>> 6eccb372
     <message>
         <source>Warning: unknown new rules activated (versionbit %i)</source>
         <translation>Advertencia: nuevas reglas desconocidas activadas (versionbit %i)</translation>
@@ -3640,18 +3406,8 @@
         <translation>-maxtxfee tiene un valor muy elevado! Comisiones muy grandes podrían ser pagadas en una única transacción.</translation>
     </message>
     <message>
-<<<<<<< HEAD
         <source>Bind to given address to listen for JSON-RPC connections. This option is ignored unless -rpcallowip is also passed. Port is optional and overrides -rpcport. Use [host]:port notation for IPv6. This option can be specified multiple times (default: 127.0.0.1 and ::1 i.e., localhost, or if -rpcallowip has been specified, 0.0.0.0 and :: i.e., all addresses)</source>
         <translation>Vincular a la dirección dada para escuchar las conexiones JSON-RPC. Esta opción se ignora a menos que también se pase -rpcallowip. El puerto es opcional y reemplaza -rpcport. Usa la notación [host]:puerto para IPv6. Esta opción puede ser especificada varias veces (por defecto: 127.0.0.1 y :: 1 Ej., localhost o si se ha especificado -rpcallowip, 0.0.0.0 y :: por Ej., todas las direcciones)</translation>
-=======
-        <source>Wallet: </source>
-        <translation type="unfinished">Cartera: </translation>
-    </message>
-    <message>
-        <source>Version</source>
-        <translation>version
-</translation>
->>>>>>> 6eccb372
     </message>
     <message>
         <source>Do not keep transactions in the mempool longer than &lt;n&gt; hours (default: %u)</source>
@@ -3669,16 +3425,6 @@
         <source>Error loading wallet %s. -wallet parameter must only specify a filename (not a path).</source>
         <translation>Error cargando monedero %s. El parámetro -wallet solo debe indicar un nombre de archivo (no una ruta).</translation>
     </message>
-<<<<<<< HEAD
-=======
-    <message>
-        <source>Unknown</source>
-        <translation type="unfinished">desconocido</translation>
-    </message>
-</context>
-<context>
-    <name>ReceiveCoinsDialog</name>
->>>>>>> 6eccb372
     <message>
         <source>Fees (in %s/kB) smaller than this are considered zero fee for transaction creation (default: %s)</source>
         <translation>Impuestos (en %s/Kb) menores a este serán consideradas nulas en la creación de la transacción (predeterminado: %s)</translation>
@@ -3691,20 +3437,6 @@
         <source>How thorough the block verification of -checkblocks is (0-4, default: %u)</source>
         <translation>Nivel de rigor en la verificación de bloques de -checkblocks (0-4; por defecto: %u)</translation>
     </message>
-<<<<<<< HEAD
-=======
-    <message>
-        <source>Copy label</source>
-        <translation>Copia etiqueta</translation>
-    </message>
-    <message>
-        <source>Copy amount</source>
-        <translation>Copiar Cantidad</translation>
-    </message>
-</context>
-<context>
-    <name>ReceiveRequestDialog</name>
->>>>>>> 6eccb372
     <message>
         <source>Maintain a full transaction index, used by the getrawtransaction rpc call (default: %u)</source>
         <translation>Mantener el índice completo de transacciones, usado por la llamada rpc de getrawtransaction (por defecto: %u)</translation>
@@ -3717,51 +3449,6 @@
         <source>Output debugging information (default: %u, supplying &lt;category&gt; is optional)</source>
         <translation>Mostrar información de depuración (por defecto: %u, proporcionar &lt;category&gt; es opcional)</translation>
     </message>
-<<<<<<< HEAD
-=======
-    <message>
-        <source>URI</source>
-        <translation type="unfinished">url</translation>
-    </message>
-    <message>
-        <source>Address</source>
-        <translation>Dirección</translation>
-    </message>
-    <message>
-        <source>Amount</source>
-        <translation>Cantidad</translation>
-    </message>
-    <message>
-        <source>Label</source>
-        <translation>Etiqueta</translation>
-    </message>
-    <message>
-        <source>Message</source>
-        <translation>Mensaje</translation>
-    </message>
-    </context>
-<context>
-    <name>RecentRequestsTableModel</name>
-    <message>
-        <source>Date</source>
-        <translation>Fecha</translation>
-    </message>
-    <message>
-        <source>Label</source>
-        <translation>Etiqueta</translation>
-    </message>
-    <message>
-        <source>Message</source>
-        <translation>Mensaje</translation>
-    </message>
-    <message>
-        <source>(no label)</source>
-        <translation>(sin etiqueta)</translation>
-    </message>
-    </context>
-<context>
-    <name>SendCoinsDialog</name>
->>>>>>> 6eccb372
     <message>
         <source>Sets the serialization of raw transaction or block hex returned in non-verbose mode, non-segwit(0) or segwit(1) (default: %d)</source>
         <translation>Establecer la serialización de las transacciones sin procesar o el bloque hexadecimal devuelto en non-verbose mode, non-segwit(O) o segwit(1) (por defecto: %d)</translation>
@@ -3806,52 +3493,6 @@
         <source>Warning: Wallet file corrupt, data salvaged! Original %s saved as %s in %s; if your balance or transactions are incorrect you should restore from a backup.</source>
         <translation>Advertencia: Archivo de monedero corrupto, datos recuperados! Original %s guardado como %s en %s; si su balance de transacciones es incorrecto, debe restaurar desde una copia de seguridad.</translation>
     </message>
-<<<<<<< HEAD
-=======
-    <message>
-        <source>Copy quantity</source>
-        <translation>copiar cantidad</translation>
-    </message>
-    <message>
-        <source>Copy amount</source>
-        <translation>Copiar Cantidad</translation>
-    </message>
-    <message>
-        <source>Copy fee</source>
-        <translation>copiar comision</translation>
-    </message>
-    <message>
-        <source>Copy bytes</source>
-        <translation>copiar bytes</translation>
-    </message>
-    <message>
-        <source>Confirm send coins</source>
-        <translation>Confirmar el envio de monedas</translation>
-    </message>
-    <message>
-        <source>The amount to pay must be larger than 0.</source>
-        <translation>La cantidad por pagar tiene que ser mayor 0.</translation>
-    </message>
-    <message>
-        <source>The amount exceeds your balance.</source>
-        <translation>La cantidad sobrepasa tu saldo.</translation>
-    </message>
-    <message>
-        <source>The total exceeds your balance when the %1 transaction fee is included.</source>
-        <translation>El total sobrepasa tu saldo cuando se incluyen %1 como tasa de envio.</translation>
-    </message>
-    <message>
-        <source>(no label)</source>
-        <translation>(sin etiqueta)</translation>
-    </message>
-</context>
-<context>
-    <name>SendCoinsEntry</name>
->>>>>>> 6eccb372
-    <message>
-        <source>Whitelist peers connecting from the given IP address (e.g. 1.2.3.4) or CIDR notated network (e.g. 1.2.3.0/24). Can be specified multiple times.</source>
-        <translation>Los pares de listas blancas que se conectan desde la dirección IP dada (por ejemplo, 1.2.3.4) o la red marcada CIDR (por ejemplo, 1.2.3.0/24). Se puede especificar varias veces.</translation>
-    </message>
     <message>
         <source>%s is set very high!</source>
         <translation>¡%s esta configurado muy alto!</translation>
@@ -3880,22 +3521,6 @@
         <source>How many blocks to check at startup (default: %u, 0 = all)</source>
         <translation>Cuántos bloques para comprobar al iniciar (predeterminado: %u, 0 = todos)</translation>
     </message>
-<<<<<<< HEAD
-=======
-    <message>
-        <source>Enter a label for this address to add it to your address book</source>
-        <translation>Introduce una etiqueta a esta dirección para añadirla a tu guia</translation>
-    </message>
-</context>
-<context>
-    <name>SendConfirmationDialog</name>
-    </context>
-<context>
-    <name>ShutdownWindow</name>
-    </context>
-<context>
-    <name>SignVerifyMessageDialog</name>
->>>>>>> 6eccb372
     <message>
         <source>Include IP addresses in debug output (default: %u)</source>
         <translation>Incluir direcciones IP en la salida de depuración (por defecto: %u)</translation>
@@ -3940,40 +3565,6 @@
         <source>Relay non-P2SH multisig (default: %u)</source>
         <translation>Retransmitir non-P2SH multisig (por defecto: %u)</translation>
     </message>
-<<<<<<< HEAD
-=======
-    <message>
-        <source>Click "Sign Message" to generate signature</source>
-        <translation>Click en "Firmar Mensage" para conseguir firma</translation>
-    </message>
-    <message>
-        <source>The entered address is invalid.</source>
-        <translation>La dirección introducida no es una valida.</translation>
-    </message>
-    <message>
-        <source>Please check the address and try again.</source>
-        <translation>Por favor, revise la dirección Bitcoin e inténtelo denuevo</translation>
-    </message>
-    <message>
-        <source>Wallet unlock was cancelled.</source>
-        <translation>Ha fallado el desbloqueo de la billetera</translation>
-    </message>
-    <message>
-        <source>Message signing failed.</source>
-        <translation>Firma fallida</translation>
-    </message>
-    <message>
-        <source>Message signed.</source>
-        <translation>Mensaje firmado</translation>
-    </message>
-    <message>
-        <source>Message verified.</source>
-        <translation>Mensaje comprobado</translation>
-    </message>
-</context>
-<context>
-    <name>SplashScreen</name>
->>>>>>> 6eccb372
     <message>
         <source>Set key pool size to &lt;n&gt; (default: %u)</source>
         <translation>Ajusta el numero de claves en reserva a &lt;n&gt; (por defecto: %u)</translation>
@@ -3982,343 +3573,10 @@
         <source>Set maximum BIP141 block weight (default: %d)</source>
         <translation>Establecer el peso máximo del bloque BIP141 (por defecto: %d)</translation>
     </message>
-<<<<<<< HEAD
-=======
-</context>
-<context>
-    <name>TransactionDesc</name>
-    <message>
-        <source>Open until %1</source>
-        <translation>Abierto hasta %1</translation>
-    </message>
-    <message>
-        <source>%1/offline</source>
-        <translation>%1/fuera de linea</translation>
-    </message>
-    <message>
-        <source>%1/unconfirmed</source>
-        <translation>%1/no confirmado</translation>
-    </message>
-    <message>
-        <source>%1 confirmations</source>
-        <translation>%1 confirmaciónes</translation>
-    </message>
-    <message>
-        <source>Status</source>
-        <translation>Estado</translation>
-    </message>
-    <message>
-        <source>, has not been successfully broadcast yet</source>
-        <translation>, no ha sido emitido satisfactoriamente todavía</translation>
-    </message>
-    <message>
-        <source>Date</source>
-        <translation>Fecha</translation>
-    </message>
-    <message>
-        <source>Generated</source>
-        <translation>Generado</translation>
-    </message>
-    <message>
-        <source>From</source>
-        <translation>De</translation>
-    </message>
-    <message>
-        <source>unknown</source>
-        <translation>desconocido</translation>
-    </message>
-    <message>
-        <source>To</source>
-        <translation>A</translation>
-    </message>
-    <message>
-        <source>own address</source>
-        <translation>propia dirección</translation>
-    </message>
-    <message>
-        <source>label</source>
-        <translation>etiqueta</translation>
-    </message>
-    <message>
-        <source>Credit</source>
-        <translation>Credito</translation>
-    </message>
-    <message>
-        <source>not accepted</source>
-        <translation>no aceptada</translation>
-    </message>
-    <message>
-        <source>Debit</source>
-        <translation>Debito</translation>
-    </message>
-    <message>
-        <source>Transaction fee</source>
-        <translation>Comisión transacción</translation>
-    </message>
-    <message>
-        <source>Net amount</source>
-        <translation>Cantidad total</translation>
-    </message>
-    <message>
-        <source>Message</source>
-        <translation>Mensaje</translation>
-    </message>
-    <message>
-        <source>Comment</source>
-        <translation>Comentario</translation>
-    </message>
-    <message>
-        <source>Transaction ID</source>
-        <translation>ID de Transacción</translation>
-    </message>
-    <message>
-        <source>Transaction</source>
-        <translation>Transacción</translation>
-    </message>
-    <message>
-        <source>Amount</source>
-        <translation>Cantidad</translation>
-    </message>
-    </context>
-<context>
-    <name>TransactionDescDialog</name>
->>>>>>> 6eccb372
     <message>
         <source>Set the number of threads to service RPC calls (default: %d)</source>
         <translation>Número de threads para las llamadas RPC (predeterminado %d)</translation>
     </message>
-<<<<<<< HEAD
-=======
-    </context>
-<context>
-    <name>TransactionTableModel</name>
-    <message>
-        <source>Date</source>
-        <translation>Fecha</translation>
-    </message>
-    <message>
-        <source>Type</source>
-        <translation>Tipo</translation>
-    </message>
-    <message>
-        <source>Label</source>
-        <translation>Etiqueta</translation>
-    </message>
-    <message>
-        <source>Open until %1</source>
-        <translation>Abierto hasta %1</translation>
-    </message>
-    <message>
-        <source>Offline</source>
-        <translation>fuera de linea</translation>
-    </message>
-    <message>
-        <source>Unconfirmed</source>
-        <translation>no confirmado</translation>
-    </message>
-    <message>
-        <source>Confirmed (%1 confirmations)</source>
-        <translation>Confirmado (%1 confirmaciones)</translation>
-    </message>
-    <message>
-        <source>This block was not received by any other nodes and will probably not be accepted!</source>
-        <translation>Este bloque no ha sido recibido por otros nodos y probablemente no sea aceptado !</translation>
-    </message>
-    <message>
-        <source>Generated but not accepted</source>
-        <translation>Generado pero no acceptado</translation>
-    </message>
-    <message>
-        <source>Received with</source>
-        <translation>Recibido con</translation>
-    </message>
-    <message>
-        <source>Received from</source>
-        <translation>Recibido de</translation>
-    </message>
-    <message>
-        <source>Sent to</source>
-        <translation>Enviado a</translation>
-    </message>
-    <message>
-        <source>Payment to yourself</source>
-        <translation>Pagar a usted mismo</translation>
-    </message>
-    <message>
-        <source>Mined</source>
-        <translation>Minado</translation>
-    </message>
-    <message>
-        <source>(no label)</source>
-        <translation>(sin etiqueta)</translation>
-    </message>
-    <message>
-        <source>Transaction status. Hover over this field to show number of confirmations.</source>
-        <translation>Estado de transacción. Pasa el raton sobre este campo para ver el numero de confirmaciónes.</translation>
-    </message>
-    <message>
-        <source>Date and time that the transaction was received.</source>
-        <translation>Fecha y hora cuando se recibió la transaccion</translation>
-    </message>
-    <message>
-        <source>Type of transaction.</source>
-        <translation>Tipo de transacción.</translation>
-    </message>
-    <message>
-        <source>Amount removed from or added to balance.</source>
-        <translation>Cantidad restada o añadida al balance</translation>
-    </message>
-</context>
-<context>
-    <name>TransactionView</name>
-    <message>
-        <source>All</source>
-        <translation>Todo</translation>
-    </message>
-    <message>
-        <source>Today</source>
-        <translation>Hoy</translation>
-    </message>
-    <message>
-        <source>This week</source>
-        <translation>Esta semana</translation>
-    </message>
-    <message>
-        <source>This month</source>
-        <translation>Esta mes</translation>
-    </message>
-    <message>
-        <source>Last month</source>
-        <translation>Mes pasado</translation>
-    </message>
-    <message>
-        <source>This year</source>
-        <translation>Este año</translation>
-    </message>
-    <message>
-        <source>Range...</source>
-        <translation>Rango...</translation>
-    </message>
-    <message>
-        <source>Received with</source>
-        <translation>Recibido con</translation>
-    </message>
-    <message>
-        <source>Sent to</source>
-        <translation>Enviado a</translation>
-    </message>
-    <message>
-        <source>To yourself</source>
-        <translation>A ti mismo</translation>
-    </message>
-    <message>
-        <source>Mined</source>
-        <translation>Minado</translation>
-    </message>
-    <message>
-        <source>Other</source>
-        <translation>Otra</translation>
-    </message>
-    <message>
-        <source>Min amount</source>
-        <translation>Cantidad minima</translation>
-    </message>
-    <message>
-        <source>Copy address</source>
-        <translation>Copia dirección</translation>
-    </message>
-    <message>
-        <source>Copy label</source>
-        <translation>Copia etiqueta</translation>
-    </message>
-    <message>
-        <source>Copy amount</source>
-        <translation>Copiar Cantidad</translation>
-    </message>
-    <message>
-        <source>Edit label</source>
-        <translation>Edita etiqueta</translation>
-    </message>
-    <message>
-        <source>Show transaction details</source>
-        <translation>Mostrar detalles de la transacción</translation>
-    </message>
-    <message>
-        <source>Comma separated file (*.csv)</source>
-        <translation>Archivos separados por coma (*.csv)</translation>
-    </message>
-    <message>
-        <source>Confirmed</source>
-        <translation>Confirmado</translation>
-    </message>
-    <message>
-        <source>Date</source>
-        <translation>Fecha</translation>
-    </message>
-    <message>
-        <source>Type</source>
-        <translation>Tipo</translation>
-    </message>
-    <message>
-        <source>Label</source>
-        <translation>Etiqueta</translation>
-    </message>
-    <message>
-        <source>Address</source>
-        <translation>Dirección</translation>
-    </message>
-    <message>
-        <source>Exporting Failed</source>
-        <translation>Exportado fallo</translation>
-    </message>
-    <message>
-        <source>Range:</source>
-        <translation>Rango:</translation>
-    </message>
-    <message>
-        <source>to</source>
-        <translation>para</translation>
-    </message>
-</context>
-<context>
-    <name>UnitDisplayStatusBarControl</name>
-    </context>
-<context>
-    <name>WalletFrame</name>
-    </context>
-<context>
-    <name>WalletModel</name>
-    <message>
-        <source>Send Coins</source>
-        <translation>Enviar monedas</translation>
-    </message>
-    </context>
-<context>
-    <name>WalletView</name>
-    <message>
-        <source>&amp;Export</source>
-        <translation>y exportar</translation>
-    </message>
-    <message>
-        <source>Export the data in the current tab to a file</source>
-        <translation>Exportar los datos de la pestaña actual a un archivo</translation>
-    </message>
-    <message>
-        <source>Backup Wallet</source>
-        <translation>Respaldar billetera</translation>
-    </message>
-    <message>
-        <source>Wallet Data (*.dat)</source>
-        <translation>Datos de billetera (*.dat)</translation>
-    </message>
-    <message>
-        <source>Backup Failed</source>
-        <translation>Ha fallado el respaldo</translation>
-    </message>
-    </context>
-<context>
-    <name>bitcoin-core</name>
->>>>>>> 6eccb372
     <message>
         <source>Specify configuration file (default: %s)</source>
         <translation>Especificar archivo de configuración (por defecto: %s)</translation>
@@ -4348,17 +3606,8 @@
         <translation>Mínimo de impuesto que pagarás con cada transacción.</translation>
     </message>
     <message>
-<<<<<<< HEAD
         <source>This is the transaction fee you will pay if you send a transaction.</source>
         <translation>Impuesto por transacción a pagar si envías una transacción.</translation>
-=======
-        <source>Loading P2P addresses...</source>
-        <translation>Cargando p2p direcciónes...</translation>
-    </message>
-    <message>
-        <source>Information</source>
-        <translation>Información</translation>
->>>>>>> 6eccb372
     </message>
     <message>
         <source>Threshold for disconnecting misbehaving peers (default: %u)</source>
