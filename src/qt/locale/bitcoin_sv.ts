<TS language="sv" version="2.1">
<context>
    <name>AddressBookPage</name>
    <message>
        <source>Right-click to edit address or label</source>
        <translation>Högerklicka för att ändra adressen eller etiketten.</translation>
    </message>
    <message>
        <source>Create a new address</source>
        <translation>Skapa ny adress</translation>
    </message>
    <message>
        <source>&amp;New</source>
        <translation>&amp;Ny</translation>
    </message>
    <message>
        <source>Copy the currently selected address to the system clipboard</source>
        <translation>Kopiera den markerade adressen till systemets Urklipp</translation>
    </message>
    <message>
        <source>&amp;Copy</source>
        <translation>&amp;Kopiera</translation>
    </message>
    <message>
        <source>C&amp;lose</source>
        <translation>S&amp;täng</translation>
    </message>
    <message>
        <source>Delete the currently selected address from the list</source>
        <translation>Ta bort den valda adressen från listan</translation>
    </message>
    <message>
        <source>Export the data in the current tab to a file</source>
        <translation>Exportera informationen i den nuvarande fliken till en fil</translation>
    </message>
    <message>
        <source>&amp;Export</source>
        <translation>&amp;Exportera</translation>
    </message>
    <message>
        <source>&amp;Delete</source>
        <translation>&amp;Radera</translation>
    </message>
    <message>
        <source>Choose the address to send coins to</source>
        <translation>Välj en adress att sända betalning till</translation>
    </message>
    <message>
        <source>Choose the address to receive coins with</source>
        <translation>Välj en adress att ta emot betalning till</translation>
    </message>
    <message>
        <source>C&amp;hoose</source>
        <translation>V&amp;älj</translation>
    </message>
    <message>
        <source>Sending addresses</source>
        <translation>Avsändaradresser</translation>
    </message>
    <message>
        <source>Receiving addresses</source>
        <translation>Mottagaradresser</translation>
    </message>
    <message>
        <source>These are your Bitcoin addresses for sending payments. Always check the amount and the receiving address before sending coins.</source>
        <translation>Detta är dina Bitcoin adresser för att skicka betalningar. Kolla alltid summan och den mottagande adressen innan du skickar Bitcoins.</translation>
    </message>
    <message>
        <source>These are your Bitcoin addresses for receiving payments. It is recommended to use a new receiving address for each transaction.</source>
        <translation>Detta är dina Bitcoin adresser för att ta emot betalningar. Det rekommenderas att använda en ny mottagningsadress för varje transaktion.</translation>
    </message>
    <message>
        <source>&amp;Copy Address</source>
        <translation>&amp;Kopiera adress</translation>
    </message>
    <message>
        <source>Copy &amp;Label</source>
        <translation>Kopiera &amp;etikett</translation>
    </message>
    <message>
        <source>&amp;Edit</source>
        <translation>&amp;Redigera</translation>
    </message>
    <message>
        <source>Export Address List</source>
        <translation>Exportera adresslista</translation>
    </message>
    <message>
        <source>Comma separated file (*.csv)</source>
        <translation>Kommaseparerad fil (*.csv)</translation>
    </message>
    <message>
        <source>Exporting Failed</source>
        <translation>Export misslyckades</translation>
    </message>
    <message>
        <source>There was an error trying to save the address list to %1. Please try again.</source>
        <translation>Det inträffade ett fel när adresslistan skulle sparas till %1.
Var vänlig och försök igen.</translation>
    </message>
</context>
<context>
    <name>AddressTableModel</name>
    <message>
        <source>Label</source>
        <translation>Etikett</translation>
    </message>
    <message>
        <source>Address</source>
        <translation>Adress</translation>
    </message>
    <message>
        <source>(no label)</source>
        <translation>(Ingen etikett)</translation>
    </message>
</context>
<context>
    <name>AskPassphraseDialog</name>
    <message>
        <source>Passphrase Dialog</source>
        <translation>Lösenordsdialog</translation>
    </message>
    <message>
        <source>Enter passphrase</source>
        <translation>Ange lösenord</translation>
    </message>
    <message>
        <source>New passphrase</source>
        <translation>Nytt lösenord</translation>
    </message>
    <message>
        <source>Repeat new passphrase</source>
        <translation>Upprepa nytt lösenord</translation>
    </message>
    <message>
        <source>Enter the new passphrase to the wallet.&lt;br/&gt;Please use a passphrase of &lt;b&gt;ten or more random characters&lt;/b&gt;, or &lt;b&gt;eight or more words&lt;/b&gt;.</source>
        <translation>Ange plånbokens nya lösenord. &lt;br/&gt; Använd ett lösenord på &lt;b&gt;tio eller fler slumpmässiga tecken,&lt;/b&gt; eller &lt;b&gt;åtta eller fler ord.&lt;/b&gt;.</translation>
    </message>
    <message>
        <source>Encrypt wallet</source>
        <translation>Kryptera plånbok</translation>
    </message>
    <message>
        <source>This operation needs your wallet passphrase to unlock the wallet.</source>
        <translation>Denna operation behöver din plånboks lösenord för att låsa upp plånboken.</translation>
    </message>
    <message>
        <source>Unlock wallet</source>
        <translation>Lås upp plånbok</translation>
    </message>
    <message>
        <source>This operation needs your wallet passphrase to decrypt the wallet.</source>
        <translation>Denna operation behöver din plånboks lösenord för att dekryptera plånboken.</translation>
    </message>
    <message>
        <source>Decrypt wallet</source>
        <translation>Dekryptera plånbok</translation>
    </message>
    <message>
        <source>Change passphrase</source>
        <translation>Ändra lösenord</translation>
    </message>
    <message>
        <source>Enter the old passphrase and new passphrase to the wallet.</source>
        <translation>Ge det gamla lösenordet och det nya lösenordet för plånboken.</translation>
    </message>
    <message>
        <source>Confirm wallet encryption</source>
        <translation>Bekräfta kryptering av plånbok</translation>
    </message>
    <message>
        <source>Warning: If you encrypt your wallet and lose your passphrase, you will &lt;b&gt;LOSE ALL OF YOUR BITCOINS&lt;/b&gt;!</source>
        <translation>VARNING: Om du krypterar din plånbok och glömmer ditt lösenord, kommer du att &lt;b&gt;FÖRLORA ALLA DINA BITCOIN&lt;/b&gt;!</translation>
    </message>
    <message>
        <source>Are you sure you wish to encrypt your wallet?</source>
        <translation>Är du säker på att du vill kryptera din plånbok?</translation>
    </message>
    <message>
        <source>Wallet encrypted</source>
        <translation>Plånbok krypterad</translation>
    </message>
    <message>
        <source>%1 will close now to finish the encryption process. Remember that encrypting your wallet cannot fully protect your bitcoins from being stolen by malware infecting your computer.</source>
        <translation>%1 kommer nu att stänga ner för att färdigställa krypteringen. Tänk på att en krypterad plånbok inte skyddar mot stöld om din dator är infekterad med en keylogger.</translation>
    </message>
    <message>
        <source>IMPORTANT: Any previous backups you have made of your wallet file should be replaced with the newly generated, encrypted wallet file. For security reasons, previous backups of the unencrypted wallet file will become useless as soon as you start using the new, encrypted wallet.</source>
        <translation>VIKTIGT: Alla tidigare säkerhetskopior du har gjort av plånboksfilen ska ersättas med den nya genererade, krypterade plånboksfilen. Av säkerhetsskäl kommer tidigare säkerhetskopior av den okrypterade plånboksfilen blir oanvändbara när du börjar använda en ny, krypterad plånbok.</translation>
    </message>
    <message>
        <source>Wallet encryption failed</source>
        <translation>Kryptering av plånbok misslyckades</translation>
    </message>
    <message>
        <source>Wallet encryption failed due to an internal error. Your wallet was not encrypted.</source>
        <translation>Kryptering av plånbok misslyckades på grund av ett internt fel. Din plånbok blev inte krypterad.</translation>
    </message>
    <message>
        <source>The supplied passphrases do not match.</source>
        <translation>De angivna lösenorden överensstämmer inte.</translation>
    </message>
    <message>
        <source>Wallet unlock failed</source>
        <translation>Misslyckades låsa upp plånboken</translation>
    </message>
    <message>
        <source>The passphrase entered for the wallet decryption was incorrect.</source>
        <translation>Lösenordet för dekryptering av plånboken var felaktig.</translation>
    </message>
    <message>
        <source>Wallet decryption failed</source>
        <translation>Dekryptering av plånbok misslyckades</translation>
    </message>
    <message>
        <source>Wallet passphrase was successfully changed.</source>
        <translation>Plånbokens lösenord har ändrats.</translation>
    </message>
    <message>
        <source>Warning: The Caps Lock key is on!</source>
        <translation>Varning: Caps Lock är påslaget!</translation>
    </message>
</context>
<context>
    <name>BanTableModel</name>
    <message>
        <source>IP/Netmask</source>
        <translation>IP/nätmask</translation>
    </message>
    <message>
        <source>Banned Until</source>
        <translation>Bannad tills</translation>
    </message>
</context>
<context>
    <name>BitcoinGUI</name>
    <message>
        <source>Sign &amp;message...</source>
        <translation>Signera &amp;meddelande...</translation>
    </message>
    <message>
        <source>Synchronizing with network...</source>
        <translation>Synkroniserar med nätverk...</translation>
    </message>
    <message>
        <source>&amp;Overview</source>
        <translation>&amp;Översikt</translation>
    </message>
    <message>
        <source>Node</source>
        <translation>Nod</translation>
    </message>
    <message>
        <source>Show general overview of wallet</source>
        <translation>Visa generell översikt av plånboken</translation>
    </message>
    <message>
        <source>&amp;Transactions</source>
        <translation>&amp;Transaktioner</translation>
    </message>
    <message>
        <source>Browse transaction history</source>
        <translation>Bläddra i transaktionshistorik</translation>
    </message>
    <message>
        <source>E&amp;xit</source>
        <translation>&amp;Avsluta</translation>
    </message>
    <message>
        <source>Quit application</source>
        <translation>Avsluta programmet</translation>
    </message>
    <message>
        <source>&amp;About %1</source>
        <translation>&amp;Om %1</translation>
    </message>
    <message>
        <source>Show information about %1</source>
        <translation>Visa information om %1</translation>
    </message>
    <message>
        <source>About &amp;Qt</source>
        <translation>Om &amp;Qt</translation>
    </message>
    <message>
        <source>Show information about Qt</source>
        <translation>Visa information om Qt</translation>
    </message>
    <message>
        <source>&amp;Options...</source>
        <translation>&amp;Alternativ...</translation>
    </message>
    <message>
        <source>Modify configuration options for %1</source>
        <translation>Ändra konfigurationsalternativ för %1</translation>
    </message>
    <message>
        <source>&amp;Encrypt Wallet...</source>
        <translation>&amp;Kryptera plånbok...</translation>
    </message>
    <message>
        <source>&amp;Backup Wallet...</source>
        <translation>&amp;Säkerhetskopiera plånbok...</translation>
    </message>
    <message>
        <source>&amp;Change Passphrase...</source>
        <translation>&amp;Byt lösenord...</translation>
    </message>
    <message>
        <source>&amp;Sending addresses...</source>
        <translation>Av&amp;sändaradresser...</translation>
    </message>
    <message>
        <source>&amp;Receiving addresses...</source>
        <translation>Mottaga&amp;radresser...</translation>
    </message>
    <message>
        <source>Open &amp;URI...</source>
        <translation>Öppna &amp;URI...</translation>
    </message>
    <message>
        <source>Wallet:</source>
        <translation type="unfinished">Plånbok:</translation>
    </message>
    <message>
        <source>Click to disable network activity.</source>
        <translation>Klicka för att inaktivera nätverksaktivitet.</translation>
    </message>
    <message>
        <source>Network activity disabled.</source>
        <translation>Nätverksaktivitet inaktiverad.</translation>
    </message>
    <message>
        <source>Click to enable network activity again.</source>
        <translation>Klicka för att aktivera nätverksaktivitet igen.</translation>
    </message>
    <message>
        <source>Syncing Headers (%1%)...</source>
        <translation>Synkar huvuden (%1%)...</translation>
    </message>
    <message>
        <source>Reindexing blocks on disk...</source>
        <translation>Återindexerar block på disken...</translation>
    </message>
    <message>
        <source>Send coins to a Bitcoin address</source>
        <translation>Skicka bitcoins till en Bitcoin-adress</translation>
    </message>
    <message>
        <source>Backup wallet to another location</source>
        <translation>Säkerhetskopiera plånboken till en annan plats</translation>
    </message>
    <message>
        <source>Change the passphrase used for wallet encryption</source>
        <translation>Byt lösenfras för kryptering av plånbok</translation>
    </message>
    <message>
        <source>&amp;Debug window</source>
        <translation>&amp;Debug-fönster</translation>
    </message>
    <message>
        <source>Open debugging and diagnostic console</source>
        <translation>Öppna debug- och diagnostikkonsolen</translation>
    </message>
    <message>
        <source>&amp;Verify message...</source>
        <translation>&amp;Verifiera meddelande...</translation>
    </message>
    <message>
        <source>Bitcoin</source>
        <translation>Bitcoin</translation>
    </message>
    <message>
        <source>Wallet</source>
        <translation>Plånbok</translation>
    </message>
    <message>
        <source>&amp;Send</source>
        <translation>&amp;Skicka</translation>
    </message>
    <message>
        <source>&amp;Receive</source>
        <translation>&amp;Ta emot</translation>
    </message>
    <message>
        <source>&amp;Show / Hide</source>
        <translation>&amp;Visa / Göm</translation>
    </message>
    <message>
        <source>Show or hide the main Window</source>
        <translation>Visa eller göm huvudfönstret</translation>
    </message>
    <message>
        <source>Encrypt the private keys that belong to your wallet</source>
        <translation>Kryptera de privata nycklar som tillhör din plånbok</translation>
    </message>
    <message>
        <source>Sign messages with your Bitcoin addresses to prove you own them</source>
        <translation>Signera meddelanden med din Bitcoin-adress för att bevisa att du äger dem</translation>
    </message>
    <message>
        <source>Verify messages to ensure they were signed with specified Bitcoin addresses</source>
        <translation>Verifiera meddelanden för att vara säker på att de var signerade med specificerade Bitcoin-adresser</translation>
    </message>
    <message>
        <source>&amp;File</source>
        <translation>&amp;Arkiv</translation>
    </message>
    <message>
        <source>&amp;Settings</source>
        <translation>&amp;Inställningar</translation>
    </message>
    <message>
        <source>&amp;Help</source>
        <translation>&amp;Hjälp</translation>
    </message>
    <message>
        <source>Tabs toolbar</source>
        <translation>Verktygsfält för tabbar</translation>
    </message>
    <message>
        <source>Request payments (generates QR codes and bitcoin: URIs)</source>
        <translation>Begär betalning (genererar QR-koder och bitcoin-URI)</translation>
    </message>
    <message>
        <source>Show the list of used sending addresses and labels</source>
        <translation>Visa listan av använda avsändaradresser och etiketter</translation>
    </message>
    <message>
        <source>Show the list of used receiving addresses and labels</source>
        <translation>Visa listan av använda mottagningsadresser och etiketter</translation>
    </message>
    <message>
        <source>Open a bitcoin: URI or payment request</source>
        <translation>Öppna en bitcoin: URI eller betalningsbegäran</translation>
    </message>
    <message>
        <source>&amp;Command-line options</source>
        <translation>&amp;Kommandoradsalternativ</translation>
    </message>
    <message numerus="yes">
        <source>%n active connection(s) to Bitcoin network</source>
        <translation><numerusform>%n aktiva anslutningar till Bitcoin-nätverket.</numerusform><numerusform>%n aktiva anslutningar till Bitcoin-nätverket.</numerusform></translation>
    </message>
    <message>
        <source>Indexing blocks on disk...</source>
        <translation>Indexerar block på disken...</translation>
    </message>
    <message>
        <source>Processing blocks on disk...</source>
        <translation>Bearbetar block på disken...</translation>
    </message>
    <message numerus="yes">
        <source>Processed %n block(s) of transaction history.</source>
        <translation><numerusform>Bearbetade %n block av transaktionshistoriken.</numerusform><numerusform>Bearbetade %n block av transaktionshistoriken.</numerusform></translation>
    </message>
    <message>
        <source>%1 behind</source>
        <translation>%1 efter</translation>
    </message>
    <message>
        <source>Last received block was generated %1 ago.</source>
        <translation>Senast mottagna block genererades för %1 sen.</translation>
    </message>
    <message>
        <source>Transactions after this will not yet be visible.</source>
        <translation>Transaktioner efter denna kommer inte ännu vara synliga.</translation>
    </message>
    <message>
        <source>Error</source>
        <translation>Fel</translation>
    </message>
    <message>
        <source>Warning</source>
        <translation>Varning</translation>
    </message>
    <message>
        <source>Information</source>
        <translation>Information</translation>
    </message>
    <message>
        <source>Up to date</source>
        <translation>Uppdaterad</translation>
    </message>
    <message>
        <source>Show the %1 help message to get a list with possible Bitcoin command-line options</source>
        <translation>Visa %1 hjälpmeddelande för att få en lista med möjliga Bitcoin kommandoradsalternativ.</translation>
    </message>
    <message>
        <source>%1 client</source>
        <translation>%1-klient</translation>
    </message>
    <message>
        <source>Connecting to peers...</source>
        <translation>Ansluter till noder...</translation>
    </message>
    <message>
        <source>Catching up...</source>
        <translation>Hämtar senaste...</translation>
    </message>
    <message>
        <source>Date: %1
</source>
        <translation>Datum: %1
</translation>
    </message>
    <message>
        <source>Amount: %1
</source>
        <translation>Belopp: %1
</translation>
    </message>
    <message>
        <source>Type: %1
</source>
        <translation>Typ: %1
</translation>
    </message>
    <message>
        <source>Label: %1
</source>
        <translation>Etikett: %1
</translation>
    </message>
    <message>
        <source>Address: %1
</source>
        <translation>Adress: %1
</translation>
    </message>
    <message>
        <source>Sent transaction</source>
        <translation>Transaktion skickad</translation>
    </message>
    <message>
        <source>Incoming transaction</source>
        <translation>Inkommande transaktion</translation>
    </message>
    <message>
        <source>Wallet is &lt;b&gt;encrypted&lt;/b&gt; and currently &lt;b&gt;unlocked&lt;/b&gt;</source>
        <translation>Denna plånbok är &lt;b&gt;krypterad&lt;/b&gt; och för närvarande &lt;b&gt;olåst&lt;/b&gt;</translation>
    </message>
    <message>
        <source>Wallet is &lt;b&gt;encrypted&lt;/b&gt; and currently &lt;b&gt;locked&lt;/b&gt;</source>
        <translation>Denna plånbok är &lt;b&gt;krypterad&lt;/b&gt; och för närvarande &lt;b&gt;låst&lt;/b&gt;</translation>
    </message>
    <message>
        <source>A fatal error occurred. Bitcoin can no longer continue safely and will quit.</source>
        <translation>Ett kritiskt fel uppstod. Bitcoin kan inte fortsätta att köra säkert och kommer att avslutas.</translation>
    </message>
</context>
<context>
    <name>CoinControlDialog</name>
    <message>
        <source>Coin Selection</source>
        <translation>Myntval</translation>
    </message>
    <message>
        <source>Quantity:</source>
        <translation>Kvantitet:</translation>
    </message>
    <message>
        <source>Bytes:</source>
        <translation>Antal byte:</translation>
    </message>
    <message>
        <source>Amount:</source>
        <translation>Belopp:</translation>
    </message>
    <message>
        <source>Fee:</source>
        <translation>Avgift:</translation>
    </message>
    <message>
        <source>Dust:</source>
        <translation>Damm:</translation>
    </message>
    <message>
        <source>After Fee:</source>
        <translation>Efter avgift:</translation>
    </message>
    <message>
        <source>Change:</source>
        <translation>Växel:</translation>
    </message>
    <message>
        <source>(un)select all</source>
        <translation>(av)markera allt</translation>
    </message>
    <message>
        <source>Tree mode</source>
        <translation>Trädvy</translation>
    </message>
    <message>
        <source>List mode</source>
        <translation>Listvy</translation>
    </message>
    <message>
        <source>Amount</source>
        <translation>Mängd</translation>
    </message>
    <message>
        <source>Received with label</source>
        <translation>Mottagen med etikett</translation>
    </message>
    <message>
        <source>Received with address</source>
        <translation>Mottagen med adress</translation>
    </message>
    <message>
        <source>Date</source>
        <translation>Datum</translation>
    </message>
    <message>
        <source>Confirmations</source>
        <translation>Bekräftelser</translation>
    </message>
    <message>
        <source>Confirmed</source>
        <translation>Bekräftad</translation>
    </message>
    <message>
        <source>Copy address</source>
        <translation>Kopiera adress</translation>
    </message>
    <message>
        <source>Copy label</source>
        <translation>Kopiera etikett</translation>
    </message>
    <message>
        <source>Copy amount</source>
        <translation>Kopiera belopp</translation>
    </message>
    <message>
        <source>Copy transaction ID</source>
        <translation>Kopiera transaktions-ID</translation>
    </message>
    <message>
        <source>Lock unspent</source>
        <translation>Lås ospenderat</translation>
    </message>
    <message>
        <source>Unlock unspent</source>
        <translation>Lås upp ospenderat</translation>
    </message>
    <message>
        <source>Copy quantity</source>
        <translation>Kopiera kvantitet</translation>
    </message>
    <message>
        <source>Copy fee</source>
        <translation>Kopiera avgift</translation>
    </message>
    <message>
        <source>Copy after fee</source>
        <translation>Kopiera efter avgift</translation>
    </message>
    <message>
        <source>Copy bytes</source>
        <translation>Kopiera byte</translation>
    </message>
    <message>
        <source>Copy dust</source>
        <translation>Kopiera damm</translation>
    </message>
    <message>
        <source>Copy change</source>
        <translation>Kopiera växel</translation>
    </message>
    <message>
        <source>(%1 locked)</source>
        <translation>(%1 låst)</translation>
    </message>
    <message>
        <source>yes</source>
        <translation>ja</translation>
    </message>
    <message>
        <source>no</source>
        <translation>nej</translation>
    </message>
    <message>
        <source>Can vary +/- %1 satoshi(s) per input.</source>
        <translation>Kan variera +/- %1 satoshi per inmatning.</translation>
    </message>
    <message>
        <source>(no label)</source>
        <translation>(Ingen etikett)</translation>
    </message>
    <message>
        <source>change from %1 (%2)</source>
        <translation>växel från %1 (%2)</translation>
    </message>
    <message>
        <source>(change)</source>
        <translation>(växel)</translation>
    </message>
</context>
<context>
    <name>EditAddressDialog</name>
    <message>
        <source>Edit Address</source>
        <translation>Redigera adress</translation>
    </message>
    <message>
        <source>&amp;Label</source>
        <translation>&amp;Etikett</translation>
    </message>
    <message>
        <source>The label associated with this address list entry</source>
        <translation>Etiketten associerad med denna adresslistas post</translation>
    </message>
    <message>
        <source>The address associated with this address list entry. This can only be modified for sending addresses.</source>
        <translation>Adressen associerad med denna adresslistas post. Detta kan bara ändras för sändningsadresser.</translation>
    </message>
    <message>
        <source>&amp;Address</source>
        <translation>&amp;Adress</translation>
    </message>
    <message>
        <source>New receiving address</source>
        <translation>Ny mottagaradress</translation>
    </message>
    <message>
        <source>New sending address</source>
        <translation>Ny avsändaradress</translation>
    </message>
    <message>
        <source>Edit receiving address</source>
        <translation>Redigera mottagaradress</translation>
    </message>
    <message>
        <source>Edit sending address</source>
        <translation>Redigera avsändaradress</translation>
    </message>
    <message>
        <source>The entered address "%1" is not a valid Bitcoin address.</source>
        <translation>Den angivna adressen "%1" är inte en giltig Bitcoin-adress.</translation>
    </message>
    <message>
        <source>The entered address "%1" is already in the address book.</source>
        <translation>Den angivna adressen "%1" finns redan i adressboken.</translation>
    </message>
    <message>
        <source>Could not unlock wallet.</source>
        <translation>Kunde inte låsa upp plånboken.</translation>
    </message>
    <message>
        <source>New key generation failed.</source>
        <translation>Misslyckades med generering av ny nyckel.</translation>
    </message>
</context>
<context>
    <name>FreespaceChecker</name>
    <message>
        <source>A new data directory will be created.</source>
        <translation>En ny datakatalog kommer att skapas.</translation>
    </message>
    <message>
        <source>name</source>
        <translation>namn</translation>
    </message>
    <message>
        <source>Directory already exists. Add %1 if you intend to create a new directory here.</source>
        <translation>Katalogen finns redan. Lägg till %1 om du vill skapa en ny katalog här.</translation>
    </message>
    <message>
        <source>Path already exists, and is not a directory.</source>
        <translation>Sökvägen finns redan, och är inte en katalog.</translation>
    </message>
    <message>
        <source>Cannot create data directory here.</source>
        <translation>Kan inte skapa datakatalog här.</translation>
    </message>
</context>
<context>
    <name>GuiNetWatch</name>
    </context>
<context>
    <name>HelpMessageDialog</name>
    <message>
        <source>version</source>
        <translation>version</translation>
    </message>
    <message>
        <source>(%1-bit)</source>
        <translation>(%1-bit)</translation>
    </message>
    <message>
        <source>About %1</source>
        <translation>Om %1</translation>
    </message>
    <message>
        <source>Command-line options</source>
        <translation>Kommandoradsalternativ</translation>
    </message>
    <message>
        <source>Usage:</source>
        <translation>Användning:</translation>
    </message>
    <message>
        <source>command-line options</source>
        <translation>kommandoradsalternativ</translation>
    </message>
    <message>
        <source>UI Options:</source>
        <translation>UI-inställningar:</translation>
    </message>
    <message>
        <source>Choose data directory on startup (default: %u)</source>
        <translation>Välj datakatalog vid uppstart (standard: %u)</translation>
    </message>
    <message>
        <source>Set language, for example "de_DE" (default: system locale)</source>
        <translation>Ange språk, till exempel "de_DE" (standard: systemspråk)</translation>
    </message>
    <message>
        <source>Start minimized</source>
        <translation>Starta minimerad</translation>
    </message>
    <message>
        <source>Set SSL root certificates for payment request (default: -system-)</source>
        <translation>Ange SSL rotcertifikat för betalningsansökan (standard: -system-)</translation>
    </message>
    <message>
        <source>Show splash screen on startup (default: %u)</source>
        <translation>Visa startbild vid uppstart (standard: %u)</translation>
    </message>
    <message>
        <source>Reset all settings changed in the GUI</source>
        <translation>Återställ alla inställningar som gjorts i GUI</translation>
    </message>
</context>
<context>
    <name>Intro</name>
    <message>
        <source>Welcome</source>
        <translation>Välkommen</translation>
    </message>
    <message>
        <source>Welcome to %1.</source>
        <translation>Välkommen till %1.</translation>
    </message>
    <message>
        <source>As this is the first time the program is launched, you can choose where %1 will store its data.</source>
        <translation>Eftersom detta är första gången programmet startas får du välja var %1 skall lagra sitt data.</translation>
    </message>
    <message>
        <source>Use the default data directory</source>
        <translation>Använd den förvalda datakatalogen</translation>
    </message>
    <message>
        <source>Use a custom data directory:</source>
        <translation>Använd en anpassad datakatalog:</translation>
    </message>
    <message>
        <source>Bitcoin</source>
        <translation>Bitcoin</translation>
    </message>
    <message>
        <source>At least %1 GB of data will be stored in this directory, and it will grow over time.</source>
        <translation>Åtminstone %1GB av data kommer att sparas i denna katalog, och den kommer att växa över tiden.</translation>
    </message>
    <message>
        <source>%1 will download and store a copy of the Bitcoin block chain.</source>
        <translation>%1 kommer att ladda ner och spara en kopia av Bitcoin blockkedjan.</translation>
    </message>
    <message>
        <source>The wallet will also be stored in this directory.</source>
        <translation>Plånboken kommer också att sparas i denna katalog.</translation>
    </message>
    <message>
        <source>Error: Specified data directory "%1" cannot be created.</source>
        <translation>Fel: Den angivna datakatalogen "%1" kan inte skapas.</translation>
    </message>
    <message>
        <source>Error</source>
        <translation>Fel</translation>
    </message>
    <message numerus="yes">
        <source>%n GB of free space available</source>
        <translation><numerusform>%n GB fritt utrymme kvar</numerusform><numerusform>%n GB fritt utrymme kvar</numerusform></translation>
    </message>
    <message numerus="yes">
        <source>(of %n GB needed)</source>
        <translation><numerusform>(av %n GB behövs)</numerusform><numerusform>(av %n GB behövs)</numerusform></translation>
    </message>
</context>
<context>
    <name>MempoolStats</name>
    </context>
<context>
    <name>ModalOverlay</name>
    <message>
        <source>Form</source>
        <translation>Formulär</translation>
    </message>
    <message>
        <source>Number of blocks left</source>
        <translation>Antal block kvar</translation>
    </message>
    <message>
        <source>Unknown...</source>
        <translation>Okänt...</translation>
    </message>
    <message>
        <source>Last block time</source>
        <translation>Sista blocktid</translation>
    </message>
    <message>
        <source>Progress</source>
        <translation>Förlopp</translation>
    </message>
    <message>
        <source>calculating...</source>
        <translation>beräknar...</translation>
    </message>
    <message>
        <source>Hide</source>
        <translation>Göm</translation>
    </message>
    <message>
        <source>Unknown. Syncing Headers (%1)...</source>
        <translation>Okänd. Synkar huvuden (%1)...</translation>
    </message>
</context>
<context>
    <name>NetWatchLogModel</name>
    <message>
        <source>Type</source>
        <comment>NetWatch: Type header</comment>
        <translation>Typ</translation>
    </message>
    <message>
        <source>Address</source>
        <comment>NetWatch: Address header</comment>
        <translation>Adress</translation>
    </message>
</context>
<context>
    <name>OpenURIDialog</name>
    <message>
        <source>Open URI</source>
        <translation>Öppna URI</translation>
    </message>
    <message>
        <source>Open payment request from URI or file</source>
        <translation>Öppna betalningsbegäran från URI eller fil</translation>
    </message>
    <message>
        <source>URI:</source>
        <translation>URI:</translation>
    </message>
    <message>
        <source>Select payment request file</source>
        <translation>Välj betalningsbegäransfil</translation>
    </message>
    <message>
        <source>Select payment request file to open</source>
        <translation>Välj betalningsbegäransfil att öppna</translation>
    </message>
</context>
<context>
    <name>OptionsDialog</name>
    <message>
        <source>Options</source>
        <translation>Alternativ</translation>
    </message>
    <message>
        <source>&amp;Main</source>
        <translation>&amp;Allmänt</translation>
    </message>
    <message>
        <source>Automatically start %1 after logging in to the system.</source>
        <translation>Starta %1 automatiskt efter inloggningen.</translation>
    </message>
    <message>
        <source>&amp;Start %1 on system login</source>
        <translation>&amp;Starta %1 vid systemlogin</translation>
    </message>
    <message>
        <source>Size of &amp;database cache</source>
        <translation>Storleken på &amp;databascache</translation>
    </message>
    <message>
        <source>MB</source>
        <translation>MB</translation>
    </message>
    <message>
        <source>Number of script &amp;verification threads</source>
        <translation>Antalet skript&amp;verifikationstrådar</translation>
    </message>
    <message>
        <source>Accept connections from outside</source>
        <translation>Acceptera anslutningar utifrån</translation>
    </message>
    <message>
        <source>Allow incoming connections</source>
        <translation>Acceptera inkommande anslutningar</translation>
    </message>
    <message>
        <source>IP address of the proxy (e.g. IPv4: 127.0.0.1 / IPv6: ::1)</source>
        <translation>Proxyns IP-adress (t.ex.  IPv4: 127.0.0.1 / IPv6: ::1)</translation>
    </message>
    <message>
        <source>Minimize instead of exit the application when the window is closed. When this option is enabled, the application will be closed only after selecting Exit in the menu.</source>
        <translation>Minimera istället för att stänga programmet när fönstret stängs. När detta alternativ är aktiverat stängs programmet endast genom att välja Stäng i menyn.</translation>
    </message>
    <message>
        <source>Third party URLs (e.g. a block explorer) that appear in the transactions tab as context menu items. %s in the URL is replaced by transaction hash. Multiple URLs are separated by vertical bar |.</source>
        <translation>Tredjeparts URL:er (t.ex. en blockutforskare) som finns i transaktionstabben som ett menyval i sammanhanget. %s i URL:en ersätts med tansaktionshashen. Flera URL:er är separerade med vertikala streck |.</translation>
    </message>
    <message>
        <source>Third party transaction URLs</source>
        <translation>Tredjeparts transaktions-URL:er</translation>
    </message>
    <message>
        <source>Active command-line options that override above options:</source>
        <translation>Aktiva kommandoradsalternativ som ersätter alternativen ovan:</translation>
    </message>
    <message>
        <source>Reset all client options to default.</source>
        <translation>Återställ alla klientinställningar till förvalen.</translation>
    </message>
    <message>
        <source>&amp;Reset Options</source>
        <translation>&amp;Återställ alternativ</translation>
    </message>
    <message>
        <source>&amp;Network</source>
        <translation>&amp;Nätverk</translation>
    </message>
    <message>
        <source>(0 = auto, &lt;0 = leave that many cores free)</source>
        <translation>(0 = auto, &lt;0 = lämna så många kärnor lediga)</translation>
    </message>
    <message>
        <source>W&amp;allet</source>
        <translation>&amp;Plånbok</translation>
    </message>
    <message>
        <source>Expert</source>
        <translation>Expert</translation>
    </message>
    <message>
        <source>Enable coin &amp;control features</source>
        <translation>Aktivera mynt&amp;kontrollfunktioner</translation>
    </message>
    <message>
        <source>If you disable the spending of unconfirmed change, the change from a transaction cannot be used until that transaction has at least one confirmation. This also affects how your balance is computed.</source>
        <translation>Om du avaktiverar betalning med obekräftad växel, kan inte växeln från en transaktion användas förrän den transaktionen har minst en bekräftelse.</translation>
    </message>
    <message>
        <source>&amp;Spend unconfirmed change</source>
        <translation>&amp;Spendera obekräftad växel</translation>
    </message>
    <message>
        <source>Automatically open the Bitcoin client port on the router. This only works when your router supports UPnP and it is enabled.</source>
        <translation>Öppna automatiskt Bitcoin-klientens port på routern. Detta fungerar endast om din router har UPnP aktiverat.</translation>
    </message>
    <message>
        <source>Map port using &amp;UPnP</source>
        <translation>Tilldela port med hjälp av &amp;UPnP</translation>
    </message>
    <message>
        <source>Connect to the Bitcoin network through a SOCKS5 proxy.</source>
        <translation>Anslut till Bitcoin-nätverket genom en SOCKS5-proxy.</translation>
    </message>
    <message>
        <source>&amp;Connect through SOCKS5 proxy (default proxy):</source>
        <translation>&amp;Anslut genom SOCKS5-proxy (förvald proxy):</translation>
    </message>
    <message>
        <source>Proxy &amp;IP:</source>
        <translation>Proxy-&amp;IP: </translation>
    </message>
    <message>
        <source>&amp;Port:</source>
        <translation>&amp;Port: </translation>
    </message>
    <message>
        <source>Port of the proxy (e.g. 9050)</source>
        <translation>Proxyns port (t.ex. 9050)</translation>
    </message>
    <message>
        <source>Used for reaching peers via:</source>
        <translation>Används för att nå noder via:</translation>
    </message>
    <message>
        <source>Shows, if the supplied default SOCKS5 proxy is used to reach peers via this network type.</source>
        <translation>Visas, om den angivna standard-SOCKS5-proxyn används för att nå noder via den här nätverkstypen.</translation>
    </message>
    <message>
        <source>IPv4</source>
        <translation>IPv4</translation>
    </message>
    <message>
        <source>IPv6</source>
        <translation>IPv6</translation>
    </message>
    <message>
        <source>Tor</source>
        <translation>Tor</translation>
    </message>
    <message>
        <source>Connect to the Bitcoin network through a separate SOCKS5 proxy for Tor hidden services.</source>
        <translation>Anslut till Bitcoin-nätverket genom en separat SOCKS5-proxy för dolda tjänster i Tor.</translation>
    </message>
    <message>
        <source>Use separate SOCKS5 proxy to reach peers via Tor hidden services:</source>
        <translation>Använd separat SOCKS5-proxy för att nå noder via dolda tjänster i Tor:</translation>
    </message>
    <message>
        <source>&amp;Window</source>
        <translation>&amp;Fönster</translation>
    </message>
    <message>
        <source>&amp;Hide the icon from the system tray.</source>
        <translation>&amp;Göm ikonen från systemfältet.</translation>
    </message>
    <message>
        <source>Hide tray icon</source>
        <translation>Göm systemfältsikonen</translation>
    </message>
    <message>
        <source>Show only a tray icon after minimizing the window.</source>
        <translation>Visa endast en systemfältsikon vid minimering.</translation>
    </message>
    <message>
        <source>&amp;Minimize to the tray instead of the taskbar</source>
        <translation>&amp;Minimera till systemfältet istället för aktivitetsfältet</translation>
    </message>
    <message>
        <source>M&amp;inimize on close</source>
        <translation>M&amp;inimera vid stängning</translation>
    </message>
    <message>
        <source>&amp;Display</source>
        <translation>&amp;Visa</translation>
    </message>
    <message>
        <source>User Interface &amp;language:</source>
        <translation>Användargränssnittets &amp;språk: </translation>
    </message>
    <message>
        <source>The user interface language can be set here. This setting will take effect after restarting %1.</source>
        <translation>Användargränssnittets språk kan ställas in här. Denna inställning träder i kraft efter en omstart av %1.</translation>
    </message>
    <message>
        <source>&amp;Unit to show amounts in:</source>
        <translation>&amp;Måttenhet att visa belopp i: </translation>
    </message>
    <message>
        <source>Choose the default subdivision unit to show in the interface and when sending coins.</source>
        <translation>Välj en måttenhet att visa i gränssnittet och när du skickar mynt.</translation>
    </message>
    <message>
        <source>Whether to show coin control features or not.</source>
        <translation>Om myntkontrollfunktioner skall visas eller inte</translation>
    </message>
    <message>
        <source>&amp;OK</source>
        <translation>&amp;OK</translation>
    </message>
    <message>
        <source>&amp;Cancel</source>
        <translation>&amp;Avbryt</translation>
    </message>
    <message>
        <source>default</source>
        <translation>standard</translation>
    </message>
    <message>
        <source>none</source>
        <translation>ingen</translation>
    </message>
    <message>
        <source>Bitcoin Core</source>
        <translation>Bitcoin Core</translation>
    </message>
    <message>
        <source>Confirm options reset</source>
        <translation>Bekräfta att alternativen ska återställs</translation>
    </message>
    <message>
        <source>Client restart required to activate changes.</source>
        <translation>Klientomstart är nödvändig för att aktivera ändringarna.</translation>
    </message>
    <message>
        <source>Client will be shut down. Do you want to proceed?</source>
        <translation>Programmet kommer att stängas. Vill du fortsätta?</translation>
    </message>
    <message>
        <source>This change would require a client restart.</source>
        <translation>Denna ändring kräver en klientomstart.</translation>
    </message>
    <message>
        <source>The supplied proxy address is invalid.</source>
        <translation>Den angivna proxy-adressen är ogiltig.</translation>
    </message>
</context>
<context>
    <name>OverviewPage</name>
    <message>
        <source>Form</source>
        <translation>Formulär</translation>
    </message>
    <message>
        <source>The displayed information may be out of date. Your wallet automatically synchronizes with the Bitcoin network after a connection is established, but this process has not completed yet.</source>
        <translation>Den visade informationen kan vara inaktuell. Plånboken synkroniseras automatiskt med Bitcoin-nätverket efter att anslutningen är upprättad, men denna process har inte slutförts ännu.</translation>
    </message>
    <message>
        <source>Watch-only:</source>
        <translation>Granska-bara:</translation>
    </message>
    <message>
        <source>Available:</source>
        <translation>Tillgängligt:</translation>
    </message>
    <message>
        <source>Your current spendable balance</source>
        <translation>Ditt tillgängliga saldo</translation>
    </message>
    <message>
        <source>Pending:</source>
        <translation>Pågående:</translation>
    </message>
    <message>
        <source>Total of transactions that have yet to be confirmed, and do not yet count toward the spendable balance</source>
        <translation>Totalt antal transaktioner som ännu inte bekräftats, och som ännu inte räknas med i aktuellt saldo</translation>
    </message>
    <message>
        <source>Immature:</source>
        <translation>Omogen:</translation>
    </message>
    <message>
        <source>Mined balance that has not yet matured</source>
        <translation>Den genererade balansen som ännu inte har mognat</translation>
    </message>
    <message>
        <source>Balances</source>
        <translation>Balanser</translation>
    </message>
    <message>
        <source>Total:</source>
        <translation>Totalt:</translation>
    </message>
    <message>
        <source>Your current total balance</source>
        <translation>Ditt nuvarande totala saldo</translation>
    </message>
    <message>
        <source>Your current balance in watch-only addresses</source>
        <translation>Ditt nuvarande saldo i granska-bara adresser</translation>
    </message>
    <message>
        <source>Spendable:</source>
        <translation>Spenderbar:</translation>
    </message>
    <message>
        <source>Recent transactions</source>
        <translation>Nyligen genomförda transaktioner</translation>
    </message>
    <message>
        <source>Unconfirmed transactions to watch-only addresses</source>
        <translation>Okonfirmerade transaktioner till granska-bara adresser</translation>
    </message>
    <message>
        <source>Mined balance in watch-only addresses that has not yet matured</source>
        <translation>Den genererade balansen i granska-bara adresser som ännu inte har mognat</translation>
    </message>
    <message>
        <source>Current total balance in watch-only addresses</source>
        <translation>Nuvarande total balans i granska-bara adresser</translation>
    </message>
</context>
<context>
    <name>PaymentServer</name>
    <message>
        <source>Payment request error</source>
        <translation>Fel vid betalningsbegäran</translation>
    </message>
    <message>
        <source>Cannot start bitcoin: click-to-pay handler</source>
        <translation>Kan inte starta bitcoin: klicka-och-betala handhavare</translation>
    </message>
    <message>
        <source>URI handling</source>
        <translation>URI-hantering</translation>
    </message>
    <message>
        <source>Payment request fetch URL is invalid: %1</source>
        <translation>Betalningsbegärans hämta URL är felaktig: %1</translation>
    </message>
    <message>
        <source>Invalid payment address %1</source>
        <translation>Felaktig betalningsadress %1</translation>
    </message>
    <message>
        <source>URI cannot be parsed! This can be caused by an invalid Bitcoin address or malformed URI parameters.</source>
        <translation>URI går inte att tolkas! Detta kan orsakas av en ogiltig Bitcoin-adress eller felaktiga URI parametrar.</translation>
    </message>
    <message>
        <source>Payment request file handling</source>
        <translation>Hantering av betalningsbegäransfil</translation>
    </message>
    <message>
        <source>Payment request file cannot be read! This can be caused by an invalid payment request file.</source>
        <translation>Betalningsbegäransfilen kan inte läsas! Detta kan orsakas av en felaktig betalningsbegäransfil.</translation>
    </message>
    <message>
        <source>Payment request rejected</source>
        <translation>Betalningsbegäran avslogs</translation>
    </message>
    <message>
        <source>Payment request network doesn't match client network.</source>
        <translation>Betalningsbegärans nätverk matchar inte klientens nätverk.</translation>
    </message>
    <message>
        <source>Payment request expired.</source>
        <translation>Betalningsbegäran löpte ut.</translation>
    </message>
    <message>
        <source>Payment request is not initialized.</source>
        <translation>Betalningsbegäran är inte initierad.</translation>
    </message>
    <message>
        <source>Unverified payment requests to custom payment scripts are unsupported.</source>
        <translation>Overifierade betalningsbegärningar till specialbetalningsskript stöds inte.</translation>
    </message>
    <message>
        <source>Invalid payment request.</source>
        <translation>Ogiltig betalningsbegäran.</translation>
    </message>
    <message>
        <source>Requested payment amount of %1 is too small (considered dust).</source>
        <translation>Begärd betalning av %1 är för liten (betraktas som damm).</translation>
    </message>
    <message>
        <source>Refund from %1</source>
        <translation>Återbetalning från %1</translation>
    </message>
    <message>
        <source>Payment request %1 is too large (%2 bytes, allowed %3 bytes).</source>
        <translation>Betalningsbegäran %1 är för stor (%2 bytes, tillåten %3 bytes)</translation>
    </message>
    <message>
        <source>Error communicating with %1: %2</source>
        <translation>Kommunikationsfel med %1: %2</translation>
    </message>
    <message>
        <source>Payment request cannot be parsed!</source>
        <translation>Betalningsbegäran kan inte behandlas!</translation>
    </message>
    <message>
        <source>Bad response from server %1</source>
        <translation>Felaktigt svar från server %1</translation>
    </message>
    <message>
        <source>Network request error</source>
        <translation>Fel vid närverksbegäran</translation>
    </message>
    <message>
        <source>Payment acknowledged</source>
        <translation>Betalningen bekräftad</translation>
    </message>
</context>
<context>
    <name>PeerTableModel</name>
    <message>
        <source>User Agent</source>
        <translation>Användaragent</translation>
    </message>
    <message>
        <source>Node/Service</source>
        <translation>Nod/Tjänst</translation>
    </message>
    <message>
        <source>Ping</source>
        <translation>Ping</translation>
    </message>
</context>
<context>
    <name>QObject</name>
    <message>
        <source>Amount</source>
        <translation>Mängd</translation>
    </message>
    <message>
        <source>Enter a Bitcoin address (e.g. %1)</source>
        <translation>Ange en Bitcoin-adress (t.ex. %1)</translation>
    </message>
    <message>
        <source>%1 d</source>
        <translation>%1 d</translation>
    </message>
    <message>
        <source>%1 h</source>
        <translation>%1 h</translation>
    </message>
    <message>
        <source>%1 m</source>
        <translation>%1 m</translation>
    </message>
    <message>
        <source>%1 s</source>
        <translation>%1 s</translation>
    </message>
    <message>
        <source>None</source>
        <translation>Ingen</translation>
    </message>
    <message>
        <source>N/A</source>
        <translation>ej tillgänglig</translation>
    </message>
    <message>
        <source>%1 ms</source>
        <translation>%1 ms</translation>
    </message>
    <message numerus="yes">
        <source>%n second(s)</source>
        <translation><numerusform>%n sekund</numerusform><numerusform>%n sekunder</numerusform></translation>
    </message>
    <message numerus="yes">
        <source>%n minute(s)</source>
        <translation><numerusform>%n minut</numerusform><numerusform>%n minuter</numerusform></translation>
    </message>
    <message numerus="yes">
        <source>%n hour(s)</source>
        <translation><numerusform>%n timme</numerusform><numerusform>%n timmar</numerusform></translation>
    </message>
    <message numerus="yes">
        <source>%n day(s)</source>
        <translation><numerusform>%n dag</numerusform><numerusform>%n dagar</numerusform></translation>
    </message>
    <message numerus="yes">
        <source>%n week(s)</source>
        <translation><numerusform>%n vecka</numerusform><numerusform>%n veckor</numerusform></translation>
    </message>
    <message>
        <source>%1 and %2</source>
        <translation>%1 och %2</translation>
    </message>
    <message numerus="yes">
        <source>%n year(s)</source>
        <translation><numerusform>%n år</numerusform><numerusform>%n år</numerusform></translation>
    </message>
    <message>
        <source>Txn</source>
        <comment>Tx Watch: Transaction type abbreviation</comment>
        <translation>Tsn</translation>
    </message>
</context>
<context>
    <name>QObject::QObject</name>
    <message>
        <source>Error: %1</source>
        <translation>Fel: %1</translation>
    </message>
</context>
<context>
    <name>QRImageWidget</name>
    <message>
        <source>&amp;Save Image...</source>
        <translation>&amp;Spara Bild...</translation>
    </message>
    <message>
        <source>&amp;Copy Image</source>
        <translation>&amp;Kopiera Bild</translation>
    </message>
    <message>
        <source>Save QR Code</source>
        <translation>Spara QR-kod</translation>
    </message>
    <message>
        <source>PNG Image (*.png)</source>
        <translation>PNG-bild (*.png)</translation>
    </message>
</context>
<context>
    <name>RPCConsole</name>
    <message>
        <source>N/A</source>
        <translation>ej tillgänglig</translation>
    </message>
    <message>
        <source>Client version</source>
        <translation>Klient-version</translation>
    </message>
    <message>
        <source>&amp;Information</source>
        <translation>&amp;Information</translation>
    </message>
    <message>
        <source>Debug window</source>
        <translation>Debug fönster</translation>
    </message>
    <message>
        <source>General</source>
        <translation>Generell</translation>
    </message>
    <message>
        <source>Using BerkeleyDB version</source>
        <translation>Använder BerkeleyDB versionen</translation>
    </message>
    <message>
        <source>Datadir</source>
        <translation>Datakatalog</translation>
    </message>
    <message>
        <source>Startup time</source>
        <translation>Uppstartstid</translation>
    </message>
    <message>
        <source>Network</source>
        <translation>Nätverk</translation>
    </message>
    <message>
        <source>Name</source>
        <translation>Namn</translation>
    </message>
    <message>
        <source>Number of connections</source>
        <translation>Antalet anslutningar</translation>
    </message>
    <message>
        <source>Block chain</source>
        <translation>Blockkedja</translation>
    </message>
    <message>
        <source>Current number of blocks</source>
        <translation>Aktuellt antal block</translation>
    </message>
    <message>
        <source>Memory Pool</source>
        <translation>Minnespool</translation>
    </message>
    <message>
        <source>Current number of transactions</source>
        <translation>Nuvarande antal transaktioner</translation>
    </message>
    <message>
        <source>Memory usage</source>
        <translation>Minnesåtgång</translation>
    </message>
    <message>
        <source>Wallet: </source>
        <translation type="unfinished">Plånbok: </translation>
    </message>
    <message>
        <source>Received</source>
        <translation>Mottagen</translation>
    </message>
    <message>
        <source>Sent</source>
        <translation>Skickad</translation>
    </message>
    <message>
        <source>&amp;Peers</source>
        <translation>&amp;Klienter</translation>
    </message>
    <message>
        <source>Banned peers</source>
        <translation>Bannade noder</translation>
    </message>
    <message>
        <source>Select a peer to view detailed information.</source>
        <translation>Välj en klient för att se detaljerad information.</translation>
    </message>
    <message>
        <source>Whitelisted</source>
        <translation>Vitlistad</translation>
    </message>
    <message>
        <source>Direction</source>
        <translation>Riktning</translation>
    </message>
    <message>
        <source>Version</source>
        <translation>Version</translation>
    </message>
    <message>
        <source>Starting Block</source>
        <translation>Startblock</translation>
    </message>
    <message>
        <source>Synced Headers</source>
        <translation>Synkade huvuden</translation>
    </message>
    <message>
        <source>Synced Blocks</source>
        <translation>Synkade block</translation>
    </message>
    <message>
        <source>User Agent</source>
        <translation>Användaragent</translation>
    </message>
    <message>
        <source>Open the %1 debug log file from the current data directory. This can take a few seconds for large log files.</source>
        <translation>Öppna %1 debug-loggfilen från aktuell datakatalog. Detta kan ta några sekunder för stora loggfiler.</translation>
    </message>
    <message>
        <source>Decrease font size</source>
        <translation>Minska fontstorleken</translation>
    </message>
    <message>
        <source>Increase font size</source>
        <translation>Öka fontstorleken</translation>
    </message>
    <message>
        <source>Services</source>
        <translation>Tjänster</translation>
    </message>
    <message>
        <source>Ban Score</source>
        <translation>Banpoäng</translation>
    </message>
    <message>
        <source>Connection Time</source>
        <translation>Anslutningstid</translation>
    </message>
    <message>
        <source>Last Send</source>
        <translation>Senast sänt</translation>
    </message>
    <message>
        <source>Last Receive</source>
        <translation>Senast mottagen</translation>
    </message>
    <message>
        <source>Ping Time</source>
        <translation>Pingtid</translation>
    </message>
    <message>
        <source>The duration of a currently outstanding ping.</source>
        <translation>Tidsåtgången för en nuvarande utestående ping.</translation>
    </message>
    <message>
        <source>Ping Wait</source>
        <translation>Pingväntetid</translation>
    </message>
    <message>
        <source>Time Offset</source>
        <translation>Tidsförskjutning</translation>
    </message>
    <message>
        <source>Last block time</source>
        <translation>Sista blocktid</translation>
    </message>
    <message>
        <source>&amp;Open</source>
        <translation>&amp;Öppna</translation>
    </message>
    <message>
        <source>&amp;Console</source>
        <translation>&amp;Konsol</translation>
    </message>
    <message>
        <source>&amp;Network Traffic</source>
        <translation>&amp;Nätverkstrafik</translation>
    </message>
    <message>
        <source>&amp;Clear</source>
        <translation>&amp;Rensa</translation>
    </message>
    <message>
        <source>Totals</source>
        <translation>Totalt:</translation>
    </message>
    <message>
        <source>In:</source>
        <translation>In:</translation>
    </message>
    <message>
        <source>Out:</source>
        <translation>Ut:</translation>
    </message>
    <message>
        <source>Debug log file</source>
        <translation>Debugloggfil</translation>
    </message>
    <message>
        <source>Clear console</source>
        <translation>Rensa konsollen</translation>
    </message>
    <message>
        <source>1 &amp;hour</source>
        <translation>1 &amp;timme</translation>
    </message>
    <message>
        <source>1 &amp;day</source>
        <translation>1 &amp;dag</translation>
    </message>
    <message>
        <source>1 &amp;week</source>
        <translation>1 &amp;vecka</translation>
    </message>
    <message>
        <source>1 &amp;year</source>
        <translation>1 &amp;år</translation>
    </message>
    <message>
        <source>Welcome to the %1 RPC console.</source>
        <translation>Välkommen till %1 RPC-konsolen.</translation>
    </message>
    <message>
        <source>Use up and down arrows to navigate history, and &lt;b&gt;Ctrl-L&lt;/b&gt; to clear screen.</source>
        <translation>Använd upp- och ner-pilarna för att navigera i historiken, och &lt;b&gt;Ctrl-L&lt;/b&gt; för att rensa skärmen.</translation>
    </message>
    <message>
        <source>Type &lt;b&gt;help&lt;/b&gt; for an overview of available commands.</source>
        <translation>Skriv &lt;b&gt;help&lt;/b&gt; för en översikt av alla kommandon.</translation>
    </message>
    <message>
        <source>Network activity disabled</source>
        <translation>Nätverksaktivitet inaktiverad.</translation>
    </message>
    <message>
        <source>%1 B</source>
        <translation>%1 B</translation>
    </message>
    <message>
        <source>%1 KB</source>
        <translation>%1 KB</translation>
    </message>
    <message>
        <source>%1 MB</source>
        <translation>%1 MB</translation>
    </message>
    <message>
        <source>%1 GB</source>
        <translation>%1 GB</translation>
    </message>
    <message>
        <source>(node id: %1)</source>
        <translation>(nod-id: %1)</translation>
    </message>
    <message>
        <source>via %1</source>
        <translation>via %1</translation>
    </message>
    <message>
        <source>never</source>
        <translation>aldrig</translation>
    </message>
    <message>
        <source>Inbound</source>
        <translation>Inkommande</translation>
    </message>
    <message>
        <source>Outbound</source>
        <translation>Utgående</translation>
    </message>
    <message>
        <source>Yes</source>
        <translation>Ja</translation>
    </message>
    <message>
        <source>No</source>
        <translation>Nej</translation>
    </message>
    <message>
        <source>Unknown</source>
        <translation>Okänd</translation>
    </message>
</context>
<context>
    <name>ReceiveCoinsDialog</name>
    <message>
        <source>&amp;Amount:</source>
        <translation>&amp;Belopp:</translation>
    </message>
    <message>
        <source>&amp;Label:</source>
        <translation>&amp;Etikett:</translation>
    </message>
    <message>
        <source>&amp;Message:</source>
        <translation>&amp;Meddelande:</translation>
    </message>
    <message>
        <source>Reuse one of the previously used receiving addresses. Reusing addresses has security and privacy issues. Do not use this unless re-generating a payment request made before.</source>
        <translation>Återanvänd en av tidigare använda mottagningsadresser. Återanvändning av adresser har både säkerhets och integritetsbrister. Använd inte samma mottagningsadress om du inte gör om samma betalningsbegäran.</translation>
    </message>
    <message>
        <source>R&amp;euse an existing receiving address (not recommended)</source>
        <translation>Åt&amp;eranvänd en existerande mottagningsadress (rekommenderas inte)</translation>
    </message>
    <message>
        <source>An optional message to attach to the payment request, which will be displayed when the request is opened. Note: The message will not be sent with the payment over the Bitcoin network.</source>
        <translation>Ett frivilligt meddelande att bifoga betalningsbegäran, vilket visas när begäran öppnas. NB: Meddelandet kommer inte att sändas med betalningen över Bitcoinnätverket.</translation>
    </message>
    <message>
        <source>An optional label to associate with the new receiving address.</source>
        <translation>En frivillig etikett att associera med den nya mottagningsadressen.</translation>
    </message>
    <message>
        <source>Use this form to request payments. All fields are &lt;b&gt;optional&lt;/b&gt;.</source>
        <translation>Använd detta formulär för att begära betalningar. Alla fält är  &lt;b&gt;frivilliga&lt;/b&gt;.</translation>
    </message>
    <message>
        <source>An optional amount to request. Leave this empty or zero to not request a specific amount.</source>
        <translation>En valfri summa att begära. Lämna denna tom eller noll för att inte begära en specifik summa.</translation>
    </message>
    <message>
        <source>Clear all fields of the form.</source>
        <translation>Rensa alla formulärfälten</translation>
    </message>
    <message>
        <source>Clear</source>
        <translation>Rensa</translation>
    </message>
    <message>
        <source>Requested payments history</source>
        <translation>Historik för begärda betalningar</translation>
    </message>
    <message>
        <source>&amp;Request payment</source>
        <translation>Begä&amp;r betalning</translation>
    </message>
    <message>
        <source>Show the selected request (does the same as double clicking an entry)</source>
        <translation>Visa valda begäranden (gör samma som att dubbelklicka på en post)</translation>
    </message>
    <message>
        <source>Show</source>
        <translation>Visa</translation>
    </message>
    <message>
        <source>Remove the selected entries from the list</source>
        <translation>Ta bort valda poster från listan</translation>
    </message>
    <message>
        <source>Remove</source>
        <translation>Ta bort</translation>
    </message>
    <message>
        <source>Copy URI</source>
        <translation>Kopiera URI</translation>
    </message>
    <message>
        <source>Copy label</source>
        <translation>Kopiera etikett</translation>
    </message>
    <message>
        <source>Copy message</source>
        <translation>Kopiera meddelande</translation>
    </message>
    <message>
        <source>Copy amount</source>
        <translation>Kopiera belopp</translation>
    </message>
</context>
<context>
    <name>ReceiveRequestDialog</name>
    <message>
        <source>QR Code</source>
        <translation>QR-kod</translation>
    </message>
    <message>
        <source>Copy &amp;URI</source>
        <translation>Kopiera &amp;URI</translation>
    </message>
    <message>
        <source>Copy &amp;Address</source>
        <translation>Kopiera &amp;Adress</translation>
    </message>
    <message>
        <source>&amp;Save Image...</source>
        <translation>&amp;Spara Bild...</translation>
    </message>
    <message>
        <source>Request payment to %1</source>
        <translation>Begär betalning till %1</translation>
    </message>
    <message>
        <source>Payment information</source>
        <translation>Betalinformaton</translation>
    </message>
    <message>
        <source>URI</source>
        <translation>URI</translation>
    </message>
    <message>
        <source>Address</source>
        <translation>Adress</translation>
    </message>
    <message>
        <source>Amount</source>
        <translation>Mängd</translation>
    </message>
    <message>
        <source>Label</source>
        <translation>Etikett</translation>
    </message>
    <message>
        <source>Message</source>
        <translation>Meddelande</translation>
    </message>
    <message>
        <source>Resulting URI too long, try to reduce the text for label / message.</source>
        <translation>URI:n är för lång, försöka minska texten för etikett / meddelande.</translation>
    </message>
    <message>
        <source>Error encoding URI into QR Code.</source>
        <translation>Fel vid skapande av QR-kod från URI.</translation>
    </message>
</context>
<context>
    <name>RecentRequestsTableModel</name>
    <message>
        <source>Date</source>
        <translation>Datum</translation>
    </message>
    <message>
        <source>Label</source>
        <translation>Etikett</translation>
    </message>
    <message>
        <source>Message</source>
        <translation>Meddelande</translation>
    </message>
    <message>
        <source>(no label)</source>
        <translation>(Ingen etikett)</translation>
    </message>
    <message>
        <source>(no message)</source>
        <translation>(inget meddelande)</translation>
    </message>
    </context>
<context>
    <name>SendCoinsDialog</name>
    <message>
        <source>Send Coins</source>
        <translation>Skicka pengar</translation>
    </message>
    <message>
        <source>Coin Control Features</source>
        <translation>Myntkontrollfunktioner</translation>
    </message>
    <message>
        <source>Inputs...</source>
        <translation>Inmatningar...</translation>
    </message>
    <message>
        <source>automatically selected</source>
        <translation>automatiskt vald</translation>
    </message>
    <message>
        <source>Insufficient funds!</source>
        <translation>Otillräckliga medel!</translation>
    </message>
    <message>
        <source>Quantity:</source>
        <translation>Kvantitet:</translation>
    </message>
    <message>
        <source>Bytes:</source>
        <translation>Antal Byte:</translation>
    </message>
    <message>
        <source>Amount:</source>
        <translation>Belopp:</translation>
    </message>
    <message>
        <source>Fee:</source>
        <translation>Avgift:</translation>
    </message>
    <message>
        <source>After Fee:</source>
        <translation>Efter avgift:</translation>
    </message>
    <message>
        <source>Change:</source>
        <translation>Växel:</translation>
    </message>
    <message>
        <source>If this is activated, but the change address is empty or invalid, change will be sent to a newly generated address.</source>
        <translation>Om denna är aktiverad men växeladressen är tom eller felaktig kommer växeln att sändas till en nygenererad adress.</translation>
    </message>
    <message>
        <source>Custom change address</source>
        <translation>Specialväxeladress</translation>
    </message>
    <message>
        <source>Transaction Fee:</source>
        <translation>Transaktionsavgift:</translation>
    </message>
    <message>
        <source>Choose...</source>
        <translation>Välj...</translation>
    </message>
    <message>
        <source>collapse fee-settings</source>
        <translation>Fäll ihop avgiftsinställningarna</translation>
    </message>
    <message>
        <source>per kilobyte</source>
        <translation>per kilobyte</translation>
    </message>
    <message>
        <source>If the custom fee is set to 1000 satoshis and the transaction is only 250 bytes, then "per kilobyte" only pays 250 satoshis in fee, while "total at least" pays 1000 satoshis. For transactions bigger than a kilobyte both pay by kilobyte.</source>
        <translation>Om den anpassad avgiften är satt till 1000 satoshi och transaktionen bara är 250 byte, betalar "per kilobyte" bara 250 satoshi i avgift, medans "totalt minst" betalar 1000 satoshi. För transaktioner större än en kilobyte betalar både per kilobyte.</translation>
    </message>
    <message>
        <source>Hide</source>
        <translation>Göm</translation>
    </message>
    <message>
        <source>total at least</source>
        <translation>totalt minst</translation>
    </message>
    <message>
        <source>Paying only the minimum fee is just fine as long as there is less transaction volume than space in the blocks. But be aware that this can end up in a never confirming transaction once there is more demand for bitcoin transactions than the network can process.</source>
        <translation>Att betala endast den minsta avgiften är bara bra så länge det är mindre transaktionsvolym än utrymme i blocken. Men tänk på att det kan hamna i en aldrig bekräftar transaktion när det finns mer efterfrågan på bitcoin transaktioner än nätverket kan bearbeta.</translation>
    </message>
    <message>
        <source>(read the tooltip)</source>
        <translation>(läs verktygstips)</translation>
    </message>
    <message>
        <source>Recommended:</source>
        <translation>Rekommenderad:</translation>
    </message>
    <message>
        <source>Custom:</source>
        <translation>Anpassad:</translation>
    </message>
    <message>
        <source>(Smart fee not initialized yet. This usually takes a few blocks...)</source>
        <translation>(Smartavgiften är inte initierad än. Detta tar vanligen några block...)</translation>
    </message>
    <message>
        <source>normal</source>
        <translation>normal</translation>
    </message>
    <message>
        <source>fast</source>
        <translation>snabb</translation>
    </message>
    <message>
        <source>Send to multiple recipients at once</source>
        <translation>Skicka till flera mottagare samtidigt</translation>
    </message>
    <message>
        <source>Add &amp;Recipient</source>
        <translation>Lägg till &amp;mottagare</translation>
    </message>
    <message>
        <source>Clear all fields of the form.</source>
        <translation>Rensa alla formulärfälten</translation>
    </message>
    <message>
        <source>Dust:</source>
        <translation>Damm:</translation>
    </message>
    <message>
        <source>Clear &amp;All</source>
        <translation>Rensa &amp;alla</translation>
    </message>
    <message>
        <source>Balance:</source>
        <translation>Balans:</translation>
    </message>
    <message>
        <source>Confirm the send action</source>
        <translation>Bekräfta sändordern</translation>
    </message>
    <message>
        <source>S&amp;end</source>
        <translation>&amp;Skicka</translation>
    </message>
    <message>
        <source>Copy quantity</source>
        <translation>Kopiera kvantitet</translation>
    </message>
    <message>
        <source>Copy amount</source>
        <translation>Kopiera belopp</translation>
    </message>
    <message>
        <source>Copy fee</source>
        <translation>Kopiera avgift</translation>
    </message>
    <message>
        <source>Copy after fee</source>
        <translation>Kopiera efter avgift</translation>
    </message>
    <message>
        <source>Copy bytes</source>
        <translation>Kopiera byte</translation>
    </message>
    <message>
        <source>Copy dust</source>
        <translation>Kopiera damm</translation>
    </message>
    <message>
        <source>Copy change</source>
        <translation>Kopiera växel</translation>
    </message>
    <message>
        <source>%1 to %2</source>
        <translation>%1 till %2</translation>
    </message>
    <message>
        <source>Are you sure you want to send?</source>
        <translation>Är du säker på att du vill skicka?</translation>
    </message>
    <message>
        <source>added as transaction fee</source>
        <translation>adderad som transaktionsavgift</translation>
    </message>
    <message>
        <source>Total Amount %1</source>
        <translation>Total summa %1</translation>
    </message>
    <message>
        <source>or</source>
        <translation>eller</translation>
    </message>
    <message>
        <source>Confirm send coins</source>
        <translation>Bekräfta skickade mynt</translation>
    </message>
    <message>
        <source>The recipient address is not valid. Please recheck.</source>
        <translation>Mottagarens adress är ogiltig. Kontrollera igen.</translation>
    </message>
    <message>
        <source>The amount to pay must be larger than 0.</source>
        <translation>Det betalade beloppet måste vara större än 0.</translation>
    </message>
    <message>
        <source>The amount exceeds your balance.</source>
        <translation>Värdet överstiger ditt saldo.</translation>
    </message>
    <message>
        <source>The total exceeds your balance when the %1 transaction fee is included.</source>
        <translation>Totalvärdet överstiger ditt saldo när transaktionsavgiften %1 är pålagd.</translation>
    </message>
    <message>
        <source>Duplicate address found: addresses should only be used once each.</source>
        <translation>Duplicerad adress upptäckt: adresser skall endast användas en gång var.</translation>
    </message>
    <message>
        <source>Transaction creation failed!</source>
        <translation>Transaktionen gick inte att skapa!</translation>
    </message>
    <message>
        <source>A fee higher than %1 is considered an absurdly high fee.</source>
        <translation>En avgift som är högre än %1 anses vara en orimligt hög avgift.</translation>
    </message>
    <message>
        <source>Payment request expired.</source>
        <translation>Betalningsbegäran löpte ut.</translation>
    </message>
    <message numerus="yes">
        <source>%n block(s)</source>
        <translation><numerusform>%n block</numerusform><numerusform>%n block</numerusform></translation>
    </message>
    <message>
        <source>Pay only the required fee of %1</source>
        <translation>Betala endast den nödvändiga avgiften på %1</translation>
    </message>
    <message numerus="yes">
        <source>Estimated to begin confirmation within %n block(s).</source>
        <translation><numerusform>Uppskattas till att påbörja bekräftelse inom %n block.</numerusform><numerusform>Uppskattas till att påbörja bekräftelse inom %n block.</numerusform></translation>
    </message>
    <message>
        <source>Warning: Invalid Bitcoin address</source>
        <translation>Varning: Felaktig Bitcoinadress</translation>
    </message>
    <message>
        <source>Warning: Unknown change address</source>
        <translation>Varning: Okänd växeladress</translation>
    </message>
    <message>
        <source>(no label)</source>
        <translation>(Ingen etikett)</translation>
    </message>
</context>
<context>
    <name>SendCoinsEntry</name>
    <message>
        <source>A&amp;mount:</source>
        <translation>&amp;Belopp:</translation>
    </message>
    <message>
        <source>Pay &amp;To:</source>
        <translation>Betala &amp;Till:</translation>
    </message>
    <message>
        <source>&amp;Label:</source>
        <translation>&amp;Etikett:</translation>
    </message>
    <message>
        <source>Choose previously used address</source>
        <translation>Välj tidigare använda adresser</translation>
    </message>
    <message>
        <source>This is a normal payment.</source>
        <translation>Detta är en normal betalning.</translation>
    </message>
    <message>
        <source>The Bitcoin address to send the payment to</source>
        <translation>Bitcoinadress att sända betalning till</translation>
    </message>
    <message>
        <source>Alt+A</source>
        <translation>Alt+A</translation>
    </message>
    <message>
        <source>Paste address from clipboard</source>
        <translation>Klistra in adress från Urklipp</translation>
    </message>
    <message>
        <source>Alt+P</source>
        <translation>Alt+P</translation>
    </message>
    <message>
        <source>Remove this entry</source>
        <translation>Radera denna post</translation>
    </message>
    <message>
        <source>The fee will be deducted from the amount being sent. The recipient will receive less bitcoins than you enter in the amount field. If multiple recipients are selected, the fee is split equally.</source>
        <translation>Avgiften dras från beloppet som skickas. Mottagaren kommer att få mindre bitcoins än du angivit i belopp-fältet. Om flera mottagare valts kommer avgiften delas jämt.</translation>
    </message>
    <message>
        <source>S&amp;ubtract fee from amount</source>
        <translation>S&amp;ubtrahera avgiften från beloppet</translation>
    </message>
    <message>
        <source>Message:</source>
        <translation>Meddelande:</translation>
    </message>
    <message>
        <source>This is an unauthenticated payment request.</source>
        <translation>Detta är en oautentiserad betalningsbegäran.</translation>
    </message>
    <message>
        <source>This is an authenticated payment request.</source>
        <translation>Detta är en autentiserad betalningsbegäran.</translation>
    </message>
    <message>
        <source>Enter a label for this address to add it to the list of used addresses</source>
        <translation>Ange en etikett för denna adress att adderas till listan över använda adresser</translation>
    </message>
    <message>
        <source>A message that was attached to the bitcoin: URI which will be stored with the transaction for your reference. Note: This message will not be sent over the Bitcoin network.</source>
        <translation>Ett meddelande som bifogades bitcoin-URI, vilket lagras med transaktionen som referens. NB: Meddelandet kommer inte att sändas över Bitcoinnätverket.</translation>
    </message>
    <message>
        <source>Pay To:</source>
        <translation>Betala Till:</translation>
    </message>
    <message>
        <source>Memo:</source>
        <translation>PM:</translation>
    </message>
    <message>
        <source>Enter a label for this address to add it to your address book</source>
        <translation>Ange ett namn för den här adressen och lägg till den i din adressbok</translation>
    </message>
</context>
<context>
    <name>SendConfirmationDialog</name>
    <message>
        <source>Yes</source>
        <translation>Ja</translation>
    </message>
</context>
<context>
    <name>ShutdownWindow</name>
    <message>
        <source>%1 is shutting down...</source>
        <translation>%1 stängs av...</translation>
    </message>
    <message>
        <source>Do not shut down the computer until this window disappears.</source>
        <translation>Stäng inte av datorn förrän denna ruta försvinner.</translation>
    </message>
</context>
<context>
    <name>SignVerifyMessageDialog</name>
    <message>
        <source>Signatures - Sign / Verify a Message</source>
        <translation>Signaturer - Signera / Verifiera ett Meddelande</translation>
    </message>
    <message>
        <source>&amp;Sign Message</source>
        <translation>&amp;Signera Meddelande</translation>
    </message>
    <message>
        <source>You can sign messages/agreements with your addresses to prove you can receive bitcoins sent to them. Be careful not to sign anything vague or random, as phishing attacks may try to trick you into signing your identity over to them. Only sign fully-detailed statements you agree to.</source>
        <translation>Du kan underteckna meddelanden/avtal med dina adresser för att bevisa att du kan ta emot bitcoins som skickats till dem. Var försiktig så du inte undertecknar något oklart eller konstigt, eftersom phishing-angrepp kan försöka få dig att underteckna din identitet till dem. Underteckna endast väldetaljerade meddelanden som du godkänner.</translation>
    </message>
    <message>
        <source>The Bitcoin address to sign the message with</source>
        <translation>Bitcoinadress att signera meddelandet med</translation>
    </message>
    <message>
        <source>Choose previously used address</source>
        <translation>Välj tidigare använda adresser</translation>
    </message>
    <message>
        <source>Alt+A</source>
        <translation>Alt+A</translation>
    </message>
    <message>
        <source>Paste address from clipboard</source>
        <translation>Klistra in adress från Urklipp</translation>
    </message>
    <message>
        <source>Alt+P</source>
        <translation>Alt+P</translation>
    </message>
    <message>
        <source>Enter the message you want to sign here</source>
        <translation>Skriv in meddelandet du vill signera här</translation>
    </message>
    <message>
        <source>Signature</source>
        <translation>Signatur</translation>
    </message>
    <message>
        <source>Copy the current signature to the system clipboard</source>
        <translation>Kopiera signaturen till systemets Urklipp</translation>
    </message>
    <message>
        <source>Sign the message to prove you own this Bitcoin address</source>
        <translation>Signera meddelandet för att bevisa att du äger denna adress</translation>
    </message>
    <message>
        <source>Sign &amp;Message</source>
        <translation>Signera &amp;Meddelande</translation>
    </message>
    <message>
        <source>Reset all sign message fields</source>
        <translation>Rensa alla fält</translation>
    </message>
    <message>
        <source>Clear &amp;All</source>
        <translation>Rensa &amp;alla</translation>
    </message>
    <message>
        <source>&amp;Verify Message</source>
        <translation>&amp;Verifiera Meddelande</translation>
    </message>
    <message>
        <source>Enter the receiver's address, message (ensure you copy line breaks, spaces, tabs, etc. exactly) and signature below to verify the message. Be careful not to read more into the signature than what is in the signed message itself, to avoid being tricked by a man-in-the-middle attack. Note that this only proves the signing party receives with the address, it cannot prove sendership of any transaction!</source>
        <translation>Ange mottagarens adress, meddelande (kopiera radbrytningar, mellanrum, flikar, etc. exakt) och signatur nedan för att verifiera meddelandet. Undvik att läsa in mera information i signaturen än vad som stod i själva undertecknade meddelandet, för att undvika ett man-in-the-middle-angrepp. Notera att detta endast bevisar att undertecknad tar emot med adressen, det bevisar inte vem som skickat transaktionen!</translation>
    </message>
    <message>
        <source>The Bitcoin address the message was signed with</source>
        <translation>Bitcoinadressen som meddelandet signerades med</translation>
    </message>
    <message>
        <source>Verify the message to ensure it was signed with the specified Bitcoin address</source>
        <translation>Verifiera meddelandet för att vara säker på att den var signerad med den angivna Bitcoin-adressen</translation>
    </message>
    <message>
        <source>Verify &amp;Message</source>
        <translation>Verifiera &amp;Meddelande</translation>
    </message>
    <message>
        <source>Reset all verify message fields</source>
        <translation>Rensa alla fält</translation>
    </message>
    <message>
        <source>Click "Sign Message" to generate signature</source>
        <translation>Klicka "Signera Meddelande" för att få en signatur</translation>
    </message>
    <message>
        <source>The entered address is invalid.</source>
        <translation>Den angivna adressen är ogiltig.</translation>
    </message>
    <message>
        <source>Please check the address and try again.</source>
        <translation>Vad god kontrollera adressen och försök igen.</translation>
    </message>
    <message>
        <source>The entered address does not refer to a key.</source>
        <translation>Den angivna adressen refererar inte till en nyckel.</translation>
    </message>
    <message>
        <source>Wallet unlock was cancelled.</source>
        <translation>Upplåsningen av plånboken avbröts.</translation>
    </message>
    <message>
        <source>Private key for the entered address is not available.</source>
        <translation>Privata nyckel för den angivna adressen är inte tillgänglig.</translation>
    </message>
    <message>
        <source>Message signing failed.</source>
        <translation>Signeringen av meddelandet misslyckades.</translation>
    </message>
    <message>
        <source>Message signed.</source>
        <translation>Meddelande signerat.</translation>
    </message>
    <message>
        <source>The signature could not be decoded.</source>
        <translation>Signaturen kunde inte avkodas.</translation>
    </message>
    <message>
        <source>Please check the signature and try again.</source>
        <translation>Kontrollera signaturen och försök igen.</translation>
    </message>
    <message>
        <source>The signature did not match the message digest.</source>
        <translation>Signaturen matchade inte meddelandesammanfattningen.</translation>
    </message>
    <message>
        <source>Message verification failed.</source>
        <translation>Meddelandet verifikation misslyckades.</translation>
    </message>
    <message>
        <source>Message verified.</source>
        <translation>Meddelande verifierat.</translation>
    </message>
</context>
<context>
    <name>SplashScreen</name>
    <message>
        <source>[testnet]</source>
        <translation>[testnet]</translation>
    </message>
</context>
<context>
    <name>TrafficGraphWidget</name>
    <message>
        <source>KB/s</source>
        <translation>KB/s</translation>
    </message>
</context>
<context>
    <name>TransactionDesc</name>
    <message numerus="yes">
        <source>Open for %n more block(s)</source>
        <translation><numerusform>Öppet för %n mer block</numerusform><numerusform>Öppet för %n mer block</numerusform></translation>
    </message>
    <message>
        <source>Open until %1</source>
        <translation>Öppet till %1</translation>
    </message>
    <message>
        <source>%1/offline</source>
        <translation>%1/nerkopplad</translation>
    </message>
    <message>
        <source>%1/unconfirmed</source>
        <translation>%1/obekräftade</translation>
    </message>
    <message>
        <source>%1 confirmations</source>
        <translation>%1 bekräftelser</translation>
    </message>
    <message>
        <source>Status</source>
        <translation>Status</translation>
    </message>
    <message>
        <source>, has not been successfully broadcast yet</source>
        <translation>, har inte lyckats skickas ännu</translation>
    </message>
    <message numerus="yes">
        <source>, broadcast through %n node(s)</source>
        <translation><numerusform>, sänd genom %n nod</numerusform><numerusform>, sänd genom %n noder</numerusform></translation>
    </message>
    <message>
        <source>Date</source>
        <translation>Datum</translation>
    </message>
    <message>
        <source>Source</source>
        <translation>Källa</translation>
    </message>
    <message>
        <source>Generated</source>
        <translation>Genererad</translation>
    </message>
    <message>
        <source>From</source>
        <translation>Från</translation>
    </message>
    <message>
        <source>unknown</source>
        <translation>okänd</translation>
    </message>
    <message>
        <source>To</source>
        <translation>Till</translation>
    </message>
    <message>
        <source>own address</source>
        <translation>egen adress</translation>
    </message>
    <message>
        <source>watch-only</source>
        <translation>granska-bara</translation>
    </message>
    <message>
        <source>label</source>
        <translation>etikett</translation>
    </message>
    <message>
        <source>Credit</source>
        <translation>Kredit</translation>
    </message>
    <message numerus="yes">
        <source>matures in %n more block(s)</source>
        <translation><numerusform>mognar om %n fler block</numerusform><numerusform>mognar om %n fler block</numerusform></translation>
    </message>
    <message>
        <source>not accepted</source>
        <translation>inte accepterad</translation>
    </message>
    <message>
        <source>Debit</source>
        <translation>Belasta</translation>
    </message>
    <message>
        <source>Total debit</source>
        <translation>Total skuld</translation>
    </message>
    <message>
        <source>Total credit</source>
        <translation>Total kredit</translation>
    </message>
    <message>
        <source>Transaction fee</source>
        <translation>Transaktionsavgift</translation>
    </message>
    <message>
        <source>Net amount</source>
        <translation>Nettobelopp</translation>
    </message>
    <message>
        <source>Message</source>
        <translation>Meddelande</translation>
    </message>
    <message>
        <source>Comment</source>
        <translation>Kommentar</translation>
    </message>
    <message>
        <source>Transaction ID</source>
        <translation>Transaktions-ID</translation>
    </message>
    <message>
        <source>Merchant</source>
        <translation>Handlare</translation>
    </message>
    <message>
        <source>Generated coins must mature %1 blocks before they can be spent. When you generated this block, it was broadcast to the network to be added to the block chain. If it fails to get into the chain, its state will change to "not accepted" and it won't be spendable. This may occasionally happen if another node generates a block within a few seconds of yours.</source>
        <translation>Genererade mynt måste vänta %1 block innan de kan användas. När du skapade detta block sändes det till nätverket för att läggas till i blockkedjan. Om blocket inte kommer in i kedjan kommer dess status att ändras till "accepteras inte" och kommer ej att gå att spendera. Detta kan ibland hända om en annan nod genererar ett block nästan samtidigt som dig.</translation>
    </message>
    <message>
        <source>Transaction</source>
        <translation>Transaktion</translation>
    </message>
    <message>
        <source>Inputs</source>
        <translation type="unfinished">Inmatningar</translation>
    </message>
    <message>
        <source>Amount</source>
        <translation>Mängd</translation>
    </message>
    <message>
        <source>true</source>
        <translation>sant</translation>
    </message>
    <message>
        <source>false</source>
        <translation>falsk</translation>
    </message>
</context>
<context>
    <name>TransactionDescDialog</name>
    <message>
        <source>This pane shows a detailed description of the transaction</source>
        <translation>Den här panelen visar en detaljerad beskrivning av transaktionen</translation>
    </message>
    </context>
<context>
    <name>TransactionTableModel</name>
    <message>
        <source>Date</source>
        <translation>Datum</translation>
    </message>
    <message>
        <source>Type</source>
        <translation>Typ</translation>
    </message>
    <message>
        <source>Label</source>
        <translation>Etikett</translation>
    </message>
    <message numerus="yes">
        <source>Open for %n more block(s)</source>
        <translation><numerusform>Öppet för %n mer block</numerusform><numerusform>Öppet för %n mer block</numerusform></translation>
    </message>
    <message>
        <source>Open until %1</source>
        <translation>Öppet till %1</translation>
    </message>
    <message>
        <source>Offline</source>
        <translation>Nerkopplad</translation>
    </message>
    <message>
        <source>Unconfirmed</source>
        <translation>Okonfirmerade</translation>
    </message>
    <message>
        <source>Confirming (%1 of %2 recommended confirmations)</source>
        <translation>Konfirmerar (%1 of %2 konfirmeringar)</translation>
    </message>
    <message>
        <source>Confirmed (%1 confirmations)</source>
        <translation>Bekräftad (%1 bekräftelser)</translation>
    </message>
    <message>
        <source>Conflicted</source>
        <translation>Konflikterade</translation>
    </message>
    <message>
        <source>Immature (%1 confirmations, will be available after %2)</source>
        <translation>Omogen (%1 konfirmeringar, blir tillgänglig efter %2)</translation>
    </message>
    <message>
        <source>This block was not received by any other nodes and will probably not be accepted!</source>
        <translation>Det här blocket togs inte emot av några andra noder och kommer antagligen inte att bli godkänt.</translation>
    </message>
    <message>
        <source>Generated but not accepted</source>
        <translation>Genererad men inte accepterad</translation>
    </message>
    <message>
        <source>Received with</source>
        <translation>Mottagen med</translation>
    </message>
    <message>
        <source>Received from</source>
        <translation>Mottaget från</translation>
    </message>
    <message>
        <source>Sent to</source>
        <translation>Skickad till</translation>
    </message>
    <message>
        <source>Payment to yourself</source>
        <translation>Betalning till dig själv</translation>
    </message>
    <message>
        <source>Mined</source>
        <translation>Genererade</translation>
    </message>
    <message>
        <source>watch-only</source>
        <translation>granska-bara</translation>
    </message>
    <message>
        <source>(no label)</source>
        <translation>(Ingen etikett)</translation>
    </message>
    <message>
        <source>Transaction status. Hover over this field to show number of confirmations.</source>
        <translation>Transaktionsstatus. Håll muspekaren över för att se antal bekräftelser.</translation>
    </message>
    <message>
        <source>Date and time that the transaction was received.</source>
        <translation>Tidpunkt då transaktionen mottogs.</translation>
    </message>
    <message>
        <source>Type of transaction.</source>
        <translation>Transaktionstyp.</translation>
    </message>
    <message>
        <source>Whether or not a watch-only address is involved in this transaction.</source>
        <translation>Anger om granska-bara--adresser är involverade i denna transaktion.</translation>
    </message>
    <message>
        <source>User-defined intent/purpose of the transaction.</source>
        <translation>Användardefinierat syfte/ändamål för transaktionen.</translation>
    </message>
    <message>
        <source>Amount removed from or added to balance.</source>
        <translation>Belopp draget eller tillagt till balans.</translation>
    </message>
</context>
<context>
    <name>TransactionView</name>
    <message>
<<<<<<< HEAD
        <source>Enter address or label to search</source>
        <translation>Ange en adress eller etikett att söka efter</translation>
    </message>
    <message>
        <source>Min amount</source>
        <translation>Minsta belopp</translation>
    </message>
    <message>
        <source>Abandon transaction</source>
        <translation>Avbryt transaktionen</translation>
=======
        <source>All</source>
        <translation>Alla</translation>
    </message>
    <message>
        <source>Today</source>
        <translation>Idag</translation>
    </message>
    <message>
        <source>This week</source>
        <translation>Denna vecka</translation>
    </message>
    <message>
        <source>This month</source>
        <translation>Denna månad</translation>
    </message>
    <message>
        <source>Last month</source>
        <translation>Föregående månad</translation>
    </message>
    <message>
        <source>This year</source>
        <translation>Det här året</translation>
    </message>
    <message>
        <source>Range...</source>
        <translation>Period...</translation>
    </message>
    <message>
        <source>Received with</source>
        <translation>Mottagen med</translation>
    </message>
    <message>
        <source>Sent to</source>
        <translation>Skickad till</translation>
    </message>
    <message>
        <source>To yourself</source>
        <translation>Till dig själv</translation>
    </message>
    <message>
        <source>Mined</source>
        <translation>Genererade</translation>
    </message>
    <message>
        <source>Other</source>
        <translation>Övriga</translation>
    </message>
    <message>
        <source>Enter address or label to search</source>
        <translation>Sök efter adress eller etikett </translation>
    </message>
    <message>
        <source>Min amount</source>
        <translation>Minsta mängd</translation>
>>>>>>> 46952c81
    </message>
    <message>
        <source>Copy address</source>
        <translation>Kopiera adress</translation>
    </message>
    <message>
        <source>Copy label</source>
        <translation>Kopiera etikett</translation>
    </message>
    <message>
        <source>Copy amount</source>
        <translation>Kopiera belopp</translation>
    </message>
    <message>
        <source>Copy transaction ID</source>
        <translation>Kopiera transaktions-ID</translation>
    </message>
    <message>
        <source>Copy raw transaction</source>
        <translation>Kopiera rå transaktion</translation>
    </message>
    <message>
        <source>Edit label</source>
        <translation>Ändra etikett</translation>
    </message>
    <message>
        <source>Show transaction details</source>
        <translation>Visa transaktionsdetaljer</translation>
    </message>
    <message>
        <source>Export Transaction History</source>
        <translation>Exportera Transaktionshistoriken</translation>
    </message>
    <message>
        <source>Comma separated file (*.csv)</source>
        <translation>Kommaseparerad fil (*.csv)</translation>
    </message>
    <message>
        <source>Confirmed</source>
        <translation>Bekräftad</translation>
    </message>
    <message>
        <source>Watch-only</source>
        <translation>Granska-bara</translation>
    </message>
    <message>
        <source>Date</source>
        <translation>Datum</translation>
    </message>
    <message>
        <source>Type</source>
        <translation>Typ</translation>
    </message>
    <message>
        <source>Label</source>
        <translation>Etikett</translation>
    </message>
    <message>
        <source>Address</source>
        <translation>Adress</translation>
    </message>
    <message>
        <source>Exporting Failed</source>
        <translation>Export misslyckades</translation>
    </message>
    <message>
        <source>There was an error trying to save the transaction history to %1.</source>
        <translation>Det inträffade ett fel när transaktionshistoriken skulle sparas till %1.</translation>
    </message>
    <message>
        <source>Exporting Successful</source>
        <translation>Exporteringen lyckades</translation>
    </message>
    <message>
        <source>The transaction history was successfully saved to %1.</source>
        <translation>Transaktionshistoriken sparades utan problem till %1.</translation>
    </message>
    <message>
        <source>Range:</source>
        <translation>Intervall:</translation>
    </message>
    <message>
        <source>to</source>
        <translation>till</translation>
    </message>
</context>
<context>
    <name>UnitDisplayStatusBarControl</name>
    <message>
        <source>Unit to show amounts in. Click to select another unit.</source>
        <translation>&amp;Enhet att visa belopp i. Klicka för att välja annan enhet.</translation>
    </message>
</context>
<context>
    <name>WalletFrame</name>
    <message>
        <source>No wallet has been loaded.</source>
        <translation>Ingen plånbok har laddats in.</translation>
    </message>
</context>
<context>
    <name>WalletModel</name>
    <message>
        <source>Send Coins</source>
        <translation>Skicka pengar</translation>
    </message>
</context>
<context>
    <name>WalletView</name>
    <message>
        <source>&amp;Export</source>
        <translation>&amp;Exportera</translation>
    </message>
    <message>
        <source>Export the data in the current tab to a file</source>
        <translation>Exportera informationen i den nuvarande fliken till en fil</translation>
    </message>
    <message>
        <source>Backup Wallet</source>
        <translation>Säkerhetskopiera Plånbok</translation>
    </message>
    <message>
        <source>Wallet Data (*.dat)</source>
        <translation>Plånboks-data (*.dat)</translation>
    </message>
    <message>
        <source>Backup Failed</source>
        <translation>Säkerhetskopiering misslyckades</translation>
    </message>
    <message>
        <source>There was an error trying to save the wallet data to %1.</source>
        <translation>Det inträffade ett fel när plånbokens data skulle sparas till %1.</translation>
    </message>
    <message>
        <source>Backup Successful</source>
        <translation>Säkerhetskopiering lyckades</translation>
    </message>
    <message>
        <source>The wallet data was successfully saved to %1.</source>
        <translation>Plånbokens data sparades utan problem till %1.</translation>
    </message>
</context>
<context>
    <name>bitcoin-core</name>
    <message>
        <source>Options:</source>
        <translation>Inställningar:</translation>
    </message>
    <message>
        <source>Specify data directory</source>
        <translation>Ange katalog för data</translation>
    </message>
    <message>
        <source>Connect to a node to retrieve peer addresses, and disconnect</source>
        <translation>Anslut till en nod för att hämta klientadresser, och koppla från</translation>
    </message>
    <message>
        <source>Specify your own public address</source>
        <translation>Ange din egen publika adress</translation>
    </message>
    <message>
        <source>Accept command line and JSON-RPC commands</source>
        <translation>Tillåt kommandon från kommandotolken och JSON-RPC-kommandon</translation>
    </message>
    <message>
        <source>Accept connections from outside (default: 1 if no -proxy or -connect/-noconnect)</source>
        <translation>Acceptera anslutningar utifrån (förvalt: 1 om ingen -proxy eller -connect)</translation>
    </message>
    <message>
        <source>If &lt;category&gt; is not supplied or if &lt;category&gt; = 1, output all debugging information.</source>
        <translation>Om &lt;kategori&gt; inte anges eller om &lt;category&gt; = 1, visa all avlusningsinformation.</translation>
    </message>
    <message>
        <source>Prune configured below the minimum of %d MiB.  Please use a higher number.</source>
        <translation>Beskärning konfigurerad under miniminivån %d MiB. Vänligen använd ett högre värde.</translation>
    </message>
    <message>
        <source>Prune: last wallet synchronisation goes beyond pruned data. You need to -reindex (download the whole blockchain again in case of pruned node)</source>
        <translation>Beskärning: sista plånbokssynkroniseringen ligger utanför beskuren data. Du måste använda -reindex (ladda ner hela blockkedjan igen eftersom noden beskurits)</translation>
    </message>
    <message>
        <source>Rescans are not possible in pruned mode. You will need to use -reindex which will download the whole blockchain again.</source>
        <translation>Omskanningar kan inte göras i beskuret läge. Du måste använda -reindex vilket kommer ladda ner hela blockkedjan igen.</translation>
    </message>
    <message>
        <source>Error: A fatal internal error occurred, see debug.log for details</source>
        <translation>Fel: Ett kritiskt internt fel uppstod, se debug.log för detaljer</translation>
    </message>
    <message>
        <source>Fee (in %s/kB) to add to transactions you send (default: %s)</source>
        <translation>Avgift (i %s/kB) att lägga till på transaktioner du skickar (förvalt: %s)</translation>
    </message>
    <message>
        <source>Pruning blockstore...</source>
        <translation>Rensar blockstore...</translation>
    </message>
    <message>
        <source>Run in the background as a daemon and accept commands</source>
        <translation>Kör i bakgrunden som tjänst och acceptera kommandon</translation>
    </message>
    <message>
        <source>Unable to start HTTP server. See debug log for details.</source>
        <translation>Kunde inte starta HTTP-server. Se avlusningsloggen för detaljer.</translation>
    </message>
    <message>
        <source>Bitcoin Core</source>
        <translation>Bitcoin Core</translation>
    </message>
    <message>
        <source>The %s developers</source>
        <translation>%s-utvecklarna</translation>
    </message>
    <message>
        <source>A fee rate (in %s/kB) that will be used when fee estimation has insufficient data (default: %s)</source>
        <translation>En avgiftskurs (i %s/kB) som används när det inte finns tillräcklig data för att uppskatta avgiften (förvalt: %s)</translation>
    </message>
    <message>
        <source>Accept relayed transactions received from whitelisted peers even when not relaying transactions (default: %d)</source>
        <translation>Acceptera vidarebefodrade transaktioner från vitlistade noder även när transaktioner inte vidarebefodras (förvalt: %d)</translation>
    </message>
    <message>
        <source>Bind to given address and always listen on it. Use [host]:port notation for IPv6</source>
        <translation>Bind till given adress och lyssna alltid på den. Använd [värd]:port notation för IPv6</translation>
    </message>
    <message>
        <source>Cannot obtain a lock on data directory %s. %s is probably already running.</source>
        <translation>Kan inte låsa data-mappen %s. %s körs förmodligen redan.</translation>
    </message>
    <message>
        <source>Delete all wallet transactions and only recover those parts of the blockchain through -rescan on startup</source>
        <translation>Ta bort alla plånbokstransaktioner och återskapa bara dom som är en del av blockkedjan genom att ange -rescan vid uppstart</translation>
    </message>
    <message>
        <source>Error loading %s: You can't enable HD on a already existing non-HD wallet</source>
        <translation>Fel vid laddning av %s: Du kan inte aktivera HD på en existerande icke-HD plånbok</translation>
    </message>
    <message>
        <source>Error reading %s! All keys read correctly, but transaction data or address book entries might be missing or incorrect.</source>
        <translation>Fel vid läsning av %s! Alla nycklar lästes korrekt, men transaktionsdatat eller adressbokens poster kanske saknas eller är felaktiga.</translation>
    </message>
    <message>
        <source>Execute command when a wallet transaction changes (%s in cmd is replaced by TxID)</source>
        <translation>Exekvera kommando när en plånbokstransaktion ändras (%s i cmd är ersatt av TxID)</translation>
    </message>
    <message>
        <source>Maximum allowed median peer time offset adjustment. Local perspective of time may be influenced by peers forward or backward by this amount. (default: %u seconds)</source>
        <translation>Maximalt tillåten median-peer tidsoffset justering. Lokalt perspektiv av tiden kan bli påverkad av partners, framåt eller bakåt denna tidsrymd. (förvalt: %u sekunder)</translation>
    </message>
    <message>
        <source>Maximum total fees (in %s) to use in a single wallet transaction or raw transaction; setting this too low may abort large transactions (default: %s)</source>
        <translation>Maximal total avgift (i %s) att använda i en plånbokstransaktion eller råa transaktioner. Sätts denna för lågt kan stora transaktioner avbrytas (förvalt: %s)</translation>
    </message>
    <message>
        <source>Please check that your computer's date and time are correct! If your clock is wrong, %s will not work properly.</source>
        <translation>Vänligen kolla så att din dators datum och tid är korrekt! Om din klocka går fel kommer %s inte att fungera korrekt.</translation>
    </message>
    <message>
        <source>Please contribute if you find %s useful. Visit %s for further information about the software.</source>
        <translation>Var snäll och bidra om du finner %s användbar. Besök %s för mer information om mjukvaran.</translation>
    </message>
    <message>
        <source>Set the number of script verification threads (%u to %d, 0 = auto, &lt;0 = leave that many cores free, default: %d)</source>
        <translation>Ange antalet skriptkontrolltrådar (%u till %d, 0 = auto, &lt;0 = lämna så många kärnor lediga, förval: %d)</translation>
    </message>
    <message>
        <source>The block database contains a block which appears to be from the future. This may be due to your computer's date and time being set incorrectly. Only rebuild the block database if you are sure that your computer's date and time are correct</source>
        <translation>Blockdatabasen innehåller ett block som verkar vara från framtiden. Detta kan vara på grund av att din dators datum och tid är felaktiga. Bygg bara om blockdatabasen om du är säker på att datorns datum och tid är korrekt</translation>
    </message>
    <message>
        <source>This is a pre-release test build - use at your own risk - do not use for mining or merchant applications</source>
        <translation>Detta är ett förhands testbygge - använd på egen risk - använd inte för mining eller handels applikationer</translation>
    </message>
    <message>
        <source>Unable to rewind the database to a pre-fork state. You will need to redownload the blockchain</source>
        <translation>Kan inte spola tillbaka databasen till obeskärt läge. Du måste ladda ner blockkedjan igen</translation>
    </message>
    <message>
        <source>Use UPnP to map the listening port (default: 1 when listening and no -proxy)</source>
        <translation>Använd UPnP för att mappa den lyssnande porten (förvalt: 1 när lyssning aktiverat och utan -proxy)</translation>
    </message>
    <message>
        <source>Warning: The network does not appear to fully agree! Some miners appear to be experiencing issues.</source>
        <translation>Varning: Nätverket verkar inte vara helt överens! Några miners verkar ha problem.</translation>
    </message>
    <message>
        <source>Warning: We do not appear to fully agree with our peers! You may need to upgrade, or other nodes may need to upgrade.</source>
        <translation>Varning: Vi verkar inte helt överens med våra peers! Du kan behöva uppgradera, eller andra noder kan behöva uppgradera.</translation>
    </message>
    <message>
        <source>You need to rebuild the database using -reindex-chainstate to change -txindex</source>
        <translation>Du måste återskapa databasen med -reindex-chainstate för att ändra -txindex</translation>
    </message>
    <message>
        <source>%s corrupt, salvage failed</source>
        <translation>%s är korrupt, räddning misslyckades</translation>
    </message>
    <message>
        <source>-maxmempool must be at least %d MB</source>
        <translation>-maxmempool måste vara minst %d MB</translation>
    </message>
    <message>
        <source>&lt;category&gt; can be:</source>
        <translation>&lt;category&gt; Kan vara:</translation>
    </message>
    <message>
        <source>Append comment to the user agent string</source>
        <translation>Lägg till kommentar till user-agent-strängen</translation>
    </message>
    <message>
        <source>Attempt to recover private keys from a corrupt wallet on startup</source>
        <translation>Försök att rädda privata nycklar från en korrupt plånbok vid uppstart</translation>
    </message>
    <message>
        <source>Block creation options:</source>
        <translation>Block skapande inställningar:</translation>
    </message>
    <message>
        <source>Cannot resolve -%s address: '%s'</source>
        <translation>Kan inte matcha -%s adress: '%s'</translation>
    </message>
    <message>
        <source>Change index out of range</source>
        <translation>Förändringsindexet utom räckhåll</translation>
    </message>
    <message>
        <source>Connection options:</source>
        <translation>Anslutningsalternativ:</translation>
    </message>
    <message>
        <source>Copyright (C) %i-%i</source>
        <translation>Copyright (C) %i-%i</translation>
    </message>
    <message>
        <source>Corrupted block database detected</source>
        <translation>Korrupt blockdatabas har upptäckts</translation>
    </message>
    <message>
        <source>Debugging/Testing options:</source>
        <translation>Avlusnings/Test-alternativ:</translation>
    </message>
    <message>
        <source>Do not load the wallet and disable wallet RPC calls</source>
        <translation>Ladda inte plånboken och stäng av RPC-anrop till plånboken</translation>
    </message>
    <message>
        <source>Do you want to rebuild the block database now?</source>
        <translation>Vill du bygga om blockdatabasen nu?</translation>
    </message>
    <message>
        <source>Enable publish hash block in &lt;address&gt;</source>
        <translation>Aktivera publicering av hashblock i &lt;adress&gt;</translation>
    </message>
    <message>
        <source>Enable publish hash transaction in &lt;address&gt;</source>
        <translation>Aktivera publicering av hashtransaktion i &lt;adress&gt;</translation>
    </message>
    <message>
        <source>Enable publish raw block in &lt;address&gt;</source>
        <translation>Aktivera publicering av råa block i &lt;adress&gt;</translation>
    </message>
    <message>
        <source>Enable publish raw transaction in &lt;address&gt;</source>
        <translation>Aktivera publicering av råa transaktioner i &lt;adress&gt;</translation>
    </message>
    <message>
        <source>Enable transaction replacement in the memory pool (default: %u)</source>
        <translation>Aktivera byte av transaktioner i minnespoolen (förvalt: %u)</translation>
    </message>
    <message>
        <source>Error initializing block database</source>
        <translation>Fel vid initiering av blockdatabasen</translation>
    </message>
    <message>
        <source>Error initializing wallet database environment %s!</source>
        <translation>Fel vid initiering av plånbokens databasmiljö %s!</translation>
    </message>
    <message>
        <source>Error loading %s</source>
        <translation>Fel vid inläsning av %s</translation>
    </message>
    <message>
        <source>Error loading %s: Wallet corrupted</source>
        <translation>Fel vid inläsningen av %s: Plånboken är koruppt</translation>
    </message>
    <message>
        <source>Error loading %s: Wallet requires newer version of %s</source>
        <translation>Fel vid inläsningen av %s: Plånboken kräver en senare version av %s</translation>
    </message>
    <message>
        <source>Error loading %s: You can't disable HD on a already existing HD wallet</source>
        <translation>Fel vid laddning av %s: Du kan inte avaktivera HD på en redan existerande HD plånbok</translation>
    </message>
    <message>
        <source>Error loading block database</source>
        <translation>Fel vid inläsning av blockdatabasen</translation>
    </message>
    <message>
        <source>Error opening block database</source>
        <translation>Fel vid öppning av blockdatabasen</translation>
    </message>
    <message>
        <source>Error: Disk space is low!</source>
        <translation>Fel: Hårddiskutrymme är lågt!</translation>
    </message>
    <message>
        <source>Failed to listen on any port. Use -listen=0 if you want this.</source>
        <translation>Misslyckades att lyssna på någon port. Använd -listen=0 om du vill detta.</translation>
    </message>
    <message>
        <source>Importing...</source>
        <translation>Importerar...</translation>
    </message>
    <message>
        <source>Incorrect or no genesis block found. Wrong datadir for network?</source>
        <translation>Felaktig eller inget genesisblock hittades. Fel datadir för nätverket?</translation>
    </message>
    <message>
        <source>Initialization sanity check failed. %s is shutting down.</source>
        <translation>Initieringschecken fallerade. %s stängs av.</translation>
    </message>
    <message>
        <source>Invalid -onion address: '%s'</source>
        <translation>Ogiltig -onion adress:'%s'</translation>
    </message>
    <message>
        <source>Invalid amount for -%s=&lt;amount&gt;: '%s'</source>
        <translation>Ogiltigt belopp för -%s=&lt;belopp&gt;:'%s'</translation>
    </message>
    <message>
        <source>Invalid amount for -fallbackfee=&lt;amount&gt;: '%s'</source>
        <translation>Ogiltigt belopp för -fallbackfee=&lt;belopp&gt;: '%s'</translation>
    </message>
    <message>
        <source>Keep the transaction memory pool below &lt;n&gt; megabytes (default: %u)</source>
        <translation>Håll minnespoolen över transaktioner under &lt;n&gt; megabyte (förvalt: %u)</translation>
    </message>
    <message>
        <source>Loading banlist...</source>
        <translation>Laddar svarta listan...</translation>
    </message>
    <message>
        <source>Location of the auth cookie (default: data dir)</source>
        <translation>Plats för authcookie (förvalt: datamapp)</translation>
    </message>
    <message>
        <source>Minimum bytes per sigop in transactions we relay and mine (default: %u)</source>
        <translation>Minimum antal byte per sigop i transaktioner som vi reläar och bryter (förvalt: %u)</translation>
    </message>
    <message>
        <source>Not enough file descriptors available.</source>
        <translation>Inte tillräckligt med filbeskrivningar tillgängliga.</translation>
    </message>
    <message>
        <source>Only connect to nodes in network &lt;net&gt; (ipv4, ipv6 or onion)</source>
        <translation>Anslut enbart till noder i nätverket &lt;net&gt; (IPv4, IPv6 eller onion)</translation>
    </message>
    <message>
        <source>Print this help message and exit</source>
        <translation>Visa denna hjälptext och avsluta</translation>
    </message>
    <message>
        <source>Print version and exit</source>
        <translation>Visa version och avsluta</translation>
    </message>
    <message>
        <source>Prune cannot be configured with a negative value.</source>
        <translation>Beskärning kan inte konfigureras med ett negativt värde.</translation>
    </message>
    <message>
        <source>Prune mode is incompatible with -txindex.</source>
        <translation>Beskärningsläge är inkompatibel med -txindex.</translation>
    </message>
    <message>
        <source>Rebuild chain state and block index from the blk*.dat files on disk</source>
        <translation>Återskapa blockkedjans status och index från blk*.dat filer på disken</translation>
    </message>
    <message>
        <source>Rebuild chain state from the currently indexed blocks</source>
        <translation>Återskapa blockkedjans status från aktuella indexerade block</translation>
    </message>
    <message>
        <source>Rewinding blocks...</source>
        <translation>Spolar tillbaka blocken...</translation>
    </message>
    <message>
        <source>Set database cache size in megabytes (%d to %d, default: %d)</source>
        <translation>Sätt databasens cachestorlek i megabyte (%d till %d, förvalt: %d)</translation>
    </message>
    <message>
        <source>Set maximum block size in bytes (default: %d)</source>
        <translation>Sätt maximal blockstorlek i byte (förvalt: %d)</translation>
    </message>
    <message>
        <source>Specify wallet file (within data directory)</source>
        <translation>Ange plånboksfil (inom datakatalogen)</translation>
    </message>
    <message>
        <source>The source code is available from %s.</source>
        <translation>Källkoden är tillgänglig från %s.</translation>
    </message>
    <message>
        <source>Unable to bind to %s on this computer. %s is probably already running.</source>
        <translation>Det går inte att binda till %s på den här datorn. %s är förmodligen redan igång.</translation>
    </message>
    <message>
        <source>Unsupported argument -benchmark ignored, use -debug=bench.</source>
        <translation>Argumentet -benchmark stöds inte och ignoreras, använd -debug=bench.</translation>
    </message>
    <message>
        <source>Unsupported argument -debugnet ignored, use -debug=net.</source>
        <translation>Argumentet -debugnet stöds inte och ignoreras, använd -debug=net.</translation>
    </message>
    <message>
        <source>Unsupported argument -tor found, use -onion.</source>
        <translation>Argumentet -tor hittades men stöds inte, använd -onion.</translation>
    </message>
    <message>
        <source>Use UPnP to map the listening port (default: %u)</source>
        <translation>Använd UPnP för att mappa den lyssnande porten (förvalt: %u)</translation>
    </message>
    <message>
        <source>User Agent comment (%s) contains unsafe characters.</source>
        <translation>Kommentaren i användaragent (%s) innehåller osäkra tecken.</translation>
    </message>
    <message>
        <source>Verifying blocks...</source>
        <translation>Verifierar block...</translation>
    </message>
    <message>
        <source>Verifying wallet...</source>
        <translation>Verifierar plånboken...</translation>
    </message>
    <message>
        <source>Wallet %s resides outside data directory %s</source>
        <translation>Plånbok %s ligger utanför datakatalogen %s</translation>
    </message>
    <message>
        <source>Wallet debugging/testing options:</source>
        <translation>Plånbokens Avlusnings/Testnings optioner:</translation>
    </message>
    <message>
        <source>Wallet needed to be rewritten: restart %s to complete</source>
        <translation>Plånboken behöver sparas om: Starta om %s för att fullfölja</translation>
    </message>
    <message>
        <source>Wallet options:</source>
        <translation>Plånboksinställningar:</translation>
    </message>
    <message>
        <source>Allow JSON-RPC connections from specified source. Valid for &lt;ip&gt; are a single IP (e.g. 1.2.3.4), a network/netmask (e.g. 1.2.3.4/255.255.255.0) or a network/CIDR (e.g. 1.2.3.4/24). This option can be specified multiple times</source>
        <translation>Tillåt JSON-RPC-anslutningar från specifik källa. Tillåtna &lt;ip&gt; är enkel IP (t.ex 1.2.3.4), en nätverk/nätmask (t.ex. 1.2.3.4/255.255.255.0) eller ett nätverk/CIDR (t.ex. 1.2.3.4/24). Detta alternativ anges flera gånger</translation>
    </message>
    <message>
        <source>Bind to given address and whitelist peers connecting to it. Use [host]:port notation for IPv6</source>
        <translation>Bind till given adress och vitlista klienter som ansluter till den. Använd [värd]:port notation för IPv6</translation>
    </message>
    <message>
        <source>Bind to given address to listen for JSON-RPC connections. Use [host]:port notation for IPv6. This option can be specified multiple times (default: bind to all interfaces)</source>
        <translation>Bind till angiven adress för att lyssna på JSON-RPC-anslutningar. Använd [värd]:port-format for IPv6. Detta alternativ kan anges flera gånger (förvalt: bind till alla gränssnitt)</translation>
    </message>
    <message>
        <source>Create new files with system default permissions, instead of umask 077 (only effective with disabled wallet functionality)</source>
        <translation>Skapa nya filer med systemets förvalda rättigheter, istället för umask 077 (bara effektivt med avaktiverad plånboks funktionalitet)</translation>
    </message>
    <message>
        <source>Discover own IP addresses (default: 1 when listening and no -externalip or -proxy)</source>
        <translation>Upptäck egna IP adresser (standard: 1 vid lyssning ingen -externalip eller -proxy)</translation>
    </message>
    <message>
        <source>Error: Listening for incoming connections failed (listen returned error %s)</source>
        <translation>Fel: Avlyssning av inkommande anslutningar misslyckades (Avlyssningen returnerade felkod %s)</translation>
    </message>
    <message>
        <source>Execute command when a relevant alert is received or we see a really long fork (%s in cmd is replaced by message)</source>
        <translation>Exekvera kommando när ett relevant meddelande är mottagen eller när vi ser en väldigt lång förgrening (%s i cmd är utbytt med ett meddelande)</translation>
    </message>
    <message>
        <source>Fees (in %s/kB) smaller than this are considered zero fee for relaying, mining and transaction creation (default: %s)</source>
        <translation>Avgifter (i %s/kB) mindre än detta betraktas som nollavgift för vidarebefordran, mining och transaktionsskapande (förvalt: %s)</translation>
    </message>
    <message>
        <source>If paytxfee is not set, include enough fee so transactions begin confirmation on average within n blocks (default: %u)</source>
        <translation>Om paytxfee inte är satt, inkludera tillräcklig avgift så att transaktionen börjar att konfirmeras inom n blocks (förvalt: %u)</translation>
    </message>
    <message>
        <source>Invalid amount for -maxtxfee=&lt;amount&gt;: '%s' (must be at least the minrelay fee of %s to prevent stuck transactions)</source>
        <translation>Otillåtet belopp för -maxtxfee=&lt;belopp&gt;: '%s' (måste åtminstånde vara minrelay avgift %s för att förhindra stoppade transkationer)</translation>
    </message>
    <message>
        <source>Maximum size of data in data carrier transactions we relay and mine (default: %u)</source>
        <translation>Maximal storlek på data i databärartransaktioner som vi reläar och bryter (förvalt: %u) </translation>
    </message>
    <message>
        <source>Randomize credentials for every proxy connection. This enables Tor stream isolation (default: %u)</source>
        <translation>Slumpa autentiseringen för varje proxyanslutning. Detta möjliggör Tor ström-isolering (förvalt: %u)</translation>
    </message>
    <message>
        <source>Set maximum size of high-priority/low-fee transactions in bytes (default: %d)</source>
        <translation>Sätt den maximala storleken av hög-prioriterade/låg-avgifts transaktioner i byte (förvalt: %d)</translation>
    </message>
    <message>
        <source>The transaction amount is too small to send after the fee has been deducted</source>
        <translation>Transaktionen är för liten att skicka efter det att avgiften har dragits</translation>
    </message>
    <message>
        <source>Use hierarchical deterministic key generation (HD) after BIP32. Only has effect during wallet creation/first start</source>
        <translation>Använd hierarkisk deterministisk nyckel generering (HD) efter BIP32. Har bara effekt under plånbokens skapande/första användning.</translation>
    </message>
    <message>
        <source>Whitelisted peers cannot be DoS banned and their transactions are always relayed, even if they are already in the mempool, useful e.g. for a gateway</source>
        <translation>Vitlistade klienter kan inte bli DoS-bannade och deras transaktioner reläas alltid, även om dom redan är i mempoolen, användbart för t.ex en gateway  </translation>
    </message>
    <message>
        <source>You need to rebuild the database using -reindex to go back to unpruned mode.  This will redownload the entire blockchain</source>
        <translation>Du måste bygga om databasen genom att använda -reindex för att återgå till obeskärt läge. Detta kommer att ladda ner hela blockkedjan.</translation>
    </message>
    <message>
        <source>(default: %u)</source>
        <translation>(förvalt: %u)</translation>
    </message>
    <message>
        <source>Accept public REST requests (default: %u)</source>
        <translation>Acceptera publika REST förfrågningar (förvalt: %u)</translation>
    </message>
    <message>
        <source>Automatically create Tor hidden service (default: %d)</source>
        <translation>Skapa automatiskt dold tjänst i Tor (förval: %d)</translation>
    </message>
    <message>
        <source>Connect through SOCKS5 proxy</source>
        <translation>Anslut genom SOCKS5 proxy</translation>
    </message>
    <message>
        <source>Error reading from database, shutting down.</source>
        <translation>Fel vid läsning från databas, avslutar.</translation>
    </message>
    <message>
        <source>Imports blocks from external blk000??.dat file on startup</source>
        <translation>Importera block från extern blk000??.dat-fil vid uppstart</translation>
    </message>
    <message>
        <source>Information</source>
        <translation>Information</translation>
    </message>
    <message>
        <source>Invalid amount for -paytxfee=&lt;amount&gt;: '%s' (must be at least %s)</source>
        <translation>Ogiltigt belopp för -paytxfee=&lt;belopp&gt;:'%s' (måste vara minst %s)</translation>
    </message>
    <message>
        <source>Invalid netmask specified in -whitelist: '%s'</source>
        <translation>Ogiltig nätmask angiven i -whitelist: '%s'</translation>
    </message>
    <message>
        <source>Keep at most &lt;n&gt; unconnectable transactions in memory (default: %u)</source>
        <translation>Håll som mest &lt;n&gt; oanslutningsbara transaktioner i minnet (förvalt: %u)</translation>
    </message>
    <message>
        <source>Need to specify a port with -whitebind: '%s'</source>
        <translation>Port måste anges med -whitelist: '%s'</translation>
    </message>
    <message>
        <source>Node relay options:</source>
        <translation>Nodreläalternativ:</translation>
    </message>
    <message>
        <source>RPC server options:</source>
        <translation>RPC-serveralternativ:</translation>
    </message>
    <message>
        <source>Reducing -maxconnections from %d to %d, because of system limitations.</source>
        <translation>Minskar -maxconnections från %d till %d, på grund av systembegränsningar.</translation>
    </message>
    <message>
        <source>Rescan the block chain for missing wallet transactions on startup</source>
        <translation>Sök i blockkedjan efter saknade plånbokstransaktioner vid uppstart</translation>
    </message>
    <message>
        <source>Send trace/debug info to console instead of debug.log file</source>
        <translation>Skicka trace-/debuginformation till terminalen istället för till debug.log</translation>
    </message>
    <message>
        <source>Send transactions as zero-fee transactions if possible (default: %u)</source>
        <translation>Sänd transaktioner som nollavgiftstransaktioner om möjligt (förvalt: %u)</translation>
    </message>
    <message>
        <source>Show all debugging options (usage: --help -help-debug)</source>
        <translation>Visa alla avlusningsalternativ (använd: --help -help-debug)</translation>
    </message>
    <message>
        <source>Shrink debug.log file on client startup (default: 1 when no -debug)</source>
        <translation>Krymp debug.log filen vid klient start (förvalt: 1 vid ingen -debug)</translation>
    </message>
    <message>
        <source>Signing transaction failed</source>
        <translation>Signering av transaktion misslyckades</translation>
    </message>
    <message>
        <source>The transaction amount is too small to pay the fee</source>
        <translation>Transaktionen är för liten för att betala avgiften</translation>
    </message>
    <message>
        <source>This is experimental software.</source>
        <translation>Detta är experimentmjukvara.</translation>
    </message>
    <message>
        <source>Tor control port password (default: empty)</source>
        <translation>Lösenord för Tor-kontrollport (förval: inget)</translation>
    </message>
    <message>
        <source>Tor control port to use if onion listening enabled (default: %s)</source>
        <translation>Tor-kontrollport att använda om onion är aktiverat (förval: %s)</translation>
    </message>
    <message>
        <source>Transaction amount too small</source>
        <translation>Transaktions belopp för liten</translation>
    </message>
    <message>
        <source>Transaction too large for fee policy</source>
        <translation>Transaktionen är för stor för avgiftspolicyn</translation>
    </message>
    <message>
        <source>Transaction too large</source>
        <translation>Transaktionen är för stor</translation>
    </message>
    <message>
        <source>Unable to bind to %s on this computer (bind returned error %s)</source>
        <translation>Det går inte att binda till %s på den här datorn (bind returnerade felmeddelande %s)</translation>
    </message>
    <message>
        <source>Upgrade wallet to latest format on startup</source>
        <translation>Uppgradera plånbok till senaste formatet vid uppstart</translation>
    </message>
    <message>
        <source>Username for JSON-RPC connections</source>
        <translation>Användarnamn för JSON-RPC-anslutningar</translation>
    </message>
    <message>
        <source>Warning</source>
        <translation>Varning</translation>
    </message>
    <message>
        <source>Warning: unknown new rules activated (versionbit %i)</source>
        <translation>Varning: okända nya regler aktiverade (versionsbit %i)</translation>
    </message>
    <message>
        <source>Whether to operate in a blocks only mode (default: %u)</source>
        <translation>Ska allt göras i endast block-läge (förval: %u)</translation>
    </message>
    <message>
        <source>Zapping all transactions from wallet...</source>
        <translation>Töm plånboken på alla transaktioner...</translation>
    </message>
    <message>
        <source>ZeroMQ notification options:</source>
        <translation>ZeroMQ-alternativ för notiser:</translation>
    </message>
    <message>
        <source>Password for JSON-RPC connections</source>
        <translation>Lösenord för JSON-RPC-anslutningar</translation>
    </message>
    <message>
        <source>Execute command when the best block changes (%s in cmd is replaced by block hash)</source>
        <translation>Exekvera kommando när det bästa blocket ändras (%s i cmd är utbytt av blockhash)</translation>
    </message>
    <message>
        <source>Allow DNS lookups for -addnode, -seednode and -connect</source>
        <translation>Tillåt DNS-sökningar för -addnode, -seednode och -connect</translation>
    </message>
    <message>
        <source>Loading addresses...</source>
        <translation>Laddar adresser...</translation>
    </message>
    <message>
        <source>(1 = keep tx meta data e.g. account owner and payment request information, 2 = drop tx meta data)</source>
        <translation>(1 = spara tx metadata t.ex. kontoägare och betalningsbegäransinformation, 2 = släng tx metadata)</translation>
    </message>
    <message>
        <source>-maxtxfee is set very high! Fees this large could be paid on a single transaction.</source>
        <translation>-maxtxfee är väldigt högt satt! Så höga avgifter kan komma att betalas för en enstaka transaktion.</translation>
    </message>
    <message>
        <source>Do not keep transactions in the mempool longer than &lt;n&gt; hours (default: %u)</source>
        <translation>Håll inte transaktioner i minnespoolen längre än &lt;n&gt; timmar (förvalt: %u)</translation>
    </message>
    <message>
        <source>Equivalent bytes per sigop in transactions for relay and mining (default: %u)</source>
        <translation>Samma antal byte per sigop i transaktioner som vi reläar och bryter (förvalt: %u)</translation>
    </message>
    <message>
        <source>Fees (in %s/kB) smaller than this are considered zero fee for transaction creation (default: %s)</source>
        <translation>Avgifter (i %s/kB) mindre än detta anses vara nollavgifter vid skapande av transaktion (standard: %s)</translation>
    </message>
    <message>
        <source>Force relay of transactions from whitelisted peers even if they violate local relay policy (default: %d)</source>
        <translation>Vidarebefodra alltid transaktioner från vitlistade noder även om de bryter mot lokala reläpolicyn (förvalt: %d)</translation>
    </message>
    <message>
        <source>How thorough the block verification of -checkblocks is (0-4, default: %u)</source>
        <translation>Hur grundlig blockverifikationen vid -checkblocks är (0-4, förvalt: %u)</translation>
    </message>
    <message>
        <source>Maintain a full transaction index, used by the getrawtransaction rpc call (default: %u)</source>
        <translation>Upprätthåll ett fullständigt transaktionsindex, som används av getrawtransaction rpc-anrop (förval: %u)</translation>
    </message>
    <message>
        <source>Number of seconds to keep misbehaving peers from reconnecting (default: %u)</source>
        <translation>Antal sekunder att hindra klienter som missköter sig från att ansluta (förvalt: %u)</translation>
    </message>
    <message>
        <source>Output debugging information (default: %u, supplying &lt;category&gt; is optional)</source>
        <translation>Skriv ut avlusningsinformation (förvalt: %u, att ange &lt;category&gt; är frivilligt)</translation>
    </message>
    <message>
        <source>Query for peer addresses via DNS lookup, if low on addresses (default: 1 unless -connect/-noconnect)</source>
        <translation>Sök efter klientadresser med DNS sökningen, om det finns otillräckligt med adresser (förvalt: 1 om inte -connect)</translation>
    </message>
    <message>
        <source>Support filtering of blocks and transaction with bloom filters (default: %u)</source>
        <translation>Stöd filtrering av block och transaktioner med bloomfilter (standard: %u)</translation>
    </message>
    <message>
        <source>This product includes software developed by the OpenSSL Project for use in the OpenSSL Toolkit %s and cryptographic software written by Eric Young and UPnP software written by Thomas Bernard.</source>
        <translation>Denna produkten innehåller mjukvara utvecklad av OpenSSL Project för användning i OpenSSL Toolkit %s och kryptografisk mjukvara utvecklad av Eric Young samt UPnP-mjukvara skriven av Thomas Bernard.</translation>
    </message>
    <message>
        <source>Total length of network version string (%i) exceeds maximum length (%i). Reduce the number or size of uacomments.</source>
        <translation>Total längd på strängen för nätverksversion (%i) överskrider maxlängden (%i). Minska numret eller storleken på uacomments.</translation>
    </message>
    <message>
        <source>Tries to keep outbound traffic under the given target (in MiB per 24h), 0 = no limit (default: %d)</source>
        <translation>Försöker hålla utgående trafik under givet mål (i MiB per 24 timmar), 0 = ingen gräns (förvalt: %d)</translation>
    </message>
    <message>
        <source>Unsupported argument -socks found. Setting SOCKS version isn't possible anymore, only SOCKS5 proxies are supported.</source>
        <translation>Argumentet -socks hittades och stöds inte. Det är inte längre möjligt att sätta SOCKS-version längre, bara SOCKS5-proxy stöds.</translation>
    </message>
    <message>
        <source>Unsupported argument -whitelistalwaysrelay ignored, use -whitelistrelay and/or -whitelistforcerelay.</source>
        <translation>Argumentet -whitelistalwaysrelay stöds inte utan ignoreras, använd -whitelistrelay och/eller -whitelistforcerelay.</translation>
    </message>
    <message>
        <source>Use separate SOCKS5 proxy to reach peers via Tor hidden services (default: %s)</source>
        <translation>Använd separat SOCKS5 proxy för att nå kollegor via dolda tjänster i Tor (förvalt: -%s)</translation>
    </message>
    <message>
        <source>Warning: Unknown block versions being mined! It's possible unknown rules are in effect</source>
        <translation>Varning: Okända blockversioner bryts! Det är möjligt att okända regler används</translation>
    </message>
    <message>
        <source>Warning: Wallet file corrupt, data salvaged! Original %s saved as %s in %s; if your balance or transactions are incorrect you should restore from a backup.</source>
        <translation>Varning: Plånboksfilen var korrupt, datat har räddats! Den ursprungliga %s har sparas som %s i %s. Om ditt saldo eller transaktioner är felaktiga bör du återställa från en säkerhetskopia.</translation>
    </message>
    <message>
        <source>(default: %s)</source>
        <translation>(förvalt: %s)</translation>
    </message>
    <message>
        <source>Always query for peer addresses via DNS lookup (default: %u)</source>
        <translation>Sök alltid efter klientadresser med DNS sökningen (förvalt: %u)</translation>
    </message>
    <message>
        <source>How many blocks to check at startup (default: %u, 0 = all)</source>
        <translation>Hur många block att kontrollera vid uppstart (förvalt: %u, 0 = alla)</translation>
    </message>
    <message>
        <source>Include IP addresses in debug output (default: %u)</source>
        <translation>Inkludera IP-adresser i debugutskrift (förvalt: %u)</translation>
    </message>
    <message>
        <source>Invalid -proxy address: '%s'</source>
        <translation>Ogiltig -proxy adress: '%s'</translation>
    </message>
    <message>
        <source>Listen for JSON-RPC connections on &lt;port&gt; (default: %u or testnet: %u)</source>
        <translation>Lyssna på JSON-RPC-anslutningar på &lt;port&gt; (förval: %u eller testnet: %u)</translation>
    </message>
    <message>
        <source>Listen for connections on &lt;port&gt; (default: %u or testnet: %u)</source>
        <translation>Lyssna efter anslutningar på &lt;port&gt; (förvalt: %u eller testnet: %u)</translation>
    </message>
    <message>
        <source>Maintain at most &lt;n&gt; connections to peers (default: %u)</source>
        <translation>Ha som mest &lt;n&gt; anslutningar till andra klienter (förvalt: %u)</translation>
    </message>
    <message>
        <source>Make the wallet broadcast transactions</source>
        <translation>Gör så att plånboken sänder ut transaktionerna</translation>
    </message>
    <message>
        <source>Maximum per-connection receive buffer, &lt;n&gt;*1000 bytes (default: %u)</source>
        <translation>Maximal mottagningsbuffert per anslutning, &lt;n&gt;*1000 byte (förvalt: %u)</translation>
    </message>
    <message>
        <source>Maximum per-connection send buffer, &lt;n&gt;*1000 bytes (default: %u)</source>
        <translation>Maximal sändningsbuffert per anslutning, &lt;n&gt;*1000 byte (förvalt: %u)</translation>
    </message>
    <message>
        <source>Prepend debug output with timestamp (default: %u)</source>
        <translation>Skriv ut tidsstämpel i avlusningsinformationen (förvalt: %u)</translation>
    </message>
    <message>
        <source>Relay and mine data carrier transactions (default: %u)</source>
        <translation>Reläa och bearbeta databärartransaktioner (förvalt: %u) </translation>
    </message>
    <message>
        <source>Relay non-P2SH multisig (default: %u)</source>
        <translation>Reläa icke-P2SH multisig (förvalt: %u)</translation>
    </message>
    <message>
        <source>Set key pool size to &lt;n&gt; (default: %u)</source>
        <translation>Sätt storleken på nyckelpoolen till &lt;n&gt; (förvalt: %u)</translation>
    </message>
    <message>
        <source>Set maximum BIP141 block weight (default: %d)</source>
        <translation>Sätt maximal BIP141 blockvikt (förvalt: %d)</translation>
    </message>
    <message>
        <source>Set the number of threads to service RPC calls (default: %d)</source>
        <translation>Ange antalet trådar för att hantera RPC anrop (förvalt: %d)</translation>
    </message>
    <message>
        <source>Specify configuration file (default: %s)</source>
        <translation>Ange konfigurationsfil (förvalt: %s)</translation>
    </message>
    <message>
        <source>Specify connection timeout in milliseconds (minimum: 1, default: %d)</source>
        <translation>Ange timeout för uppkoppling i millisekunder (minimum:1, förvalt: %d)</translation>
    </message>
    <message>
        <source>Specify pid file (default: %s)</source>
        <translation>Ange pid-fil (förvalt: %s)</translation>
    </message>
    <message>
        <source>Spend unconfirmed change when sending transactions (default: %u)</source>
        <translation>Spendera okonfirmerad växel när transaktioner sänds (förvalt: %u)</translation>
    </message>
    <message>
        <source>Threshold for disconnecting misbehaving peers (default: %u)</source>
        <translation>Tröskelvärde för att koppla ifrån klienter som missköter sig (förvalt: %u)</translation>
    </message>
    <message>
        <source>Unknown network specified in -onlynet: '%s'</source>
        <translation>Okänt nätverk som anges i -onlynet: '%s'</translation>
    </message>
    <message>
        <source>Insufficient funds</source>
        <translation>Otillräckligt med bitcoins</translation>
    </message>
    <message>
        <source>Loading block index...</source>
        <translation>Laddar blockindex...</translation>
    </message>
    <message>
        <source>Add a node to connect to and attempt to keep the connection open</source>
        <translation>Lägg till en nod att koppla upp mot och försök att hålla anslutningen öppen</translation>
    </message>
    <message>
        <source>Loading wallet...</source>
        <translation>Laddar plånbok...</translation>
    </message>
    <message>
        <source>Cannot downgrade wallet</source>
        <translation>Kan inte nedgradera plånboken</translation>
    </message>
    <message>
        <source>Cannot write default address</source>
        <translation>Kan inte skriva standardadress</translation>
    </message>
    <message>
        <source>Rescanning...</source>
        <translation>Söker igen...</translation>
    </message>
    <message>
        <source>Done loading</source>
        <translation>Klar med laddning</translation>
    </message>
    <message>
        <source>Error</source>
        <translation>Fel</translation>
    </message>
</context>
</TS><|MERGE_RESOLUTION|>--- conflicted
+++ resolved
@@ -1176,10 +1176,6 @@
         <translation>ingen</translation>
     </message>
     <message>
-        <source>Bitcoin Core</source>
-        <translation>Bitcoin Core</translation>
-    </message>
-    <message>
         <source>Confirm options reset</source>
         <translation>Bekräfta att alternativen ska återställs</translation>
     </message>
@@ -1190,6 +1186,10 @@
     <message>
         <source>Client will be shut down. Do you want to proceed?</source>
         <translation>Programmet kommer att stängas. Vill du fortsätta?</translation>
+    </message>
+    <message>
+        <source>Error</source>
+        <translation>Fel</translation>
     </message>
     <message>
         <source>This change would require a client restart.</source>
@@ -2696,7 +2696,54 @@
 <context>
     <name>TransactionView</name>
     <message>
-<<<<<<< HEAD
+        <source>All</source>
+        <translation>Alla</translation>
+    </message>
+    <message>
+        <source>Today</source>
+        <translation>Idag</translation>
+    </message>
+    <message>
+        <source>This week</source>
+        <translation>Denna vecka</translation>
+    </message>
+    <message>
+        <source>This month</source>
+        <translation>Denna månad</translation>
+    </message>
+    <message>
+        <source>Last month</source>
+        <translation>Föregående månad</translation>
+    </message>
+    <message>
+        <source>This year</source>
+        <translation>Det här året</translation>
+    </message>
+    <message>
+        <source>Range...</source>
+        <translation>Period...</translation>
+    </message>
+    <message>
+        <source>Received with</source>
+        <translation>Mottagen med</translation>
+    </message>
+    <message>
+        <source>Sent to</source>
+        <translation>Skickad till</translation>
+    </message>
+    <message>
+        <source>To yourself</source>
+        <translation>Till dig själv</translation>
+    </message>
+    <message>
+        <source>Mined</source>
+        <translation>Genererade</translation>
+    </message>
+    <message>
+        <source>Other</source>
+        <translation>Övriga</translation>
+    </message>
+    <message>
         <source>Enter address or label to search</source>
         <translation>Ange en adress eller etikett att söka efter</translation>
     </message>
@@ -2707,62 +2754,6 @@
     <message>
         <source>Abandon transaction</source>
         <translation>Avbryt transaktionen</translation>
-=======
-        <source>All</source>
-        <translation>Alla</translation>
-    </message>
-    <message>
-        <source>Today</source>
-        <translation>Idag</translation>
-    </message>
-    <message>
-        <source>This week</source>
-        <translation>Denna vecka</translation>
-    </message>
-    <message>
-        <source>This month</source>
-        <translation>Denna månad</translation>
-    </message>
-    <message>
-        <source>Last month</source>
-        <translation>Föregående månad</translation>
-    </message>
-    <message>
-        <source>This year</source>
-        <translation>Det här året</translation>
-    </message>
-    <message>
-        <source>Range...</source>
-        <translation>Period...</translation>
-    </message>
-    <message>
-        <source>Received with</source>
-        <translation>Mottagen med</translation>
-    </message>
-    <message>
-        <source>Sent to</source>
-        <translation>Skickad till</translation>
-    </message>
-    <message>
-        <source>To yourself</source>
-        <translation>Till dig själv</translation>
-    </message>
-    <message>
-        <source>Mined</source>
-        <translation>Genererade</translation>
-    </message>
-    <message>
-        <source>Other</source>
-        <translation>Övriga</translation>
-    </message>
-    <message>
-        <source>Enter address or label to search</source>
-        <translation>Sök efter adress eller etikett </translation>
-    </message>
-    <message>
-        <source>Min amount</source>
-        <translation>Minsta mängd</translation>
->>>>>>> 46952c81
     </message>
     <message>
         <source>Copy address</source>
