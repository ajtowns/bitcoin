--- conflicted
+++ resolved
@@ -511,13 +511,10 @@
         <translation>Priority</translation>
     </message>
     <message>
-<<<<<<< HEAD
-=======
         <source>none</source>
         <translation>none</translation>
     </message>
     <message>
->>>>>>> f4772d67
         <source>(no label)</source>
         <translation>(no label)</translation>
     </message>
@@ -667,12 +664,19 @@
     </message>
 </context>
 <context>
+    <name>MempoolStats</name>
+    </context>
+<context>
     <name>ModalOverlay</name>
     <message>
         <source>Form</source>
         <translation>Form</translation>
     </message>
     <message>
+        <source>Unknown...</source>
+        <translation type="unfinished">Unknown...</translation>
+    </message>
+    <message>
         <source>Last block time</source>
         <translation>Last block time</translation>
     </message>
@@ -1035,7 +1039,7 @@
         <source>Ping Time</source>
         <translation>Ping Time</translation>
     </message>
-</context>
+    </context>
 <context>
     <name>QObject</name>
     <message>
@@ -1309,14 +1313,6 @@
         <translation>Clear console</translation>
     </message>
     <message>
-        <source>&amp;Disconnect Node</source>
-        <translation>&amp;Disconnect Node</translation>
-    </message>
-    <message>
-        <source>Ban Node for</source>
-        <translation>Ban Node for</translation>
-    </message>
-    <message>
         <source>1 &amp;hour</source>
         <translation>1 &amp;hour</translation>
     </message>
@@ -1333,10 +1329,6 @@
         <translation>1 &amp;year</translation>
     </message>
     <message>
-        <source>&amp;Unban Node</source>
-        <translation>&amp;Unban Node</translation>
-    </message>
-    <message>
         <source>Welcome to the %1 RPC console.</source>
         <translation>Welcome to the %1 RPC console.</translation>
     </message>
@@ -1491,24 +1483,31 @@
         <translation>&amp;Save Image...</translation>
     </message>
     <message>
-<<<<<<< HEAD
-=======
         <source>URI</source>
         <translation type="unfinished">URI</translation>
     </message>
     <message>
->>>>>>> f4772d67
         <source>Address</source>
         <translation>Address</translation>
     </message>
     <message>
-<<<<<<< HEAD
+        <source>Amount</source>
+        <translation>Amount</translation>
+    </message>
+    <message>
         <source>Label</source>
         <translation>Label</translation>
     </message>
-=======
-        <source>Amount</source>
-        <translation>Amount</translation>
+    <message>
+        <source>Message</source>
+        <translation type="unfinished">Message</translation>
+    </message>
+    </context>
+<context>
+    <name>RecentRequestsTableModel</name>
+    <message>
+        <source>Date</source>
+        <translation>Date</translation>
     </message>
     <message>
         <source>Label</source>
@@ -1518,29 +1517,7 @@
         <source>Message</source>
         <translation type="unfinished">Message</translation>
     </message>
->>>>>>> f4772d67
-    </context>
-<context>
-    <name>RecentRequestsTableModel</name>
-    <message>
-<<<<<<< HEAD
-=======
-        <source>Date</source>
-        <translation>Date</translation>
-    </message>
-    <message>
->>>>>>> f4772d67
-        <source>Label</source>
-        <translation>Label</translation>
-    </message>
-    <message>
-<<<<<<< HEAD
-=======
-        <source>Message</source>
-        <translation type="unfinished">Message</translation>
-    </message>
-    <message>
->>>>>>> f4772d67
+    <message>
         <source>(no label)</source>
         <translation>(no label)</translation>
     </message>
@@ -1695,13 +1672,10 @@
         <source>S&amp;end</source>
         <translation>S&amp;end</translation>
     </message>
-<<<<<<< HEAD
-=======
     <message numerus="yes">
         <source>Estimated to begin confirmation within %n block(s).</source>
         <translation><numerusform>Estimated to begin confirmation within %n block.</numerusform><numerusform>Estimated to begin confirmation within %n blocks.</numerusform></translation>
     </message>
->>>>>>> f4772d67
     <message>
         <source>(no label)</source>
         <translation>(no label)</translation>
@@ -1946,11 +1920,6 @@
 <context>
     <name>TransactionTableModel</name>
     <message>
-<<<<<<< HEAD
-        <source>Label</source>
-        <translation>Label</translation>
-    </message>
-=======
         <source>Date</source>
         <translation>Date</translation>
     </message>
@@ -1962,7 +1931,6 @@
         <source>Open for %n more block(s)</source>
         <translation><numerusform>Open for %n more block</numerusform><numerusform>Open for %n more blocks</numerusform></translation>
     </message>
->>>>>>> f4772d67
     <message>
         <source>(no label)</source>
         <translation>(no label)</translation>
@@ -1975,8 +1943,6 @@
         <translation>Comma separated file (*.csv)</translation>
     </message>
     <message>
-<<<<<<< HEAD
-=======
         <source>Confirmed</source>
         <translation>Confirmed</translation>
     </message>
@@ -1989,7 +1955,6 @@
         <translation>Date</translation>
     </message>
     <message>
->>>>>>> f4772d67
         <source>Label</source>
         <translation>Label</translation>
     </message>
@@ -2197,10 +2162,6 @@
         <translation>Warning: We do not appear to fully agree with our peers! You may need to upgrade, or other nodes may need to upgrade.</translation>
     </message>
     <message>
-        <source>Whitelist peers connecting from the given netmask or IP address. Can be specified multiple times.</source>
-        <translation>Whitelist peers connecting from the given netmask or IP address. Can be specified multiple times.</translation>
-    </message>
-    <message>
         <source>You need to rebuild the database using -reindex-chainstate to change -txindex</source>
         <translation>You need to rebuild the database using -reindex-chainstate to change -txindex</translation>
     </message>
