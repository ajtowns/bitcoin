--- conflicted
+++ resolved
@@ -510,12 +510,8 @@
         <translation>Åben Tegnebog Fejlede</translation>
     </message>
     <message>
-        <source>Opening Wallet &lt;b&gt;%1&lt;/b&gt;...</source>
-        <translation>Åbner Tegnebog &lt;b&gt;%1&lt;/b&gt;...</translation>
-    </message>
-    <message>
-        <source>Open Wallet Failed</source>
-        <translation>Åben Tegnebog Fejlede</translation>
+        <source>No wallets available</source>
+        <translation>Ingen tegnebøger tilgængelige</translation>
     </message>
     <message>
         <source>&amp;Window</source>
@@ -998,8 +994,6 @@
         <translation>Ukendt. Synkroniserer Hoveder (%1, %2%)...</translation>
     </message>
 </context>
-<<<<<<< HEAD
-=======
 <context>
     <name>NetWatchLogModel</name>
     <message>
@@ -1013,7 +1007,6 @@
         <translation>Adresse</translation>
     </message>
 </context>
->>>>>>> bdbe9f59
 <context>
     <name>OpenURIDialog</name>
     <message>
@@ -1419,6 +1412,14 @@
     <message>
         <source>Cannot process payment request because BIP70 support was not compiled in.</source>
         <translation>Kan ikke behandle betalingsanmodningen, da BIP70-understøttelse ikke er medtaget under programkodeoversættelsen.</translation>
+    </message>
+    <message>
+        <source>Due to widespread security flaws in BIP70 it's strongly recommended that any merchant instructions to switch wallets be ignored.</source>
+        <translation>På grund af vidtstrakte sikkerhedsfejl i BIP70 anbefales det kraftigt, at enhver instruktion til handlende om at skifte tegnebog ignoreres.</translation>
+    </message>
+    <message>
+        <source>If you are receiving this error you should request the merchant provide a BIP21 compatible URI.</source>
+        <translation>Hvis du modtager denne fejl, bør du anmode den handlende om at give dig en BIP21-kompatibel URI.</translation>
     </message>
     <message>
         <source>Invalid payment address %1</source>
@@ -1652,6 +1653,10 @@
     <message>
         <source>Error encoding URI into QR Code.</source>
         <translation>Fejl ved kodning fra URI til QR-kode.</translation>
+    </message>
+    <message>
+        <source>QR code support not available.</source>
+        <translation>QR-kode understøttelse er ikke tilgængelig.</translation>
     </message>
     <message>
         <source>Save QR Code</source>
@@ -3433,6 +3438,10 @@
         <translation>Sundhedstjek under initialisering mislykkedes. %s lukker ned.</translation>
     </message>
     <message>
+        <source>Invalid P2P permission: '%s'</source>
+        <translation>Invalid P2P tilladelse: '%s'</translation>
+    </message>
+    <message>
         <source>Invalid amount for -%s=&lt;amount&gt;: '%s'</source>
         <translation>Ugyldigt beløb for -%s=&lt;beløb&gt;: “%s”</translation>
     </message>
@@ -3449,6 +3458,12 @@
         <translation>Angivet blokmappe “%s” eksisterer ikke.</translation>
     </message>
     <message>
+        <source>The specified R/W config file %s does not exist
+</source>
+        <translation>Den specificerede R/W konfigurationsfil %s eksisterer ikke.
+</translation>
+    </message>
+    <message>
         <source>Unable to create the PID file '%s': %s</source>
         <translation>Ikke i stand til at oprette PID fil '%s': %s</translation>
     </message>
@@ -3583,6 +3598,18 @@
     <message>
         <source>Signing transaction failed</source>
         <translation>Signering af transaktion mislykkedes</translation>
+    </message>
+    <message>
+        <source>Specified -walletdir "%s" does not exist</source>
+        <translation>Angivet -walletdir “%s” eksisterer ikke</translation>
+    </message>
+    <message>
+        <source>Specified -walletdir "%s" is a relative path</source>
+        <translation>Angivet -walletdir “%s” er en relativ sti</translation>
+    </message>
+    <message>
+        <source>Specified -walletdir "%s" is not a directory</source>
+        <translation>Angivet -walletdir “%s” er ikke en mappe</translation>
     </message>
     <message>
         <source>The specified config file %s does not exist
