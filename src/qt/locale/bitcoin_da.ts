--- conflicted
+++ resolved
@@ -1944,7 +1944,6 @@
         <translation>Generér rene segwit-adresser (Bech32)</translation>
     </message>
     <message>
-<<<<<<< HEAD
         <source>Requested payments history</source>
         <translation>Historik over betalingsanmodninger</translation>
     </message>
@@ -1953,8 +1952,6 @@
         <translation>&amp;Anmod om betaling</translation>
     </message>
     <message>
-=======
->>>>>>> 6eccb372
         <source>Show the selected request (does the same as double clicking an entry)</source>
         <translation>Vis den valgte anmodning (gør det samme som dobbeltklik på en indgang)</translation>
     </message>
@@ -2260,20 +2257,16 @@
         <translation>Er du sikker på, at du vil sende?</translation>
     </message>
     <message>
-        <source>added as transaction fee</source>
-        <translation>tilføjet som transaktionsgebyr</translation>
-    </message>
-    <message>
-        <source>Total Amount %1</source>
-        <translation>Beløb i alt %1</translation>
-    </message>
-    <message>
         <source>or</source>
         <translation>eller</translation>
     </message>
     <message>
         <source>You can increase the fee later (signals Replace-By-Fee, BIP-125).</source>
         <translation>Du kan øge gebyret senere (signalerer erstat-med-gebyr, BIP-125).</translation>
+    </message>
+    <message>
+        <source>Transaction fee</source>
+        <translation>Transaktionsgebyr</translation>
     </message>
     <message>
         <source>Not signalling Replace-By-Fee, BIP-125.</source>
@@ -3269,10 +3262,6 @@
         <translation>Ekskludér fejlsøgningsinformation for en kategori. Kan bruges sammen med -debug=1 for at udskrive fejlsøgningslogs for alle kategorier undtaget én eller flere specificerede kategorier.</translation>
     </message>
     <message>
-        <source>Execute command when a wallet transaction changes (%s in cmd is replaced by TxID)</source>
-        <translation>Udfør kommando, når en transaktion i tegnebogen ændres (%s i kommandoen erstattes med TxID)</translation>
-    </message>
-    <message>
         <source>Extra transactions to keep in memory for compact block reconstructions (default: %u)</source>
         <translation>Ekstra transaktioner, der skal beholdes i hukommelsen til kompakte blokgenopbygninger (standard: %u)</translation>
     </message>
