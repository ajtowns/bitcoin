--- conflicted
+++ resolved
@@ -774,8 +774,6 @@
     assert(false);
 }
 
-<<<<<<< HEAD
-=======
 QString ConnectionTypeToShortQString(ConnectionType conn_type, bool relay_txes)
 {
     switch (conn_type) {
@@ -789,7 +787,6 @@
     assert(false);
 }
 
->>>>>>> 5eee4e37
 QString formatDurationStr(int secs)
 {
     QStringList strList;
