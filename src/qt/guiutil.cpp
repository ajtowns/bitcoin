--- conflicted
+++ resolved
@@ -748,7 +748,6 @@
     return QString::fromStdString(path.string());
 }
 
-<<<<<<< HEAD
 QString NetworkToQString(Network net)
 {
     switch (net) {
@@ -764,10 +763,7 @@
     assert(false);
 }
 
-QString ConnectionTypeToQString(ConnectionType conn_type, bool relay_txes)
-=======
 QString ConnectionTypeToQString(ConnectionType conn_type)
->>>>>>> fff736a7
 {
     switch (conn_type) {
     case ConnectionType::INBOUND: return QObject::tr("Inbound");
