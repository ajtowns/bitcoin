--- conflicted
+++ resolved
@@ -393,7 +393,6 @@
     }
     settings->addAction(optionsAction);
 
-<<<<<<< HEAD
     QMenu* window_menu = appMenuBar->addMenu(tr("&Window"));
 
     QAction* minimize_action = window_menu->addAction(tr("Minimize"));
@@ -440,13 +439,6 @@
         window_menu->addSeparator();
         window_menu->addAction(usedSendingAddressesAction);
         window_menu->addAction(usedReceivingAddressesAction);
-=======
-    QMenu *help = appMenuBar->addMenu(tr("&Help"));
-    help->addAction(m_show_netwatch_action);
-    if(walletFrame)
-    {
-        help->addAction(openRPCConsoleAction);
->>>>>>> 49d805f8
     }
 
     window_menu->addSeparator();
@@ -457,6 +449,7 @@
             showDebugWindow();
         });
     }
+    window_menu->addAction(m_show_netwatch_action);
 
     QMenu *help = appMenuBar->addMenu(tr("&Help"));
     help->addAction(showHelpMessageAction);
