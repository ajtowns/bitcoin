// Copyright (c) 2011-2018 The Bitcoin Core developers
// Distributed under the MIT software license, see the accompanying
// file COPYING or http://www.opensource.org/licenses/mit-license.php.

#ifndef BITCOIN_QT_SENDCOINSENTRY_H
#define BITCOIN_QT_SENDCOINSENTRY_H

#include <qt/walletmodel.h>

#include <QStackedWidget>

class WalletModel;
class PlatformStyle;

namespace Ui {
    class SendCoinsEntry;
}

/**
 * A single entry in the dialog for sending bitcoins.
 * Stacked widget, with different UIs for payment requests
 * with a strong payee identity.
 */
class SendCoinsEntry : public QStackedWidget
{
    Q_OBJECT

public:
    explicit SendCoinsEntry(const PlatformStyle *platformStyle, QWidget *parent = nullptr);
    ~SendCoinsEntry();

    void setModel(WalletModel *model);
    bool validate(interfaces::Node& node);
<<<<<<< HEAD
=======
    bool hasPaytoWarning() const;
>>>>>>> e16993b0
    SendCoinsRecipient getValue();

    /** Return whether the entry is still empty and unedited */
    bool isClear();

    void setValue(const SendCoinsRecipient &value);
    void setAddress(const QString &address);
    void setAmount(const CAmount &amount);

    /** Set up the tab chain manually, as Qt messes up the tab chain by default in some cases
     *  (issue https://bugreports.qt-project.org/browse/QTBUG-10907).
     */
    QWidget *setupTabChain(QWidget *prev);

    void setFocus();

public Q_SLOTS:
    void clear();
    void checkSubtractFeeFromAmount();

Q_SIGNALS:
    void removeEntry(SendCoinsEntry *entry);
    void useAvailableBalance(SendCoinsEntry* entry);
    void payAmountChanged();
    void subtractFeeFromAmountChanged();

private Q_SLOTS:
    void deleteClicked();
    void useAvailableBalanceClicked();
    void on_payTo_textChanged(const QString &address);
    void on_addressBookButton_clicked();
    void on_pasteButton_clicked();
    void updateDisplayUnit();

private:
    SendCoinsRecipient recipient;
    Ui::SendCoinsEntry *ui;
    WalletModel *model;
    const PlatformStyle *platformStyle;

    bool updateLabel(const QString &address);
};

#endif // BITCOIN_QT_SENDCOINSENTRY_H<|MERGE_RESOLUTION|>--- conflicted
+++ resolved
@@ -31,10 +31,7 @@
 
     void setModel(WalletModel *model);
     bool validate(interfaces::Node& node);
-<<<<<<< HEAD
-=======
     bool hasPaytoWarning() const;
->>>>>>> e16993b0
     SendCoinsRecipient getValue();
 
     /** Return whether the entry is still empty and unedited */
