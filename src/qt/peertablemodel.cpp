// Copyright (c) 2011-2020 The Bitcoin Core developers
// Distributed under the MIT software license, see the accompanying
// file COPYING or http://www.opensource.org/licenses/mit-license.php.

#include <qt/peertablemodel.h>

#include <qt/guiconstants.h>
#include <qt/guiutil.h>
#include <qt/platformstyle.h>

#include <interfaces/node.h>

#include <utility>

#include <QBrush>
#include <QDebug>
#include <QFont>
#include <QFontInfo>
#include <QImage>
#include <QPainter>
#include <QPixmap>
#include <QList>
#include <QTimer>

bool NodeLessThan::operator()(const CNodeCombinedStats &left, const CNodeCombinedStats &right) const
{
    const CNodeStats *pLeft = &(left.nodeStats);
    const CNodeStats *pRight = &(right.nodeStats);

    if (order == Qt::DescendingOrder)
        std::swap(pLeft, pRight);

    switch(column)
    {
    case PeerTableModel::NetNodeId:
        return pLeft->nodeid < pRight->nodeid;
    case PeerTableModel::Address:
        if (pLeft->m_network < pRight->m_network) return true;
        return pLeft->addrName.compare(pRight->addrName) < 0;
    case PeerTableModel::Direction:
        return pLeft->fInbound > pRight->fInbound;
    case PeerTableModel::ConnectionType:
        return pLeft->m_conn_type < pRight->m_conn_type;
    case PeerTableModel::Subversion:
        return pLeft->cleanSubVer.compare(pRight->cleanSubVer) < 0;
    case PeerTableModel::Ping:
        return pLeft->m_min_ping_usec < pRight->m_min_ping_usec;
    case PeerTableModel::Sent:
        return pLeft->nSendBytes < pRight->nSendBytes;
    case PeerTableModel::Received:
        return pLeft->nRecvBytes < pRight->nRecvBytes;
    }

    return false;
}

// private implementation
class PeerTablePriv
{
public:
    /** Local cache of peer information */
    QList<CNodeCombinedStats> cachedNodeStats;
    /** Column to sort nodes by (default to unsorted) */
    int sortColumn{-1};
    /** Order (ascending or descending) to sort nodes by */
    Qt::SortOrder sortOrder;
    /** Index of rows by node ID */
    std::map<NodeId, int> mapNodeRows;

    /** Pull a full list of peers from vNodes into our cache */
    void refreshPeers(interfaces::Node& node)
    {
        {
            cachedNodeStats.clear();

            interfaces::Node::NodesStats nodes_stats;
            node.getNodesStats(nodes_stats);
            cachedNodeStats.reserve(nodes_stats.size());
            for (const auto& node_stats : nodes_stats)
            {
                CNodeCombinedStats stats;
                stats.nodeStats = std::get<0>(node_stats);
                stats.fNodeStateStatsAvailable = std::get<1>(node_stats);
                stats.nodeStateStats = std::get<2>(node_stats);
                cachedNodeStats.append(stats);
            }
        }

        if (sortColumn >= 0)
            // sort cacheNodeStats (use stable sort to prevent rows jumping around unnecessarily)
            std::stable_sort(cachedNodeStats.begin(), cachedNodeStats.end(), NodeLessThan(sortColumn, sortOrder));

        // build index map
        mapNodeRows.clear();
        int row = 0;
        for (const CNodeCombinedStats& stats : cachedNodeStats)
            mapNodeRows.insert(std::pair<NodeId, int>(stats.nodeStats.nodeid, row++));
    }

    int size() const
    {
        return cachedNodeStats.size();
    }

    CNodeCombinedStats *index(int idx)
    {
        if (idx >= 0 && idx < cachedNodeStats.size())
            return &cachedNodeStats[idx];

        return nullptr;
    }
};

PeerTableModel::PeerTableModel(interfaces::Node& node, const PlatformStyle& platform_style, QObject* parent) :
    QAbstractTableModel(parent),
    m_node(node),
    m_platform_style(platform_style),
    timer(nullptr)
{
    columns << tr("id", "Peer table, referring to node id") << "" << tr("Node/Service") << tr("Type") << tr("Ping") << tr("Sent") << tr("Received") << tr("User Agent");
    priv.reset(new PeerTablePriv());

    // set up timer for auto refresh
    timer = new QTimer(this);
    connect(timer, &QTimer::timeout, this, &PeerTableModel::refresh);
    timer->setInterval(MODEL_UPDATE_DELAY);

    DrawIcons();

    // load initial data
    refresh();
}

PeerTableModel::~PeerTableModel()
{
    // Intentionally left empty
}

void PeerTableModel::DrawIcons()
{
    static constexpr auto SIZE = 32;
    static constexpr auto ARROW_HEIGHT = SIZE * 2 / 3;
    QImage icon_in(SIZE, SIZE, QImage::Format_Alpha8);
    icon_in.fill(Qt::transparent);
    QImage icon_out(icon_in);
    QPainter icon_in_painter(&icon_in);
    QPainter icon_out_painter(&icon_out);

    // Arrow
    auto DrawArrow = [](const int x, QPainter& icon_painter) {
        icon_painter.setBrush(Qt::SolidPattern);
        QPoint shape[] = {
            {x, ARROW_HEIGHT / 2},
            {(SIZE-1) - x,  0},
            {(SIZE-1) - x, ARROW_HEIGHT-1},
        };
        icon_painter.drawConvexPolygon(shape, 3);
    };
    DrawArrow(0, icon_in_painter);
    DrawArrow(SIZE-1, icon_out_painter);

    {
        const QString label_in  = tr("IN" , "Label on inbound connection icon");
        const QString label_out = tr("OUT", "Label on outbound connection icon");
        QImage scratch(SIZE, SIZE, QImage::Format_Alpha8);
        QPainter scratch_painter(&scratch);
        QFont font;  // NOTE: Application default font
        font.setBold(true);
        auto CheckSize = [&](const QImage& icon, const QString& text, const bool align_right) {
            // Make sure it's at least able to fit (width only)
            if (scratch_painter.boundingRect(0, 0, SIZE, SIZE, 0, text).width() > SIZE) {
                return false;
            }

            // Draw text on the scratch image
            // NOTE: QImage::fill doesn't like QPainter being active
            scratch_painter.setCompositionMode(QPainter::CompositionMode_Source);
            scratch_painter.fillRect(0, 0, SIZE, SIZE, Qt::transparent);
            scratch_painter.setCompositionMode(QPainter::CompositionMode_SourceOver);
            scratch_painter.drawText(0, SIZE, text);

            int text_offset_x = 0;
            if (align_right) {
                // Figure out how far right we can shift it
                for (int col = SIZE-1; col >= 0; --col) {
                    bool any_pixels = false;
                    for (int row = SIZE-1; row >= 0; --row) {
                        int opacity = qAlpha(scratch.pixel(col, row));
                        if (opacity > 0) {
                            any_pixels = true;
                            break;
                        }
                    }
                    if (any_pixels) {
                        text_offset_x = (SIZE-1) - col;
                        break;
                    }
                }
            }

            // Check if there's any overlap
            for (int row = 0; row < SIZE; ++row) {
                for (int col = text_offset_x; col < SIZE; ++col) {
                    int opacity = qAlpha(icon.pixel(col, row));
                    if (col >= text_offset_x) {
                        opacity += qAlpha(scratch.pixel(col - text_offset_x, row));
                    }
                    if (opacity > 0xff) {
                        // Overlap found, we're done
                        return false;
                    }
                }
            }
            return true;
        };
        int font_size = SIZE;
        while (font_size > 1) {
            font.setPixelSize(--font_size);
            scratch_painter.setFont(font);
            if (CheckSize(icon_in , label_in , /* align_right= */ false) &&
                CheckSize(icon_out, label_out, /* align_right= */ true)) break;
        }
        icon_in_painter .drawText(0, 0, SIZE, SIZE, Qt::AlignLeft  | Qt::AlignBottom, label_in);
        icon_out_painter.drawText(0, 0, SIZE, SIZE, Qt::AlignRight | Qt::AlignBottom, label_out);
    }
    m_icon_conn_in  = m_platform_style.TextColorIcon(QIcon(QPixmap::fromImage(icon_in)));
    m_icon_conn_out = m_platform_style.TextColorIcon(QIcon(QPixmap::fromImage(icon_out)));
}

void PeerTableModel::startAutoRefresh()
{
    timer->start();
}

void PeerTableModel::stopAutoRefresh()
{
    timer->stop();
}

int PeerTableModel::rowCount(const QModelIndex &parent) const
{
    Q_UNUSED(parent);
    return priv->size();
}

int PeerTableModel::columnCount(const QModelIndex &parent) const
{
    Q_UNUSED(parent);
    return columns.length();
}

QVariant PeerTableModel::data(const QModelIndex &index, int role) const
{
    if(!index.isValid())
        return QVariant();

    CNodeCombinedStats *rec = static_cast<CNodeCombinedStats*>(index.internalPointer());

    if (role == Qt::DisplayRole) {
        switch(index.column())
        {
        case NetNodeId:
            return (qint64)rec->nodeStats.nodeid;
        case Address:
            return QString::fromStdString(rec->nodeStats.addrName);
        case ConnectionType:
            return GUIUtil::ConnectionTypeToShortQString(rec->nodeStats.m_conn_type, rec->nodeStats.fRelayTxes);
        case Subversion:
            return QString::fromStdString(rec->nodeStats.cleanSubVer);
        case Ping:
            return GUIUtil::formatPingTime(rec->nodeStats.m_min_ping_usec);
        case Sent:
            return GUIUtil::formatBytes(rec->nodeStats.nSendBytes);
        case Received:
            return GUIUtil::formatBytes(rec->nodeStats.nRecvBytes);
        }
    } else if (role == Qt::TextAlignmentRole) {
        switch (index.column()) {
<<<<<<< HEAD
            case Direction:
            case ConnectionType:
=======
            case NetNodeId:
>>>>>>> 095497d1
            case Ping:
            case Sent:
            case Received:
                return QVariant(Qt::AlignRight | Qt::AlignVCenter);
            default:
                return QVariant();
        }
    } else if (index.column() == Direction && role == Qt::DecorationRole) {
        return rec->nodeStats.fInbound ? m_icon_conn_in : m_icon_conn_out;
    }

    return QVariant();
}

QVariant PeerTableModel::headerData(int section, Qt::Orientation orientation, int role) const
{
    if(orientation == Qt::Horizontal)
    {
        if(role == Qt::DisplayRole && section < columns.size())
        {
            return columns[section];
        }
    }
    return QVariant();
}

Qt::ItemFlags PeerTableModel::flags(const QModelIndex &index) const
{
    if (!index.isValid()) return Qt::NoItemFlags;

    Qt::ItemFlags retval = Qt::ItemIsSelectable | Qt::ItemIsEnabled;
    return retval;
}

QModelIndex PeerTableModel::index(int row, int column, const QModelIndex &parent) const
{
    Q_UNUSED(parent);
    CNodeCombinedStats *data = priv->index(row);

    if (data)
        return createIndex(row, column, data);
    return QModelIndex();
}

const CNodeCombinedStats *PeerTableModel::getNodeStats(int idx)
{
    return priv->index(idx);
}

void PeerTableModel::refresh()
{
    Q_EMIT layoutAboutToBeChanged();
    priv->refreshPeers(m_node);
    Q_EMIT layoutChanged();
}

int PeerTableModel::getRowByNodeId(NodeId nodeid)
{
    std::map<NodeId, int>::iterator it = priv->mapNodeRows.find(nodeid);
    if (it == priv->mapNodeRows.end())
        return -1;

    return it->second;
}

void PeerTableModel::sort(int column, Qt::SortOrder order)
{
    priv->sortColumn = column;
    priv->sortOrder = order;
    refresh();
}<|MERGE_RESOLUTION|>--- conflicted
+++ resolved
@@ -276,12 +276,9 @@
         }
     } else if (role == Qt::TextAlignmentRole) {
         switch (index.column()) {
-<<<<<<< HEAD
+            case NetNodeId:
             case Direction:
             case ConnectionType:
-=======
-            case NetNodeId:
->>>>>>> 095497d1
             case Ping:
             case Sent:
             case Received:
