--- conflicted
+++ resolved
@@ -116,13 +116,8 @@
     clientModel(parent),
     timer(0)
 {
-<<<<<<< HEAD
-    columns << tr("Node/Service") << tr("User Agent") << tr("Ping Time");
+    columns << tr("NodeId") << tr("Node/Service") << tr("User Agent") << tr("Ping Time");
     priv.reset(new PeerTablePriv());
-=======
-    columns << tr("NodeId") << tr("Node/Service") << tr("User Agent") << tr("Ping Time");
-    priv = new PeerTablePriv();
->>>>>>> 642641ca
     // default to unsorted
     priv->sortColumn = -1;
 
