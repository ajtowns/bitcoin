--- conflicted
+++ resolved
@@ -221,25 +221,12 @@
     // Install global event filter that makes sure that long tooltips can be word-wrapped
     app.installEventFilter(new GUIUtil::ToolTipToRichTextFilter(TOOLTIP_WRAP_THRESHOLD, &app));
 
-<<<<<<< HEAD
-    // ... then bitcoin.conf:
-    if (!boost::filesystem::is_directory(GetDataDir(false)))
-    {
-        QMessageBox::critical(0, QObject::tr("Bitcoin"),
-                              QObject::tr("Error: Specified data directory \"%1\" does not exist.").arg(QString::fromStdString(mapArgs["-datadir"])));
-        return 1;
-    }
-    ReadConfigFile(mapArgs, mapMultiArgs);
-
     if (!SelectParamsFromCommandLine()) {
         QMessageBox::critical(0, "Bitcoin", QString("Invalid combination of -testnet and -regtest."));
         return false;
     }
 
-    // ... then GUI settings:
-=======
     // ... now GUI settings:
->>>>>>> 9539c734
     OptionsModel optionsModel;
 
     // PaymentServer uses network proxy settings from optionsModel:
