--- conflicted
+++ resolved
@@ -636,16 +636,15 @@
     PaymentServer::ipcParseCommandLine(argc, argv);
 #endif
 
-<<<<<<< HEAD
-    if (IsThisSoftwareExpired(GetTime())) {
-        QMessageBox::critical(0, QObject::tr("Software expired"), QObject::tr("This software is expired, and may be out of consensus. You must choose to upgrade or override this expiration."));
-        return EXIT_FAILURE;
-=======
     try {
         ReadRWConfigFile();
     } catch (const std::exception& e) {
         // Ignore problems here, since we are responsible for this file
->>>>>>> 2bc9c12c
+    }
+
+    if (IsThisSoftwareExpired(GetTime())) {
+        QMessageBox::critical(0, QObject::tr("Software expired"), QObject::tr("This software is expired, and may be out of consensus. You must choose to upgrade or override this expiration."));
+        return EXIT_FAILURE;
     }
 
     QScopedPointer<const NetworkStyle> networkStyle(NetworkStyle::instantiate(QString::fromStdString(Params().NetworkIDString())));
