#include "walletmodel.h"
#include "guiconstants.h"
#include "optionsmodel.h"
#include "addresstablemodel.h"
#include "transactiontablemodel.h"

#include "ui_interface.h"
#include "walletdb.h" // for BackupWallet
#include "base58.h"

#include <QSet>
#include <QTimer>

WalletModel::WalletModel(CWallet *wallet, OptionsModel *optionsModel, QObject *parent) :
    QObject(parent), wallet(wallet), optionsModel(optionsModel), addressTableModel(0),
    transactionTableModel(0),
    cachedBalance(0), cachedUnconfirmedBalance(0), cachedImmatureBalance(0),
    cachedNumTransactions(0),
    cachedEncryptionStatus(Unencrypted),
    cachedNumBlocks(0)
{
    addressTableModel = new AddressTableModel(wallet, this);
    transactionTableModel = new TransactionTableModel(wallet, this);

    // This timer will be fired repeatedly to update the balance
    pollTimer = new QTimer(this);
    connect(pollTimer, SIGNAL(timeout()), this, SLOT(pollBalanceChanged()));
    pollTimer->start(MODEL_UPDATE_DELAY);

    subscribeToCoreSignals();
}

WalletModel::~WalletModel()
{
    unsubscribeFromCoreSignals();
}

qint64 WalletModel::getBalance() const
{
    return wallet->GetBalance();
}

qint64 WalletModel::getUnconfirmedBalance() const
{
    return wallet->GetUnconfirmedBalance();
}

qint64 WalletModel::getImmatureBalance() const
{
    return wallet->GetImmatureBalance();
}

int WalletModel::getNumTransactions() const
{
    int numTransactions = 0;
    {
        LOCK(wallet->cs_wallet);
        // the size of mapWallet contains the number of unique transaction IDs
        // (e.g. payments to yourself generate 2 transactions, but both share the same transaction ID)
        numTransactions = wallet->mapWallet.size();
    }
    return numTransactions;
}

void WalletModel::updateStatus()
{
    EncryptionStatus newEncryptionStatus = getEncryptionStatus();

    if(cachedEncryptionStatus != newEncryptionStatus)
        emit encryptionStatusChanged(newEncryptionStatus);
}

void WalletModel::pollBalanceChanged()
{
    if(nBestHeight != cachedNumBlocks)
    {
        // Balance and number of transactions might have changed
        cachedNumBlocks = nBestHeight;
        checkBalanceChanged();
    }
}

void WalletModel::checkBalanceChanged()
{
    qint64 newBalance = getBalance();
    qint64 newUnconfirmedBalance = getUnconfirmedBalance();
    qint64 newImmatureBalance = getImmatureBalance();

    if(cachedBalance != newBalance || cachedUnconfirmedBalance != newUnconfirmedBalance || cachedImmatureBalance != newImmatureBalance)
    {
        cachedBalance = newBalance;
        cachedUnconfirmedBalance = newUnconfirmedBalance;
        cachedImmatureBalance = newImmatureBalance;
        emit balanceChanged(newBalance, newUnconfirmedBalance, newImmatureBalance);
    }
}

void WalletModel::updateTransaction(const QString &hash, int status)
{
    if(transactionTableModel)
        transactionTableModel->updateTransaction(hash, status);

    // Balance and number of transactions might have changed
    checkBalanceChanged();

    int newNumTransactions = getNumTransactions();
    if(cachedNumTransactions != newNumTransactions)
    {
        cachedNumTransactions = newNumTransactions;
        emit numTransactionsChanged(newNumTransactions);
    }
}

void WalletModel::updateAddressBook(const QString &address, const QString &label, bool isMine, int status)
{
    if(addressTableModel)
        addressTableModel->updateEntry(address, label, isMine, status);
}

bool WalletModel::validateAddress(const QString &address)
{
    CBitcoinAddress addressParsed(address.toStdString());
    return addressParsed.IsValid();
}

<<<<<<< HEAD
WalletModel::SendCoinsReturn WalletModel::sendCoins(const QList<SendCoinsRecipient> &recipients, const CCoinControl *coinControl)
{
    qint64 total = 0;
    QSet<QString> setAddress; // Used to detect duplicates
    std::vector<std::pair<CScript, int64> > vecSend;
    QByteArray transaction;
=======
WalletModel::SendCoinsReturn WalletModel::prepareTransaction(WalletModelTransaction &transaction)
{
    qint64 total = 0;
    QSet<QString> setAddress;
    QString hex;
    int64 nFeeRequired = 0;

    QList<SendCoinsRecipient> recipients = transaction.getRecipients();
>>>>>>> aedfd8dd

    if(recipients.empty())
    {
        return OK;
    }

    // Pre-check input data for validity
    foreach(const SendCoinsRecipient &rcp, recipients)
    {
        setAddress.insert(rcp.address);

        if (rcp.paymentRequest.IsInitialized())
        {    // PaymentRequest...
            int64 subtotal = 0;
            const payments::PaymentDetails& details = rcp.paymentRequest.getDetails();
            for (int i = 0; i < details.outputs_size(); i++)
            {
                const payments::Output& out = details.outputs(i);
                if (out.amount() <= 0) continue;
                subtotal += out.amount();
                const unsigned char* scriptStr = (const unsigned char*)out.script().data();
                CScript scriptPubKey(scriptStr, scriptStr+out.script().size());
                vecSend.push_back(std::pair<CScript, int64>(scriptPubKey, out.amount()));
            }
            if (subtotal <= 0)
            {
                return InvalidAmount;
            }
            total += subtotal;
        }
        else
        {   // User-entered bitcoin address / amount:
            if(!validateAddress(rcp.address))
            {
                return InvalidAddress;
            }
            if(rcp.amount <= 0)
            {
                return InvalidAmount;
            }

            CScript scriptPubKey;
            scriptPubKey.SetDestination(CBitcoinAddress(rcp.address.toStdString()).Get());
            vecSend.push_back(std::pair<CScript, int64>(scriptPubKey, rcp.amount));

            total += rcp.amount;
        }
    }
    if(setAddress.size() != recipients.size())
    {
        return DuplicateAddress;
    }

    // we do not use getBalance() here, because some coins could be locked or coin control could be active
    int64 nBalance = 0;
    std::vector<COutput> vCoins;
    wallet->AvailableCoins(vCoins, true, coinControl);
    BOOST_FOREACH(const COutput& out, vCoins)
        nBalance += out.tx->vout[out.i].nValue;

    if(total > nBalance)
    {
        return AmountExceedsBalance;
    }

    if((total + nTransactionFee) > nBalance)
    {
        transaction.setTransactionFee(nFeeRequired);
        return SendCoinsReturn(AmountWithFeeExceedsBalance);
    }

    {
        LOCK2(cs_main, wallet->cs_wallet);

<<<<<<< HEAD
        CReserveKey keyChange(wallet);
        int64 nFeeRequired = 0;
        std::string strFailReason;
        CWalletTx wtx;
        bool fCreated = wallet->CreateTransaction(vecSend, wtx, keyChange, nFeeRequired, strFailReason, coinControl);
=======
        transaction.newPossibleKeyChange(wallet);

        // Sendmany
        std::vector<std::pair<CScript, int64> > vecSend;
        foreach(const SendCoinsRecipient &rcp, recipients)
        {
            CScript scriptPubKey;
            scriptPubKey.SetDestination(CBitcoinAddress(rcp.address.toStdString()).Get());
            vecSend.push_back(make_pair(scriptPubKey, rcp.amount));
        }


        std::string strFailReason;

        CWalletTx *newTx = transaction.getTransaction();
        CReserveKey *keyChange = transaction.getPossibleKeyChange();
        bool fCreated = wallet->CreateTransaction(vecSend, *newTx, *keyChange, nFeeRequired, strFailReason);
        transaction.setTransactionFee(nFeeRequired);
>>>>>>> aedfd8dd

        if(!fCreated)
        {
            if((total + nFeeRequired) > nBalance)
            {
                return SendCoinsReturn(AmountWithFeeExceedsBalance);
            }
            emit message(tr("Send Coins"), QString::fromStdString(strFailReason),
                         CClientUIInterface::MSG_ERROR);
            return TransactionCreationFailed;
        }
        hex = QString::fromStdString(newTx->GetHash().GetHex());
    }

    return SendCoinsReturn(OK, hex);
}

WalletModel::SendCoinsReturn WalletModel::sendCoins(WalletModelTransaction &transaction)
{
    QString hex;
    {
        {
            LOCK2(cs_main, wallet->cs_wallet);

            CWalletTx *newTx = transaction.getTransaction();
            CReserveKey *keyChange = transaction.getPossibleKeyChange();

            if(!wallet->CommitTransaction(*newTx, *keyChange))
            {
                return TransactionCommitFailed;
            }
            hex = QString::fromStdString(newTx->GetHash().GetHex());
        }
<<<<<<< HEAD

        CTransaction* t = (CTransaction*)&wtx;
        CDataStream ssTx(SER_NETWORK, PROTOCOL_VERSION);
        ssTx << *t;
        transaction.append(&(ssTx[0]), ssTx.size());
    }

    // Add addresses / update labels that we've sent to to the address book,
    // and emit coinsSent signal
    foreach(const SendCoinsRecipient &rcp, recipients)
=======
    }

    // Add addresses / update labels that we've sent to to the address book
    foreach(const SendCoinsRecipient &rcp, transaction.getRecipients())
>>>>>>> aedfd8dd
    {
        std::string strAddress = rcp.address.toStdString();
        CTxDestination dest = CBitcoinAddress(strAddress).Get();
        std::string strLabel = rcp.label.toStdString();
        {
            LOCK(wallet->cs_wallet);

            std::map<CTxDestination, CAddressBookData>::iterator mi = wallet->mapAddressBook.find(dest);

            // Check if we have a new address or an updated label
            if (mi == wallet->mapAddressBook.end())
            {
                wallet->SetAddressBook(dest, strLabel, "send");
            }
            else if (mi->second.name != strLabel)
            {
                wallet->SetAddressBook(dest, strLabel, ""); // "" means don't change purpose
            }
        }
        emit coinsSent(wallet, rcp, transaction);
    }

<<<<<<< HEAD
    return SendCoinsReturn(OK, 0);
=======
    return SendCoinsReturn(OK, hex);
>>>>>>> aedfd8dd
}

OptionsModel *WalletModel::getOptionsModel()
{
    return optionsModel;
}

AddressTableModel *WalletModel::getAddressTableModel()
{
    return addressTableModel;
}

TransactionTableModel *WalletModel::getTransactionTableModel()
{
    return transactionTableModel;
}

WalletModel::EncryptionStatus WalletModel::getEncryptionStatus() const
{
    if(!wallet->IsCrypted())
    {
        return Unencrypted;
    }
    else if(wallet->IsLocked())
    {
        return Locked;
    }
    else
    {
        return Unlocked;
    }
}

bool WalletModel::setWalletEncrypted(bool encrypted, const SecureString &passphrase)
{
    if(encrypted)
    {
        // Encrypt
        return wallet->EncryptWallet(passphrase);
    }
    else
    {
        // Decrypt -- TODO; not supported yet
        return false;
    }
}

bool WalletModel::setWalletLocked(bool locked, const SecureString &passPhrase)
{
    if(locked)
    {
        // Lock
        return wallet->Lock();
    }
    else
    {
        // Unlock
        return wallet->Unlock(passPhrase);
    }
}

bool WalletModel::changePassphrase(const SecureString &oldPass, const SecureString &newPass)
{
    bool retval;
    {
        LOCK(wallet->cs_wallet);
        wallet->Lock(); // Make sure wallet is locked before attempting pass change
        retval = wallet->ChangeWalletPassphrase(oldPass, newPass);
    }
    return retval;
}

bool WalletModel::backupWallet(const QString &filename)
{
    return BackupWallet(*wallet, filename.toLocal8Bit().data());
}

// Handlers for core signals
static void NotifyKeyStoreStatusChanged(WalletModel *walletmodel, CCryptoKeyStore *wallet)
{
    OutputDebugStringF("NotifyKeyStoreStatusChanged\n");
    QMetaObject::invokeMethod(walletmodel, "updateStatus", Qt::QueuedConnection);
}

static void NotifyAddressBookChanged(WalletModel *walletmodel, CWallet *wallet, const CTxDestination &address, const std::string &label, bool isMine, ChangeType status)
{
    OutputDebugStringF("NotifyAddressBookChanged %s %s isMine=%i status=%i\n", CBitcoinAddress(address).ToString().c_str(), label.c_str(), isMine, status);
    QMetaObject::invokeMethod(walletmodel, "updateAddressBook", Qt::QueuedConnection,
                              Q_ARG(QString, QString::fromStdString(CBitcoinAddress(address).ToString())),
                              Q_ARG(QString, QString::fromStdString(label)),
                              Q_ARG(bool, isMine),
                              Q_ARG(int, status));
}

static void NotifyTransactionChanged(WalletModel *walletmodel, CWallet *wallet, const uint256 &hash, ChangeType status)
{
    OutputDebugStringF("NotifyTransactionChanged %s status=%i\n", hash.GetHex().c_str(), status);
    QMetaObject::invokeMethod(walletmodel, "updateTransaction", Qt::QueuedConnection,
                              Q_ARG(QString, QString::fromStdString(hash.GetHex())),
                              Q_ARG(int, status));
}

void WalletModel::subscribeToCoreSignals()
{
    // Connect signals to wallet
    wallet->NotifyStatusChanged.connect(boost::bind(&NotifyKeyStoreStatusChanged, this, _1));
    wallet->NotifyAddressBookChanged.connect(boost::bind(NotifyAddressBookChanged, this, _1, _2, _3, _4, _5));
    wallet->NotifyTransactionChanged.connect(boost::bind(NotifyTransactionChanged, this, _1, _2, _3));
}

void WalletModel::unsubscribeFromCoreSignals()
{
    // Disconnect signals from wallet
    wallet->NotifyStatusChanged.disconnect(boost::bind(&NotifyKeyStoreStatusChanged, this, _1));
    wallet->NotifyAddressBookChanged.disconnect(boost::bind(NotifyAddressBookChanged, this, _1, _2, _3, _4, _5));
    wallet->NotifyTransactionChanged.disconnect(boost::bind(NotifyTransactionChanged, this, _1, _2, _3));
}

// WalletModel::UnlockContext implementation
WalletModel::UnlockContext WalletModel::requestUnlock()
{
    bool was_locked = getEncryptionStatus() == Locked;
    if(was_locked)
    {
        // Request UI to unlock wallet
        emit requireUnlock();
    }
    // If wallet is still locked, unlock was failed or cancelled, mark context as invalid
    bool valid = getEncryptionStatus() != Locked;

    return UnlockContext(this, valid, was_locked);
}

WalletModel::UnlockContext::UnlockContext(WalletModel *wallet, bool valid, bool relock):
        wallet(wallet),
        valid(valid),
        relock(relock)
{
}

WalletModel::UnlockContext::~UnlockContext()
{
    if(valid && relock)
    {
        wallet->setWalletLocked(true);
    }
}

void WalletModel::UnlockContext::CopyFrom(const UnlockContext& rhs)
{
    // Transfer context; old object no longer relocks wallet
    *this = rhs;
    rhs.relock = false;
}

bool WalletModel::getPubKey(const CKeyID &address, CPubKey& vchPubKeyOut) const
{
    return wallet->GetPubKey(address, vchPubKeyOut);   
}

// returns a list of COutputs from COutPoints
void WalletModel::getOutputs(const std::vector<COutPoint>& vOutpoints, std::vector<COutput>& vOutputs)
{
    BOOST_FOREACH(const COutPoint& outpoint, vOutpoints)
    {
        if (!wallet->mapWallet.count(outpoint.hash)) continue;
        COutput out(&wallet->mapWallet[outpoint.hash], outpoint.n, wallet->mapWallet[outpoint.hash].GetDepthInMainChain());
        vOutputs.push_back(out);
    }
}

// AvailableCoins + LockedCoins grouped by wallet address (put change in one group with wallet address) 
void WalletModel::listCoins(std::map<QString, std::vector<COutput> >& mapCoins) const
{
    std::vector<COutput> vCoins;
    wallet->AvailableCoins(vCoins);
    
    std::vector<COutPoint> vLockedCoins;
    wallet->ListLockedCoins(vLockedCoins);
    
    // add locked coins
    BOOST_FOREACH(const COutPoint& outpoint, vLockedCoins)
    {
        if (!wallet->mapWallet.count(outpoint.hash)) continue;
        COutput out(&wallet->mapWallet[outpoint.hash], outpoint.n, wallet->mapWallet[outpoint.hash].GetDepthInMainChain());
        vCoins.push_back(out);
    }
       
    BOOST_FOREACH(const COutput& out, vCoins)
    {
        COutput cout = out;
        
        while (wallet->IsChange(cout.tx->vout[cout.i]) && cout.tx->vin.size() > 0 && wallet->IsMine(cout.tx->vin[0]))
        {
            if (!wallet->mapWallet.count(cout.tx->vin[0].prevout.hash)) break;
            cout = COutput(&wallet->mapWallet[cout.tx->vin[0].prevout.hash], cout.tx->vin[0].prevout.n, 0);
        }

        CTxDestination address;
        if(!ExtractDestination(cout.tx->vout[cout.i].scriptPubKey, address)) continue;
        mapCoins[CBitcoinAddress(address).ToString().c_str()].push_back(out);
    }
}

bool WalletModel::isLockedCoin(uint256 hash, unsigned int n) const
{
    return wallet->IsLockedCoin(hash, n);
}

void WalletModel::lockCoin(COutPoint& output)
{
    wallet->LockCoin(output);
}

void WalletModel::unlockCoin(COutPoint& output)
{
    wallet->UnlockCoin(output);
}

void WalletModel::listLockedCoins(std::vector<COutPoint>& vOutpts)
{
    wallet->ListLockedCoins(vOutpts);
}<|MERGE_RESOLUTION|>--- conflicted
+++ resolved
@@ -123,23 +123,14 @@
     return addressParsed.IsValid();
 }
 
-<<<<<<< HEAD
-WalletModel::SendCoinsReturn WalletModel::sendCoins(const QList<SendCoinsRecipient> &recipients, const CCoinControl *coinControl)
+WalletModel::SendCoinsReturn WalletModel::prepareTransaction(WalletModelTransaction &transaction, const CCoinControl *coinControl)
 {
     qint64 total = 0;
     QSet<QString> setAddress; // Used to detect duplicates
     std::vector<std::pair<CScript, int64> > vecSend;
-    QByteArray transaction;
-=======
-WalletModel::SendCoinsReturn WalletModel::prepareTransaction(WalletModelTransaction &transaction)
-{
-    qint64 total = 0;
-    QSet<QString> setAddress;
-    QString hex;
     int64 nFeeRequired = 0;
 
     QList<SendCoinsRecipient> recipients = transaction.getRecipients();
->>>>>>> aedfd8dd
 
     if(recipients.empty())
     {
@@ -214,32 +205,15 @@
     {
         LOCK2(cs_main, wallet->cs_wallet);
 
-<<<<<<< HEAD
-        CReserveKey keyChange(wallet);
-        int64 nFeeRequired = 0;
+        transaction.newPossibleKeyChange(wallet);
+
+
         std::string strFailReason;
-        CWalletTx wtx;
-        bool fCreated = wallet->CreateTransaction(vecSend, wtx, keyChange, nFeeRequired, strFailReason, coinControl);
-=======
-        transaction.newPossibleKeyChange(wallet);
-
-        // Sendmany
-        std::vector<std::pair<CScript, int64> > vecSend;
-        foreach(const SendCoinsRecipient &rcp, recipients)
-        {
-            CScript scriptPubKey;
-            scriptPubKey.SetDestination(CBitcoinAddress(rcp.address.toStdString()).Get());
-            vecSend.push_back(make_pair(scriptPubKey, rcp.amount));
-        }
-
-
-        std::string strFailReason;
-
+
+        CReserveKey *keyChange = transaction.getPossibleKeyChange();
         CWalletTx *newTx = transaction.getTransaction();
-        CReserveKey *keyChange = transaction.getPossibleKeyChange();
-        bool fCreated = wallet->CreateTransaction(vecSend, *newTx, *keyChange, nFeeRequired, strFailReason);
+        bool fCreated = wallet->CreateTransaction(vecSend, *newTx, *keyChange, nFeeRequired, strFailReason, coinControl);
         transaction.setTransactionFee(nFeeRequired);
->>>>>>> aedfd8dd
 
         if(!fCreated)
         {
@@ -251,31 +225,28 @@
                          CClientUIInterface::MSG_ERROR);
             return TransactionCreationFailed;
         }
-        hex = QString::fromStdString(newTx->GetHash().GetHex());
-    }
-
-    return SendCoinsReturn(OK, hex);
-}
-
-WalletModel::SendCoinsReturn WalletModel::sendCoins(WalletModelTransaction &transaction)
-{
-    QString hex;
+    }
+
+    return SendCoinsReturn(OK);
+}
+
+WalletModel::SendCoinsReturn WalletModel::sendCoins(WalletModelTransaction &wmtransaction)
+{
+    QByteArray transaction;
     {
         {
             LOCK2(cs_main, wallet->cs_wallet);
 
-            CWalletTx *newTx = transaction.getTransaction();
-            CReserveKey *keyChange = transaction.getPossibleKeyChange();
+            CWalletTx *newTx = wmtransaction.getTransaction();
+            CReserveKey *keyChange = wmtransaction.getPossibleKeyChange();
 
             if(!wallet->CommitTransaction(*newTx, *keyChange))
             {
                 return TransactionCommitFailed;
             }
-            hex = QString::fromStdString(newTx->GetHash().GetHex());
         }
-<<<<<<< HEAD
-
-        CTransaction* t = (CTransaction*)&wtx;
+
+        CTransaction* t = wmtransaction.getTransaction();
         CDataStream ssTx(SER_NETWORK, PROTOCOL_VERSION);
         ssTx << *t;
         transaction.append(&(ssTx[0]), ssTx.size());
@@ -283,13 +254,7 @@
 
     // Add addresses / update labels that we've sent to to the address book,
     // and emit coinsSent signal
-    foreach(const SendCoinsRecipient &rcp, recipients)
-=======
-    }
-
-    // Add addresses / update labels that we've sent to to the address book
-    foreach(const SendCoinsRecipient &rcp, transaction.getRecipients())
->>>>>>> aedfd8dd
+    foreach(const SendCoinsRecipient &rcp, wmtransaction.getRecipients())
     {
         std::string strAddress = rcp.address.toStdString();
         CTxDestination dest = CBitcoinAddress(strAddress).Get();
@@ -312,11 +277,7 @@
         emit coinsSent(wallet, rcp, transaction);
     }
 
-<<<<<<< HEAD
-    return SendCoinsReturn(OK, 0);
-=======
-    return SendCoinsReturn(OK, hex);
->>>>>>> aedfd8dd
+    return SendCoinsReturn(OK);
 }
 
 OptionsModel *WalletModel::getOptionsModel()
