// Copyright (c) 2011-2019 The Bitcoin Core developers
// Distributed under the MIT software license, see the accompanying
// file COPYING or http://www.opensource.org/licenses/mit-license.php.

#if defined(HAVE_CONFIG_H)
#include <config/bitcoin-config.h>
#endif

#include <qt/walletmodel.h>

#include <qt/addresstablemodel.h>
#include <qt/guiconstants.h>
#include <qt/optionsmodel.h>
#include <qt/paymentserver.h>
#include <qt/recentrequeststablemodel.h>
#include <qt/sendcoinsdialog.h>
#include <qt/transactiontablemodel.h>

#include <interfaces/handler.h>
#include <interfaces/node.h>
#include <key_io.h>
#include <ui_interface.h>
#include <util/system.h> // for GetBoolArg
#include <wallet/coincontrol.h>
#include <wallet/wallet.h>

#include <stdint.h>

#include <QDebug>
#include <QMessageBox>
#include <QSet>
#include <QTimer>


WalletModel::WalletModel(std::unique_ptr<interfaces::Wallet> wallet, interfaces::Node& node, const PlatformStyle *platformStyle, OptionsModel *_optionsModel, QObject *parent) :
    QObject(parent), m_wallet(std::move(wallet)), m_node(node), optionsModel(_optionsModel), addressTableModel(nullptr),
    transactionTableModel(nullptr),
    recentRequestsTableModel(nullptr),
    cachedEncryptionStatus(Unencrypted),
    cachedNumBlocks(0)
{
    fHaveWatchOnly = m_wallet->haveWatchOnly();
    addressTableModel = new AddressTableModel(this);
    transactionTableModel = new TransactionTableModel(platformStyle, this);
    recentRequestsTableModel = new RecentRequestsTableModel(this);
<<<<<<< HEAD
=======

    // This timer will be fired repeatedly to update the balance
    pollTimer = new QTimer(this);
    connect(pollTimer, &QTimer::timeout, this, &WalletModel::pollBalanceChanged);
    pollTimer->start(MODEL_UPDATE_DELAY);
>>>>>>> e16993b0

    subscribeToCoreSignals();
}

WalletModel::~WalletModel()
{
    unsubscribeFromCoreSignals();
}

<<<<<<< HEAD
void WalletModel::startPollBalance()
{
    // This timer will be fired repeatedly to update the balance
    QTimer* timer = new QTimer(this);
    connect(timer, &QTimer::timeout, this, &WalletModel::pollBalanceChanged);
    timer->start(MODEL_UPDATE_DELAY);
}

=======
>>>>>>> e16993b0
void WalletModel::updateStatus()
{
    EncryptionStatus newEncryptionStatus = getEncryptionStatus();

    if(cachedEncryptionStatus != newEncryptionStatus) {
        Q_EMIT encryptionStatusChanged();
    }
}

void WalletModel::pollBalanceChanged()
{
    // Try to get balances and return early if locks can't be acquired. This
    // avoids the GUI from getting stuck on periodical polls if the core is
    // holding the locks for a longer time - for example, during a wallet
    // rescan.
    interfaces::WalletBalances new_balances;
    int numBlocks = -1;
    if (!m_wallet->tryGetBalances(new_balances, numBlocks)) {
        return;
    }

<<<<<<< HEAD
    if(fForceCheckBalanceChanged || numBlocks != cachedNumBlocks)
=======
    if(fForceCheckBalanceChanged || m_node.getNumBlocks() != cachedNumBlocks)
>>>>>>> e16993b0
    {
        fForceCheckBalanceChanged = false;

        // Balance and number of transactions might have changed
<<<<<<< HEAD
        cachedNumBlocks = numBlocks;
=======
        cachedNumBlocks = m_node.getNumBlocks();
>>>>>>> e16993b0

        checkBalanceChanged(new_balances);
        if(transactionTableModel)
            transactionTableModel->updateConfirmations();
    }
}

void WalletModel::checkBalanceChanged(const interfaces::WalletBalances& new_balances)
{
    if(new_balances.balanceChanged(m_cached_balances)) {
        m_cached_balances = new_balances;
        Q_EMIT balanceChanged(new_balances);
    }
}

void WalletModel::updateTransaction()
{
    // Balance and number of transactions might have changed
    fForceCheckBalanceChanged = true;
}

void WalletModel::updateAddressBook(const QString &address, const QString &label,
        bool isMine, const QString &purpose, int status)
{
    if(addressTableModel)
        addressTableModel->updateEntry(address, label, isMine, purpose, status);
}

void WalletModel::updateWatchOnlyFlag(bool fHaveWatchonly)
{
    fHaveWatchOnly = fHaveWatchonly;
    Q_EMIT notifyWatchonlyChanged(fHaveWatchonly);
}

bool WalletModel::validateAddress(const QString &address)
{
    return IsValidDestinationString(address.toStdString());
<<<<<<< HEAD
}

=======
}

bool WalletModel::checkAddressForUsage(const std::vector<std::string>& addresses) const
{
    return m_wallet->checkAddressForUsage(addresses);
}

bool WalletModel::findAddressUsage(const QStringList& addresses, std::function<void(const QString&, const interfaces::WalletTx&, uint32_t)> callback) const
{
    std::vector<std::string> std_addresses;
    for (const auto& address : addresses) {
        std_addresses.push_back(address.toStdString());
    }
    return m_wallet->findAddressUsage(std_addresses, [&callback](const std::string& address, const interfaces::WalletTx& wtx, uint32_t output_index){
        callback(QString::fromStdString(address), wtx, output_index);
    });
}

>>>>>>> e16993b0
WalletModel::SendCoinsReturn WalletModel::prepareTransaction(WalletModelTransaction &transaction, const CCoinControl& coinControl)
{
    CAmount total = 0;
    bool fSubtractFeeFromAmount = false;
    QList<SendCoinsRecipient> recipients = transaction.getRecipients();
    std::vector<CRecipient> vecSend;

    if(recipients.empty())
    {
        return OK;
    }

    QSet<QString> setAddress; // Used to detect duplicates
    int nAddresses = 0;

    // Pre-check input data for validity
    for (const SendCoinsRecipient &rcp : recipients)
    {
        if (rcp.fSubtractFeeFromAmount)
            fSubtractFeeFromAmount = true;

#ifdef ENABLE_BIP70
        if (rcp.paymentRequest.IsInitialized())
        {   // PaymentRequest...
            CAmount subtotal = 0;
            const payments::PaymentDetails& details = rcp.paymentRequest.getDetails();
            for (int i = 0; i < details.outputs_size(); i++)
            {
                const payments::Output& out = details.outputs(i);
                if (out.amount() <= 0) continue;
                subtotal += out.amount();
                const unsigned char* scriptStr = (const unsigned char*)out.script().data();
                CScript scriptPubKey(scriptStr, scriptStr+out.script().size());
                CAmount nAmount = out.amount();
                CRecipient recipient = {scriptPubKey, nAmount, rcp.fSubtractFeeFromAmount};
                vecSend.push_back(recipient);
            }
            if (subtotal <= 0)
            {
                return InvalidAmount;
            }
            total += subtotal;
        }
        else
#endif
        {   // User-entered bitcoin address / amount:
            if(!validateAddress(rcp.address))
            {
                return InvalidAddress;
            }
            if(rcp.amount <= 0)
            {
                return InvalidAmount;
            }
            setAddress.insert(rcp.address);
            ++nAddresses;

            CScript scriptPubKey = GetScriptForDestination(DecodeDestination(rcp.address.toStdString()));
            CRecipient recipient = {scriptPubKey, rcp.amount, rcp.fSubtractFeeFromAmount};
            vecSend.push_back(recipient);

            total += rcp.amount;
        }
    }
    if(setAddress.size() != nAddresses)
    {
        return DuplicateAddress;
    }

    CAmount nBalance = m_wallet->getAvailableBalance(coinControl);

    if(total > nBalance)
    {
        return AmountExceedsBalance;
    }

    {
        CAmount nFeeRequired = 0;
        int nChangePosRet = -1;
        std::string strFailReason;

        auto& newTx = transaction.getWtx();
        newTx = m_wallet->createTransaction(vecSend, coinControl, true /* sign */, nChangePosRet, nFeeRequired, strFailReason);
        transaction.setTransactionFee(nFeeRequired);
        if (fSubtractFeeFromAmount && newTx)
            transaction.reassignAmounts(nChangePosRet);

        if(!newTx)
        {
            if(!fSubtractFeeFromAmount && (total + nFeeRequired) > nBalance)
            {
                return SendCoinsReturn(AmountWithFeeExceedsBalance);
            }
            Q_EMIT message(tr("Send Coins"), QString::fromStdString(strFailReason),
                         CClientUIInterface::MSG_ERROR);
            return TransactionCreationFailed;
        }

        // Reject absurdly high fee. (This can never happen because the
        // wallet never creates transactions with fee greater than
        // m_default_max_tx_fee. This merely a belt-and-suspenders check).
        if (nFeeRequired > m_wallet->getDefaultMaxTxFee()) {
            return AbsurdFee;
        }
    }

    return SendCoinsReturn(OK);
}

WalletModel::SendCoinsReturn WalletModel::sendCoins(WalletModelTransaction &transaction)
{
    QByteArray transaction_array; /* store serialized transaction */

    {
        std::vector<std::pair<std::string, std::string>> vOrderForm;
        for (const SendCoinsRecipient &rcp : transaction.getRecipients())
        {
#ifdef ENABLE_BIP70
            if (rcp.paymentRequest.IsInitialized())
            {
                // Make sure any payment requests involved are still valid.
                if (PaymentServer::verifyExpired(rcp.paymentRequest.getDetails())) {
                    return PaymentRequestExpired;
                }

                // Store PaymentRequests in wtx.vOrderForm in wallet.
                std::string value;
                rcp.paymentRequest.SerializeToString(&value);
                vOrderForm.emplace_back("PaymentRequest", std::move(value));
            }
            else
#endif
            if (!rcp.message.isEmpty()) // Message from normal bitcoin:URI (bitcoin:123...?message=example)
                vOrderForm.emplace_back("Message", rcp.message.toStdString());
        }

        auto& newTx = transaction.getWtx();
        std::string rejectReason;
        if (!wallet().commitTransaction(newTx, {} /* mapValue */, std::move(vOrderForm), rejectReason))
            return SendCoinsReturn(TransactionCommitFailed, QString::fromStdString(rejectReason));

        CDataStream ssTx(SER_NETWORK, PROTOCOL_VERSION);
        ssTx << *newTx;
        transaction_array.append(&(ssTx[0]), ssTx.size());
    }

    // Add addresses / update labels that we've sent to the address book,
    // and emit coinsSent signal for each recipient
    for (const SendCoinsRecipient &rcp : transaction.getRecipients())
    {
        // Don't touch the address book when we have a payment request
#ifdef ENABLE_BIP70
        if (!rcp.paymentRequest.IsInitialized())
#endif
        {
            std::string strAddress = rcp.address.toStdString();
            CTxDestination dest = DecodeDestination(strAddress);
            std::string strLabel = rcp.label.toStdString();
            {
                // Check if we have a new address or an updated label
                std::string name;
                if (!m_wallet->getAddress(
                     dest, &name, /* is_mine= */ nullptr, /* purpose= */ nullptr))
                {
                    m_wallet->setAddressBook(dest, strLabel, "send");
                }
                else if (name != strLabel)
                {
                    m_wallet->setAddressBook(dest, strLabel, ""); // "" means don't change purpose
                }
            }
        }
        Q_EMIT coinsSent(this, rcp, transaction_array);
    }

    checkBalanceChanged(m_wallet->getBalances()); // update balance immediately, otherwise there could be a short noticeable delay until pollBalanceChanged hits

    return SendCoinsReturn(OK);
}

OptionsModel *WalletModel::getOptionsModel()
{
    return optionsModel;
}

AddressTableModel *WalletModel::getAddressTableModel()
{
    return addressTableModel;
}

TransactionTableModel *WalletModel::getTransactionTableModel()
{
    return transactionTableModel;
}

RecentRequestsTableModel *WalletModel::getRecentRequestsTableModel()
{
    return recentRequestsTableModel;
}

WalletModel::EncryptionStatus WalletModel::getEncryptionStatus() const
{
    if(!m_wallet->isCrypted())
    {
        return Unencrypted;
    }
    else if(m_wallet->isLocked())
    {
        return Locked;
    }
    else
    {
        return Unlocked;
    }
}

bool WalletModel::setWalletEncrypted(bool encrypted, const SecureString &passphrase)
{
    if(encrypted)
    {
        // Encrypt
        return m_wallet->encryptWallet(passphrase);
    }
    else
    {
        // Decrypt -- TODO; not supported yet
        return false;
    }
}

bool WalletModel::setWalletLocked(bool locked, const SecureString &passPhrase)
{
    if(locked)
    {
        // Lock
        return m_wallet->lock();
    }
    else
    {
        // Unlock
        return m_wallet->unlock(passPhrase);
    }
}

bool WalletModel::changePassphrase(const SecureString &oldPass, const SecureString &newPass)
{
    m_wallet->lock(); // Make sure wallet is locked before attempting pass change
    return m_wallet->changeWalletPassphrase(oldPass, newPass);
}

// Handlers for core signals
static void NotifyUnload(WalletModel* walletModel)
{
    qDebug() << "NotifyUnload";
    bool invoked = QMetaObject::invokeMethod(walletModel, "unload");
    assert(invoked);
}

static void NotifyKeyStoreStatusChanged(WalletModel *walletmodel)
{
    qDebug() << "NotifyKeyStoreStatusChanged";
    bool invoked = QMetaObject::invokeMethod(walletmodel, "updateStatus", Qt::QueuedConnection);
    assert(invoked);
}

static void NotifyAddressBookChanged(WalletModel *walletmodel,
        const CTxDestination &address, const std::string &label, bool isMine,
        const std::string &purpose, ChangeType status)
{
    QString strAddress = QString::fromStdString(EncodeDestination(address));
    QString strLabel = QString::fromStdString(label);
    QString strPurpose = QString::fromStdString(purpose);

    qDebug() << "NotifyAddressBookChanged: " + strAddress + " " + strLabel + " isMine=" + QString::number(isMine) + " purpose=" + strPurpose + " status=" + QString::number(status);
    bool invoked = QMetaObject::invokeMethod(walletmodel, "updateAddressBook", Qt::QueuedConnection,
                              Q_ARG(QString, strAddress),
                              Q_ARG(QString, strLabel),
                              Q_ARG(bool, isMine),
                              Q_ARG(QString, strPurpose),
                              Q_ARG(int, status));
    assert(invoked);
}

static void NotifyTransactionChanged(WalletModel *walletmodel, const uint256 &hash, ChangeType status)
{
    Q_UNUSED(hash);
    Q_UNUSED(status);
    bool invoked = QMetaObject::invokeMethod(walletmodel, "updateTransaction", Qt::QueuedConnection);
    assert(invoked);
}

static void ShowProgress(WalletModel *walletmodel, const std::string &title, int nProgress)
{
    // emits signal "showProgress"
    bool invoked = QMetaObject::invokeMethod(walletmodel, "showProgress", Qt::QueuedConnection,
                              Q_ARG(QString, QString::fromStdString(title)),
                              Q_ARG(int, nProgress));
    assert(invoked);
}

static void NotifyWatchonlyChanged(WalletModel *walletmodel, bool fHaveWatchonly)
{
    bool invoked = QMetaObject::invokeMethod(walletmodel, "updateWatchOnlyFlag", Qt::QueuedConnection,
                              Q_ARG(bool, fHaveWatchonly));
    assert(invoked);
}

static void NotifyCanGetAddressesChanged(WalletModel* walletmodel)
{
    bool invoked = QMetaObject::invokeMethod(walletmodel, "canGetAddressesChanged");
    assert(invoked);
}

void WalletModel::subscribeToCoreSignals()
{
    // Connect signals to wallet
    m_handler_unload = m_wallet->handleUnload(std::bind(&NotifyUnload, this));
    m_handler_status_changed = m_wallet->handleStatusChanged(std::bind(&NotifyKeyStoreStatusChanged, this));
    m_handler_address_book_changed = m_wallet->handleAddressBookChanged(std::bind(NotifyAddressBookChanged, this, std::placeholders::_1, std::placeholders::_2, std::placeholders::_3, std::placeholders::_4, std::placeholders::_5));
    m_handler_transaction_changed = m_wallet->handleTransactionChanged(std::bind(NotifyTransactionChanged, this, std::placeholders::_1, std::placeholders::_2));
    m_handler_show_progress = m_wallet->handleShowProgress(std::bind(ShowProgress, this, std::placeholders::_1, std::placeholders::_2));
    m_handler_watch_only_changed = m_wallet->handleWatchOnlyChanged(std::bind(NotifyWatchonlyChanged, this, std::placeholders::_1));
    m_handler_can_get_addrs_changed = m_wallet->handleCanGetAddressesChanged(boost::bind(NotifyCanGetAddressesChanged, this));
}

void WalletModel::unsubscribeFromCoreSignals()
{
    // Disconnect signals from wallet
    m_handler_unload->disconnect();
    m_handler_status_changed->disconnect();
    m_handler_address_book_changed->disconnect();
    m_handler_transaction_changed->disconnect();
    m_handler_show_progress->disconnect();
    m_handler_watch_only_changed->disconnect();
    m_handler_can_get_addrs_changed->disconnect();
}

// WalletModel::UnlockContext implementation
WalletModel::UnlockContext WalletModel::requestUnlock()
{
    bool was_locked = getEncryptionStatus() == Locked;
    if(was_locked)
    {
        // Request UI to unlock wallet
        Q_EMIT requireUnlock();
    }
    // If wallet is still locked, unlock was failed or cancelled, mark context as invalid
    bool valid = getEncryptionStatus() != Locked;

    return UnlockContext(this, valid, was_locked);
}

WalletModel::UnlockContext::UnlockContext(WalletModel *_wallet, bool _valid, bool _relock):
        wallet(_wallet),
        valid(_valid),
        relock(_relock)
{
}

WalletModel::UnlockContext::~UnlockContext()
{
    if(valid && relock)
    {
        wallet->setWalletLocked(true);
    }
}

void WalletModel::UnlockContext::CopyFrom(UnlockContext&& rhs)
{
    // Transfer context; old object no longer relocks wallet
    *this = rhs;
    rhs.relock = false;
}

void WalletModel::loadReceiveRequests(std::vector<std::string>& vReceiveRequests)
{
    vReceiveRequests = m_wallet->getDestValues("rr"); // receive request
}

bool WalletModel::saveReceiveRequest(const std::string &sAddress, const int64_t nId, const std::string &sRequest)
{
    CTxDestination dest = DecodeDestination(sAddress);

    std::stringstream ss;
    ss << nId;
    std::string key = "rr" + ss.str(); // "rr" prefix = "receive request" in destdata

    if (sRequest.empty())
        return m_wallet->eraseDestData(dest, key);
    else
        return m_wallet->addDestData(dest, key, sRequest);
}

bool WalletModel::bumpFee(uint256 hash, uint256& new_hash)
{
    CCoinControl coin_control;
    coin_control.m_signal_bip125_rbf = true;
    std::vector<std::string> errors;
    CAmount old_fee;
    CAmount new_fee;
    CMutableTransaction mtx;
    if (!m_wallet->createBumpTransaction(hash, coin_control, 0 /* totalFee */, errors, old_fee, new_fee, mtx)) {
        QMessageBox::critical(nullptr, tr("Fee bump error"), tr("Increasing transaction fee failed") + "<br />(" +
            (errors.size() ? QString::fromStdString(errors[0]) : "") +")");
         return false;
    }

    // allow a user based fee verification
    QString questionString = tr("Do you want to increase the fee?");
    questionString.append("<br />");
    questionString.append("<table style=\"text-align: left;\">");
    questionString.append("<tr><td>");
    questionString.append(tr("Current fee:"));
    questionString.append("</td><td>");
    questionString.append(BitcoinUnits::formatHtmlWithUnit(getOptionsModel()->getDisplayUnit(), old_fee));
    questionString.append("</td></tr><tr><td>");
    questionString.append(tr("Increase:"));
    questionString.append("</td><td>");
    questionString.append(BitcoinUnits::formatHtmlWithUnit(getOptionsModel()->getDisplayUnit(), new_fee - old_fee));
    questionString.append("</td></tr><tr><td>");
    questionString.append(tr("New fee:"));
    questionString.append("</td><td>");
    questionString.append(BitcoinUnits::formatHtmlWithUnit(getOptionsModel()->getDisplayUnit(), new_fee));
    questionString.append("</td></tr></table>");
<<<<<<< HEAD
    SendConfirmationDialog confirmationDialog(tr("Confirm fee bump"), questionString);
    confirmationDialog.exec();
    QMessageBox::StandardButton retval = static_cast<QMessageBox::StandardButton>(confirmationDialog.result());

    // cancel sign&broadcast if user doesn't want to bump the fee
    if (retval != QMessageBox::Yes) {
=======

    SendConfirmationDialog confirmationDialog(QMessageBox::Question, tr("Confirm fee bump"), questionString);
    // cancel sign&broadcast if user doesn't want to bump the fee
    if (!confirmationDialog.exec()) {
>>>>>>> e16993b0
        return false;
    }

    WalletModel::UnlockContext ctx(requestUnlock());
    if(!ctx.isValid())
    {
        return false;
    }

    // sign bumped transaction
    if (!m_wallet->signBumpTransaction(mtx)) {
        QMessageBox::critical(nullptr, tr("Fee bump error"), tr("Can't sign transaction."));
        return false;
    }
    // commit the bumped transaction
    if(!m_wallet->commitBumpTransaction(hash, std::move(mtx), errors, new_hash)) {
        QMessageBox::critical(nullptr, tr("Fee bump error"), tr("Could not commit transaction") + "<br />(" +
            QString::fromStdString(errors[0])+")");
         return false;
    }
    return true;
<<<<<<< HEAD
}

bool WalletModel::isWalletEnabled()
{
   return !gArgs.GetBoolArg("-disablewallet", DEFAULT_DISABLE_WALLET);
}

bool WalletModel::privateKeysDisabled() const
{
    return m_wallet->IsWalletFlagSet(WALLET_FLAG_DISABLE_PRIVATE_KEYS);
}

bool WalletModel::canGetAddresses() const
{
    return m_wallet->canGetAddresses();
}

QString WalletModel::getWalletName() const
{
    return QString::fromStdString(m_wallet->getWalletName());
}

QString WalletModel::getDisplayName() const
{
    const QString name = getWalletName();
    return name.isEmpty() ? "["+tr("default wallet")+"]" : name;
}

bool WalletModel::isMultiwallet()
{
    return m_node.getWallets().size() > 1;
=======
}

bool WalletModel::isWalletEnabled()
{
   return !gArgs.GetBoolArg("-disablewallet", DEFAULT_DISABLE_WALLET);
}

bool WalletModel::privateKeysDisabled() const
{
    return m_wallet->IsWalletFlagSet(WALLET_FLAG_DISABLE_PRIVATE_KEYS);
}

bool WalletModel::canGetAddresses() const
{
    return m_wallet->canGetAddresses();
}

QString WalletModel::getWalletName() const
{
    return QString::fromStdString(m_wallet->getWalletName());
}

QString WalletModel::getDisplayName() const
{
    const QString name = getWalletName();
    return name.isEmpty() ? "["+tr("default wallet")+"]" : name;
}

bool WalletModel::isMultiwallet()
{
    return m_node.getWallets().size() > 1;
}

BitcoinAddressUnusedInWalletValidator::BitcoinAddressUnusedInWalletValidator(const WalletModel& wallet_model, QObject *parent) :
    QValidator(parent),
    m_wallet_model(wallet_model)
{
}

QValidator::State BitcoinAddressUnusedInWalletValidator::validate(QString &input, int &pos) const
{
    Q_UNUSED(pos);
    if (m_wallet_model.checkAddressForUsage(std::vector<std::string>{input.toStdString()})) {
        return QValidator::Invalid;
    }
    return QValidator::Acceptable;
>>>>>>> e16993b0
}<|MERGE_RESOLUTION|>--- conflicted
+++ resolved
@@ -43,14 +43,6 @@
     addressTableModel = new AddressTableModel(this);
     transactionTableModel = new TransactionTableModel(platformStyle, this);
     recentRequestsTableModel = new RecentRequestsTableModel(this);
-<<<<<<< HEAD
-=======
-
-    // This timer will be fired repeatedly to update the balance
-    pollTimer = new QTimer(this);
-    connect(pollTimer, &QTimer::timeout, this, &WalletModel::pollBalanceChanged);
-    pollTimer->start(MODEL_UPDATE_DELAY);
->>>>>>> e16993b0
 
     subscribeToCoreSignals();
 }
@@ -60,7 +52,6 @@
     unsubscribeFromCoreSignals();
 }
 
-<<<<<<< HEAD
 void WalletModel::startPollBalance()
 {
     // This timer will be fired repeatedly to update the balance
@@ -69,8 +60,6 @@
     timer->start(MODEL_UPDATE_DELAY);
 }
 
-=======
->>>>>>> e16993b0
 void WalletModel::updateStatus()
 {
     EncryptionStatus newEncryptionStatus = getEncryptionStatus();
@@ -92,20 +81,12 @@
         return;
     }
 
-<<<<<<< HEAD
     if(fForceCheckBalanceChanged || numBlocks != cachedNumBlocks)
-=======
-    if(fForceCheckBalanceChanged || m_node.getNumBlocks() != cachedNumBlocks)
->>>>>>> e16993b0
     {
         fForceCheckBalanceChanged = false;
 
         // Balance and number of transactions might have changed
-<<<<<<< HEAD
         cachedNumBlocks = numBlocks;
-=======
-        cachedNumBlocks = m_node.getNumBlocks();
->>>>>>> e16993b0
 
         checkBalanceChanged(new_balances);
         if(transactionTableModel)
@@ -143,10 +124,6 @@
 bool WalletModel::validateAddress(const QString &address)
 {
     return IsValidDestinationString(address.toStdString());
-<<<<<<< HEAD
-}
-
-=======
 }
 
 bool WalletModel::checkAddressForUsage(const std::vector<std::string>& addresses) const
@@ -165,7 +142,6 @@
     });
 }
 
->>>>>>> e16993b0
 WalletModel::SendCoinsReturn WalletModel::prepareTransaction(WalletModelTransaction &transaction, const CCoinControl& coinControl)
 {
     CAmount total = 0;
@@ -590,19 +566,10 @@
     questionString.append("</td><td>");
     questionString.append(BitcoinUnits::formatHtmlWithUnit(getOptionsModel()->getDisplayUnit(), new_fee));
     questionString.append("</td></tr></table>");
-<<<<<<< HEAD
-    SendConfirmationDialog confirmationDialog(tr("Confirm fee bump"), questionString);
-    confirmationDialog.exec();
-    QMessageBox::StandardButton retval = static_cast<QMessageBox::StandardButton>(confirmationDialog.result());
-
-    // cancel sign&broadcast if user doesn't want to bump the fee
-    if (retval != QMessageBox::Yes) {
-=======
 
     SendConfirmationDialog confirmationDialog(QMessageBox::Question, tr("Confirm fee bump"), questionString);
     // cancel sign&broadcast if user doesn't want to bump the fee
     if (!confirmationDialog.exec()) {
->>>>>>> e16993b0
         return false;
     }
 
@@ -624,39 +591,6 @@
          return false;
     }
     return true;
-<<<<<<< HEAD
-}
-
-bool WalletModel::isWalletEnabled()
-{
-   return !gArgs.GetBoolArg("-disablewallet", DEFAULT_DISABLE_WALLET);
-}
-
-bool WalletModel::privateKeysDisabled() const
-{
-    return m_wallet->IsWalletFlagSet(WALLET_FLAG_DISABLE_PRIVATE_KEYS);
-}
-
-bool WalletModel::canGetAddresses() const
-{
-    return m_wallet->canGetAddresses();
-}
-
-QString WalletModel::getWalletName() const
-{
-    return QString::fromStdString(m_wallet->getWalletName());
-}
-
-QString WalletModel::getDisplayName() const
-{
-    const QString name = getWalletName();
-    return name.isEmpty() ? "["+tr("default wallet")+"]" : name;
-}
-
-bool WalletModel::isMultiwallet()
-{
-    return m_node.getWallets().size() > 1;
-=======
 }
 
 bool WalletModel::isWalletEnabled()
@@ -703,5 +637,4 @@
         return QValidator::Invalid;
     }
     return QValidator::Acceptable;
->>>>>>> e16993b0
 }