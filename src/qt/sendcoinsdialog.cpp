--- conflicted
+++ resolved
@@ -146,41 +146,33 @@
     QStringList formatted;
     foreach(const SendCoinsRecipient &rcp, recipients)
     {
-<<<<<<< HEAD
         QString amount = BitcoinUnits::formatWithUnit(BitcoinUnits::BTC, rcp.amount);
+        QString recipientElement = QString("<b>%1</b> ").arg(amount);
+        recipientElement.append(tr("to"));
+
         if (rcp.authenticatedMerchant.isEmpty())
         {
             QString address = rcp.address;
+            if(rcp.label.length() > 0)
+            {
 #if QT_VERSION < 0x050000
-            QString to = Qt::escape(rcp.label);
+                QString to = Qt::escape(rcp.label);
 #else
-            QString to = rcp.label.toHtmlEscaped();
+                QString to = rcp.label.toHtmlEscaped();
 #endif
-            formatted.append(tr("<b>%1</b> to %2 (%3)").arg(amount, to, address));
+                recipientElement.append(QString(" %1 <span style='font-size:8px;'>%2</span><br />").arg(to, address)); // add address with label
+            }
+            else
+            {
+                recipientElement.append(QString(" %1<br />").arg(address)); // add address WITHOUT label
+            }
         }
         else
         {
             QString merchant = Qt::escape(rcp.authenticatedMerchant);
-            formatted.append(tr("<b>%1</b> to %2").arg(amount, merchant));
-        }
-=======
-        QString recipientElement = QString("<b>%1</b> ").arg(BitcoinUnits::formatWithUnit(BitcoinUnits::BTC, rcp.amount));
-        recipientElement.append(tr("to"));
-
-        if(rcp.label.length() > 0)
-        {
-#if QT_VERSION < 0x050000
-            recipientElement.append(QString(" %1 <span style='font-size:8px;'>%2</span><br />").arg(Qt::escape(rcp.label), rcp.address)); // add address with label
-#else
-            recipientElement.append(QString(" %1 <span style='font-size:8px;'>%2</span><br />").arg(rcp.label.toHtmlEscaped(), rcp.address)); // add address with label
-#endif
-        }
-        else
-        {
-            recipientElement.append(QString(" %1<br />").arg(rcp.address)); // add address WITHOUT label
+            recipientElement.append(tr(" %1").arg(amount, merchant));
         }
         formatted.append(recipientElement);
->>>>>>> aedfd8dd
     }
 
     fNewRecipientAllowed = false;
@@ -194,20 +186,15 @@
         return;
     }
 
-<<<<<<< HEAD
-    WalletModel::SendCoinsReturn sendstatus;
-    if (!model->getOptionsModel() || !model->getOptionsModel()->getCoinControlFeatures())
-        sendstatus = model->sendCoins(recipients);
-    else
-        sendstatus = model->sendCoins(recipients, CoinControlDialog::coinControl);
-    switch(sendstatus.status)
-=======
     // prepare transaction for getting txFee earlier
     WalletModelTransaction currentTransaction(recipients);
-    WalletModel::SendCoinsReturn prepareStatus = model->prepareTransaction(currentTransaction);
+    WalletModel::SendCoinsReturn prepareStatus;
+    if (!model->getOptionsModel() || !model->getOptionsModel()->getCoinControlFeatures())
+        prepareStatus = model->prepareTransaction(currentTransaction);
+    else
+        prepareStatus = model->prepareTransaction(currentTransaction, CoinControlDialog::coinControl);
 
     switch(prepareStatus.status)
->>>>>>> aedfd8dd
     {
     case WalletModel::InvalidAddress:
         QMessageBox::warning(this, tr("Send Coins"),
