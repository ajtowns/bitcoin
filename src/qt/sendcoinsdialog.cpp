// Copyright (c) 2011-2018 The Bitcoin Core developers
// Distributed under the MIT software license, see the accompanying
// file COPYING or http://www.opensource.org/licenses/mit-license.php.

#if defined(HAVE_CONFIG_H)
#include <config/bitcoin-config.h>
#endif

#include <qt/sendcoinsdialog.h>
#include <qt/forms/ui_sendcoinsdialog.h>

#include <qt/addresstablemodel.h>
#include <qt/bitcoinunits.h>
#include <qt/clientmodel.h>
#include <qt/coincontroldialog.h>
#include <qt/guiutil.h>
#include <qt/optionsmodel.h>
#include <qt/platformstyle.h>
#include <qt/sendcoinsentry.h>

#include <chainparams.h>
#include <interfaces/node.h>
#include <key_io.h>
#include <wallet/coincontrol.h>
#include <ui_interface.h>
#include <txmempool.h>
#include <policy/fees.h>
#include <wallet/fees.h>

#include <QFontMetrics>
#include <QScrollBar>
#include <QSettings>
#include <QTextDocument>

static const std::array<int, 9> confTargets = { {2, 4, 6, 12, 24, 48, 144, 504, 1008} };
int getConfTargetForIndex(int index) {
    if (index+1 > static_cast<int>(confTargets.size())) {
        return confTargets.back();
    }
    if (index < 0) {
        return confTargets[0];
    }
    return confTargets[index];
}
int getIndexForConfTarget(int target) {
    for (unsigned int i = 0; i < confTargets.size(); i++) {
        if (confTargets[i] >= target) {
            return i;
        }
    }
    return confTargets.size() - 1;
}

SendCoinsDialog::SendCoinsDialog(const PlatformStyle *_platformStyle, QWidget *parent) :
    QDialog(parent),
    ui(new Ui::SendCoinsDialog),
    clientModel(nullptr),
    model(nullptr),
    fNewRecipientAllowed(true),
    fFeeMinimized(true),
    platformStyle(_platformStyle)
{
    ui->setupUi(this);

    if (!_platformStyle->getImagesOnButtons()) {
        ui->addButton->setIcon(QIcon());
        ui->clearButton->setIcon(QIcon());
        ui->sendButton->setIcon(QIcon());
    } else {
        ui->addButton->setIcon(_platformStyle->SingleColorIcon(":/icons/add"));
        ui->clearButton->setIcon(_platformStyle->SingleColorIcon(":/icons/remove"));
        ui->sendButton->setIcon(_platformStyle->SingleColorIcon(":/icons/send"));
    }

    GUIUtil::setupAddressWidget(ui->lineEditCoinControlChange, this);

    addEntry();

    connect(ui->addButton, &QPushButton::clicked, this, &SendCoinsDialog::addEntry);
    connect(ui->clearButton, &QPushButton::clicked, this, &SendCoinsDialog::clear);

    // Coin Control
    connect(ui->pushButtonCoinControl, &QPushButton::clicked, this, &SendCoinsDialog::coinControlButtonClicked);
    connect(ui->checkBoxCoinControlChange, &QCheckBox::stateChanged, this, &SendCoinsDialog::coinControlChangeChecked);
    connect(ui->lineEditCoinControlChange, &QValidatedLineEdit::textEdited, this, &SendCoinsDialog::coinControlChangeEdited);

    // Coin Control: clipboard actions
    QAction *clipboardQuantityAction = new QAction(tr("Copy quantity"), this);
    QAction *clipboardAmountAction = new QAction(tr("Copy amount"), this);
    QAction *clipboardFeeAction = new QAction(tr("Copy fee"), this);
    QAction *clipboardAfterFeeAction = new QAction(tr("Copy after fee"), this);
    QAction *clipboardBytesAction = new QAction(tr("Copy bytes"), this);
    QAction *clipboardLowOutputAction = new QAction(tr("Copy dust"), this);
    QAction *clipboardChangeAction = new QAction(tr("Copy change"), this);
    connect(clipboardQuantityAction, &QAction::triggered, this, &SendCoinsDialog::coinControlClipboardQuantity);
    connect(clipboardAmountAction, &QAction::triggered, this, &SendCoinsDialog::coinControlClipboardAmount);
    connect(clipboardFeeAction, &QAction::triggered, this, &SendCoinsDialog::coinControlClipboardFee);
    connect(clipboardAfterFeeAction, &QAction::triggered, this, &SendCoinsDialog::coinControlClipboardAfterFee);
    connect(clipboardBytesAction, &QAction::triggered, this, &SendCoinsDialog::coinControlClipboardBytes);
    connect(clipboardLowOutputAction, &QAction::triggered, this, &SendCoinsDialog::coinControlClipboardLowOutput);
    connect(clipboardChangeAction, &QAction::triggered, this, &SendCoinsDialog::coinControlClipboardChange);
    ui->labelCoinControlQuantity->addAction(clipboardQuantityAction);
    ui->labelCoinControlAmount->addAction(clipboardAmountAction);
    ui->labelCoinControlFee->addAction(clipboardFeeAction);
    ui->labelCoinControlAfterFee->addAction(clipboardAfterFeeAction);
    ui->labelCoinControlBytes->addAction(clipboardBytesAction);
    ui->labelCoinControlLowOutput->addAction(clipboardLowOutputAction);
    ui->labelCoinControlChange->addAction(clipboardChangeAction);

    // init transaction fee section
    QSettings settings;
    if (!settings.contains("fFeeSectionMinimized"))
        settings.setValue("fFeeSectionMinimized", true);
    if (!settings.contains("nFeeRadio") && settings.contains("nTransactionFee") && settings.value("nTransactionFee").toLongLong() > 0) // compatibility
        settings.setValue("nFeeRadio", 1); // custom
    if (!settings.contains("nFeeRadio"))
        settings.setValue("nFeeRadio", 0); // recommended
    if (!settings.contains("nSmartFeeSliderPosition"))
        settings.setValue("nSmartFeeSliderPosition", 0);
    if (!settings.contains("nTransactionFee"))
        settings.setValue("nTransactionFee", (qint64)DEFAULT_PAY_TX_FEE);
    ui->groupFee->setId(ui->radioSmartFee, 0);
    ui->groupFee->setId(ui->radioCustomFee, 1);
    ui->groupFee->button((int)std::max(0, std::min(1, settings.value("nFeeRadio").toInt())))->setChecked(true);
    ui->customFee->SetAllowEmpty(false);
    ui->customFee->setValue(settings.value("nTransactionFee").toLongLong());
    minimizeFeeSection(settings.value("fFeeSectionMinimized").toBool());
}

void SendCoinsDialog::setClientModel(ClientModel *_clientModel)
{
    this->clientModel = _clientModel;

    if (_clientModel) {
        connect(_clientModel, &ClientModel::numBlocksChanged, this, &SendCoinsDialog::updateSmartFeeLabel);
    }
}

void SendCoinsDialog::setModel(WalletModel *_model)
{
    this->model = _model;

    if(_model && _model->getOptionsModel())
    {
        for(int i = 0; i < ui->entries->count(); ++i)
        {
            SendCoinsEntry *entry = qobject_cast<SendCoinsEntry*>(ui->entries->itemAt(i)->widget());
            if(entry)
            {
                entry->setModel(_model);
            }
        }

        interfaces::WalletBalances balances = _model->wallet().getBalances();
        setBalance(balances);
        connect(_model, &WalletModel::balanceChanged, this, &SendCoinsDialog::setBalance);
        connect(_model->getOptionsModel(), &OptionsModel::displayUnitChanged, this, &SendCoinsDialog::updateDisplayUnit);
        updateDisplayUnit();

        // Coin Control
        connect(_model->getOptionsModel(), &OptionsModel::displayUnitChanged, this, &SendCoinsDialog::coinControlUpdateLabels);
        connect(_model->getOptionsModel(), &OptionsModel::coinControlFeaturesChanged, this, &SendCoinsDialog::coinControlFeatureChanged);
        ui->frameCoinControl->setVisible(_model->getOptionsModel()->getCoinControlFeatures());
        coinControlUpdateLabels();

        // fee section
        for (const int n : confTargets) {
            ui->confTargetSelector->addItem(tr("%1 (%2 blocks)").arg(GUIUtil::formatNiceTimeOffset(n*Params().GetConsensus().nPowTargetSpacing)).arg(n));
        }
        connect(ui->confTargetSelector, static_cast<void (QComboBox::*)(int)>(&QComboBox::currentIndexChanged), this, &SendCoinsDialog::updateSmartFeeLabel);
        connect(ui->confTargetSelector, static_cast<void (QComboBox::*)(int)>(&QComboBox::currentIndexChanged), this, &SendCoinsDialog::coinControlUpdateLabels);
        connect(ui->groupFee, static_cast<void (QButtonGroup::*)(int)>(&QButtonGroup::buttonClicked), this, &SendCoinsDialog::updateFeeSectionControls);
        connect(ui->groupFee, static_cast<void (QButtonGroup::*)(int)>(&QButtonGroup::buttonClicked), this, &SendCoinsDialog::coinControlUpdateLabels);
        connect(ui->customFee, &BitcoinAmountField::valueChanged, this, &SendCoinsDialog::coinControlUpdateLabels);
        connect(ui->optInRBF, &QCheckBox::stateChanged, this, &SendCoinsDialog::updateSmartFeeLabel);
        connect(ui->optInRBF, &QCheckBox::stateChanged, this, &SendCoinsDialog::coinControlUpdateLabels);
        CAmount requiredFee = model->wallet().getRequiredFee(1000);
        ui->customFee->SetMinValue(requiredFee);
        if (ui->customFee->value() < requiredFee) {
            ui->customFee->setValue(requiredFee);
        }
        ui->customFee->setSingleStep(requiredFee);
        updateFeeSectionControls();
        updateSmartFeeLabel();

        // set default rbf checkbox state
        ui->optInRBF->setCheckState(Qt::Checked);

        // set the smartfee-sliders default value (wallets default conf.target or last stored value)
        QSettings settings;
        if (settings.value("nSmartFeeSliderPosition").toInt() != 0) {
            // migrate nSmartFeeSliderPosition to nConfTarget
            // nConfTarget is available since 0.15 (replaced nSmartFeeSliderPosition)
            int nConfirmTarget = 25 - settings.value("nSmartFeeSliderPosition").toInt(); // 25 == old slider range
            settings.setValue("nConfTarget", nConfirmTarget);
            settings.remove("nSmartFeeSliderPosition");
        }
        if (settings.value("nConfTarget").toInt() == 0)
            ui->confTargetSelector->setCurrentIndex(getIndexForConfTarget(model->wallet().getConfirmTarget()));
        else
            ui->confTargetSelector->setCurrentIndex(getIndexForConfTarget(settings.value("nConfTarget").toInt()));
    }
}

SendCoinsDialog::~SendCoinsDialog()
{
    QSettings settings;
    settings.setValue("fFeeSectionMinimized", fFeeMinimized);
    settings.setValue("nFeeRadio", ui->groupFee->checkedId());
    settings.setValue("nConfTarget", getConfTargetForIndex(ui->confTargetSelector->currentIndex()));
    settings.setValue("nTransactionFee", (qint64)ui->customFee->value());

    delete ui;
}

void SendCoinsDialog::on_sendButton_clicked()
{
    if(!model || !model->getOptionsModel())
        return;

    QList<SendCoinsRecipient> recipients;
    bool valid = true;
    bool have_warning = false;

    for(int i = 0; i < ui->entries->count(); ++i)
    {
        SendCoinsEntry *entry = qobject_cast<SendCoinsEntry*>(ui->entries->itemAt(i)->widget());
        if(entry)
        {
            if(entry->validate(model->node()))
            {
                recipients.append(entry->getValue());
                have_warning |= entry->hasPaytoWarning();
            }
            else if (valid)
            {
                ui->scrollArea->ensureWidgetVisible(entry);
                valid = false;
            }
        }
    }

    if(!valid || recipients.isEmpty())
    {
        return;
    }

    fNewRecipientAllowed = false;
    WalletModel::UnlockContext ctx(model->requestUnlock());
    if(!ctx.isValid())
    {
        // Unlock wallet was cancelled
        fNewRecipientAllowed = true;
        return;
    }

    // prepare transaction for getting txFee earlier
    WalletModelTransaction currentTransaction(recipients);
    WalletModel::SendCoinsReturn prepareStatus;

    // Always use a CCoinControl instance, use the CoinControlDialog instance if CoinControl has been enabled
    CCoinControl ctrl;
    if (model->getOptionsModel()->getCoinControlFeatures())
        ctrl = *CoinControlDialog::coinControl();
<<<<<<< HEAD

    updateCoinControlState(ctrl);

=======

    updateCoinControlState(ctrl);

>>>>>>> e16993b0
    prepareStatus = model->prepareTransaction(currentTransaction, ctrl);

    // process prepareStatus and on error generate message shown to user
    processSendCoinsReturn(prepareStatus,
        BitcoinUnits::formatWithUnit(model->getOptionsModel()->getDisplayUnit(), currentTransaction.getTransactionFee()));

    if(prepareStatus.status != WalletModel::OK) {
        fNewRecipientAllowed = true;
        return;
    }

    if (have_warning) {
        struct prior_usage_info_t {
            CAmount total_amount{0};
            int num_txs{0};
            qint64 tx_time_oldest;
            qint64 tx_time_newest;
        };
        QMap<QString, prior_usage_info_t> prior_usage_info;
        {
            QStringList addresses;
            for (const auto& recipient : recipients) {
#ifdef ENABLE_BIP70
                if (recipient.paymentRequest.IsInitialized()) continue;
#endif
                addresses.append(recipient.address);
            }
            model->findAddressUsage(addresses, [&prior_usage_info](const QString& address, const interfaces::WalletTx& wtx, uint32_t output_index){
                auto& info = prior_usage_info[address];
                info.total_amount += wtx.tx->vout[output_index].nValue;
                ++info.num_txs;
                if (info.num_txs == 1 || wtx.time < info.tx_time_oldest) {
                    info.tx_time_oldest = wtx.time;
                }
                if (info.num_txs == 1 || wtx.time > info.tx_time_newest) {
                    info.tx_time_newest = wtx.time;
                }
            });
        }

        QString reuse_question, reuse_details;
        if (recipients.size() > 1) {
            reuse_question = tr("You've already paid some of these addresses.");
        } else {
            reuse_question = tr("You've already paid this address.");
        }

        for (const auto& rcp : recipients) {
#ifdef ENABLE_BIP70
            if (rcp.paymentRequest.IsInitialized()) continue;
#endif
            if (!prior_usage_info.contains(rcp.address)) continue;
            if (!reuse_details.isEmpty()) reuse_details.append("\n\n");
            const auto& rcp_prior_usage_info = prior_usage_info.value(rcp.address);
            const QString label_and_address = rcp.label.isEmpty() ? rcp.address : (QString("'") + rcp.label + "' (" + rcp.address + ")");
            if (rcp_prior_usage_info.num_txs == 1) {
                //: %1 is an amount (eg, "1 BTC"); %2 is a Bitcoin address and its label; %3 is a date (eg, "2019-05-08")
                reuse_details.append(tr("Sent %1 to %2 on %3").arg(BitcoinUnits::formatWithUnit(model->getOptionsModel()->getDisplayUnit(), rcp_prior_usage_info.total_amount), label_and_address, GUIUtil::dateStr(rcp_prior_usage_info.tx_time_newest)));
            } else {
                //: %1 is an amount (eg, "1 BTC"); %2 is a Bitcoin address and its label; %3 is the number of transactions; %4 and %5 are dates (eg, "2019-05-08"), earlier first
                reuse_details.append(tr("Sent %1 to %2 across %3 transactions from %4 through %5").arg(BitcoinUnits::formatWithUnit(model->getOptionsModel()->getDisplayUnit(), rcp_prior_usage_info.total_amount), label_and_address, QString::number(rcp_prior_usage_info.num_txs), GUIUtil::dateStr(rcp_prior_usage_info.tx_time_oldest), GUIUtil::dateStr(rcp_prior_usage_info.tx_time_newest)));
            }
        }

        reuse_question.append("<br /><br /><span style='font-size:10pt;'>");
        reuse_question.append(tr("Bitcoin addresses are intended to only be used once, for a single payment. Sending to the same address again will harm the recipient's security, as well as the privacy of all Bitcoin users!"));
        reuse_question.append("</span>");

        SendConfirmationDialog confirmation_dialog(QMessageBox::Warning, tr("Already paid"), reuse_question, QMessageBox::Ignore, tr("Override"), QMessageBox::Ok, "", reuse_details, ADDRESS_REUSE_OVERRIDE_DELAY, this);
        if (!confirmation_dialog.exec()) {
            fNewRecipientAllowed = true;
            return;
        }
    }

    CAmount txFee = currentTransaction.getTransactionFee();

    // Format confirmation message
    QStringList formatted;
    for (const SendCoinsRecipient &rcp : currentTransaction.getRecipients())
    {
        // generate amount string with wallet name in case of multiwallet
        QString amount = BitcoinUnits::formatWithUnit(model->getOptionsModel()->getDisplayUnit(), rcp.amount);
        if (model->isMultiwallet()) {
            amount.append(tr(" from wallet '%1'").arg(GUIUtil::HtmlEscape(model->getWalletName())));
        }

        // generate address string
        QString address = rcp.address;

        QString recipientElement;

#ifdef ENABLE_BIP70
        if (!rcp.paymentRequest.IsInitialized()) // normal payment
#endif
        {
            if(rcp.label.length() > 0) // label with address
            {
                recipientElement.append(tr("%1 to '%2'").arg(amount, GUIUtil::HtmlEscape(rcp.label)));
                recipientElement.append(QString(" (%1)").arg(address));
            }
            else // just address
            {
                recipientElement.append(tr("%1 to %2").arg(amount, address));
            }
        }
#ifdef ENABLE_BIP70
        else if(!rcp.authenticatedMerchant.isEmpty()) // authenticated payment request
        {
            recipientElement.append(tr("%1 to '%2'").arg(amount, rcp.authenticatedMerchant));
        }
        else // unauthenticated payment request
        {
            recipientElement.append(tr("%1 to %2").arg(amount, address));
        }
#endif

        formatted.append(recipientElement);
    }

    QString questionString = tr("Are you sure you want to send?");
    questionString.append("<br /><span style='font-size:10pt;'>");
    questionString.append(tr("Please, review your transaction."));
    questionString.append("</span>%1");

    if(txFee > 0)
    {
        // append fee string if a fee is required
        questionString.append("<hr /><b>");
        questionString.append(tr("Transaction fee"));
        questionString.append("</b>");

        // append transaction size
        questionString.append(" (" + QString::number((double)currentTransaction.getTransactionSize() / 1000) + " kB): ");

        // append transaction fee value
        questionString.append("<span style='color:#aa0000; font-weight:bold;'>");
        questionString.append(BitcoinUnits::formatHtmlWithUnit(model->getOptionsModel()->getDisplayUnit(), txFee));
        questionString.append("</span><br />");

        // append RBF message according to transaction's signalling
        questionString.append("<span style='font-size:10pt; font-weight:normal;'>");
        if (ui->optInRBF->isChecked()) {
            questionString.append(tr("You can increase the fee later (signals Replace-By-Fee, BIP-125)."));
        } else {
            questionString.append(tr("Not signalling Replace-By-Fee, BIP-125."));
        }
        questionString.append("</span>");
    }

    // add total amount in all subdivision units
    questionString.append("<hr />");
    CAmount totalAmount = currentTransaction.getTotalTransactionAmount() + txFee;
    QStringList alternativeUnits;
    for (const BitcoinUnits::Unit u : BitcoinUnits::availableUnits())
    {
        if(u != model->getOptionsModel()->getDisplayUnit())
            alternativeUnits.append(BitcoinUnits::formatHtmlWithUnit(u, totalAmount));
    }
    questionString.append(QString("<b>%1</b>: <b>%2</b>").arg(tr("Total Amount"))
        .arg(BitcoinUnits::formatHtmlWithUnit(model->getOptionsModel()->getDisplayUnit(), totalAmount)));
    questionString.append(QString("<br /><span style='font-size:10pt; font-weight:normal;'>(=%1)</span>")
        .arg(alternativeUnits.join(" " + tr("or") + " ")));

    QString informative_text;
    QString detailed_text;
    if (formatted.size() > 1) {
        questionString = questionString.arg("");
        informative_text = tr("To review recipient list click \"Show Details...\"");
        detailed_text = formatted.join("\n\n");
    } else {
        questionString = questionString.arg("<br /><br />" + formatted.at(0));
    }
<<<<<<< HEAD

    SendConfirmationDialog confirmationDialog(tr("Confirm send coins"), questionString, informative_text, detailed_text, SEND_CONFIRM_DELAY, this);
    confirmationDialog.exec();
    QMessageBox::StandardButton retval = static_cast<QMessageBox::StandardButton>(confirmationDialog.result());
=======
>>>>>>> e16993b0

    SendConfirmationDialog confirmationDialog(QMessageBox::Question, tr("Confirm send coins"), questionString, QMessageBox::Yes, "", QMessageBox::Cancel, informative_text, detailed_text, SEND_CONFIRM_DELAY, this);
    if (!confirmationDialog.exec()) {
        fNewRecipientAllowed = true;
        return;
    }

    // now send the prepared transaction
    WalletModel::SendCoinsReturn sendStatus = model->sendCoins(currentTransaction);
    // process sendStatus and on error generate message shown to user
    processSendCoinsReturn(sendStatus);

    if (sendStatus.status == WalletModel::OK)
    {
        accept();
        CoinControlDialog::coinControl()->UnSelectAll();
        coinControlUpdateLabels();
        Q_EMIT coinsSent(currentTransaction.getWtx()->GetHash());
    }
    fNewRecipientAllowed = true;
}

void SendCoinsDialog::clear()
{
    // Clear coin control settings
    CoinControlDialog::coinControl()->UnSelectAll();
    ui->checkBoxCoinControlChange->setChecked(false);
    ui->lineEditCoinControlChange->clear();
    coinControlUpdateLabels();

    // Remove entries until only one left
    while(ui->entries->count())
    {
        ui->entries->takeAt(0)->widget()->deleteLater();
    }
    addEntry();

    updateTabsAndLabels();
}

void SendCoinsDialog::reject()
{
    clear();
}

void SendCoinsDialog::accept()
{
    clear();
}

SendCoinsEntry *SendCoinsDialog::addEntry()
{
    SendCoinsEntry *entry = new SendCoinsEntry(platformStyle, this);
    entry->setModel(model);
    ui->entries->addWidget(entry);
    connect(entry, &SendCoinsEntry::removeEntry, this, &SendCoinsDialog::removeEntry);
    connect(entry, &SendCoinsEntry::useAvailableBalance, this, &SendCoinsDialog::useAvailableBalance);
    connect(entry, &SendCoinsEntry::payAmountChanged, this, &SendCoinsDialog::coinControlUpdateLabels);
    connect(entry, &SendCoinsEntry::subtractFeeFromAmountChanged, this, &SendCoinsDialog::coinControlUpdateLabels);

    // Focus the field, so that entry can start immediately
    entry->clear();
    entry->setFocus();
    ui->scrollAreaWidgetContents->resize(ui->scrollAreaWidgetContents->sizeHint());
    qApp->processEvents();
    QScrollBar* bar = ui->scrollArea->verticalScrollBar();
    if(bar)
        bar->setSliderPosition(bar->maximum());

    updateTabsAndLabels();
    return entry;
}

void SendCoinsDialog::updateTabsAndLabels()
{
    setupTabChain(nullptr);
    coinControlUpdateLabels();
}

void SendCoinsDialog::removeEntry(SendCoinsEntry* entry)
{
    entry->hide();

    // If the last entry is about to be removed add an empty one
    if (ui->entries->count() == 1)
        addEntry();

    entry->deleteLater();

    updateTabsAndLabels();
}

QWidget *SendCoinsDialog::setupTabChain(QWidget *prev)
{
    for(int i = 0; i < ui->entries->count(); ++i)
    {
        SendCoinsEntry *entry = qobject_cast<SendCoinsEntry*>(ui->entries->itemAt(i)->widget());
        if(entry)
        {
            prev = entry->setupTabChain(prev);
        }
    }
    QWidget::setTabOrder(prev, ui->sendButton);
    QWidget::setTabOrder(ui->sendButton, ui->clearButton);
    QWidget::setTabOrder(ui->clearButton, ui->addButton);
    return ui->addButton;
}

void SendCoinsDialog::setAddress(const QString &address)
{
    SendCoinsEntry *entry = nullptr;
    // Replace the first entry if it is still unused
    if(ui->entries->count() == 1)
    {
        SendCoinsEntry *first = qobject_cast<SendCoinsEntry*>(ui->entries->itemAt(0)->widget());
        if(first->isClear())
        {
            entry = first;
        }
    }
    if(!entry)
    {
        entry = addEntry();
    }

    entry->setAddress(address);
}

void SendCoinsDialog::pasteEntry(const SendCoinsRecipient &rv)
{
    if(!fNewRecipientAllowed)
        return;

    SendCoinsEntry *entry = nullptr;
    // Replace the first entry if it is still unused
    if(ui->entries->count() == 1)
    {
        SendCoinsEntry *first = qobject_cast<SendCoinsEntry*>(ui->entries->itemAt(0)->widget());
        if(first->isClear())
        {
            entry = first;
        }
    }
    if(!entry)
    {
        entry = addEntry();
    }

    entry->setValue(rv);
    updateTabsAndLabels();
}

bool SendCoinsDialog::handlePaymentRequest(const SendCoinsRecipient &rv)
{
    // Just paste the entry, all pre-checks
    // are done in paymentserver.cpp.
    pasteEntry(rv);
    return true;
}

void SendCoinsDialog::setBalance(const interfaces::WalletBalances& balances)
{
    if(model && model->getOptionsModel())
    {
        ui->labelBalance->setText(BitcoinUnits::formatWithUnit(model->getOptionsModel()->getDisplayUnit(), balances.balance));
    }
}

void SendCoinsDialog::updateDisplayUnit()
{
    setBalance(model->wallet().getBalances());
    ui->customFee->setDisplayUnit(model->getOptionsModel()->getDisplayUnit());
    updateSmartFeeLabel();
}

void SendCoinsDialog::processSendCoinsReturn(const WalletModel::SendCoinsReturn &sendCoinsReturn, const QString &msgArg)
{
    QPair<QString, CClientUIInterface::MessageBoxFlags> msgParams;
    // Default to a warning message, override if error message is needed
    msgParams.second = CClientUIInterface::MSG_WARNING;

    // This comment is specific to SendCoinsDialog usage of WalletModel::SendCoinsReturn.
    // WalletModel::TransactionCommitFailed is used only in WalletModel::sendCoins()
    // all others are used only in WalletModel::prepareTransaction()
    switch(sendCoinsReturn.status)
    {
    case WalletModel::InvalidAddress:
        msgParams.first = tr("The recipient address is not valid. Please recheck.");
        break;
    case WalletModel::InvalidAmount:
        msgParams.first = tr("The amount to pay must be larger than 0.");
        break;
    case WalletModel::AmountExceedsBalance:
        msgParams.first = tr("The amount exceeds your balance.");
        break;
    case WalletModel::AmountWithFeeExceedsBalance:
        msgParams.first = tr("The total exceeds your balance when the %1 transaction fee is included.").arg(msgArg);
        break;
    case WalletModel::DuplicateAddress:
        msgParams.first = tr("Duplicate address found: addresses should only be used once each.");
        break;
    case WalletModel::TransactionCreationFailed:
        msgParams.first = tr("Transaction creation failed!");
        msgParams.second = CClientUIInterface::MSG_ERROR;
        break;
    case WalletModel::TransactionCommitFailed:
        msgParams.first = tr("The transaction was rejected with the following reason: %1").arg(sendCoinsReturn.reasonCommitFailed);
        msgParams.second = CClientUIInterface::MSG_ERROR;
        break;
    case WalletModel::AbsurdFee:
        msgParams.first = tr("A fee higher than %1 is considered an absurdly high fee.").arg(BitcoinUnits::formatWithUnit(model->getOptionsModel()->getDisplayUnit(), model->wallet().getDefaultMaxTxFee()));
        break;
    case WalletModel::PaymentRequestExpired:
        msgParams.first = tr("Payment request expired.");
        msgParams.second = CClientUIInterface::MSG_ERROR;
        break;
    // included to prevent a compiler warning.
    case WalletModel::OK:
    default:
        return;
    }

    Q_EMIT message(tr("Send Coins"), msgParams.first, msgParams.second);
}

void SendCoinsDialog::minimizeFeeSection(bool fMinimize)
{
    ui->labelFeeMinimized->setVisible(fMinimize);
    ui->buttonChooseFee  ->setVisible(fMinimize);
    ui->buttonMinimizeFee->setVisible(!fMinimize);
    ui->frameFeeSelection->setVisible(!fMinimize);
    ui->horizontalLayoutSmartFee->setContentsMargins(0, (fMinimize ? 0 : 6), 0, 0);
    fFeeMinimized = fMinimize;
}

void SendCoinsDialog::on_buttonChooseFee_clicked()
{
    minimizeFeeSection(false);
}

void SendCoinsDialog::on_buttonMinimizeFee_clicked()
{
    updateFeeMinimizedLabel();
    minimizeFeeSection(true);
}

void SendCoinsDialog::useAvailableBalance(SendCoinsEntry* entry)
{
    // Get CCoinControl instance if CoinControl is enabled or create a new one.
    CCoinControl coin_control;
    if (model->getOptionsModel()->getCoinControlFeatures()) {
        coin_control = *CoinControlDialog::coinControl();
    }

    // Calculate available amount to send.
    CAmount amount = model->wallet().getAvailableBalance(coin_control);
    for (int i = 0; i < ui->entries->count(); ++i) {
        SendCoinsEntry* e = qobject_cast<SendCoinsEntry*>(ui->entries->itemAt(i)->widget());
        if (e && !e->isHidden() && e != entry) {
            amount -= e->getValue().amount;
        }
    }

    if (amount > 0) {
      entry->checkSubtractFeeFromAmount();
      entry->setAmount(amount);
    } else {
      entry->setAmount(0);
    }
}

void SendCoinsDialog::updateFeeSectionControls()
{
    ui->confTargetSelector      ->setEnabled(ui->radioSmartFee->isChecked());
    ui->labelSmartFee           ->setEnabled(ui->radioSmartFee->isChecked());
    ui->labelSmartFee2          ->setEnabled(ui->radioSmartFee->isChecked());
    ui->labelSmartFee3          ->setEnabled(ui->radioSmartFee->isChecked());
    ui->labelFeeEstimation      ->setEnabled(ui->radioSmartFee->isChecked());
    ui->labelCustomFeeWarning   ->setEnabled(ui->radioCustomFee->isChecked());
    ui->labelCustomPerKilobyte  ->setEnabled(ui->radioCustomFee->isChecked());
    ui->customFee               ->setEnabled(ui->radioCustomFee->isChecked());
}

void SendCoinsDialog::updateFeeMinimizedLabel()
{
    if(!model || !model->getOptionsModel())
        return;

    if (ui->radioSmartFee->isChecked())
        ui->labelFeeMinimized->setText(ui->labelSmartFee->text());
    else {
        ui->labelFeeMinimized->setText(BitcoinUnits::formatWithUnit(model->getOptionsModel()->getDisplayUnit(), ui->customFee->value()) + "/kB");
    }
}

void SendCoinsDialog::updateCoinControlState(CCoinControl& ctrl)
{
    if (ui->radioCustomFee->isChecked()) {
        ctrl.m_feerate = CFeeRate(ui->customFee->value());
    } else {
        ctrl.m_feerate.reset();
    }
    // Avoid using global defaults when sending money from the GUI
    // Either custom fee will be used or if not selected, the confirmation target from dropdown box
    ctrl.m_confirm_target = getConfTargetForIndex(ui->confTargetSelector->currentIndex());
    ctrl.m_signal_bip125_rbf = ui->optInRBF->isChecked();
}

void SendCoinsDialog::updateSmartFeeLabel()
{
    if(!model || !model->getOptionsModel())
        return;
    CCoinControl coin_control;
    updateCoinControlState(coin_control);
    coin_control.m_feerate.reset(); // Explicitly use only fee estimation rate for smart fee labels
    int returned_target;
    FeeReason reason;
    CFeeRate feeRate = CFeeRate(model->wallet().getMinimumFee(1000, coin_control, &returned_target, &reason));

    ui->labelSmartFee->setText(BitcoinUnits::formatWithUnit(model->getOptionsModel()->getDisplayUnit(), feeRate.GetFeePerK()) + "/kB");

    if (reason == FeeReason::FALLBACK) {
        ui->labelSmartFee2->show(); // (Smart fee not initialized yet. This usually takes a few blocks...)
        ui->labelFeeEstimation->setText("");
        ui->fallbackFeeWarningLabel->setVisible(true);
        int lightness = ui->fallbackFeeWarningLabel->palette().color(QPalette::WindowText).lightness();
        QColor warning_colour(255 - (lightness / 5), 176 - (lightness / 3), 48 - (lightness / 14));
        ui->fallbackFeeWarningLabel->setStyleSheet("QLabel { color: " + warning_colour.name() + "; }");
        ui->fallbackFeeWarningLabel->setIndent(GUIUtil::TextWidth(QFontMetrics(ui->fallbackFeeWarningLabel->font()), "x"));
    }
    else
    {
        ui->labelSmartFee2->hide();
        ui->labelFeeEstimation->setText(tr("Estimated to begin confirmation within %n block(s).", "", returned_target));
        ui->fallbackFeeWarningLabel->setVisible(false);
    }

    updateFeeMinimizedLabel();
}

// Coin Control: copy label "Quantity" to clipboard
void SendCoinsDialog::coinControlClipboardQuantity()
{
    GUIUtil::setClipboard(ui->labelCoinControlQuantity->text());
}

// Coin Control: copy label "Amount" to clipboard
void SendCoinsDialog::coinControlClipboardAmount()
{
    GUIUtil::setClipboard(ui->labelCoinControlAmount->text().left(ui->labelCoinControlAmount->text().indexOf(" ")));
}

// Coin Control: copy label "Fee" to clipboard
void SendCoinsDialog::coinControlClipboardFee()
{
    GUIUtil::setClipboard(ui->labelCoinControlFee->text().left(ui->labelCoinControlFee->text().indexOf(" ")).replace(ASYMP_UTF8, ""));
}

// Coin Control: copy label "After fee" to clipboard
void SendCoinsDialog::coinControlClipboardAfterFee()
{
    GUIUtil::setClipboard(ui->labelCoinControlAfterFee->text().left(ui->labelCoinControlAfterFee->text().indexOf(" ")).replace(ASYMP_UTF8, ""));
}

// Coin Control: copy label "Bytes" to clipboard
void SendCoinsDialog::coinControlClipboardBytes()
{
    GUIUtil::setClipboard(ui->labelCoinControlBytes->text().replace(ASYMP_UTF8, ""));
}

// Coin Control: copy label "Dust" to clipboard
void SendCoinsDialog::coinControlClipboardLowOutput()
{
    GUIUtil::setClipboard(ui->labelCoinControlLowOutput->text());
}

// Coin Control: copy label "Change" to clipboard
void SendCoinsDialog::coinControlClipboardChange()
{
    GUIUtil::setClipboard(ui->labelCoinControlChange->text().left(ui->labelCoinControlChange->text().indexOf(" ")).replace(ASYMP_UTF8, ""));
}

// Coin Control: settings menu - coin control enabled/disabled by user
void SendCoinsDialog::coinControlFeatureChanged(bool checked)
{
    ui->frameCoinControl->setVisible(checked);

    if (!checked && model) // coin control features disabled
        CoinControlDialog::coinControl()->SetNull();

    coinControlUpdateLabels();
}

// Coin Control: button inputs -> show actual coin control dialog
void SendCoinsDialog::coinControlButtonClicked()
{
    CoinControlDialog dlg(platformStyle);
    dlg.setModel(model);
    dlg.exec();
    coinControlUpdateLabels();
}

// Coin Control: checkbox custom change address
void SendCoinsDialog::coinControlChangeChecked(int state)
{
    if (state == Qt::Unchecked)
    {
        CoinControlDialog::coinControl()->destChange = CNoDestination();
        ui->labelCoinControlChangeLabel->clear();
    }
    else
        // use this to re-validate an already entered address
        coinControlChangeEdited(ui->lineEditCoinControlChange->text());

    ui->lineEditCoinControlChange->setEnabled((state == Qt::Checked));
}

// Coin Control: custom change address changed
void SendCoinsDialog::coinControlChangeEdited(const QString& text)
{
    if (model && model->getAddressTableModel())
    {
        // Default to no change address until verified
        CoinControlDialog::coinControl()->destChange = CNoDestination();
        ui->labelCoinControlChangeLabel->setStyleSheet("QLabel{color:red;}");

        const CTxDestination dest = DecodeDestination(text.toStdString());

        if (text.isEmpty()) // Nothing entered
        {
            ui->labelCoinControlChangeLabel->setText("");
        }
        else if (!IsValidDestination(dest)) // Invalid address
        {
            ui->labelCoinControlChangeLabel->setText(tr("Warning: Invalid Bitcoin address"));
        }
        else // Valid address
        {
            if (!model->wallet().isSpendable(dest)) {
                ui->labelCoinControlChangeLabel->setText(tr("Warning: Unknown change address"));

                // confirmation dialog
                QMessageBox::StandardButton btnRetVal = QMessageBox::question(this, tr("Confirm custom change address"), tr("The address you selected for change is not part of this wallet. Any or all funds in your wallet may be sent to this address. Are you sure?"),
                    QMessageBox::Yes | QMessageBox::Cancel, QMessageBox::Cancel);

                if(btnRetVal == QMessageBox::Yes)
                    CoinControlDialog::coinControl()->destChange = dest;
                else
                {
                    ui->lineEditCoinControlChange->setText("");
                    ui->labelCoinControlChangeLabel->setStyleSheet("QLabel{color:black;}");
                    ui->labelCoinControlChangeLabel->setText("");
                }
            }
            else // Known change address
            {
                ui->labelCoinControlChangeLabel->setStyleSheet("QLabel{color:black;}");

                // Query label
                QString associatedLabel = model->getAddressTableModel()->labelForAddress(text);
                if (!associatedLabel.isEmpty())
                    ui->labelCoinControlChangeLabel->setText(associatedLabel);
                else
                    ui->labelCoinControlChangeLabel->setText(tr("(no label)"));

                CoinControlDialog::coinControl()->destChange = dest;
            }
        }
    }
}

// Coin Control: update labels
void SendCoinsDialog::coinControlUpdateLabels()
{
    if (!model || !model->getOptionsModel())
        return;

    updateCoinControlState(*CoinControlDialog::coinControl());

    // set pay amounts
    CoinControlDialog::payAmounts.clear();
    CoinControlDialog::fSubtractFeeFromAmount = false;

    for(int i = 0; i < ui->entries->count(); ++i)
    {
        SendCoinsEntry *entry = qobject_cast<SendCoinsEntry*>(ui->entries->itemAt(i)->widget());
        if(entry && !entry->isHidden())
        {
            SendCoinsRecipient rcp = entry->getValue();
            CoinControlDialog::payAmounts.append(rcp.amount);
            if (rcp.fSubtractFeeFromAmount)
                CoinControlDialog::fSubtractFeeFromAmount = true;
        }
    }

    if (CoinControlDialog::coinControl()->HasSelected())
    {
        // actual coin control calculation
        CoinControlDialog::updateLabels(model, this);

        // show coin control stats
        ui->labelCoinControlAutomaticallySelected->hide();
        ui->widgetCoinControl->show();
    }
    else
    {
        // hide coin control stats
        ui->labelCoinControlAutomaticallySelected->show();
        ui->widgetCoinControl->hide();
        ui->labelCoinControlInsuffFunds->hide();
    }
}

<<<<<<< HEAD
SendConfirmationDialog::SendConfirmationDialog(const QString& title, const QString& text, const QString& informative_text, const QString& detailed_text, int _secDelay, QWidget* parent)
    : QMessageBox(parent), secDelay(_secDelay)
{
    setIcon(QMessageBox::Question);
=======
SendConfirmationDialog::SendConfirmationDialog(const QMessageBox::Icon icon, const QString& title, const QString& text, const QMessageBox::StandardButton yes_button, const QString &yes_button_text, const QMessageBox::StandardButton cancel_button, const QString& informative_text, const QString& detailed_text, int _secDelay, QWidget *parent)
    : QMessageBox(parent),
    m_yes_button_text(yes_button_text),
    secDelay(_secDelay)
{
    setIcon(icon);
>>>>>>> e16993b0
    setWindowTitle(title); // On macOS, the window title is ignored (as required by the macOS Guidelines).
    setText(text);
    setInformativeText(informative_text);
    setDetailedText(detailed_text);
<<<<<<< HEAD
    setStandardButtons(QMessageBox::Yes | QMessageBox::Cancel);
    setDefaultButton(QMessageBox::Cancel);
    yesButton = button(QMessageBox::Yes);
=======
    setStandardButtons(yes_button | cancel_button);

    // We need to ensure the buttons have Yes/No roles, or they'll get ordered weird
    QAbstractButton * const cancel_button_obj = button(cancel_button);
    removeButton(cancel_button_obj);
    addButton(cancel_button_obj, QMessageBox::NoRole);
    setEscapeButton(cancel_button_obj);
    setDefaultButton(cancel_button);

    yesButton = button(yes_button);
    removeButton(yesButton);
    addButton(yesButton, QMessageBox::YesRole);
    if (yes_button_text.isEmpty()) m_yes_button_text = tr("Yes");
>>>>>>> e16993b0
    updateYesButton();
    connect(&countDownTimer, &QTimer::timeout, this, &SendConfirmationDialog::countDown);
}

int SendConfirmationDialog::exec()
{
    updateYesButton();
    countDownTimer.start(1000);
    QMessageBox::exec();
    return (buttonRole(clickedButton()) == QMessageBox::YesRole);
}

void SendConfirmationDialog::countDown()
{
    secDelay--;
    updateYesButton();

    if(secDelay <= 0)
    {
        countDownTimer.stop();
    }
}

void SendConfirmationDialog::updateYesButton()
{
    if(secDelay > 0)
    {
        yesButton->setEnabled(false);
        yesButton->setText(m_yes_button_text + " (" + QString::number(secDelay) + ")");
    }
    else
    {
        yesButton->setEnabled(true);
        yesButton->setText(m_yes_button_text);
    }
}<|MERGE_RESOLUTION|>--- conflicted
+++ resolved
@@ -262,15 +262,9 @@
     CCoinControl ctrl;
     if (model->getOptionsModel()->getCoinControlFeatures())
         ctrl = *CoinControlDialog::coinControl();
-<<<<<<< HEAD
 
     updateCoinControlState(ctrl);
 
-=======
-
-    updateCoinControlState(ctrl);
-
->>>>>>> e16993b0
     prepareStatus = model->prepareTransaction(currentTransaction, ctrl);
 
     // process prepareStatus and on error generate message shown to user
@@ -444,13 +438,6 @@
     } else {
         questionString = questionString.arg("<br /><br />" + formatted.at(0));
     }
-<<<<<<< HEAD
-
-    SendConfirmationDialog confirmationDialog(tr("Confirm send coins"), questionString, informative_text, detailed_text, SEND_CONFIRM_DELAY, this);
-    confirmationDialog.exec();
-    QMessageBox::StandardButton retval = static_cast<QMessageBox::StandardButton>(confirmationDialog.result());
-=======
->>>>>>> e16993b0
 
     SendConfirmationDialog confirmationDialog(QMessageBox::Question, tr("Confirm send coins"), questionString, QMessageBox::Yes, "", QMessageBox::Cancel, informative_text, detailed_text, SEND_CONFIRM_DELAY, this);
     if (!confirmationDialog.exec()) {
@@ -964,28 +951,16 @@
     }
 }
 
-<<<<<<< HEAD
-SendConfirmationDialog::SendConfirmationDialog(const QString& title, const QString& text, const QString& informative_text, const QString& detailed_text, int _secDelay, QWidget* parent)
-    : QMessageBox(parent), secDelay(_secDelay)
-{
-    setIcon(QMessageBox::Question);
-=======
 SendConfirmationDialog::SendConfirmationDialog(const QMessageBox::Icon icon, const QString& title, const QString& text, const QMessageBox::StandardButton yes_button, const QString &yes_button_text, const QMessageBox::StandardButton cancel_button, const QString& informative_text, const QString& detailed_text, int _secDelay, QWidget *parent)
     : QMessageBox(parent),
     m_yes_button_text(yes_button_text),
     secDelay(_secDelay)
 {
     setIcon(icon);
->>>>>>> e16993b0
     setWindowTitle(title); // On macOS, the window title is ignored (as required by the macOS Guidelines).
     setText(text);
     setInformativeText(informative_text);
     setDetailedText(detailed_text);
-<<<<<<< HEAD
-    setStandardButtons(QMessageBox::Yes | QMessageBox::Cancel);
-    setDefaultButton(QMessageBox::Cancel);
-    yesButton = button(QMessageBox::Yes);
-=======
     setStandardButtons(yes_button | cancel_button);
 
     // We need to ensure the buttons have Yes/No roles, or they'll get ordered weird
@@ -999,7 +974,6 @@
     removeButton(yesButton);
     addButton(yesButton, QMessageBox::YesRole);
     if (yes_button_text.isEmpty()) m_yes_button_text = tr("Yes");
->>>>>>> e16993b0
     updateYesButton();
     connect(&countDownTimer, &QTimer::timeout, this, &SendConfirmationDialog::countDown);
 }
