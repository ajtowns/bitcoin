--- conflicted
+++ resolved
@@ -89,7 +89,7 @@
 "fork (%s in cmd is replaced by message)"),
 QT_TRANSLATE_NOOP("bitcoin-core", ""
 "Execute command when a wallet transaction changes (%s in cmd is replaced by "
-"TxID)"),
+"TxID and %w is replaced by wallet name)"),
 QT_TRANSLATE_NOOP("bitcoin-core", ""
 "Execute command when the best block changes (%s in cmd is replaced by block "
 "hash)"),
@@ -173,16 +173,25 @@
 "Rescans are not possible in pruned mode. You will need to use -reindex which "
 "will download the whole blockchain again."),
 QT_TRANSLATE_NOOP("bitcoin-core", ""
+"Set a whitelist to filter incoming RPC calls for a specific user. The field "
+"<whitelist> comes in the format: <USERNAME>:<rpc 1>,<rpc 2>,...,<rpc n>. If "
+"multiple whitelists are set for a given user, they are set-intersected. See -"
+"rpcwhitelistdefault documentation for information on default whitelist "
+"behavior."),
+QT_TRANSLATE_NOOP("bitcoin-core", ""
 "Set lowest fee rate (in %s/kB) for transactions to be included in block "
 "creation. (default: %s)"),
 QT_TRANSLATE_NOOP("bitcoin-core", ""
-<<<<<<< HEAD
-=======
 "Set maximum size of high-priority/low-fee transactions in bytes (default: %d)"),
 QT_TRANSLATE_NOOP("bitcoin-core", ""
->>>>>>> 6eccb372
 "Set the number of script verification threads (%u to %d, 0 = auto, <0 = "
 "leave that many cores free, default: %d)"),
+QT_TRANSLATE_NOOP("bitcoin-core", ""
+"Sets default behavior for rpc whitelisting. Unless rpcwhitelistdefault is "
+"set to 0, if any -rpcwhitelist is set, the rpc server acts as if all rpc "
+"users are subject to empty-unless-otherwise-specified whitelists. If "
+"rpcwhitelistdefault is set to 1 and no -rpcwhitelist is set, rpc server acts "
+"as if all rpc users are subject to empty whitelists."),
 QT_TRANSLATE_NOOP("bitcoin-core", ""
 "Sets the serialization of raw transaction or block hex returned in non-"
 "verbose mode, non-segwit(0) or segwit(1) (default: %d)"),
@@ -389,6 +398,7 @@
 QT_TRANSLATE_NOOP("bitcoin-core", "Rescanning..."),
 QT_TRANSLATE_NOOP("bitcoin-core", "Rewinding blocks..."),
 QT_TRANSLATE_NOOP("bitcoin-core", "Run in the background as a daemon and accept commands"),
+QT_TRANSLATE_NOOP("bitcoin-core", "Send reject messages per BIP61 (default: %u)"),
 QT_TRANSLATE_NOOP("bitcoin-core", "Send trace/debug info to console instead of debug.log file"),
 QT_TRANSLATE_NOOP("bitcoin-core", "Send transactions with full-RBF opt-in enabled (RPC only, default: %u)"),
 QT_TRANSLATE_NOOP("bitcoin-core", "Set database cache size in megabytes (%d to %d, default: %d)"),
@@ -403,6 +413,8 @@
 QT_TRANSLATE_NOOP("bitcoin-core", "Specified -walletdir \"%s\" does not exist"),
 QT_TRANSLATE_NOOP("bitcoin-core", "Specified -walletdir \"%s\" is a relative path"),
 QT_TRANSLATE_NOOP("bitcoin-core", "Specified -walletdir \"%s\" is not a directory"),
+QT_TRANSLATE_NOOP("bitcoin-core", "Specified blocks directory \"%s\" does not exist.\n"),
+QT_TRANSLATE_NOOP("bitcoin-core", "Specify blocks directory (default: <datadir>/blocks)"),
 QT_TRANSLATE_NOOP("bitcoin-core", "Specify configuration file (default: %s)"),
 QT_TRANSLATE_NOOP("bitcoin-core", "Specify connection timeout in milliseconds (minimum: 1, default: %d)"),
 QT_TRANSLATE_NOOP("bitcoin-core", "Specify data directory"),
