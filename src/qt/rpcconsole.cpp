--- conflicted
+++ resolved
@@ -259,14 +259,11 @@
     if(model)
     {
         // Keep up to date with client
-        setNumConnections(model->getNumConnections());
+        updateNetworkState();
         connect(model, SIGNAL(numConnectionsChanged(int)), this, SLOT(setNumConnections(int)));
-<<<<<<< HEAD
+        connect(model, SIGNAL(networkActiveChanged(bool)), this, SLOT(setNetworkActive(bool)));
 
         setNumBlocks(model->getNumBlocks(), model->getNumBlocksOfPeers());
-=======
-        connect(model, SIGNAL(networkActiveChanged(bool)), this, SLOT(setNetworkActive(bool)));
->>>>>>> ce8e00c6
         connect(model, SIGNAL(numBlocksChanged(int,int)), this, SLOT(setNumBlocks(int,int)));
 
         // Provide initial values
@@ -275,10 +272,6 @@
         ui->buildDate->setText(model->formatBuildDate());
         ui->startupTime->setText(model->formatClientStartupTime());
 
-<<<<<<< HEAD
-=======
-        updateNetworkState();
->>>>>>> ce8e00c6
         ui->isTestNet->setChecked(model->isTestNet());
     }
 }
