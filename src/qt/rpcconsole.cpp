--- conflicted
+++ resolved
@@ -799,7 +799,6 @@
     ui->peerHeading->setText(tr("Select a peer to view detailed information."));
 }
 
-<<<<<<< HEAD
 void RPCConsole::showOrHideBanTableIfRequired()
 {
     if (!clientModel)
@@ -808,7 +807,8 @@
     bool visible = clientModel->getBanTableModel()->shouldShow();
     ui->banlistWidget->setVisible(visible);
     ui->banHeading->setVisible(visible);
-=======
+}
+
 void RPCConsole::showNormalIfMinimized()
 {
     if(!clientModel)
@@ -825,5 +825,4 @@
         raise();
         activateWindow();
     }
->>>>>>> 4f131e2f
 }