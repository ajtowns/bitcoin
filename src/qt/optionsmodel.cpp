#include "optionsmodel.h"

#include "bitcoinunits.h"
#include "init.h"
#include "walletdb.h"
#include "guiutil.h"

#include <QSettings>

OptionsModel::OptionsModel(QObject *parent) :
    QAbstractListModel(parent)
{
    Init();
}

bool static ApplyProxySettings()
{
    QSettings settings;
    CService addrProxy(settings.value("addrProxy", "127.0.0.1:9050").toString().toStdString());
    int nSocksVersion(settings.value("nSocksVersion", 5).toInt());
    if (!settings.value("fUseProxy", false).toBool()) {
        addrProxy = CService();
        nSocksVersion = 0;
        return false;
    }
    if (nSocksVersion && !addrProxy.IsValid())
        return false;
    if (!IsLimited(NET_IPV4))
        SetProxy(NET_IPV4, addrProxy, nSocksVersion);
    if (nSocksVersion > 4) {
#ifdef USE_IPV6
        if (!IsLimited(NET_IPV6))
            SetProxy(NET_IPV6, addrProxy, nSocksVersion);
#endif
        SetNameProxy(addrProxy, nSocksVersion);
    }
    return true;
}

void OptionsModel::Init()
{
    QSettings settings;

    // These are Qt-only settings:
    nDisplayUnit = settings.value("nDisplayUnit", BitcoinUnits::BTC).toInt();
    bDisplayAddresses = settings.value("bDisplayAddresses", false).toBool();
    fMinimizeToTray = settings.value("fMinimizeToTray", false).toBool();
    fMinimizeOnClose = settings.value("fMinimizeOnClose", false).toBool();
    nTransactionFee = settings.value("nTransactionFee").toLongLong();
    language = settings.value("language", "").toString();
    fCoinControlFeatures = settings.value("fCoinControlFeatures", false).toBool();

    // These are shared with core Bitcoin; we want
    // command-line options to override the GUI settings:
    if (settings.contains("fUseUPnP"))
        SoftSetBoolArg("-upnp", settings.value("fUseUPnP").toBool());
    if (settings.contains("addrProxy") && settings.value("fUseProxy").toBool())
        SoftSetArg("-proxy", settings.value("addrProxy").toString().toStdString());
    if (settings.contains("nSocksVersion") && settings.value("fUseProxy").toBool())
        SoftSetArg("-socks", settings.value("nSocksVersion").toString().toStdString());
    if (!language.isEmpty())
        SoftSetArg("-lang", language.toStdString());
}

void OptionsModel::Reset()
{
    QSettings settings;

    // Remove all entries in this QSettings object
    settings.clear();

    // default setting for OptionsModel::StartAtStartup - disabled
    if (GUIUtil::GetStartOnSystemStartup())
        GUIUtil::SetStartOnSystemStartup(false);

    // Re-Init to get default values
    Init();

    // Ensure Upgrade() is not running again by setting the bImportFinished flag
    settings.setValue("bImportFinished", true);
}

bool OptionsModel::Upgrade()
{
    QSettings settings;

    if (settings.contains("bImportFinished"))
        return false; // Already upgraded

    settings.setValue("bImportFinished", true);

    // Move settings from old wallet.dat (if any):
    CWalletDB walletdb(strWalletFile);

    QList<QString> intOptions;
    intOptions << "nDisplayUnit" << "nTransactionFee";
    foreach(QString key, intOptions)
    {
        int value = 0;
        if (walletdb.ReadSetting(key.toStdString(), value))
        {
            settings.setValue(key, value);
            walletdb.EraseSetting(key.toStdString());
        }
    }
    QList<QString> boolOptions;
    boolOptions << "bDisplayAddresses" << "fMinimizeToTray" << "fMinimizeOnClose" << "fUseProxy" << "fUseUPnP";
    foreach(QString key, boolOptions)
    {
        bool value = false;
        if (walletdb.ReadSetting(key.toStdString(), value))
        {
            settings.setValue(key, value);
            walletdb.EraseSetting(key.toStdString());
        }
    }
    try
    {
        CAddress addrProxyAddress;
        if (walletdb.ReadSetting("addrProxy", addrProxyAddress))
        {
            settings.setValue("addrProxy", addrProxyAddress.ToStringIPPort().c_str());
            walletdb.EraseSetting("addrProxy");
        }
    }
    catch (std::ios_base::failure &e)
    {
        // 0.6.0rc1 saved this as a CService, which causes failure when parsing as a CAddress
        CService addrProxy;
        if (walletdb.ReadSetting("addrProxy", addrProxy))
        {
            settings.setValue("addrProxy", addrProxy.ToStringIPPort().c_str());
            walletdb.EraseSetting("addrProxy");
        }
    }
    ApplyProxySettings();
    Init();

    return true;
}


int OptionsModel::rowCount(const QModelIndex & parent) const
{
    return OptionIDRowCount;
}

QVariant OptionsModel::data(const QModelIndex & index, int role) const
{
    if(role == Qt::EditRole)
    {
        QSettings settings;
        switch(index.row())
        {
        case StartAtStartup:
            return QVariant(GUIUtil::GetStartOnSystemStartup());
        case MinimizeToTray:
            return QVariant(fMinimizeToTray);
        case MapPortUPnP:
#ifdef USE_UPNP
            return settings.value("fUseUPnP", GetBoolArg("-upnp", true));
#else
            return QVariant(false);
#endif
        case MinimizeOnClose:
            return QVariant(fMinimizeOnClose);
        case ProxyUse: {
            proxyType proxy;
            return QVariant(GetProxy(NET_IPV4, proxy));
        }
        case ProxyIP: {
            proxyType proxy;
            if (GetProxy(NET_IPV4, proxy))
                return QVariant(QString::fromStdString(proxy.first.ToStringIP()));
            else
                return QVariant(QString::fromStdString("127.0.0.1"));
        }
        case ProxyPort: {
            proxyType proxy;
            if (GetProxy(NET_IPV4, proxy))
                return QVariant(proxy.first.GetPort());
            else
                return QVariant(9050);
        }
        case ProxySocksVersion: {
            proxyType proxy;
            if (GetProxy(NET_IPV4, proxy))
                return QVariant(proxy.second);
            else
                return QVariant(5);
        }
        case Fee:
            return QVariant(nTransactionFee);
        case DisplayUnit:
            return QVariant(nDisplayUnit);
        case DisplayAddresses:
            return QVariant(bDisplayAddresses);
        case Language:
            return settings.value("language", "");
        case CoinControlFeatures:
            return QVariant(fCoinControlFeatures);
        default:
            return QVariant();
        }
    }
    return QVariant();
}

bool OptionsModel::setData(const QModelIndex & index, const QVariant & value, int role)
{
    bool successful = true; /* set to false on parse error */
    if(role == Qt::EditRole)
    {
        QSettings settings;
        switch(index.row())
        {
        case StartAtStartup:
            successful = GUIUtil::SetStartOnSystemStartup(value.toBool());
            break;
        case MinimizeToTray:
            fMinimizeToTray = value.toBool();
            settings.setValue("fMinimizeToTray", fMinimizeToTray);
            break;
        case MapPortUPnP:
            settings.setValue("fUseUPnP", value.toBool());
            MapPort(value.toBool());
            break;
        case MinimizeOnClose:
            fMinimizeOnClose = value.toBool();
            settings.setValue("fMinimizeOnClose", fMinimizeOnClose);
            break;
        case ProxyUse:
            settings.setValue("fUseProxy", value.toBool());
            successful = ApplyProxySettings();
            break;
        case ProxyIP: {
            proxyType proxy;
            proxy.first = CService("127.0.0.1", 9050);
            GetProxy(NET_IPV4, proxy);

            CNetAddr addr(value.toString().toStdString());
            proxy.first.SetIP(addr);
            settings.setValue("addrProxy", proxy.first.ToStringIPPort().c_str());
            successful = ApplyProxySettings();
        }
        break;
        case ProxyPort: {
            proxyType proxy;
            proxy.first = CService("127.0.0.1", 9050);
            GetProxy(NET_IPV4, proxy);

            proxy.first.SetPort(value.toInt());
            settings.setValue("addrProxy", proxy.first.ToStringIPPort().c_str());
            successful = ApplyProxySettings();
        }
        break;
        case ProxySocksVersion: {
            proxyType proxy;
            proxy.second = 5;
            GetProxy(NET_IPV4, proxy);

            proxy.second = value.toInt();
            settings.setValue("nSocksVersion", proxy.second);
            successful = ApplyProxySettings();
        }
        break;
        case Fee:
            nTransactionFee = value.toLongLong();
            settings.setValue("nTransactionFee", nTransactionFee);
            emit transactionFeeChanged(nTransactionFee);
            break;
        case DisplayUnit:
            nDisplayUnit = value.toInt();
            settings.setValue("nDisplayUnit", nDisplayUnit);
            emit displayUnitChanged(nDisplayUnit);
            break;
        case DisplayAddresses:
            bDisplayAddresses = value.toBool();
            settings.setValue("bDisplayAddresses", bDisplayAddresses);
            break;
        case Language:
            settings.setValue("language", value);
            break;
        case CoinControlFeatures: {
            fCoinControlFeatures = value.toBool();
            settings.setValue("fCoinControlFeatures", fCoinControlFeatures);
            emit coinControlFeaturesChanged(fCoinControlFeatures);
        }
        break;
        default:
            break;
        }
    }
    emit dataChanged(index, index);

    return successful;
}

qint64 OptionsModel::getTransactionFee()
{
    return nTransactionFee;
}

<<<<<<< HEAD
bool OptionsModel::getCoinControlFeatures()
{
    return fCoinControlFeatures;
}
=======
bool OptionsModel::getProxySettings(QString& proxyIP, quint16 &proxyPort) const
{
    std::string proxy = GetArg("-proxy", "");
    if (proxy.empty()) return false;

    CService addrProxy(proxy);
    proxyIP = QString(addrProxy.ToStringIP().c_str());
    proxyPort = addrProxy.GetPort();
    return true;
}
>>>>>>> 6c48bd44
<|MERGE_RESOLUTION|>--- conflicted
+++ resolved
@@ -301,12 +301,6 @@
     return nTransactionFee;
 }
 
-<<<<<<< HEAD
-bool OptionsModel::getCoinControlFeatures()
-{
-    return fCoinControlFeatures;
-}
-=======
 bool OptionsModel::getProxySettings(QString& proxyIP, quint16 &proxyPort) const
 {
     std::string proxy = GetArg("-proxy", "");
@@ -317,4 +311,8 @@
     proxyPort = addrProxy.GetPort();
     return true;
 }
->>>>>>> 6c48bd44
+
+bool OptionsModel::getCoinControlFeatures()
+{
+    return fCoinControlFeatures;
+}