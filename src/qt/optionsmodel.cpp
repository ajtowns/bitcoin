// Copyright (c) 2011-2017 The Bitcoin Core developers
// Distributed under the MIT software license, see the accompanying
// file COPYING or http://www.opensource.org/licenses/mit-license.php.

#if defined(HAVE_CONFIG_H)
#include <config/bitcoin-config.h>
#endif

#include <qt/optionsmodel.h>

#include <qt/bitcoinunits.h>
#include <qt/guiutil.h>

#include <chainparams.h>
#include <init.h>
#include <policy/policy.h>
#include <validation.h>
#include <net.h>
#include <net_processing.h>
#include <netbase.h>
#include <txdb.h> // for -dbcache defaults
#include <qt/intro.h>
#include <utilmoneystr.h> // for FormatMoney
#include <validation.h>  // for SpkReuseMode

#ifdef ENABLE_WALLET
#include <wallet/wallet.h>
#include <wallet/walletdb.h>
#endif

#include <QNetworkProxy>
#include <QSettings>
#include <QStringList>

const char *DEFAULT_GUI_PROXY_HOST = "127.0.0.1";

<<<<<<< HEAD
static QString CanonicalMempoolReplacement()
{
    if (!fEnableReplacement) {
        return "never";
    } else if (fReplacementHonourOptOut) {
        return "fee,optin";
    } else {
        return "fee,-optin";
    }
}
=======
static const QString GetDefaultProxyAddress();
>>>>>>> 99aae255

OptionsModel::OptionsModel(QObject *parent, bool resetSettings) :
    QAbstractListModel(parent)
{
    Init(resetSettings);
}

void OptionsModel::addOverriddenOption(const std::string &option)
{
    strOverriddenByCommandLine += QString::fromStdString(option) + "=" + QString::fromStdString(gArgs.GetArg(option, "")) + " ";
}

// Writes all missing QSettings with their default values
void OptionsModel::Init(bool resetSettings)
{
    if (resetSettings)
        Reset();

    checkAndMigrate();

    QSettings settings;

    // Ensure restart flag is unset on client startup
    setRestartRequired(false);

    // These are Qt-only settings:

    // Window
    if (!settings.contains("fHideTrayIcon"))
        settings.setValue("fHideTrayIcon", false);
    fHideTrayIcon = settings.value("fHideTrayIcon").toBool();
    Q_EMIT hideTrayIconChanged(fHideTrayIcon);
    
    if (!settings.contains("fMinimizeToTray"))
        settings.setValue("fMinimizeToTray", false);
    fMinimizeToTray = settings.value("fMinimizeToTray").toBool() && !fHideTrayIcon;

    if (!settings.contains("fMinimizeOnClose"))
        settings.setValue("fMinimizeOnClose", false);
    fMinimizeOnClose = settings.value("fMinimizeOnClose").toBool();

    // Display
    if (!settings.contains("nDisplayUnit"))
        settings.setValue("nDisplayUnit", BitcoinUnits::BTC);
    nDisplayUnit = settings.value("nDisplayUnit").toInt();

    if (!settings.contains("bDisplayAddresses"))
        settings.setValue("bDisplayAddresses", false);
    bDisplayAddresses = settings.value("bDisplayAddresses", false).toBool();

    if (!settings.contains("strThirdPartyTxUrls"))
        settings.setValue("strThirdPartyTxUrls", "");
    strThirdPartyTxUrls = settings.value("strThirdPartyTxUrls", "").toString();

    if (!settings.contains("fCoinControlFeatures"))
        settings.setValue("fCoinControlFeatures", false);
    fCoinControlFeatures = settings.value("fCoinControlFeatures", false).toBool();

    // These are shared with the core or have a command-line parameter
    // and we want command-line parameters to overwrite the GUI settings.
    //
    // If setting doesn't exist create it with defaults.
    //
    // If gArgs.SoftSetArg() or gArgs.SoftSetBoolArg() return false we were overridden
    // by command-line and show this in the UI.

    // Main
    if (!settings.contains("nDatabaseCache"))
        settings.setValue("nDatabaseCache", (qint64)nDefaultDbCache);
    if (!gArgs.SoftSetArg("-dbcache", settings.value("nDatabaseCache").toString().toStdString()))
        addOverriddenOption("-dbcache");

    if (!settings.contains("nThreadsScriptVerif"))
        settings.setValue("nThreadsScriptVerif", DEFAULT_SCRIPTCHECK_THREADS);
    if (!gArgs.SoftSetArg("-par", settings.value("nThreadsScriptVerif").toString().toStdString()))
        addOverriddenOption("-par");

    if (!settings.contains("strDataDir"))
        settings.setValue("strDataDir", Intro::getDefaultDataDirectory());

    // Wallet
#ifdef ENABLE_WALLET
    if (!settings.contains("bSpendZeroConfChange"))
        settings.setValue("bSpendZeroConfChange", true);
    if (!gArgs.SoftSetBoolArg("-spendzeroconfchange", settings.value("bSpendZeroConfChange").toBool()))
        addOverriddenOption("-spendzeroconfchange");
#endif

    // Network
    if (!settings.contains("nNetworkPort"))
        settings.setValue("nNetworkPort", (quint16)Params().GetDefaultPort());
    if (!gArgs.SoftSetArg("-port", settings.value("nNetworkPort").toString().toStdString()))
        addOverriddenOption("-port");

    if (!settings.contains("fUseUPnP"))
        settings.setValue("fUseUPnP", DEFAULT_UPNP);
    if (!gArgs.SoftSetBoolArg("-upnp", settings.value("fUseUPnP").toBool()))
        addOverriddenOption("-upnp");

    if (!settings.contains("fListen"))
        settings.setValue("fListen", DEFAULT_LISTEN);
    if (!gArgs.SoftSetBoolArg("-listen", settings.value("fListen").toBool()))
        addOverriddenOption("-listen");

    if (!settings.contains("fUseProxy"))
        settings.setValue("fUseProxy", false);
    if (!settings.contains("addrProxy"))
        settings.setValue("addrProxy", GetDefaultProxyAddress());
    // Only try to set -proxy, if user has enabled fUseProxy
    if (settings.value("fUseProxy").toBool() && !gArgs.SoftSetArg("-proxy", settings.value("addrProxy").toString().toStdString()))
        addOverriddenOption("-proxy");
    else if(!settings.value("fUseProxy").toBool() && !gArgs.GetArg("-proxy", "").empty())
        addOverriddenOption("-proxy");

    if (!settings.contains("fUseSeparateProxyTor"))
        settings.setValue("fUseSeparateProxyTor", false);
    if (!settings.contains("addrSeparateProxyTor"))
        settings.setValue("addrSeparateProxyTor", GetDefaultProxyAddress());
    // Only try to set -onion, if user has enabled fUseSeparateProxyTor
    if (settings.value("fUseSeparateProxyTor").toBool() && !gArgs.SoftSetArg("-onion", settings.value("addrSeparateProxyTor").toString().toStdString()))
        addOverriddenOption("-onion");
    else if(!settings.value("fUseSeparateProxyTor").toBool() && !gArgs.GetArg("-onion", "").empty())
        addOverriddenOption("-onion");

    // rwconf settings that require a restart
    f_peerbloomfilters = gArgs.GetBoolArg("-peerbloomfilters", DEFAULT_PEERBLOOMFILTERS);
    f_rejectspkreuse = (SpkReuseMode != SRM_ALLOW);

    // Display
    if (!settings.contains("language"))
        settings.setValue("language", "");
    if (!gArgs.SoftSetArg("-lang", settings.value("language").toString().toStdString()))
        addOverriddenOption("-lang");

    language = settings.value("language").toString();
}

/** Helper function to copy contents from one QSettings to another.
 * By using allKeys this also covers nested settings in a hierarchy.
 */
static void CopySettings(QSettings& dst, const QSettings& src)
{
    for (const QString& key : src.allKeys()) {
        dst.setValue(key, src.value(key));
    }
}

/** Back up a QSettings to an ini-formatted file. */
static void BackupSettings(const fs::path& filename, const QSettings& src)
{
    qWarning() << "Backing up GUI settings to" << GUIUtil::boostPathToQString(filename);
    QSettings dst(GUIUtil::boostPathToQString(filename), QSettings::IniFormat);
    dst.clear();
    CopySettings(dst, src);
}

void OptionsModel::Reset()
{
    QSettings settings;

    // Backup old settings to chain-specific datadir for troubleshooting
    BackupSettings(GetDataDir(true) / "guisettings.ini.bak", settings);

    // Save the strDataDir setting
    QString dataDir = Intro::getDefaultDataDirectory();
    dataDir = settings.value("strDataDir", dataDir).toString();

    // Remove rw config file
    gArgs.EraseRWConfigFile();

    // Remove all entries from our QSettings object
    settings.clear();

    // Set strDataDir
    settings.setValue("strDataDir", dataDir);

    // Set prune option iff it was initialised using Intro
    if (gArgs.RWConfigHasPruneOption()) {
        gArgs.ModifyRWConfigFile("prune", gArgs.GetArg("prune", ""));
    }

    // Set that this was reset
    settings.setValue("fReset", true);

    // default setting for OptionsModel::StartAtStartup - disabled
    if (GUIUtil::GetStartOnSystemStartup())
        GUIUtil::SetStartOnSystemStartup(false);
}

int OptionsModel::rowCount(const QModelIndex & parent) const
{
    return OptionIDRowCount;
}

struct ProxySetting {
    bool is_set;
    QString ip;
    QString port;
};

static ProxySetting GetProxySetting(QSettings &settings, const QString &name)
{
    static const ProxySetting default_val = {false, DEFAULT_GUI_PROXY_HOST, QString("%1").arg(DEFAULT_GUI_PROXY_PORT)};
    // Handle the case that the setting is not set at all
    if (!settings.contains(name)) {
        return default_val;
    }
    // contains IP at index 0 and port at index 1
    QStringList ip_port = settings.value(name).toString().split(":", QString::SkipEmptyParts);
    if (ip_port.size() == 2) {
        return {true, ip_port.at(0), ip_port.at(1)};
    } else { // Invalid: return default
        return default_val;
    }
}

static void SetProxySetting(QSettings &settings, const QString &name, const ProxySetting &ip_port)
{
    settings.setValue(name, ip_port.ip + ":" + ip_port.port);
}

static const QString GetDefaultProxyAddress()
{
    return QString("%1:%2").arg(DEFAULT_GUI_PROXY_HOST).arg(DEFAULT_GUI_PROXY_PORT);
}

// read QSettings values and return them
QVariant OptionsModel::data(const QModelIndex & index, int role) const
{
    if(role == Qt::EditRole)
    {
        QSettings settings;
        switch(index.row())
        {
        case StartAtStartup:
            return GUIUtil::GetStartOnSystemStartup();
        case HideTrayIcon:
            return fHideTrayIcon;
        case MinimizeToTray:
            return fMinimizeToTray;
        case NetworkPort:
            return settings.value("nNetworkPort");
        case MapPortUPnP:
#ifdef USE_UPNP
            return settings.value("fUseUPnP");
#else
            return false;
#endif
        case MinimizeOnClose:
            return fMinimizeOnClose;

        // default proxy
        case ProxyUse:
            return settings.value("fUseProxy", false);
        case ProxyIP:
            return GetProxySetting(settings, "addrProxy").ip;
        case ProxyPort:
            return GetProxySetting(settings, "addrProxy").port;

        // separate Tor proxy
        case ProxyUseTor:
            return settings.value("fUseSeparateProxyTor", false);
        case ProxyIPTor:
            return GetProxySetting(settings, "addrSeparateProxyTor").ip;
        case ProxyPortTor:
            return GetProxySetting(settings, "addrSeparateProxyTor").port;

#ifdef ENABLE_WALLET
        case SpendZeroConfChange:
            return settings.value("bSpendZeroConfChange");
        case addresstype:
            return QString::fromStdString(FormatOutputType(g_address_type));
#endif
        case DisplayUnit:
            return nDisplayUnit;
        case DisplayAddresses:
            return bDisplayAddresses;
        case ThirdPartyTxUrls:
            return strThirdPartyTxUrls;
        case Language:
            return settings.value("language");
#ifdef ENABLE_WALLET
        case walletrbf:
            return fWalletRbf;
#endif
        case CoinControlFeatures:
            return fCoinControlFeatures;
        case DatabaseCache:
            return settings.value("nDatabaseCache");
        case ThreadsScriptVerif:
            return settings.value("nThreadsScriptVerif");
        case Listen:
            return settings.value("fListen");
        case maxuploadtarget:
            return qlonglong(g_connman->GetMaxOutboundTarget() / 1024 / 1024);
        case peerbloomfilters:
            return f_peerbloomfilters;
        case blockreconstructionextratxn:
            return qlonglong(gArgs.GetArg("-blockreconstructionextratxn", DEFAULT_BLOCK_RECONSTRUCTION_EXTRA_TXN));
        case mempoolreplacement:
            return CanonicalMempoolReplacement();
        case maxorphantx:
            return qlonglong(gArgs.GetArg("-maxorphantx", DEFAULT_MAX_ORPHAN_TRANSACTIONS));
        case maxmempool:
            return qlonglong(gArgs.GetArg("-maxmempool", DEFAULT_MAX_MEMPOOL_SIZE));
        case incrementalrelayfee:
            return qlonglong(incrementalRelayFee.GetFeePerK());
        case mempoolexpiry:
            return qlonglong(gArgs.GetArg("-mempoolexpiry", DEFAULT_MEMPOOL_EXPIRY));
        case rejectunknownscripts:
            return fRequireStandard;
        case rejectspkreuse:
            return f_rejectspkreuse;
        case minrelaytxfee:
            return qlonglong(::minRelayTxFee.GetFeePerK());
        case bytespersigop:
            return nBytesPerSigOp;
        case bytespersigopstrict:
            return nBytesPerSigOpStrict;
        case limitancestorcount:
            return qlonglong(gArgs.GetArg("-limitancestorcount", DEFAULT_ANCESTOR_LIMIT));
        case limitancestorsize:
            return qlonglong(gArgs.GetArg("-limitancestorsize", DEFAULT_ANCESTOR_SIZE_LIMIT));
        case limitdescendantcount:
            return qlonglong(gArgs.GetArg("-limitdescendantcount", DEFAULT_DESCENDANT_LIMIT));
        case limitdescendantsize:
            return qlonglong(gArgs.GetArg("-limitdescendantsize", DEFAULT_DESCENDANT_SIZE_LIMIT));
        case rejectbaremultisig:
            return !fIsBareMultisigStd;
        case datacarriersize:
            return fAcceptDatacarrier ? qlonglong(nMaxDatacarrierBytes) : qlonglong(0);
        case dustrelayfee:
            return qlonglong(dustRelayFee.GetFeePerK());
        case blockmintxfee:
            if (gArgs.IsArgSet("-blockmintxfee")) {
                CAmount n = 0;
                ParseMoney(gArgs.GetArg("-blockmintxfee", ""), n);
                return qlonglong(n);
            } else {
                return qlonglong(DEFAULT_BLOCK_MIN_TX_FEE);
            }
        case blockmaxsize:
            return qlonglong(gArgs.GetArg("-blockmaxsize", DEFAULT_BLOCK_MAX_SIZE) / 1000);
        case blockprioritysize:
            return qlonglong(gArgs.GetArg("-blockprioritysize", DEFAULT_BLOCK_PRIORITY_SIZE) / 1000);
        case blockmaxweight:
            return qlonglong(gArgs.GetArg("-blockmaxweight", DEFAULT_BLOCK_MAX_WEIGHT) / 1000);
        default:
            return QVariant();
        }
    }
    return QVariant();
}

// write QSettings values
bool OptionsModel::setData(const QModelIndex & index, const QVariant & value, int role)
{
    bool successful = true; /* set to false on parse error */
    if(role == Qt::EditRole)
    {
        QSettings settings;
        switch(index.row())
        {
        case StartAtStartup:
            successful = GUIUtil::SetStartOnSystemStartup(value.toBool());
            break;
        case HideTrayIcon:
            fHideTrayIcon = value.toBool();
            settings.setValue("fHideTrayIcon", fHideTrayIcon);
    		Q_EMIT hideTrayIconChanged(fHideTrayIcon);
            break;
        case MinimizeToTray:
            fMinimizeToTray = value.toBool();
            settings.setValue("fMinimizeToTray", fMinimizeToTray);
            break;
        case NetworkPort:
            if (settings.value("nNetworkPort") != value) {
                // If the port input box is empty, set to default port
                if (value.toString().isEmpty()) {
                    settings.setValue("nNetworkPort", (quint16)Params().GetDefaultPort());
                }
                else {
                    settings.setValue("nNetworkPort", (quint16)value.toInt());
                }
                setRestartRequired(true);
            }
            break;
        case MapPortUPnP: // core option - can be changed on-the-fly
            settings.setValue("fUseUPnP", value.toBool());
            MapPort(value.toBool());
            break;
        case MinimizeOnClose:
            fMinimizeOnClose = value.toBool();
            settings.setValue("fMinimizeOnClose", fMinimizeOnClose);
            break;

        // default proxy
        case ProxyUse:
            if (settings.value("fUseProxy") != value) {
                settings.setValue("fUseProxy", value.toBool());
                setRestartRequired(true);
            }
            break;
        case ProxyIP: {
            auto ip_port = GetProxySetting(settings, "addrProxy");
            if (!ip_port.is_set || ip_port.ip != value.toString()) {
                ip_port.ip = value.toString();
                SetProxySetting(settings, "addrProxy", ip_port);
                setRestartRequired(true);
            }
        }
        break;
        case ProxyPort: {
            auto ip_port = GetProxySetting(settings, "addrProxy");
            if (!ip_port.is_set || ip_port.port != value.toString()) {
                ip_port.port = value.toString();
                SetProxySetting(settings, "addrProxy", ip_port);
                setRestartRequired(true);
            }
        }
        break;

        // separate Tor proxy
        case ProxyUseTor:
            if (settings.value("fUseSeparateProxyTor") != value) {
                settings.setValue("fUseSeparateProxyTor", value.toBool());
                setRestartRequired(true);
            }
            break;
        case ProxyIPTor: {
            auto ip_port = GetProxySetting(settings, "addrSeparateProxyTor");
            if (!ip_port.is_set || ip_port.ip != value.toString()) {
                ip_port.ip = value.toString();
                SetProxySetting(settings, "addrSeparateProxyTor", ip_port);
                setRestartRequired(true);
            }
        }
        break;
        case ProxyPortTor: {
            auto ip_port = GetProxySetting(settings, "addrSeparateProxyTor");
            if (!ip_port.is_set || ip_port.port != value.toString()) {
                ip_port.port = value.toString();
                SetProxySetting(settings, "addrSeparateProxyTor", ip_port);
                setRestartRequired(true);
            }
        }
        break;

#ifdef ENABLE_WALLET
        case SpendZeroConfChange:
            if (settings.value("bSpendZeroConfChange") != value) {
                settings.setValue("bSpendZeroConfChange", value);
                setRestartRequired(true);
            }
            break;
        case addresstype:
        {
            const std::string newvalue_str = value.toString().toStdString();
            OutputType newvalue = ParseOutputType(newvalue_str, g_address_type);
            if (newvalue != g_address_type) {
                gArgs.ModifyRWConfigFile("addresstype", newvalue_str);
                g_address_type = newvalue;
                g_change_type = ParseOutputType(gArgs.GetArg("-changetype", ""), g_address_type);
            }
            break;
        }
#endif
        case DisplayUnit:
            setDisplayUnit(value);
            break;
        case DisplayAddresses:
            bDisplayAddresses = value.toBool();
            settings.setValue("bDisplayAddresses", bDisplayAddresses);
            break;
        case ThirdPartyTxUrls:
            if (strThirdPartyTxUrls != value.toString()) {
                strThirdPartyTxUrls = value.toString();
                settings.setValue("strThirdPartyTxUrls", strThirdPartyTxUrls);
                setRestartRequired(true);
            }
            break;
        case Language:
            if (settings.value("language") != value) {
                settings.setValue("language", value);
                setRestartRequired(true);
            }
            break;
#ifdef ENABLE_WALLET
        case walletrbf:
        {
            const bool fNewValue = value.toBool();
            if (fNewValue != fWalletRbf) {
                gArgs.ModifyRWConfigFile("walletrbf", strprintf("%d", fNewValue));
                fWalletRbf = fNewValue;
            }
            break;
        }
#endif
        case CoinControlFeatures:
            fCoinControlFeatures = value.toBool();
            settings.setValue("fCoinControlFeatures", fCoinControlFeatures);
            Q_EMIT coinControlFeaturesChanged(fCoinControlFeatures);
            break;
        case DatabaseCache:
            if (settings.value("nDatabaseCache") != value) {
                settings.setValue("nDatabaseCache", value);
                setRestartRequired(true);
            }
            break;
        case ThreadsScriptVerif:
            if (settings.value("nThreadsScriptVerif") != value) {
                settings.setValue("nThreadsScriptVerif", value);
                setRestartRequired(true);
            }
            break;
        case Listen:
            if (settings.value("fListen") != value) {
                settings.setValue("fListen", value);
                setRestartRequired(true);
            }
            break;
        case maxuploadtarget:
        {
            qlonglong nv = value.toLongLong();
            if (g_connman->GetMaxOutboundTarget() / 1024 / 1024 != uint64_t(nv)) {
                gArgs.ModifyRWConfigFile("maxuploadtarget", value.toString().toStdString());
                g_connman->SetMaxOutboundTarget(nv * 1024 * 1024);
            }
            break;
        }
        case peerbloomfilters:
            if (f_peerbloomfilters != value) {
                gArgs.ModifyRWConfigFile("peerbloomfilters", strprintf("%d", value.toBool()));
                f_peerbloomfilters = value.toBool();
                setRestartRequired(true);
            }
            break;
        case blockreconstructionextratxn:
            if (value.toLongLong() != gArgs.GetArg("-blockreconstructionextratxn", DEFAULT_BLOCK_RECONSTRUCTION_EXTRA_TXN)) {
                std::string strNv = value.toString().toStdString();
                gArgs.ForceSetArg("-blockreconstructionextratxn", strNv);
                gArgs.ModifyRWConfigFile("blockreconstructionextratxn", strNv);
            }
            break;
        case mempoolreplacement:
        {
            QString nv = value.toString();
            if (nv != CanonicalMempoolReplacement()) {
                if (nv == "never") {
                    fEnableReplacement = false;
                    fReplacementHonourOptOut = true;
                } else if (nv == "fee,optin") {
                    fEnableReplacement = true;
                    fReplacementHonourOptOut = true;
                } else {  // "fee,-optin"
                    fEnableReplacement = true;
                    fReplacementHonourOptOut = false;
                }
                gArgs.ModifyRWConfigFile("mempoolreplacement", nv.toStdString());
            }
            break;
        }
        case maxorphantx:
        {
            unsigned int nMaxOrphanTx = gArgs.GetArg("-maxorphantx", DEFAULT_MAX_ORPHAN_TRANSACTIONS);
            unsigned int nNv = value.toLongLong();
            if (nNv != nMaxOrphanTx) {
                std::string strNv = value.toString().toStdString();
                gArgs.ForceSetArg("-maxorphantx", strNv);
                gArgs.ModifyRWConfigFile("maxorphantx", strNv);
                if (nNv < nMaxOrphanTx) {
                    LOCK(cs_main);
                    unsigned int nEvicted = LimitOrphanTxSize(nNv);
                    if (nEvicted > 0) {
                        LogPrint(BCLog::MEMPOOL, "maxorphantx reduced from %d to %d, removed %u tx\n", nMaxOrphanTx, nNv, nEvicted);
                    }
                }
            }
            break;
        }
        case maxmempool:
        {
            long long nOldValue = gArgs.GetArg("-maxmempool", DEFAULT_MAX_MEMPOOL_SIZE);
            long long nNv = value.toLongLong();
            if (nNv != nOldValue) {
                std::string strNv = value.toString().toStdString();
                gArgs.ForceSetArg("-maxmempool", strNv);
                gArgs.ModifyRWConfigFile("maxmempool", strNv);
                if (nNv < nOldValue) {
                    LimitMempoolSize();
                }
            }
            break;
        }
        case incrementalrelayfee:
        {
            CAmount nNv = value.toLongLong();
            if (nNv != incrementalRelayFee.GetFeePerK()) {
                gArgs.ModifyRWConfigFile("incrementalrelayfee", FormatMoney(nNv));
                incrementalRelayFee = CFeeRate(nNv);
            }
            break;
        }
        case mempoolexpiry:
        {
            long long nOldValue = gArgs.GetArg("-mempoolexpiry", DEFAULT_MEMPOOL_EXPIRY);
            long long nNv = value.toLongLong();
            if (nNv != nOldValue) {
                std::string strNv = value.toString().toStdString();
                gArgs.ForceSetArg("-mempoolexpiry", strNv);
                gArgs.ModifyRWConfigFile("mempoolexpiry", strNv);
                if (nNv < nOldValue) {
                    LimitMempoolSize();
                }
            }
            break;
        }
        case rejectunknownscripts:
        {
            const bool fNewValue = value.toBool();
            if (fNewValue != fRequireStandard) {
                fRequireStandard = fNewValue;
                // This option is inverted in the config:
                gArgs.ModifyRWConfigFile("acceptnonstdtxn", strprintf("%d", ! fNewValue));
            }
            break;
        }
        case rejectspkreuse:
        {
            const bool fNewValue = value.toBool();
            if (f_rejectspkreuse != fNewValue) {
                gArgs.ModifyRWConfigFile("spkreuse", fNewValue ? "conflict" : "allow");
                f_rejectspkreuse = fNewValue;
                setRestartRequired(true);
            }
            break;
        }
        case minrelaytxfee:
        {
            CAmount nNv = value.toLongLong();
            if (nNv != ::minRelayTxFee.GetFeePerK()) {
                gArgs.ModifyRWConfigFile("minrelaytxfee", FormatMoney(nNv));
                ::minRelayTxFee = CFeeRate(nNv);
            }
            break;
        }
        case bytespersigop:
        {
            unsigned int nNv = value.toLongLong();
            if (nNv != nBytesPerSigOp) {
                gArgs.ModifyRWConfigFile("bytespersigop", value.toString().toStdString());
                nBytesPerSigOp = nNv;
            }
            break;
        }
        case bytespersigopstrict:
        {
            unsigned int nNv = value.toLongLong();
            if (nNv != nBytesPerSigOpStrict) {
                gArgs.ModifyRWConfigFile("bytespersigopstrict", value.toString().toStdString());
                nBytesPerSigOpStrict = nNv;
            }
            break;
        }
        case limitancestorcount:
        {
            long long nOldValue = gArgs.GetArg("-limitancestorcount", DEFAULT_ANCESTOR_LIMIT);
            long long nNv = value.toLongLong();
            if (nNv != nOldValue) {
                std::string strNv = value.toString().toStdString();
                gArgs.ForceSetArg("-limitancestorcount", strNv);
                gArgs.ModifyRWConfigFile("limitancestorcount", strNv);
            }
            break;
        }
        case limitancestorsize:
        {
            long long nOldValue = gArgs.GetArg("-limitancestorsize", DEFAULT_ANCESTOR_SIZE_LIMIT);
            long long nNv = value.toLongLong();
            if (nNv != nOldValue) {
                std::string strNv = value.toString().toStdString();
                gArgs.ForceSetArg("-limitancestorsize", strNv);
                gArgs.ModifyRWConfigFile("limitancestorsize", strNv);
            }
            break;
        }
        case limitdescendantcount:
        {
            long long nOldValue = gArgs.GetArg("-limitdescendantcount", DEFAULT_DESCENDANT_LIMIT);
            long long nNv = value.toLongLong();
            if (nNv != nOldValue) {
                std::string strNv = value.toString().toStdString();
                gArgs.ForceSetArg("-limitdescendantcount", strNv);
                gArgs.ModifyRWConfigFile("limitdescendantcount", strNv);
            }
            break;
        }
        case limitdescendantsize:
        {
            long long nOldValue = gArgs.GetArg("-limitdescendantsize", DEFAULT_DESCENDANT_SIZE_LIMIT);
            long long nNv = value.toLongLong();
            if (nNv != nOldValue) {
                std::string strNv = value.toString().toStdString();
                gArgs.ForceSetArg("-limitdescendantsize", strNv);
                gArgs.ModifyRWConfigFile("limitdescendantsize", strNv);
            }
            break;
        }
        case rejectbaremultisig:
        {
            // The config and internal option is inverted
            const bool fNewValue = ! value.toBool();
            if (fNewValue != fIsBareMultisigStd) {
                fIsBareMultisigStd = fNewValue;
                gArgs.ModifyRWConfigFile("permitbaremultisig", strprintf("%d", fNewValue));
            }
            break;
        }
        case datacarriersize:
        {
            const int nNewSize = value.toInt();
            const bool fNewEn = (nNewSize > 0);
            if (fNewEn && unsigned(nNewSize) != nMaxDatacarrierBytes) {
                gArgs.ModifyRWConfigFile("datacarriersize", value.toString().toStdString());
                nMaxDatacarrierBytes = nNewSize;
            }
            if (fNewEn != fAcceptDatacarrier) {
                gArgs.ModifyRWConfigFile("datacarrier", strprintf("%d", fNewEn));
                fAcceptDatacarrier = fNewEn;
            }
            break;
        }
        case dustrelayfee:
        {
            CAmount nNv = value.toLongLong();
            if (nNv != dustRelayFee.GetFeePerK()) {
                gArgs.ModifyRWConfigFile("dustrelayfee", FormatMoney(nNv));
                dustRelayFee = CFeeRate(nNv);
            }
            break;
        }
        case blockmintxfee:
            if (value != data(index, role)) {
                std::string strNv = FormatMoney(value.toLongLong());
                gArgs.ForceSetArg("-blockmintxfee", strNv);
                gArgs.ModifyRWConfigFile("blockmintxfee", strNv);
            }
            break;
        case blockmaxsize:
        case blockprioritysize:
        case blockmaxweight:
        {
            const int nNewValue_kB = value.toInt();
            const int nOldValue_kB = data(index, role).toInt();
            if (nNewValue_kB != nOldValue_kB) {
                std::string strNv = strprintf("%d000", nNewValue_kB);
                std::string strKey;
                switch(index.row()) {
                    case blockmaxsize:
                        strKey = "blockmaxsize";
                        break;
                    case blockprioritysize:
                        strKey = "blockprioritysize";
                        break;
                    case blockmaxweight:
                        strKey = "blockmaxweight";
                        break;
                }
                gArgs.ForceSetArg("-" + strKey, strNv);
                gArgs.ModifyRWConfigFile(strKey, strNv);
            }
            break;
        }
        case corepolicy:
            gArgs.ModifyRWConfigFile("corepolicy", value.toString().toStdString());
            break;
        default:
            break;
        }
    }

    Q_EMIT dataChanged(index, index);

    return successful;
}

/** Updates current unit in memory, settings and emits displayUnitChanged(newUnit) signal */
void OptionsModel::setDisplayUnit(const QVariant &value)
{
    if (!value.isNull())
    {
        QSettings settings;
        nDisplayUnit = value.toInt();
        settings.setValue("nDisplayUnit", nDisplayUnit);
        Q_EMIT displayUnitChanged(nDisplayUnit);
    }
}

bool OptionsModel::getProxySettings(QNetworkProxy& proxy) const
{
    // Directly query current base proxy, because
    // GUI settings can be overridden with -proxy.
    proxyType curProxy;
    if (GetProxy(NET_IPV4, curProxy)) {
        proxy.setType(QNetworkProxy::Socks5Proxy);
        proxy.setHostName(QString::fromStdString(curProxy.proxy.ToStringIP()));
        proxy.setPort(curProxy.proxy.GetPort());

        return true;
    }
    else
        proxy.setType(QNetworkProxy::NoProxy);

    return false;
}

void OptionsModel::setRestartRequired(bool fRequired)
{
    QSettings settings;
    return settings.setValue("fRestartRequired", fRequired);
}

bool OptionsModel::isRestartRequired() const
{
    QSettings settings;
    return settings.value("fRestartRequired", false).toBool();
}

void OptionsModel::checkAndMigrate()
{
    // Migration of default values
    // Check if the QSettings container was already loaded with this client version
    QSettings settings;
    static const char strSettingsVersionKey[] = "nSettingsVersion";
    int settingsVersion = settings.contains(strSettingsVersionKey) ? settings.value(strSettingsVersionKey).toInt() : 0;
    if (settingsVersion < CLIENT_VERSION)
    {
        // -dbcache was bumped from 100 to 300 in 0.13
        // see https://github.com/bitcoin/bitcoin/pull/8273
        // force people to upgrade to the new value if they are using 100MB
        if (settingsVersion < 130000 && settings.contains("nDatabaseCache") && settings.value("nDatabaseCache").toLongLong() == 100)
            settings.setValue("nDatabaseCache", (qint64)nDefaultDbCache);

        settings.setValue(strSettingsVersionKey, CLIENT_VERSION);
    }

    // Overwrite the 'addrProxy' setting in case it has been set to an illegal
    // default value (see issue #12623; PR #12650).
    if (settings.contains("addrProxy") && settings.value("addrProxy").toString().endsWith("%2")) {
        settings.setValue("addrProxy", GetDefaultProxyAddress());
    }

    // Overwrite the 'addrSeparateProxyTor' setting in case it has been set to an illegal
    // default value (see issue #12623; PR #12650).
    if (settings.contains("addrSeparateProxyTor") && settings.value("addrSeparateProxyTor").toString().endsWith("%2")) {
        settings.setValue("addrSeparateProxyTor", GetDefaultProxyAddress());
    }
}<|MERGE_RESOLUTION|>--- conflicted
+++ resolved
@@ -34,7 +34,8 @@
 
 const char *DEFAULT_GUI_PROXY_HOST = "127.0.0.1";
 
-<<<<<<< HEAD
+static const QString GetDefaultProxyAddress();
+
 static QString CanonicalMempoolReplacement()
 {
     if (!fEnableReplacement) {
@@ -45,9 +46,6 @@
         return "fee,-optin";
     }
 }
-=======
-static const QString GetDefaultProxyAddress();
->>>>>>> 99aae255
 
 OptionsModel::OptionsModel(QObject *parent, bool resetSettings) :
     QAbstractListModel(parent)
