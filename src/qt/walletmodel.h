--- conflicted
+++ resolved
@@ -6,27 +6,21 @@
 #include <map>
 
 #include "allocators.h" /* for SecureString */
-<<<<<<< HEAD
 #include "paymentrequestplus.h"
-=======
 #include "wallet.h"
 #include "walletmodeltransaction.h"
->>>>>>> aedfd8dd
 
 class OptionsModel;
 class AddressTableModel;
 class TransactionTableModel;
 class CWallet;
-<<<<<<< HEAD
 class CKeyID;
 class CPubKey;
 class COutput;
 class COutPoint;
 class uint256;
 class CCoinControl;
-=======
 class WalletModelTransaction;
->>>>>>> aedfd8dd
 
 QT_BEGIN_NAMESPACE
 class QTimer;
@@ -93,29 +87,16 @@
     // Return status record for SendCoins, contains error id + information
     struct SendCoinsReturn
     {
-<<<<<<< HEAD
-        SendCoinsReturn(StatusCode status=Aborted,
-                         qint64 fee=0):
-            status(status), fee(fee) {}
+        SendCoinsReturn(StatusCode status=Aborted):
+            status(status) {}
         StatusCode status;
-        qint64 fee; // is used in case status is "AmountWithFeeExceedsBalance"
-=======
-        SendCoinsReturn(StatusCode status, QString hex=QString()):
-            status(status), hex(hex) {}
-        StatusCode status;
-        QString hex; // is filled with the transaction hash if status is "OK"
->>>>>>> aedfd8dd
     };
 
     // prepare transaction for getting txfee before sending coins
-    SendCoinsReturn prepareTransaction(WalletModelTransaction &transaction);
+    SendCoinsReturn prepareTransaction(WalletModelTransaction &transaction, const CCoinControl *coinControl=NULL);
 
     // Send coins to a list of recipients
-<<<<<<< HEAD
-    SendCoinsReturn sendCoins(const QList<SendCoinsRecipient> &recipients, const CCoinControl *coinControl=NULL);
-=======
     SendCoinsReturn sendCoins(WalletModelTransaction &transaction);
->>>>>>> aedfd8dd
 
     // Wallet encryption
     bool setWalletEncrypted(bool encrypted, const SecureString &passphrase);
