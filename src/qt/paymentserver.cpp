// Copyright (c) 2009-2012 The Bitcoin developers
// Distributed under the MIT/X11 software license, see the accompanying
// file COPYING or http://www.opensource.org/licenses/mit-license.php.
<<<<<<< HEAD

=======
#include "paymentserver.h"

#include "util.h"

#include <QApplication>
>>>>>>> 8637dc2d
#include <QByteArray>
#include <QDataStream>
#include <QDebug>
#include <QFile>
#include <QFileOpenEvent>
#include <QHash>
#include <QList>
#include <QLocalServer>
#include <QLocalSocket>
#include <QStringList>

#if QT_VERSION < 0x050000
#include <QNetworkAccessManager>
#include <QNetworkProxy>
#include <QNetworkReply>
#include <QNetworkRequest>
#include <QSslCertificate>
#include <QSslError>
#include <QSslSocket>
#include <QUrl>
#endif

<<<<<<< HEAD
#include <cstdlib>

#include <openssl/x509.h>
#include <openssl/x509_vfy.h>

#include "base58.h"
#include "guiconstants.h"
#include "guiutil.h"
#include "optionsmodel.h"
#include "paymentserver.h"
#include "ui_interface.h"
#include "util.h"
#include "wallet.h"
#include "walletmodel.h"

using namespace boost;

=======
>>>>>>> 8637dc2d
const int BITCOIN_IPC_CONNECT_TIMEOUT = 1000; // milliseconds
const QString BITCOIN_IPC_PREFIX("bitcoin:");

X509_STORE* PaymentServer::certStore = NULL;
void PaymentServer::freeCertStore()
{
    if (PaymentServer::certStore != NULL)
    {
        X509_STORE_free(PaymentServer::certStore);
        PaymentServer::certStore = NULL;
    }
}

//
// Create a name that is unique for:
//  testnet / non-testnet
//  data directory
//
static QString ipcServerName()
{
    QString name("BitcoinQt");

    // Append a simple hash of the datadir
    // Note that GetDataDir(true) returns a different path
    // for -testnet versus main net
    QString ddir(GetDataDir(true).string().c_str());
    name.append(QString::number(qHash(ddir)));

    return name;
}

//
// We store payment URLs and requests received before
// the main GUI window is up and ready to ask the user
// to send payment.

static QList<QString> savedPaymentRequests;

//
// Load openSSL's list of root certificate authorities
//
void PaymentServer::LoadRootCAs(X509_STORE* _store)
{
    if (PaymentServer::certStore == NULL)
        atexit(PaymentServer::freeCertStore);
    else
        freeCertStore();

    // Unit tests mostly use this, to pass in fake root CAs:
    if (_store)
    {
        PaymentServer::certStore = _store;
        return;
    }

    // Normal execution, use either -rootcertificates or system certs:
    PaymentServer::certStore = X509_STORE_new();

    // Note: use "-system-" default here so that users can pass -rootcertificates=""
    // and get 'I don't like X.509 certificates, don't trust anybody' behavior:
    QString certFile = QString::fromStdString(GetArg("-rootcertificates", "-system-"));

    if (certFile.isEmpty())
        return; // Empty store

    QList<QSslCertificate> certList;

    if (certFile != "-system-")
    {
        certList = QSslCertificate::fromPath(certFile);
        // Use those certificates when fetching payment requests, too:
        QSslSocket::setDefaultCaCertificates(certList);
    }
    else
        certList = QSslSocket::systemCaCertificates ();

    // It'd be nifty if QtNetwork exposed code to do the low-level
    // certificate validation / signature checking we need,
    // but that is all buried inside the QSslSocket class.
    // So:
    foreach (const QSslCertificate& cert, certList)
    {
        if (!cert.isValid())
        {
            if (fDebug) {
                QString s = cert.subjectInfo(QSslCertificate::CommonName);
                OutputDebugStringF("Invalid system certificate: %s\n", s.toStdString().c_str());
            }
            continue;
        }

        QByteArray certData = cert.toDer();
        const unsigned char *data = (const unsigned char *)certData.data();

        X509* x509 = d2i_X509(0, &data, certData.size());
        if (x509)
        {
            X509_STORE_add_cert( PaymentServer::certStore, x509);
            // X509_STORE_free will free the X509* objects when
            // the PaymentServer is destroyed
        }
    }

    // Project for another day:
    // Fetch certificate revocation lists, and add them to certStore.
    // Issues to consider:
    //   performance (start a thread to fetch in background?)
    //   privacy (fetch through tor/proxy so IP address isn't revealed)
    //   would it be easier to just use a compiled-in blacklist?
    //    or use Qt's blacklist?
}

//
// Sending to the server is done synchronously, at startup.
// If the server isn't already running, startup continues,
// and the items in savedPaymentRequest will be handled
// when uiReady() is called.
//
bool PaymentServer::ipcSendCommandLine(int argc, char* argv[])
{
    bool fResult = false;

    for (int i = 1; i < argc; i++)
    {
        QString arg(argv[i]);
        if (arg.startsWith("-"))
            continue;

        if (arg.startsWith(BITCOIN_IPC_PREFIX, Qt::CaseInsensitive)) // bitcoin:
        {
            savedPaymentRequests.append(arg);

            SendCoinsRecipient r;
            if (GUIUtil::parseBitcoinURI(arg, &r))
            {
                CBitcoinAddress address(r.address.toStdString());

                SelectParams(CChainParams::MAIN);
                if (!address.IsValid())
                {
                    SelectParams(CChainParams::TESTNET);
                }
            }
        }
        else if (QFile::exists(arg)) // Filename
        {
            savedPaymentRequests.append(arg);

            SendCoinsRecipient r;
            if (ReadPaymentRequest(arg, r))
            {
                if (r.paymentRequest.getDetails().network() == "main")
                    SelectParams(CChainParams::MAIN);
                else
                    SelectParams(CChainParams::TESTNET);
            }
        }
        else
        {
            OutputDebugStringF("Payment request file does not exist: %s\n", argv[i]);
            // Printing to debug.log is about the best we can do here, the
            // GUI hasn't started yet so we can't pop up a message box.
        }
    }

    foreach (const QString& r, savedPaymentRequests)
    {
        QLocalSocket* socket = new QLocalSocket();
        socket->connectToServer(ipcServerName(), QIODevice::WriteOnly);
        if (!socket->waitForConnected(BITCOIN_IPC_CONNECT_TIMEOUT))
            return false;

        QByteArray block;
        QDataStream out(&block, QIODevice::WriteOnly);
        out.setVersion(QDataStream::Qt_4_0);
        out << r;
        out.device()->seek(0);
        socket->write(block);
        socket->flush();

        socket->waitForBytesWritten(BITCOIN_IPC_CONNECT_TIMEOUT);
        socket->disconnectFromServer();
        delete socket;
        fResult = true;
    }
    return fResult;
}

PaymentServer::PaymentServer(QObject* parent, const OptionsModel& optionsModel,
                             bool startLocalServer) : QObject(parent), saveURIs(true)
{
    // Verify that the version of the library that we linked against is
    // compatible with the version of the headers we compiled against.
    GOOGLE_PROTOBUF_VERIFY_VERSION;

    // Install global event filter to catch QFileOpenEvents on the mac (sent when you click bitcoin: links)
    if (parent)
        parent->installEventFilter(this);

    QString name = ipcServerName();

    // Clean up old socket leftover from a crash:
    QLocalServer::removeServer(name);

    if (startLocalServer)
    {
        uriServer = new QLocalServer(this);

        if (!uriServer->listen(name))
            OutputDebugStringF("Cannot start bitcoin: click-to-pay handler");
        else
            connect(uriServer, SIGNAL(newConnection()), this, SLOT(handleURIConnection()));
    }

    // netManager is used to fetch paymentrequests given in bitcoin: URI's
    netManager = new QNetworkAccessManager(this);

    // Use proxy settings from optionsModel:
    QString proxyIP;
    quint16 proxyPort;
    if (optionsModel.getProxySettings(proxyIP, proxyPort))
    {
        QNetworkProxy proxy;
        proxy.setType(QNetworkProxy::Socks5Proxy);
        proxy.setHostName(proxyIP);
        proxy.setPort(proxyPort);
        netManager->setProxy(proxy);
    }

    connect(netManager, SIGNAL(finished(QNetworkReply*)),
            this, SLOT(netRequestFinished(QNetworkReply*)));
    connect(netManager, SIGNAL(sslErrors(QNetworkReply*, const QList<QSslError> &)),
            this, SLOT(reportSslErrors(QNetworkReply*, const QList<QSslError> &)));
}

PaymentServer::~PaymentServer()
{
    google::protobuf::ShutdownProtobufLibrary();
}

//
// OSX-specific way of handling bitcoin uris and
// PaymentRequest mime types
//
bool PaymentServer::eventFilter(QObject *, QEvent *event)
{
    // clicking on bitcoin: URLs creates FileOpen events on the Mac:
    if (event->type() == QEvent::FileOpen)
    {
        QFileOpenEvent* fileEvent = static_cast<QFileOpenEvent*>(event);
        if (!fileEvent->file().isEmpty())
            handleURIOrFile(fileEvent->file());
        else if (!fileEvent->url().isEmpty())
            handleURIOrFile(fileEvent->url().toString());

        return true;
    }
    return false;
}

void PaymentServer::uiReady()
{
    saveURIs = false;
    foreach (const QString& s, savedPaymentRequests)
    {
        handleURIOrFile(s);
    }
    savedPaymentRequests.clear();
}

void PaymentServer::handleURIOrFile(const QString& s)
{
    if (saveURIs)
    {
        savedPaymentRequests.append(s);
        return;
    }

    if (s.startsWith(BITCOIN_IPC_PREFIX, Qt::CaseInsensitive)) // bitcoin:
    {
        QUrl url(s);
        if (url.hasQueryItem("request"))
        {
            QByteArray temp; temp.append(url.queryItemValue("request"));
            QString decoded = QUrl::fromPercentEncoding(temp);
            QUrl fetchUrl(decoded, QUrl::StrictMode);

            printf("PaymentServer::fetchRequest %s\n", fetchUrl.toString().toStdString().c_str());
            printf(" scheme: %s host: %s path: %s\n",
                   fetchUrl.scheme().toStdString().c_str(),
                   fetchUrl.host().toStdString().c_str(),
                   fetchUrl.path().toStdString().c_str());

            if (fetchUrl.isValid())
                fetchRequest(fetchUrl);
            else
                printf("Error, invalid payment request url: %s\n", fetchUrl.toString().toStdString().c_str());
            return;
        }

        SendCoinsRecipient recipient;
        if (GUIUtil::parseBitcoinURI(s, &recipient))
            emit receivedPaymentRequest(recipient);
        return;
    }

    if (QFile::exists(s))
    {
        SendCoinsRecipient recipient;
        if (ReadPaymentRequest(s, recipient))
            emit receivedPaymentRequest(recipient);
        return;
    }
}

void PaymentServer::handleURIConnection()
{
    QLocalSocket *clientConnection = uriServer->nextPendingConnection();

    while (clientConnection->bytesAvailable() < (int)sizeof(quint32))
        clientConnection->waitForReadyRead();

    connect(clientConnection, SIGNAL(disconnected()),
            clientConnection, SLOT(deleteLater()));

    QDataStream in(clientConnection);
    in.setVersion(QDataStream::Qt_4_0);
    if (clientConnection->bytesAvailable() < (int)sizeof(quint16)) {
        return;
    }
    QString message;
    in >> message;

    handleURIOrFile(message);
}

bool PaymentServer::ReadPaymentRequest(const QString& filename, SendCoinsRecipient& recipient)
{
    QFile f(filename);
    if (!f.open(QIODevice::ReadOnly))
    {
        OutputDebugStringF("PaymentServer::ReadPaymentRequest fail to open %s\n",
                           filename.toStdString().c_str());
        return false;
    }

    if (f.size() > MAX_PAYMENT_REQUEST_SIZE)
    {
        OutputDebugStringF("PaymentServer::ReadPaymentRequest %s too large",
                           filename.toStdString().c_str());
        return false;
    }

    QByteArray data = f.readAll();

    PaymentRequestPlus request(data);

    return processPaymentRequest(request, recipient);
}

bool
PaymentServer::processPaymentRequest(PaymentRequestPlus& request, SendCoinsRecipient& recipient)
{
    const payments::PaymentDetails& details = request.getDetails();
    recipient.paymentRequest = request;

    // Expired?
    if (details.has_expires() && (int64)details.expires() < GetTime())
    {
        recipient.error = tr("Payment request expired");
        return false;
    }

    recipient.amount = request.getAmountRequested();
    foreach(const CBitcoinAddress& addr, request.getAddresses())
        recipient.address.append(QString::fromStdString(addr.ToString())+",");
    if (!recipient.address.isEmpty()) recipient.address.chop(1); // remove last comma

    request.getMerchant(PaymentServer::certStore, recipient.authenticatedMerchant);

    return request.IsInitialized();
}

void
PaymentServer::fetchRequest(const QUrl& url)
{
    QNetworkRequest netRequest;
    netRequest.setAttribute(QNetworkRequest::User, "PaymentRequest");
    netRequest.setUrl(url);
    netRequest.setRawHeader("User-Agent", CLIENT_NAME.c_str());
    netManager->get(netRequest);
}

void
PaymentServer::fetchPaymentACK(CWallet* wallet, SendCoinsRecipient recipient, QByteArray transaction)
{
    if (recipient.authenticatedMerchant.isEmpty())
        return; // Only fetch PaymentACKs from authenticated merchants

    const payments::PaymentDetails& details = recipient.paymentRequest.getDetails();
    if (!details.has_payment_url())
        return;

    QNetworkRequest netRequest;
    netRequest.setAttribute(QNetworkRequest::User, "PaymentACK");
    netRequest.setUrl(QString::fromStdString(details.payment_url()));
    netRequest.setHeader(QNetworkRequest::ContentTypeHeader, "application/x-bitcoin-payment");
    netRequest.setRawHeader("User-Agent", CLIENT_NAME.c_str());

    payments::Payment payment;
    payment.set_merchant_data(details.merchant_data());
    payment.add_transactions(transaction.data(), transaction.size());

    // Create a new refund address, or re-use:
    QString account = tr("Refund from") + QString(" ") + recipient.authenticatedMerchant;
    std::string strAccount = account.toStdString();
    set<CTxDestination> refundAddresses = wallet->GetAccountAddresses(strAccount);
    if (!refundAddresses.empty()) {
        CScript s; s.SetDestination(*refundAddresses.begin());
        payments::Output* refund_to = payment.add_refund_to();
        refund_to->set_script(&s[0], s.size());
    }
    else {
        CPubKey newKey;
        if (wallet->GetKeyFromPool(newKey, false)) {
            CKeyID keyID = newKey.GetID();
            wallet->SetAddressBook(keyID, strAccount, "refund");

            CScript s; s.SetDestination(keyID);
            payments::Output* refund_to = payment.add_refund_to();
            refund_to->set_script(&s[0], s.size());
        }
        else {
            // This should never happen, because sending coins should have just unlocked the wallet
            // and refilled the keypool
            OutputDebugStringF("Error getting refund key, refund_to not set");
        }
    }

    int length = payment.ByteSize();
    netRequest.setHeader(QNetworkRequest::ContentLengthHeader, length);
    QByteArray serData(length, '\0');
    if (payment.SerializeToArray(serData.data(), length)) {
        netManager->post(netRequest, serData);
    }
    else {
        // This should never happen, either:
        OutputDebugStringF("Error serializing payment message");
    }
}

void
PaymentServer::netRequestFinished(QNetworkReply* reply)
{
    reply->deleteLater();
    if (reply->error() != QNetworkReply::NoError)
    {
        QString message = QObject::tr("Error communicating with %1: %2")
            .arg(reply->request().url().toString())
            .arg(reply->errorString());
        OutputDebugStringF("%s\n", message.toStdString().c_str());
        emit reportError(message, tr("Network request error"), CClientUIInterface::MODAL);
        return;
    }

    QByteArray data = reply->readAll();

    QString requestType = reply->request().attribute(QNetworkRequest::User).toString();
    if (requestType == "PaymentRequest")
    {
        PaymentRequestPlus request(data);
        SendCoinsRecipient recipient;
        processPaymentRequest(request, recipient);
        emit receivedPaymentRequest(recipient);
        return;
    }
    else if (requestType == "PaymentACK")
    {
        payments::PaymentACK paymentACK;
        if (!paymentACK.ParseFromArray(data.data(), data.size()))
        {
            QString message = QObject::tr("Bad response from server %1")
                .arg(reply->request().url().toString());
            OutputDebugStringF("%s\n", message.toStdString().c_str());
            emit reportError(message, tr("Network request error"), CClientUIInterface::MODAL);
        }
        else {
            emit receivedPaymentACK(QString::fromStdString(paymentACK.memo()));
        }
    }
}

void
PaymentServer::reportSslErrors(QNetworkReply* reply, const QList<QSslError> &errs)
{
    QString errString;
    foreach (const QSslError& err, errs) {
        errString += err.errorString() + "\n";
    }
    OutputDebugStringF("%s", errString.toStdString().c_str());
    emit reportError(errString, tr("Network request error"), CClientUIInterface::MODAL);
}<|MERGE_RESOLUTION|>--- conflicted
+++ resolved
@@ -1,15 +1,6 @@
 // Copyright (c) 2009-2012 The Bitcoin developers
 // Distributed under the MIT/X11 software license, see the accompanying
 // file COPYING or http://www.opensource.org/licenses/mit-license.php.
-<<<<<<< HEAD
-
-=======
-#include "paymentserver.h"
-
-#include "util.h"
-
-#include <QApplication>
->>>>>>> 8637dc2d
 #include <QByteArray>
 #include <QDataStream>
 #include <QDebug>
@@ -32,7 +23,6 @@
 #include <QUrl>
 #endif
 
-<<<<<<< HEAD
 #include <cstdlib>
 
 #include <openssl/x509.h>
@@ -48,10 +38,6 @@
 #include "wallet.h"
 #include "walletmodel.h"
 
-using namespace boost;
-
-=======
->>>>>>> 8637dc2d
 const int BITCOIN_IPC_CONNECT_TIMEOUT = 1000; // milliseconds
 const QString BITCOIN_IPC_PREFIX("bitcoin:");
 
@@ -419,7 +405,7 @@
     recipient.paymentRequest = request;
 
     // Expired?
-    if (details.has_expires() && (int64)details.expires() < GetTime())
+    if (details.has_expires() && (int64_t)details.expires() < GetTime())
     {
         recipient.error = tr("Payment request expired");
         return false;
