--- conflicted
+++ resolved
@@ -60,11 +60,7 @@
         DisplayUnit,            // BitcoinUnits::Unit
         ThirdPartyTxUrls,       // QString
         Language,               // QString
-<<<<<<< HEAD
-        UseEmbeddedMonospacedFont, // bool
-=======
         FontForMoney,           // FontChoice
->>>>>>> 969b6bc6
         PeersTabAlternatingRowColors, // bool
         CoinControlFeatures,    // bool
         SubFeeFromAmount,       // bool
@@ -103,11 +99,7 @@
     bool getMinimizeOnClose() const { return fMinimizeOnClose; }
     int getDisplayUnit() const { return nDisplayUnit; }
     QString getThirdPartyTxUrls() const { return strThirdPartyTxUrls; }
-<<<<<<< HEAD
-    bool getUseEmbeddedMonospacedFont() const { return m_use_embedded_monospaced_font; }
-=======
     QFont getFontForMoney() const;
->>>>>>> 969b6bc6
     bool getPeersTabAlternatingRowColors() const { return m_peers_tab_alternating_row_colors; }
     bool getCoinControlFeatures() const { return fCoinControlFeatures; }
     bool getSubFeeFromAmount() const { return m_sub_fee_from_amount; }
@@ -134,11 +126,7 @@
     QString language;
     int nDisplayUnit;
     QString strThirdPartyTxUrls;
-<<<<<<< HEAD
-    bool m_use_embedded_monospaced_font;
-=======
     FontChoice m_font_money{FontChoiceAbstract::EmbeddedFont};
->>>>>>> 969b6bc6
     bool m_peers_tab_alternating_row_colors;
     bool fCoinControlFeatures;
     bool m_sub_fee_from_amount;
@@ -158,11 +146,7 @@
     void displayUnitChanged(int unit);
     void coinControlFeaturesChanged(bool);
     void showTrayIconChanged(bool);
-<<<<<<< HEAD
-    void useEmbeddedMonospacedFontChanged(bool);
-=======
     void fontForMoneyChanged(const QFont&);
->>>>>>> 969b6bc6
     void peersTabAlternatingRowColorsChanged(bool);
 };
 
