<?xml version="1.0" encoding="UTF-8"?>
<ui version="4.0">
 <class>OverviewPage</class>
 <widget class="QWidget" name="OverviewPage">
  <property name="geometry">
   <rect>
    <x>0</x>
    <y>0</y>
    <width>573</width>
    <height>342</height>
   </rect>
  </property>
  <property name="windowTitle">
   <string>Form</string>
  </property>
  <layout class="QHBoxLayout" name="horizontalLayout" stretch="1,1">
   <item>
    <layout class="QVBoxLayout" name="verticalLayout_2">
     <item>
      <widget class="QFrame" name="frame">
       <property name="frameShape">
        <enum>QFrame::StyledPanel</enum>
       </property>
       <property name="frameShadow">
        <enum>QFrame::Raised</enum>
       </property>
       <layout class="QVBoxLayout" name="verticalLayout_4">
        <item>
         <layout class="QHBoxLayout" name="horizontalLayout_4">
          <item>
           <widget class="QLabel" name="label_5">
            <property name="font">
             <font>
              <pointsize>11</pointsize>
              <weight>75</weight>
              <bold>true</bold>
             </font>
            </property>
            <property name="text">
             <string>Wallet</string>
            </property>
           </widget>
          </item>
          <item>
           <widget class="QLabel" name="labelWalletStatus">
            <property name="toolTip">
             <string>The displayed information may be out of date. Your wallet automatically synchronizes with the Bitcoin network after a connection is established, but this process has not completed yet.</string>
            </property>
            <property name="styleSheet">
             <string notr="true">QLabel { color: red; }</string>
            </property>
            <property name="text">
             <string notr="true">(out of sync)</string>
            </property>
            <property name="alignment">
             <set>Qt::AlignLeading|Qt::AlignLeft|Qt::AlignVCenter</set>
            </property>
           </widget>
          </item>
          <item>
           <spacer name="horizontalSpacer_2">
            <property name="orientation">
             <enum>Qt::Horizontal</enum>
            </property>
            <property name="sizeHint" stdset="0">
             <size>
              <width>40</width>
              <height>20</height>
             </size>
            </property>
           </spacer>
          </item>
         </layout>
        </item>
        <item>
         <layout class="QFormLayout" name="formLayout_2">
          <property name="fieldGrowthPolicy">
           <enum>QFormLayout::AllNonFixedFieldsGrow</enum>
          </property>
<<<<<<< HEAD
          <property name="horizontalSpacing">
           <number>12</number>
=======
         </widget>
        </item>
        <item row="1" column="0">
         <widget class="QLabel" name="label_5">
          <property name="font">
           <font>
            <bold>true</bold>
           </font>
>>>>>>> 100386d0
          </property>
          <property name="verticalSpacing">
           <number>12</number>
          </property>
          <item row="0" column="0">
           <widget class="QLabel" name="label">
            <property name="text">
             <string>Balance:</string>
            </property>
           </widget>
          </item>
          <item row="0" column="1">
           <widget class="QLabel" name="labelBalance">
            <property name="font">
             <font>
              <weight>75</weight>
              <bold>true</bold>
             </font>
            </property>
            <property name="cursor">
             <cursorShape>IBeamCursor</cursorShape>
            </property>
            <property name="toolTip">
             <string>Your current balance</string>
            </property>
            <property name="text">
             <string notr="true">0 BTC</string>
            </property>
            <property name="textInteractionFlags">
             <set>Qt::LinksAccessibleByMouse|Qt::TextSelectableByKeyboard|Qt::TextSelectableByMouse</set>
            </property>
           </widget>
          </item>
          <item row="1" column="0">
           <widget class="QLabel" name="label_3">
            <property name="text">
             <string>Unconfirmed:</string>
            </property>
           </widget>
          </item>
          <item row="1" column="1">
           <widget class="QLabel" name="labelUnconfirmed">
            <property name="font">
             <font>
              <weight>75</weight>
              <bold>true</bold>
             </font>
            </property>
            <property name="cursor">
             <cursorShape>IBeamCursor</cursorShape>
            </property>
            <property name="toolTip">
             <string>Total of transactions that have yet to be confirmed, and do not yet count toward the current balance</string>
            </property>
            <property name="text">
             <string notr="true">0 BTC</string>
            </property>
            <property name="textInteractionFlags">
             <set>Qt::LinksAccessibleByMouse|Qt::TextSelectableByKeyboard|Qt::TextSelectableByMouse</set>
            </property>
           </widget>
          </item>
          <item row="3" column="0">
           <widget class="QLabel" name="label_2">
            <property name="text">
             <string>Number of transactions:</string>
            </property>
           </widget>
          </item>
          <item row="3" column="1">
           <widget class="QLabel" name="labelNumTransactions">
            <property name="toolTip">
             <string>Total number of transactions in wallet</string>
            </property>
            <property name="text">
             <string notr="true">0</string>
            </property>
           </widget>
          </item>
          <item row="2" column="0">
           <widget class="QLabel" name="labelImmatureText">
            <property name="text">
             <string>Immature:</string>
            </property>
           </widget>
          </item>
          <item row="2" column="1">
           <widget class="QLabel" name="labelImmature">
            <property name="font">
             <font>
              <weight>75</weight>
              <bold>true</bold>
             </font>
            </property>
            <property name="toolTip">
             <string>Mined balance that has not yet matured</string>
            </property>
            <property name="text">
             <string notr="true">0 BTC</string>
            </property>
            <property name="textInteractionFlags">
             <set>Qt::LinksAccessibleByMouse|Qt::TextSelectableByKeyboard|Qt::TextSelectableByMouse</set>
            </property>
           </widget>
          </item>
         </layout>
        </item>
       </layout>
      </widget>
     </item>
     <item>
      <spacer name="verticalSpacer">
       <property name="orientation">
        <enum>Qt::Vertical</enum>
       </property>
       <property name="sizeHint" stdset="0">
        <size>
         <width>20</width>
         <height>40</height>
        </size>
       </property>
      </spacer>
     </item>
    </layout>
   </item>
   <item>
    <layout class="QVBoxLayout" name="verticalLayout_3">
     <item>
      <widget class="QFrame" name="frame_2">
       <property name="frameShape">
        <enum>QFrame::StyledPanel</enum>
       </property>
       <property name="frameShadow">
        <enum>QFrame::Raised</enum>
       </property>
       <layout class="QVBoxLayout" name="verticalLayout">
        <item>
         <layout class="QHBoxLayout" name="horizontalLayout_2">
          <item>
           <widget class="QLabel" name="label_4">
            <property name="text">
             <string>&lt;b&gt;Recent transactions&lt;/b&gt;</string>
            </property>
           </widget>
          </item>
          <item>
           <widget class="QLabel" name="labelTransactionsStatus">
            <property name="toolTip">
             <string>The displayed information may be out of date. Your wallet automatically synchronizes with the Bitcoin network after a connection is established, but this process has not completed yet.</string>
            </property>
            <property name="styleSheet">
             <string notr="true">QLabel { color: red; }</string>
            </property>
            <property name="text">
             <string notr="true">(out of sync)</string>
            </property>
            <property name="alignment">
             <set>Qt::AlignRight|Qt::AlignTrailing|Qt::AlignVCenter</set>
            </property>
           </widget>
          </item>
          <item>
           <spacer name="horizontalSpacer">
            <property name="orientation">
             <enum>Qt::Horizontal</enum>
            </property>
            <property name="sizeHint" stdset="0">
             <size>
              <width>40</width>
              <height>20</height>
             </size>
            </property>
           </spacer>
          </item>
         </layout>
        </item>
        <item>
         <widget class="QListView" name="listTransactions">
          <property name="styleSheet">
           <string notr="true">QListView { background: transparent; }</string>
          </property>
          <property name="frameShape">
           <enum>QFrame::NoFrame</enum>
          </property>
          <property name="verticalScrollBarPolicy">
           <enum>Qt::ScrollBarAlwaysOff</enum>
          </property>
          <property name="horizontalScrollBarPolicy">
           <enum>Qt::ScrollBarAlwaysOff</enum>
          </property>
          <property name="selectionMode">
           <enum>QAbstractItemView::NoSelection</enum>
          </property>
         </widget>
        </item>
       </layout>
      </widget>
     </item>
     <item>
      <spacer name="verticalSpacer_2">
       <property name="orientation">
        <enum>Qt::Vertical</enum>
       </property>
       <property name="sizeHint" stdset="0">
        <size>
         <width>20</width>
         <height>40</height>
        </size>
       </property>
      </spacer>
     </item>
    </layout>
   </item>
  </layout>
 </widget>
 <resources/>
 <connections/>
</ui><|MERGE_RESOLUTION|>--- conflicted
+++ resolved
@@ -31,7 +31,6 @@
            <widget class="QLabel" name="label_5">
             <property name="font">
              <font>
-              <pointsize>11</pointsize>
               <weight>75</weight>
               <bold>true</bold>
              </font>
@@ -77,19 +76,8 @@
           <property name="fieldGrowthPolicy">
            <enum>QFormLayout::AllNonFixedFieldsGrow</enum>
           </property>
-<<<<<<< HEAD
           <property name="horizontalSpacing">
            <number>12</number>
-=======
-         </widget>
-        </item>
-        <item row="1" column="0">
-         <widget class="QLabel" name="label_5">
-          <property name="font">
-           <font>
-            <bold>true</bold>
-           </font>
->>>>>>> 100386d0
           </property>
           <property name="verticalSpacing">
            <number>12</number>
