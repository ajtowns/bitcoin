--- conflicted
+++ resolved
@@ -698,8 +698,6 @@
         </widget>
        </item>
        <item>
-<<<<<<< HEAD
-=======
         <widget class="QCheckBox" name="peerblockfilters">
          <property name="toolTip">
           <string>Generate compact block filters and allow peers to download them</string>
@@ -710,7 +708,6 @@
         </widget>
        </item>
        <item>
->>>>>>> 5fb42893
         <spacer name="verticalSpacer_Network">
          <property name="orientation">
           <enum>Qt::Vertical</enum>
