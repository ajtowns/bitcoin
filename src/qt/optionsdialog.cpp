// Copyright (c) 2011-2018 The Bitcoin Core developers
// Distributed under the MIT software license, see the accompanying
// file COPYING or http://www.opensource.org/licenses/mit-license.php.

#if defined(HAVE_CONFIG_H)
#include <config/bitcoin-config.h>
#endif

#include <qt/optionsdialog.h>
#include <qt/forms/ui_optionsdialog.h>

#include <qt/bitcoinunits.h>
#include <qt/guiconstants.h>
#include <qt/guiutil.h>
#include <qt/optionsmodel.h>

#include <interfaces/node.h>
#include <validation.h> // for DEFAULT_SCRIPTCHECK_THREADS and MAX_SCRIPTCHECK_THREADS
#include <netbase.h>
#include <txdb.h> // for -dbcache defaults

#include <QDataWidgetMapper>
#include <QDir>
#include <QIntValidator>
#include <QLocale>
#include <QMessageBox>
#include <QSystemTrayIcon>
#include <QTimer>

OptionsDialog::OptionsDialog(QWidget *parent, bool enableWallet) :
    QDialog(parent),
    ui(new Ui::OptionsDialog),
    model(nullptr),
    mapper(nullptr)
{
    ui->setupUi(this);

    /* Main elements init */
    ui->databaseCache->setMinimum(nMinDbCache);
    ui->databaseCache->setMaximum(nMaxDbCache);
    ui->threadsScriptVerif->setMinimum(-GetNumCores());
    ui->threadsScriptVerif->setMaximum(MAX_SCRIPTCHECK_THREADS);
    ui->pruneWarning->setVisible(false);
    ui->pruneWarning->setStyleSheet("QLabel { color: red; }");

    ui->pruneSize->setEnabled(false);
    connect(ui->prune, &QPushButton::toggled, ui->pruneSize, &QWidget::setEnabled);

    ui->networkPort->setValidator(new QIntValidator(1024, 65535, this));
    connect(ui->networkPort, SIGNAL(textChanged(const QString&)), this, SLOT(checkLineEdit()));

    /* Network elements init */
#ifndef USE_UPNP
    ui->mapPortUpnp->setEnabled(false);
#endif

    ui->proxyIp->setEnabled(false);
    ui->proxyPort->setEnabled(false);
    ui->proxyPort->setValidator(new QIntValidator(1, 65535, this));

    ui->proxyIpTor->setEnabled(false);
    ui->proxyPortTor->setEnabled(false);
    ui->proxyPortTor->setValidator(new QIntValidator(1, 65535, this));

    connect(ui->connectSocks, &QPushButton::toggled, ui->proxyIp, &QWidget::setEnabled);
    connect(ui->connectSocks, &QPushButton::toggled, ui->proxyPort, &QWidget::setEnabled);
    connect(ui->connectSocks, &QPushButton::toggled, this, &OptionsDialog::updateProxyValidationState);

    connect(ui->connectSocksTor, &QPushButton::toggled, ui->proxyIpTor, &QWidget::setEnabled);
    connect(ui->connectSocksTor, &QPushButton::toggled, ui->proxyPortTor, &QWidget::setEnabled);
    connect(ui->connectSocksTor, &QPushButton::toggled, this, &OptionsDialog::updateProxyValidationState);

    ui->maxuploadtarget->setMinimum(144 /* MB/day */);
    ui->maxuploadtarget->setMaximum(std::numeric_limits<int>::max());
    connect(ui->maxuploadtargetCheckbox, SIGNAL(toggled(bool)), ui->maxuploadtarget, SLOT(setEnabled(bool)));

    /* Window elements init */
#ifdef Q_OS_MAC
    /* remove Window tab on Mac */
    ui->tabWidget->removeTab(ui->tabWidget->indexOf(ui->tabWindow));
#if  defined(MAC_OS_X_VERSION_MIN_REQUIRED) && MAC_OS_X_VERSION_MIN_REQUIRED > 101100
    /* hide launch at startup option if compiled against macOS > 10.11 (removed API) */
    ui->bitcoinAtStartup->setVisible(false);
    ui->verticalLayout_Main->removeWidget(ui->bitcoinAtStartup);
    ui->verticalLayout_Main->removeItem(ui->horizontalSpacer_0_Main);
#endif
#endif

    /* remove Wallet tab in case of -disablewallet */
    if (!enableWallet) {
        ui->tabWidget->removeTab(ui->tabWidget->indexOf(ui->tabWallet));
    }

    /* Display elements init */
    QDir translations(":translations");

    ui->bitcoinAtStartup->setToolTip(ui->bitcoinAtStartup->toolTip().arg(PACKAGE_NAME));
    ui->bitcoinAtStartup->setText(ui->bitcoinAtStartup->text().arg(PACKAGE_NAME));

    ui->openBitcoinConfButton->setToolTip(ui->openBitcoinConfButton->toolTip().arg(PACKAGE_NAME));

    ui->lang->setToolTip(ui->lang->toolTip().arg(PACKAGE_NAME));
    ui->lang->addItem(QString("(") + tr("default") + QString(")"), QVariant(""));
    for (const QString &langStr : translations.entryList())
    {
        QLocale locale(langStr);

        /** check if the locale name consists of 2 parts (language_country) */
        if(langStr.contains("_"))
        {
            /** display language strings as "native language - native country (locale name)", e.g. "Deutsch - Deutschland (de)" */
            ui->lang->addItem(locale.nativeLanguageName() + QString(" - ") + locale.nativeCountryName() + QString(" (") + langStr + QString(")"), QVariant(langStr));
        }
        else
        {
            /** display language strings as "native language (locale name)", e.g. "Deutsch (de)" */
            ui->lang->addItem(locale.nativeLanguageName() + QString(" (") + langStr + QString(")"), QVariant(langStr));
        }
    }
    ui->thirdPartyTxUrls->setPlaceholderText("https://example.com/tx/%s");

    ui->unit->setModel(new BitcoinUnits(this));

    /* Widget-to-option mapper */
    mapper = new QDataWidgetMapper(this);
    mapper->setSubmitPolicy(QDataWidgetMapper::ManualSubmit);
    mapper->setOrientation(Qt::Vertical);

    GUIUtil::ItemDelegate* delegate = new GUIUtil::ItemDelegate(mapper);
    connect(delegate, &GUIUtil::ItemDelegate::keyEscapePressed, this, &OptionsDialog::reject);
    mapper->setItemDelegate(delegate);

    /* setup/change UI elements when proxy IPs are invalid/valid */
    ui->proxyIp->setCheckValidator(new ProxyAddressValidator(parent));
    ui->proxyIpTor->setCheckValidator(new ProxyAddressValidator(parent));
    connect(ui->proxyIp, &QValidatedLineEdit::validationDidChange, this, &OptionsDialog::updateProxyValidationState);
    connect(ui->proxyIpTor, &QValidatedLineEdit::validationDidChange, this, &OptionsDialog::updateProxyValidationState);
    connect(ui->proxyPort, &QLineEdit::textChanged, this, &OptionsDialog::updateProxyValidationState);
    connect(ui->proxyPortTor, &QLineEdit::textChanged, this, &OptionsDialog::updateProxyValidationState);

    if (!QSystemTrayIcon::isSystemTrayAvailable()) {
        ui->hideTrayIcon->setChecked(true);
        ui->hideTrayIcon->setEnabled(false);
        ui->minimizeToTray->setChecked(false);
        ui->minimizeToTray->setEnabled(false);
    }

    GUIUtil::handleCloseWindowShortcut(this);
}

OptionsDialog::~OptionsDialog()
{
    delete ui;
}

void OptionsDialog::setModel(OptionsModel *_model)
{
    this->model = _model;

    if(_model)
    {
        /* check if client restart is needed and show persistent message */
        if (_model->isRestartRequired())
            showRestartWarning(true);

        // Prune values are in GB to be consistent with intro.cpp
        static constexpr uint64_t MiB_BYTES = 1024 * 1024;
        static constexpr uint64_t nMinDiskSpace = (MIN_DISK_SPACE_FOR_BLOCK_FILES + MiB_BYTES - 1) / MiB_BYTES;
        ui->pruneSize->setRange(nMinDiskSpace, std::numeric_limits<int>::max());

        QString strLabel = _model->getOverriddenByCommandLine();
        if (strLabel.isEmpty())
            strLabel = tr("none");
        ui->overriddenByCommandLineLabel->setText(strLabel);

        mapper->setModel(_model);
        setMapper();
        mapper->toFirst();

        updateDefaultProxyNets();
    }

    /* warn when one of the following settings changes by user action (placed here so init via mapper doesn't trigger them) */

    /* Main */
    connect(ui->prune, &QCheckBox::clicked, this, &OptionsDialog::showRestartWarning);
    connect(ui->prune, &QCheckBox::clicked, this, &OptionsDialog::togglePruneWarning);
    connect(ui->pruneSize, static_cast<void (QSpinBox::*)(int)>(&QSpinBox::valueChanged), this, &OptionsDialog::showRestartWarning);
    connect(ui->databaseCache, static_cast<void (QSpinBox::*)(int)>(&QSpinBox::valueChanged), this, &OptionsDialog::showRestartWarning);
    connect(ui->threadsScriptVerif, static_cast<void (QSpinBox::*)(int)>(&QSpinBox::valueChanged), this, &OptionsDialog::showRestartWarning);
    /* Wallet */
    connect(ui->spendZeroConfChange, &QCheckBox::clicked, this, &OptionsDialog::showRestartWarning);
    /* Network */
    connect(ui->networkPort, SIGNAL(textChanged(const QString &)), this, SLOT(showRestartWarning()));
    connect(ui->allowIncoming, &QCheckBox::clicked, this, &OptionsDialog::showRestartWarning);
    connect(ui->connectSocks, &QCheckBox::clicked, this, &OptionsDialog::showRestartWarning);
    connect(ui->connectSocksTor, &QCheckBox::clicked, this, &OptionsDialog::showRestartWarning);
    connect(ui->peerbloomfilters, &QCheckBox::clicked, this, &OptionsDialog::showRestartWarning);
    /* Display */
    connect(ui->lang, static_cast<void (QValueComboBox::*)()>(&QValueComboBox::valueChanged), [this]{ showRestartWarning(); });
    connect(ui->thirdPartyTxUrls, &QLineEdit::textChanged, [this]{ showRestartWarning(); });
}

void OptionsDialog::setCurrentTab(OptionsDialog::Tab tab)
{
    QWidget *tab_widget = nullptr;
    if (tab == OptionsDialog::Tab::TAB_NETWORK) tab_widget = ui->tabNetwork;
    if (tab == OptionsDialog::Tab::TAB_MAIN) tab_widget = ui->tabMain;
    if (tab_widget && ui->tabWidget->currentWidget() != tab_widget) {
        ui->tabWidget->setCurrentWidget(tab_widget);
    }
}

void OptionsDialog::setMapper()
{
    /* Main */
    mapper->addMapping(ui->bitcoinAtStartup, OptionsModel::StartAtStartup);
    mapper->addMapping(ui->threadsScriptVerif, OptionsModel::ThreadsScriptVerif);
    mapper->addMapping(ui->databaseCache, OptionsModel::DatabaseCache);

    qlonglong current_prune = model->data(model->index(OptionsModel::PruneMiB, 0), Qt::EditRole).toLongLong();
    if (current_prune == 0) {
        ui->prune->setChecked(false);
        ui->pruneSize->setEnabled(false);
    } else if (current_prune == 1) {
        // Manual pruning
        ui->prune->setTristate();
        ui->prune->setCheckState(Qt::PartiallyChecked);
        ui->pruneSize->setEnabled(false);
    } else {
        ui->prune->setChecked(true);
        ui->pruneSize->setEnabled(true);
        ui->pruneSize->setValue(current_prune);
    }

    /* Wallet */
    mapper->addMapping(ui->spendZeroConfChange, OptionsModel::SpendZeroConfChange);
    mapper->addMapping(ui->coinControlFeatures, OptionsModel::CoinControlFeatures);

    {
        QString radio_name_lower = "addresstype" + model->data(model->index(OptionsModel::addresstype, 0), Qt::EditRole).toString().toLower();
        radio_name_lower.replace("-", "_");
        for (int i = ui->layoutAddressType->count(); i--; ) {
            QRadioButton * const radio = qobject_cast<QRadioButton*>(ui->layoutAddressType->itemAt(i)->widget());
            if (!radio) {
                continue;
            }
            radio->setChecked(radio->objectName().toLower() == radio_name_lower);
        }
    }

    /* Network */
    mapper->addMapping(ui->networkPort, OptionsModel::NetworkPort);
    mapper->addMapping(ui->mapPortUpnp, OptionsModel::MapPortUPnP);
    mapper->addMapping(ui->allowIncoming, OptionsModel::Listen);

    mapper->addMapping(ui->connectSocks, OptionsModel::ProxyUse);
    mapper->addMapping(ui->proxyIp, OptionsModel::ProxyIP);
    mapper->addMapping(ui->proxyPort, OptionsModel::ProxyPort);

    mapper->addMapping(ui->connectSocksTor, OptionsModel::ProxyUseTor);
    mapper->addMapping(ui->proxyIpTor, OptionsModel::ProxyIPTor);
    mapper->addMapping(ui->proxyPortTor, OptionsModel::ProxyPortTor);

    int current_maxuploadtarget = model->data(model->index(OptionsModel::maxuploadtarget, 0), Qt::EditRole).toInt();
    if (current_maxuploadtarget == 0) {
        ui->maxuploadtargetCheckbox->setChecked(false);
        ui->maxuploadtarget->setEnabled(false);
        ui->maxuploadtarget->setValue(ui->maxuploadtarget->minimum());
    } else {
        if (current_maxuploadtarget < ui->maxuploadtarget->minimum()) {
            ui->maxuploadtarget->setMinimum(current_maxuploadtarget);
        }
        ui->maxuploadtargetCheckbox->setChecked(true);
        ui->maxuploadtarget->setEnabled(true);
        ui->maxuploadtarget->setValue(current_maxuploadtarget);
    }

    mapper->addMapping(ui->peerbloomfilters, OptionsModel::peerbloomfilters);

    /* Window */
#ifndef Q_OS_MAC
    if (QSystemTrayIcon::isSystemTrayAvailable()) {
        mapper->addMapping(ui->hideTrayIcon, OptionsModel::HideTrayIcon);
        mapper->addMapping(ui->minimizeToTray, OptionsModel::MinimizeToTray);
    }
    mapper->addMapping(ui->minimizeOnClose, OptionsModel::MinimizeOnClose);
#endif

    /* Display */
    mapper->addMapping(ui->lang, OptionsModel::Language);
    mapper->addMapping(ui->unit, OptionsModel::DisplayUnit);
    mapper->addMapping(ui->thirdPartyTxUrls, OptionsModel::ThirdPartyTxUrls);
}

void OptionsDialog::checkLineEdit()
{
    QLineEdit * const lineedit = qobject_cast<QLineEdit*>(QObject::sender());
    if (lineedit->hasAcceptableInput()) {
        lineedit->setStyleSheet("");
    } else {
        lineedit->setStyleSheet("color: red;");
    }
}

void OptionsDialog::setOkButtonState(bool fState)
{
    ui->okButton->setEnabled(fState);
}

void OptionsDialog::on_resetButton_clicked()
{
    if(model)
    {
        // confirmation dialog
        QMessageBox::StandardButton btnRetVal = QMessageBox::question(this, tr("Confirm options reset"),
            tr("Client restart required to activate changes.") + "<br><br>" + tr("Client will be shut down. Do you want to proceed?"),
            QMessageBox::Yes | QMessageBox::Cancel, QMessageBox::Cancel);

        if(btnRetVal == QMessageBox::Cancel)
            return;

        /* reset all options and close GUI */
        model->Reset();
        QApplication::quit();
    }
}

void OptionsDialog::on_openBitcoinConfButton_clicked()
{
    /* explain the purpose of the config file */
    QMessageBox::information(this, tr("Configuration options"),
        tr("The configuration file is used to specify advanced user options which override GUI settings. "
           "Additionally, any command-line options will override this configuration file."));

    /* show an error if there was some problem opening the file */
    if (!GUIUtil::openBitcoinConf())
        QMessageBox::critical(this, tr("Error"), tr("The configuration file could not be opened."));
}

void OptionsDialog::on_okButton_clicked()
{
    for (int i = 0; i < ui->tabWidget->count(); ++i) {
        QWidget * const tab = ui->tabWidget->widget(i);
        Q_FOREACH(QObject* o, tab->children()) {
            QLineEdit * const lineedit = qobject_cast<QLineEdit*>(o);
            if (lineedit && !lineedit->hasAcceptableInput()) {
                int row = mapper->mappedSection(lineedit);
                if (model->data(model->index(row, 0), Qt::EditRole) == lineedit->text()) {
                    // Allow unchanged fields through
                    continue;
                }
                ui->tabWidget->setCurrentWidget(tab);
                lineedit->setFocus(Qt::OtherFocusReason);
                lineedit->selectAll();
                QMessageBox::critical(this, tr("Invalid setting"), tr("The value entered is invalid."));
                return;
            }
        }
    }
<<<<<<< HEAD
=======

    switch (ui->prune->checkState()) {
    case Qt::Unchecked:
        model->setData(model->index(OptionsModel::PruneMiB, 0), 0);
        break;
    case Qt::PartiallyChecked:
        model->setData(model->index(OptionsModel::PruneMiB, 0), 1);
        break;
    case Qt::Checked:
        model->setData(model->index(OptionsModel::PruneMiB, 0), ui->pruneSize->value());
        break;
    }

    {
        QString new_addresstype;
        for (int i = ui->layoutAddressType->count(); i--; ) {
            QRadioButton * const radio = qobject_cast<QRadioButton*>(ui->layoutAddressType->itemAt(i)->widget());
            if (!(radio && radio->objectName().startsWith("addressType") && radio->isChecked())) {
                continue;
            }
            new_addresstype = radio->objectName().mid(11).toLower();
            new_addresstype.replace("_", "-");
            break;
        }
        model->setData(model->index(OptionsModel::addresstype, 0), new_addresstype);
    }

    if (ui->maxuploadtargetCheckbox->isChecked()) {
        model->setData(model->index(OptionsModel::maxuploadtarget, 0), ui->maxuploadtarget->value());
    } else {
        model->setData(model->index(OptionsModel::maxuploadtarget, 0), 0);
    }

>>>>>>> 663a5383
    mapper->submit();
    accept();
    updateDefaultProxyNets();
}

void OptionsDialog::on_cancelButton_clicked()
{
    reject();
}

void OptionsDialog::on_hideTrayIcon_stateChanged(int fState)
{
    if(fState)
    {
        ui->minimizeToTray->setChecked(false);
        ui->minimizeToTray->setEnabled(false);
    }
    else
    {
        ui->minimizeToTray->setEnabled(true);
    }
}

void OptionsDialog::togglePruneWarning(bool enabled)
{
    ui->pruneWarning->setVisible(!ui->pruneWarning->isVisible());
}

void OptionsDialog::showRestartWarning(bool fPersistent)
{
    ui->statusLabel->setStyleSheet("QLabel { color: red; }");

    if(fPersistent)
    {
        ui->statusLabel->setText(tr("Client restart required to activate changes."));
    }
    else
    {
        ui->statusLabel->setText(tr("This change would require a client restart."));
        // clear non-persistent status label after 10 seconds
        // Todo: should perhaps be a class attribute, if we extend the use of statusLabel
        QTimer::singleShot(10000, this, &OptionsDialog::clearStatusLabel);
    }
}

void OptionsDialog::clearStatusLabel()
{
    ui->statusLabel->clear();
    if (model && model->isRestartRequired()) {
        showRestartWarning(true);
    }
}

void OptionsDialog::updateProxyValidationState()
{
    QValidatedLineEdit *pUiProxyIp = ui->proxyIp;
    QValidatedLineEdit *otherProxyWidget = (pUiProxyIp == ui->proxyIpTor) ? ui->proxyIp : ui->proxyIpTor;
    if (pUiProxyIp->isValid() && (!ui->proxyPort->isEnabled() || ui->proxyPort->text().toInt() > 0) && (!ui->proxyPortTor->isEnabled() || ui->proxyPortTor->text().toInt() > 0))
    {
        setOkButtonState(otherProxyWidget->isValid()); //only enable ok button if both proxys are valid
        clearStatusLabel();
    }
    else
    {
        setOkButtonState(false);
        ui->statusLabel->setStyleSheet("QLabel { color: red; }");
        ui->statusLabel->setText(tr("The supplied proxy address is invalid."));
    }
}

void OptionsDialog::updateDefaultProxyNets()
{
    proxyType proxy;
    std::string strProxy;
    QString strDefaultProxyGUI;

    model->node().getProxy(NET_IPV4, proxy);
    strProxy = proxy.proxy.ToStringIP() + ":" + proxy.proxy.ToStringPort();
    strDefaultProxyGUI = ui->proxyIp->text() + ":" + ui->proxyPort->text();
    (strProxy == strDefaultProxyGUI.toStdString()) ? ui->proxyReachIPv4->setChecked(true) : ui->proxyReachIPv4->setChecked(false);

    model->node().getProxy(NET_IPV6, proxy);
    strProxy = proxy.proxy.ToStringIP() + ":" + proxy.proxy.ToStringPort();
    strDefaultProxyGUI = ui->proxyIp->text() + ":" + ui->proxyPort->text();
    (strProxy == strDefaultProxyGUI.toStdString()) ? ui->proxyReachIPv6->setChecked(true) : ui->proxyReachIPv6->setChecked(false);

    model->node().getProxy(NET_ONION, proxy);
    strProxy = proxy.proxy.ToStringIP() + ":" + proxy.proxy.ToStringPort();
    strDefaultProxyGUI = ui->proxyIp->text() + ":" + ui->proxyPort->text();
    (strProxy == strDefaultProxyGUI.toStdString()) ? ui->proxyReachTor->setChecked(true) : ui->proxyReachTor->setChecked(false);
}

ProxyAddressValidator::ProxyAddressValidator(QObject *parent) :
QValidator(parent)
{
}

QValidator::State ProxyAddressValidator::validate(QString &input, int &pos) const
{
    Q_UNUSED(pos);
    // Validate the proxy
    CService serv(LookupNumeric(input.toStdString().c_str(), DEFAULT_GUI_PROXY_PORT));
    proxyType addrProxy = proxyType(serv, true);
    if (addrProxy.IsValid())
        return QValidator::Acceptable;

    return QValidator::Invalid;
}<|MERGE_RESOLUTION|>--- conflicted
+++ resolved
@@ -358,8 +358,6 @@
             }
         }
     }
-<<<<<<< HEAD
-=======
 
     switch (ui->prune->checkState()) {
     case Qt::Unchecked:
@@ -393,7 +391,6 @@
         model->setData(model->index(OptionsModel::maxuploadtarget, 0), 0);
     }
 
->>>>>>> 663a5383
     mapper->submit();
     accept();
     updateDefaultProxyNets();
