// Copyright (c) 2011-2019 The Bitcoin Core developers
// Distributed under the MIT software license, see the accompanying
// file COPYING or http://www.opensource.org/licenses/mit-license.php.

#if defined(HAVE_CONFIG_H)
#include <config/bitcoin-config.h>
#endif

#include <qt/optionsdialog.h>
#include <qt/forms/ui_optionsdialog.h>

#include <qt/bitcoinunits.h>
#include <qt/guiconstants.h>
#include <qt/guiutil.h>
#include <qt/optionsmodel.h>

#include <interfaces/node.h>
#include <validation.h> // for DEFAULT_SCRIPTCHECK_THREADS and MAX_SCRIPTCHECK_THREADS
#include <netbase.h>
#include <txdb.h> // for -dbcache defaults

#include <QDataWidgetMapper>
#include <QDir>
#include <QIntValidator>
#include <QLocale>
#include <QMessageBox>
#include <QSystemTrayIcon>
#include <QTimer>

OptionsDialog::OptionsDialog(QWidget *parent, bool enableWallet) :
    QDialog(parent),
    ui(new Ui::OptionsDialog),
    model(nullptr),
    mapper(nullptr)
{
    ui->setupUi(this);

    /* Main elements init */
    ui->databaseCache->setMinimum(nMinDbCache);
    ui->databaseCache->setMaximum(nMaxDbCache);
    ui->threadsScriptVerif->setMinimum(-GetNumCores());
    ui->threadsScriptVerif->setMaximum(MAX_SCRIPTCHECK_THREADS);
    ui->pruneWarning->setVisible(false);
    ui->pruneWarning->setStyleSheet("QLabel { color: red; }");

    ui->pruneSize->setEnabled(false);
    connect(ui->prune, &QPushButton::toggled, ui->pruneSize, &QWidget::setEnabled);
    connect(ui->prune, &QPushButton::toggled, [this](bool nv) {
        ui->peerblockfilters->setEnabled(!nv);
    });
    connect(ui->peerblockfilters, &QPushButton::toggled, [this](bool nv) {
        ui->prune->setEnabled(!nv);
    });

    ui->networkPort->setValidator(new QIntValidator(1024, 65535, this));
    connect(ui->networkPort, SIGNAL(textChanged(const QString&)), this, SLOT(checkLineEdit()));

    ui->networkPort->setValidator(new QIntValidator(1024, 65535, this));
    connect(ui->networkPort, SIGNAL(textChanged(const QString&)), this, SLOT(checkLineEdit()));

    /* Network elements init */
#ifndef USE_UPNP
    ui->mapPortUpnp->setEnabled(false);
#endif

    ui->proxyIp->setEnabled(false);
    ui->proxyPort->setEnabled(false);
    ui->proxyPort->setValidator(new QIntValidator(1, 65535, this));

    ui->proxyIpTor->setEnabled(false);
    ui->proxyPortTor->setEnabled(false);
    ui->proxyPortTor->setValidator(new QIntValidator(1, 65535, this));

    connect(ui->connectSocks, &QPushButton::toggled, ui->proxyIp, &QWidget::setEnabled);
    connect(ui->connectSocks, &QPushButton::toggled, ui->proxyPort, &QWidget::setEnabled);
    connect(ui->connectSocks, &QPushButton::toggled, this, &OptionsDialog::updateProxyValidationState);

    connect(ui->connectSocksTor, &QPushButton::toggled, ui->proxyIpTor, &QWidget::setEnabled);
    connect(ui->connectSocksTor, &QPushButton::toggled, ui->proxyPortTor, &QWidget::setEnabled);
    connect(ui->connectSocksTor, &QPushButton::toggled, this, &OptionsDialog::updateProxyValidationState);

    ui->maxuploadtarget->setMinimum(144 /* MB/day */);
    ui->maxuploadtarget->setMaximum(std::numeric_limits<int>::max());
    connect(ui->maxuploadtargetCheckbox, SIGNAL(toggled(bool)), ui->maxuploadtarget, SLOT(setEnabled(bool)));

    /* Window elements init */
#ifdef Q_OS_MAC
    /* remove Window tab on Mac */
    ui->tabWidget->removeTab(ui->tabWidget->indexOf(ui->tabWindow));
    /* hide launch at startup option on macOS */
    ui->bitcoinAtStartup->setVisible(false);
    ui->verticalLayout_Main->removeWidget(ui->bitcoinAtStartup);
    ui->verticalLayout_Main->removeItem(ui->horizontalSpacer_0_Main);
#endif

    /* remove Wallet tab and 3rd party-URL textbox in case of -disablewallet */
    if (!enableWallet) {
        ui->tabWidget->removeTab(ui->tabWidget->indexOf(ui->tabWallet));
        ui->thirdPartyTxUrlsLabel->setVisible(false);
        ui->thirdPartyTxUrls->setVisible(false);
    }

    /* Display elements init */
    QDir translations(":translations");

    ui->bitcoinAtStartup->setToolTip(ui->bitcoinAtStartup->toolTip().arg(PACKAGE_NAME));
    ui->bitcoinAtStartup->setText(ui->bitcoinAtStartup->text().arg(PACKAGE_NAME));

    ui->openBitcoinConfButton->setToolTip(ui->openBitcoinConfButton->toolTip().arg(PACKAGE_NAME));

    ui->lang->setToolTip(ui->lang->toolTip().arg(PACKAGE_NAME));
    ui->lang->addItem(QString("(") + tr("default") + QString(")"), QVariant(""));
    for (const QString &langStr : translations.entryList())
    {
        QLocale locale(langStr);

        /** check if the locale name consists of 2 parts (language_country) */
        if(langStr.contains("_"))
        {
            /** display language strings as "native language - native country (locale name)", e.g. "Deutsch - Deutschland (de)" */
            ui->lang->addItem(locale.nativeLanguageName() + QString(" - ") + locale.nativeCountryName() + QString(" (") + langStr + QString(")"), QVariant(langStr));
        }
        else
        {
            /** display language strings as "native language (locale name)", e.g. "Deutsch (de)" */
            ui->lang->addItem(locale.nativeLanguageName() + QString(" (") + langStr + QString(")"), QVariant(langStr));
        }
    }
    ui->unit->setModel(new BitcoinUnits(this));

    /* Widget-to-option mapper */
    mapper = new QDataWidgetMapper(this);
    mapper->setSubmitPolicy(QDataWidgetMapper::ManualSubmit);
    mapper->setOrientation(Qt::Vertical);

    GUIUtil::ItemDelegate* delegate = new GUIUtil::ItemDelegate(mapper);
    connect(delegate, &GUIUtil::ItemDelegate::keyEscapePressed, this, &OptionsDialog::reject);
    mapper->setItemDelegate(delegate);

    /* setup/change UI elements when proxy IPs are invalid/valid */
    ui->proxyIp->setCheckValidator(new ProxyAddressValidator(parent));
    ui->proxyIpTor->setCheckValidator(new ProxyAddressValidator(parent));
    connect(ui->proxyIp, &QValidatedLineEdit::validationDidChange, this, &OptionsDialog::updateProxyValidationState);
    connect(ui->proxyIpTor, &QValidatedLineEdit::validationDidChange, this, &OptionsDialog::updateProxyValidationState);
    connect(ui->proxyPort, &QLineEdit::textChanged, this, &OptionsDialog::updateProxyValidationState);
    connect(ui->proxyPortTor, &QLineEdit::textChanged, this, &OptionsDialog::updateProxyValidationState);

    if (!QSystemTrayIcon::isSystemTrayAvailable()) {
        ui->hideTrayIcon->setChecked(true);
        ui->hideTrayIcon->setEnabled(false);
        ui->minimizeToTray->setChecked(false);
        ui->minimizeToTray->setEnabled(false);
    }

    GUIUtil::handleCloseWindowShortcut(this);
}

OptionsDialog::~OptionsDialog()
{
    delete ui;
}

void OptionsDialog::setModel(OptionsModel *_model)
{
    this->model = _model;

    if(_model)
    {
        /* check if client restart is needed and show persistent message */
        if (_model->isRestartRequired())
            showRestartWarning(true);

        static constexpr uint64_t MiB_BYTES = 1024 * 1024;
        static constexpr uint64_t nMinDiskSpace = (MIN_DISK_SPACE_FOR_BLOCK_FILES + MiB_BYTES - 1) / MiB_BYTES;
        ui->pruneSize->setRange(nMinDiskSpace, std::numeric_limits<int>::max());

        QString strLabel = _model->getOverriddenByCommandLine();
        if (strLabel.isEmpty())
            strLabel = tr("none");
        ui->overriddenByCommandLineLabel->setText(strLabel);

        mapper->setModel(_model);
        setMapper();
        mapper->toFirst();

        updateDefaultProxyNets();
    }

    /* warn when one of the following settings changes by user action (placed here so init via mapper doesn't trigger them) */

    /* Main */
    connect(ui->prune, &QCheckBox::clicked, this, &OptionsDialog::showRestartWarning);
    connect(ui->prune, &QCheckBox::clicked, this, &OptionsDialog::togglePruneWarning);
    connect(ui->pruneSize, static_cast<void (QSpinBox::*)(int)>(&QSpinBox::valueChanged), this, &OptionsDialog::showRestartWarning);
    connect(ui->databaseCache, static_cast<void (QSpinBox::*)(int)>(&QSpinBox::valueChanged), this, &OptionsDialog::showRestartWarning);
    connect(ui->threadsScriptVerif, static_cast<void (QSpinBox::*)(int)>(&QSpinBox::valueChanged), this, &OptionsDialog::showRestartWarning);
    /* Wallet */
    connect(ui->spendZeroConfChange, &QCheckBox::clicked, this, &OptionsDialog::showRestartWarning);
    /* Network */
    connect(ui->networkPort, SIGNAL(textChanged(const QString &)), this, SLOT(showRestartWarning()));
    connect(ui->allowIncoming, &QCheckBox::clicked, this, &OptionsDialog::showRestartWarning);
    connect(ui->connectSocks, &QCheckBox::clicked, this, &OptionsDialog::showRestartWarning);
    connect(ui->connectSocksTor, &QCheckBox::clicked, this, &OptionsDialog::showRestartWarning);
    connect(ui->peerbloomfilters, &QCheckBox::clicked, this, &OptionsDialog::showRestartWarning);
    connect(ui->peerblockfilters, &QCheckBox::clicked, this, &OptionsDialog::showRestartWarning);
    /* Display */
    connect(ui->lang, static_cast<void (QValueComboBox::*)()>(&QValueComboBox::valueChanged), [this]{ showRestartWarning(); });
    connect(ui->thirdPartyTxUrls, &QLineEdit::textChanged, [this]{ showRestartWarning(); });
}

void OptionsDialog::setCurrentTab(OptionsDialog::Tab tab)
{
    QWidget *tab_widget = nullptr;
    if (tab == OptionsDialog::Tab::TAB_NETWORK) tab_widget = ui->tabNetwork;
    if (tab == OptionsDialog::Tab::TAB_MAIN) tab_widget = ui->tabMain;
    if (tab_widget && ui->tabWidget->currentWidget() != tab_widget) {
        ui->tabWidget->setCurrentWidget(tab_widget);
    }
}

void OptionsDialog::setMapper()
{
    /* Main */
    mapper->addMapping(ui->bitcoinAtStartup, OptionsModel::StartAtStartup);
    mapper->addMapping(ui->threadsScriptVerif, OptionsModel::ThreadsScriptVerif);
    mapper->addMapping(ui->databaseCache, OptionsModel::DatabaseCache);

    qlonglong current_prune = model->data(model->index(OptionsModel::PruneMiB, 0), Qt::EditRole).toLongLong();
    if (current_prune == 0) {
        ui->prune->setChecked(false);
        ui->pruneSize->setEnabled(false);
    } else if (current_prune == 1) {
        // Manual pruning
        ui->prune->setTristate();
        ui->prune->setCheckState(Qt::PartiallyChecked);
        ui->pruneSize->setEnabled(false);
    } else {
        ui->prune->setChecked(true);
        ui->pruneSize->setEnabled(true);
        ui->pruneSize->setValue(current_prune);
    }

    /* Wallet */
    mapper->addMapping(ui->spendZeroConfChange, OptionsModel::SpendZeroConfChange);
    mapper->addMapping(ui->coinControlFeatures, OptionsModel::CoinControlFeatures);

    {
        QString radio_name_lower = "addresstype" + model->data(model->index(OptionsModel::addresstype, 0), Qt::EditRole).toString().toLower();
        radio_name_lower.replace("-", "_");
        for (int i = ui->layoutAddressType->count(); i--; ) {
            QRadioButton * const radio = qobject_cast<QRadioButton*>(ui->layoutAddressType->itemAt(i)->widget());
            if (!radio) {
                continue;
            }
            radio->setChecked(radio->objectName().toLower() == radio_name_lower);
        }
    }

    /* Network */
    mapper->addMapping(ui->networkPort, OptionsModel::NetworkPort);
    mapper->addMapping(ui->mapPortUpnp, OptionsModel::MapPortUPnP);
    mapper->addMapping(ui->allowIncoming, OptionsModel::Listen);

    mapper->addMapping(ui->connectSocks, OptionsModel::ProxyUse);
    mapper->addMapping(ui->proxyIp, OptionsModel::ProxyIP);
    mapper->addMapping(ui->proxyPort, OptionsModel::ProxyPort);

    mapper->addMapping(ui->connectSocksTor, OptionsModel::ProxyUseTor);
    mapper->addMapping(ui->proxyIpTor, OptionsModel::ProxyIPTor);
    mapper->addMapping(ui->proxyPortTor, OptionsModel::ProxyPortTor);

    int current_maxuploadtarget = model->data(model->index(OptionsModel::maxuploadtarget, 0), Qt::EditRole).toInt();
    if (current_maxuploadtarget == 0) {
        ui->maxuploadtargetCheckbox->setChecked(false);
        ui->maxuploadtarget->setEnabled(false);
        ui->maxuploadtarget->setValue(ui->maxuploadtarget->minimum());
    } else {
        if (current_maxuploadtarget < ui->maxuploadtarget->minimum()) {
            ui->maxuploadtarget->setMinimum(current_maxuploadtarget);
        }
        ui->maxuploadtargetCheckbox->setChecked(true);
        ui->maxuploadtarget->setEnabled(true);
        ui->maxuploadtarget->setValue(current_maxuploadtarget);
    }

    mapper->addMapping(ui->peerbloomfilters, OptionsModel::peerbloomfilters);
    mapper->addMapping(ui->peerblockfilters, OptionsModel::peerblockfilters);

    /* Window */
#ifndef Q_OS_MAC
    if (QSystemTrayIcon::isSystemTrayAvailable()) {
        mapper->addMapping(ui->hideTrayIcon, OptionsModel::HideTrayIcon);
        mapper->addMapping(ui->minimizeToTray, OptionsModel::MinimizeToTray);
    }
    mapper->addMapping(ui->minimizeOnClose, OptionsModel::MinimizeOnClose);
#endif

    /* Display */
    mapper->addMapping(ui->lang, OptionsModel::Language);
    mapper->addMapping(ui->unit, OptionsModel::DisplayUnit);
    mapper->addMapping(ui->thirdPartyTxUrls, OptionsModel::ThirdPartyTxUrls);
}

void OptionsDialog::checkLineEdit()
{
    QLineEdit * const lineedit = qobject_cast<QLineEdit*>(QObject::sender());
    if (lineedit->hasAcceptableInput()) {
        lineedit->setStyleSheet("");
    } else {
        lineedit->setStyleSheet("color: red;");
    }
}

void OptionsDialog::setOkButtonState(bool fState)
{
    ui->okButton->setEnabled(fState);
}

void OptionsDialog::on_resetButton_clicked()
{
    if(model)
    {
        // confirmation dialog
        QMessageBox::StandardButton btnRetVal = QMessageBox::question(this, tr("Confirm options reset"),
            tr("Client restart required to activate changes.") + "<br><br>" + tr("Client will be shut down. Do you want to proceed?"),
            QMessageBox::Yes | QMessageBox::Cancel, QMessageBox::Cancel);

        if(btnRetVal == QMessageBox::Cancel)
            return;

        /* reset all options and close GUI */
        model->Reset();
        QApplication::quit();
    }
}

void OptionsDialog::on_openBitcoinConfButton_clicked()
{
    /* explain the purpose of the config file */
    QMessageBox::information(this, tr("Configuration options"),
        tr("The configuration file is used to specify advanced user options which override GUI settings. "
           "Additionally, any command-line options will override this configuration file."));

    /* show an error if there was some problem opening the file */
    if (!GUIUtil::openBitcoinConf())
        QMessageBox::critical(this, tr("Error"), tr("The configuration file could not be opened."));
}

void OptionsDialog::on_okButton_clicked()
{
    for (int i = 0; i < ui->tabWidget->count(); ++i) {
        QWidget * const tab = ui->tabWidget->widget(i);
        Q_FOREACH(QObject* o, tab->children()) {
            QLineEdit * const lineedit = qobject_cast<QLineEdit*>(o);
            if (lineedit && !lineedit->hasAcceptableInput()) {
                int row = mapper->mappedSection(lineedit);
                if (model->data(model->index(row, 0), Qt::EditRole) == lineedit->text()) {
                    // Allow unchanged fields through
                    continue;
                }
                ui->tabWidget->setCurrentWidget(tab);
                lineedit->setFocus(Qt::OtherFocusReason);
                lineedit->selectAll();
                QMessageBox::critical(this, tr("Invalid setting"), tr("The value entered is invalid."));
                return;
            }
        }
    }
<<<<<<< HEAD
=======

    switch (ui->prune->checkState()) {
    case Qt::Unchecked:
        model->setData(model->index(OptionsModel::PruneMiB, 0), 0);
        break;
    case Qt::PartiallyChecked:
        model->setData(model->index(OptionsModel::PruneMiB, 0), 1);
        break;
    case Qt::Checked:
        model->setData(model->index(OptionsModel::PruneMiB, 0), ui->pruneSize->value());
        break;
    }

    {
        QString new_addresstype;
        for (int i = ui->layoutAddressType->count(); i--; ) {
            QRadioButton * const radio = qobject_cast<QRadioButton*>(ui->layoutAddressType->itemAt(i)->widget());
            if (!(radio && radio->objectName().startsWith("addressType") && radio->isChecked())) {
                continue;
            }
            new_addresstype = radio->objectName().mid(11).toLower();
            new_addresstype.replace("_", "-");
            break;
        }
        model->setData(model->index(OptionsModel::addresstype, 0), new_addresstype);
    }

    if (ui->maxuploadtargetCheckbox->isChecked()) {
        model->setData(model->index(OptionsModel::maxuploadtarget, 0), ui->maxuploadtarget->value());
    } else {
        model->setData(model->index(OptionsModel::maxuploadtarget, 0), 0);
    }

>>>>>>> 51c32708
    mapper->submit();
    accept();
    updateDefaultProxyNets();
}

void OptionsDialog::on_cancelButton_clicked()
{
    reject();
}

void OptionsDialog::on_hideTrayIcon_stateChanged(int fState)
{
    if(fState)
    {
        ui->minimizeToTray->setChecked(false);
        ui->minimizeToTray->setEnabled(false);
    }
    else
    {
        ui->minimizeToTray->setEnabled(true);
    }
}

void OptionsDialog::togglePruneWarning(bool enabled)
{
    ui->pruneWarning->setVisible(!ui->pruneWarning->isVisible());
}

void OptionsDialog::showRestartWarning(bool fPersistent)
{
    ui->statusLabel->setStyleSheet("QLabel { color: red; }");

    if(fPersistent)
    {
        ui->statusLabel->setText(tr("Client restart required to activate changes."));
    }
    else
    {
        ui->statusLabel->setText(tr("This change would require a client restart."));
        // clear non-persistent status label after 10 seconds
        // Todo: should perhaps be a class attribute, if we extend the use of statusLabel
        QTimer::singleShot(10000, this, &OptionsDialog::clearStatusLabel);
    }
}

void OptionsDialog::clearStatusLabel()
{
    ui->statusLabel->clear();
    if (model && model->isRestartRequired()) {
        showRestartWarning(true);
    }
}

void OptionsDialog::updateProxyValidationState()
{
    QValidatedLineEdit *pUiProxyIp = ui->proxyIp;
    QValidatedLineEdit *otherProxyWidget = (pUiProxyIp == ui->proxyIpTor) ? ui->proxyIp : ui->proxyIpTor;
    if (pUiProxyIp->isValid() && (!ui->proxyPort->isEnabled() || ui->proxyPort->text().toInt() > 0) && (!ui->proxyPortTor->isEnabled() || ui->proxyPortTor->text().toInt() > 0))
    {
        setOkButtonState(otherProxyWidget->isValid()); //only enable ok button if both proxys are valid
        clearStatusLabel();
    }
    else
    {
        setOkButtonState(false);
        ui->statusLabel->setStyleSheet("QLabel { color: red; }");
        ui->statusLabel->setText(tr("The supplied proxy address is invalid."));
    }
}

void OptionsDialog::updateDefaultProxyNets()
{
    proxyType proxy;
    std::string strProxy;
    QString strDefaultProxyGUI;

    model->node().getProxy(NET_IPV4, proxy);
    strProxy = proxy.proxy.ToStringIP() + ":" + proxy.proxy.ToStringPort();
    strDefaultProxyGUI = ui->proxyIp->text() + ":" + ui->proxyPort->text();
    (strProxy == strDefaultProxyGUI.toStdString()) ? ui->proxyReachIPv4->setChecked(true) : ui->proxyReachIPv4->setChecked(false);

    model->node().getProxy(NET_IPV6, proxy);
    strProxy = proxy.proxy.ToStringIP() + ":" + proxy.proxy.ToStringPort();
    strDefaultProxyGUI = ui->proxyIp->text() + ":" + ui->proxyPort->text();
    (strProxy == strDefaultProxyGUI.toStdString()) ? ui->proxyReachIPv6->setChecked(true) : ui->proxyReachIPv6->setChecked(false);

    model->node().getProxy(NET_ONION, proxy);
    strProxy = proxy.proxy.ToStringIP() + ":" + proxy.proxy.ToStringPort();
    strDefaultProxyGUI = ui->proxyIp->text() + ":" + ui->proxyPort->text();
    (strProxy == strDefaultProxyGUI.toStdString()) ? ui->proxyReachTor->setChecked(true) : ui->proxyReachTor->setChecked(false);
}

ProxyAddressValidator::ProxyAddressValidator(QObject *parent) :
QValidator(parent)
{
}

QValidator::State ProxyAddressValidator::validate(QString &input, int &pos) const
{
    Q_UNUSED(pos);
    // Validate the proxy
    CService serv(LookupNumeric(input.toStdString(), DEFAULT_GUI_PROXY_PORT));
    proxyType addrProxy = proxyType(serv, true);
    if (addrProxy.IsValid())
        return QValidator::Acceptable;

    return QValidator::Invalid;
}<|MERGE_RESOLUTION|>--- conflicted
+++ resolved
@@ -51,9 +51,6 @@
     connect(ui->peerblockfilters, &QPushButton::toggled, [this](bool nv) {
         ui->prune->setEnabled(!nv);
     });
-
-    ui->networkPort->setValidator(new QIntValidator(1024, 65535, this));
-    connect(ui->networkPort, SIGNAL(textChanged(const QString&)), this, SLOT(checkLineEdit()));
 
     ui->networkPort->setValidator(new QIntValidator(1024, 65535, this));
     connect(ui->networkPort, SIGNAL(textChanged(const QString&)), this, SLOT(checkLineEdit()));
@@ -366,8 +363,6 @@
             }
         }
     }
-<<<<<<< HEAD
-=======
 
     switch (ui->prune->checkState()) {
     case Qt::Unchecked:
@@ -401,7 +396,6 @@
         model->setData(model->index(OptionsModel::maxuploadtarget, 0), 0);
     }
 
->>>>>>> 51c32708
     mapper->submit();
     accept();
     updateDefaultProxyNets();
