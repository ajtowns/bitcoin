#include "addresstablemodel.h"
#include "guiutil.h"
#include "walletmodel.h"

#include "wallet.h"

#include <QFont>
#include <QColor>

const QString AddressTableModel::Send = "S";
const QString AddressTableModel::Receive = "R";

struct AddressTableEntry
{
    enum Type {
        Sending,
        Receiving
    };

    Type type;
    QString label;
    QString address;

    AddressTableEntry() {}
    AddressTableEntry(Type type, const QString &label, const QString &address):
        type(type), label(label), address(address) {}
};

struct AddressTableEntryLessThan
{
    bool operator()(const AddressTableEntry &a, const AddressTableEntry &b) const
    {
        return a.address < b.address;
    }
    bool operator()(const AddressTableEntry &a, const QString &b) const
    {
        return a.address < b;
    }
    bool operator()(const QString &a, const AddressTableEntry &b) const
    {
        return a < b.address;
    }
};

// Private implementation
class AddressTablePriv
{
public:
    CWallet *wallet;
    QList<AddressTableEntry> cachedAddressTable;

    AddressTablePriv(CWallet *wallet):
            wallet(wallet) {}

    void refreshAddressTable()
    {
        cachedAddressTable.clear();

        {
            LOCK(wallet->cs_wallet);
            BOOST_FOREACH(const PAIRTYPE(CBitcoinAddress, std::string)& item, wallet->mapAddressBook)
            {
                const CBitcoinAddress& address = item.first;
                const std::string& strName = item.second;
                bool fMine = wallet->HaveKey(address);
                cachedAddressTable.append(AddressTableEntry(fMine ? AddressTableEntry::Receiving : AddressTableEntry::Sending,
                                  QString::fromStdString(strName),
                                  QString::fromStdString(address.ToString())));
            }
        }
        // qLowerBound() and qUpperBound() require our cachedAddressTable list to be sorted in asc order
        qSort(cachedAddressTable.begin(), cachedAddressTable.end(), AddressTableEntryLessThan());
    }

    int size()
    {
        return cachedAddressTable.size();
    }

    AddressTableEntry *index(int idx)
    {
        if(idx >= 0 && idx < cachedAddressTable.size())
        {
            return &cachedAddressTable[idx];
        }
        else
        {
            return 0;
        }
    }
};

AddressTableModel::AddressTableModel(CWallet *wallet, WalletModel *parent) :
    QAbstractTableModel(parent),walletModel(parent),wallet(wallet),priv(0)
{
    columns << tr("Label") << tr("Address");
    priv = new AddressTablePriv(wallet);
    priv->refreshAddressTable();
}

AddressTableModel::~AddressTableModel()
{
    delete priv;
}

int AddressTableModel::rowCount(const QModelIndex &parent) const
{
    Q_UNUSED(parent);
    return priv->size();
}

int AddressTableModel::columnCount(const QModelIndex &parent) const
{
    Q_UNUSED(parent);
    return columns.length();
}

QVariant AddressTableModel::data(const QModelIndex &index, int role) const
{
    if(!index.isValid())
        return QVariant();

    AddressTableEntry *rec = static_cast<AddressTableEntry*>(index.internalPointer());

    if(role == Qt::DisplayRole || role == Qt::EditRole)
    {
        switch(index.column())
        {
        case Label:
            if(rec->label.isEmpty() && role == Qt::DisplayRole)
            {
                return tr("(no label)");
            }
            else
            {
                return rec->label;
            }
        case Address:
            return rec->address;
        }
    }
    else if (role == Qt::FontRole)
    {
        QFont font;
        if(index.column() == Address)
        {
            font = GUIUtil::bitcoinAddressFont();
        }
        return font;
    }
    else if (role == TypeRole)
    {
        switch(rec->type)
        {
        case AddressTableEntry::Sending:
            return Send;
        case AddressTableEntry::Receiving:
            return Receive;
        default: break;
        }
    }
    return QVariant();
}

bool AddressTableModel::setData(const QModelIndex &index, const QVariant &value, int role)
{
    if(!index.isValid())
        return false;
    AddressTableEntry *rec = static_cast<AddressTableEntry*>(index.internalPointer());

    editStatus = OK;

    if(role == Qt::EditRole)
    {
        switch(index.column())
        {
        case Label:
            // Do nothing, if old label == new label
            if(rec->label == value.toString())
            {
                editStatus = NO_CHANGES;
                return false;
            }
            wallet->SetAddressBookName(rec->address.toStdString(), value.toString().toStdString());
            break;
        case Address:
            // Do nothing, if old address == new address
            if(CBitcoinAddress(rec->address.toStdString()) == CBitcoinAddress(value.toString().toStdString()))
            {
                editStatus = NO_CHANGES;
                return false;
            }
            // Refuse to set invalid address, set error status and return false
            else if(!walletModel->validateAddress(value.toString()))
            {
                editStatus = INVALID_ADDRESS;
                return false;
            }
            // Check for duplicate addresses to prevent accidental deletion of addresses, if you try
            // to paste an existing address over another address (with a different label)
            else if(wallet->mapAddressBook.count(value.toString().toStdString()))
            {
                editStatus = DUPLICATE_ADDRESS;
                return false;
            }
            // Double-check that we're not overwriting a receiving address
            else if(rec->type == AddressTableEntry::Sending)
            {
                {
                    LOCK(wallet->cs_wallet);
                    // Remove old entry
                    wallet->DelAddressBookName(rec->address.toStdString());
                    // Add new entry with new address
                    wallet->SetAddressBookName(value.toString().toStdString(), rec->label.toStdString());
                }

                rec->address = value.toString();
            }
            break;
        }
        emit dataChanged(index, index);
        return true;
    }
    return false;
}

QVariant AddressTableModel::headerData(int section, Qt::Orientation orientation, int role) const
{
    if(orientation == Qt::Horizontal)
    {
        if(role == Qt::DisplayRole)
        {
            return columns[section];
        }
    }
    return QVariant();
}

Qt::ItemFlags AddressTableModel::flags(const QModelIndex &index) const
{
    if(!index.isValid())
        return 0;
    AddressTableEntry *rec = static_cast<AddressTableEntry*>(index.internalPointer());

    Qt::ItemFlags retval = Qt::ItemIsSelectable | Qt::ItemIsEnabled;
    // Can edit address and label for sending addresses,
    // and only label for receiving addresses.
    if(rec->type == AddressTableEntry::Sending ||
      (rec->type == AddressTableEntry::Receiving && index.column()==Label))
    {
        retval |= Qt::ItemIsEditable;
    }
    return retval;
}

QModelIndex AddressTableModel::index(int row, int column, const QModelIndex &parent) const
{
    Q_UNUSED(parent);
    AddressTableEntry *data = priv->index(row);
    if(data)
    {
        return createIndex(row, column, priv->index(row));
    }
    else
    {
        return QModelIndex();
    }
}

void AddressTableModel::update()
{
    // Update address book model from Bitcoin core
    beginResetModel();
    priv->refreshAddressTable();
    endResetModel();
}

QString AddressTableModel::addRow(const QString &type, const QString &label, const QString &address)
{
    std::string strLabel = label.toStdString();
    std::string strAddress = address.toStdString();

    editStatus = OK;

    if(type == Send)
    {
        if(!walletModel->validateAddress(address))
        {
            editStatus = INVALID_ADDRESS;
            return QString();
        }
        // Check for duplicate addresses
        {
            LOCK(wallet->cs_wallet);
            if(wallet->mapAddressBook.count(strAddress))
            {
                editStatus = DUPLICATE_ADDRESS;
                return QString();
            }
        }
    }
    else if(type == Receive)
    {
        // Generate a new address to associate with given label
        WalletModel::UnlockContext ctx(walletModel->requestUnlock());
        if(!ctx.isValid())
        {
            // Unlock wallet failed or was cancelled
            editStatus = WALLET_UNLOCK_FAILURE;
            return QString();
        }
        std::vector<unsigned char> newKey;
        if(!wallet->GetKeyFromPool(newKey, true))
        {
            editStatus = KEY_GENERATION_FAILURE;
            return QString();
        }
        strAddress = CBitcoinAddress(newKey).ToString();
    }
    else
    {
        return QString();
    }
<<<<<<< HEAD
    // Add entry
    {
        LOCK(wallet->cs_wallet);
=======

    // Add entry and update list
    CRITICAL_BLOCK(wallet->cs_wallet)
>>>>>>> 8da07efc
        wallet->SetAddressBookName(strAddress, strLabel);
    }
    return QString::fromStdString(strAddress);
}

bool AddressTableModel::removeRows(int row, int count, const QModelIndex &parent)
{
    Q_UNUSED(parent);
    AddressTableEntry *rec = priv->index(row);
    if(count != 1 || !rec || rec->type == AddressTableEntry::Receiving)
    {
        // Can only remove one row at a time, and cannot remove rows not in model.
        // Also refuse to remove receiving addresses.
        return false;
    }
    {
        LOCK(wallet->cs_wallet);
        wallet->DelAddressBookName(rec->address.toStdString());
    }
    return true;
}

/* Look up label for address in address book, if not found return empty string.
 */
QString AddressTableModel::labelForAddress(const QString &address) const
{
    {
        LOCK(wallet->cs_wallet);
        CBitcoinAddress address_parsed(address.toStdString());
        std::map<CBitcoinAddress, std::string>::iterator mi = wallet->mapAddressBook.find(address_parsed);
        if (mi != wallet->mapAddressBook.end())
        {
            return QString::fromStdString(mi->second);
        }
    }
    return QString();
}

int AddressTableModel::lookupAddress(const QString &address) const
{
    QModelIndexList lst = match(index(0, Address, QModelIndex()),
                                Qt::EditRole, address, 1, Qt::MatchExactly);
    if(lst.isEmpty())
    {
        return -1;
    }
    else
    {
        return lst.at(0).row();
    }
}
<|MERGE_RESOLUTION|>--- conflicted
+++ resolved
@@ -321,15 +321,10 @@
     {
         return QString();
     }
-<<<<<<< HEAD
+
     // Add entry
     {
         LOCK(wallet->cs_wallet);
-=======
-
-    // Add entry and update list
-    CRITICAL_BLOCK(wallet->cs_wallet)
->>>>>>> 8da07efc
         wallet->SetAddressBookName(strAddress, strLabel);
     }
     return QString::fromStdString(strAddress);
