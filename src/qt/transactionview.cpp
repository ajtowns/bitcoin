// Copyright (c) 2011-2019 The Bitcoin Core developers
// Distributed under the MIT software license, see the accompanying
// file COPYING or http://www.opensource.org/licenses/mit-license.php.

#include <qt/transactionview.h>

#include <qt/addresstablemodel.h>
#include <qt/bitcoinunits.h>
#include <qt/csvmodelwriter.h>
#include <qt/editaddressdialog.h>
#include <qt/guiutil.h>
#include <qt/optionsmodel.h>
#include <qt/platformstyle.h>
#include <qt/transactiondescdialog.h>
#include <qt/transactionfilterproxy.h>
#include <qt/transactionrecord.h>
#include <qt/transactiontablemodel.h>
#include <qt/walletmodel.h>

#include <node/ui_interface.h>

#include <QApplication>
#include <QComboBox>
#include <QDateTimeEdit>
#include <QDesktopServices>
#include <QDoubleValidator>
#include <QHBoxLayout>
#include <QHeaderView>
#include <QLabel>
#include <QLineEdit>
#include <QMenu>
#include <QPoint>
#include <QScrollBar>
<<<<<<< HEAD
=======
#include <QSettings>
>>>>>>> 2dd89ecc
#include <QTableView>
#include <QTimer>
#include <QUrl>
#include <QVBoxLayout>

TransactionView::TransactionView(const PlatformStyle *platformStyle, QWidget *parent)
    : QWidget(parent), m_platform_style{platformStyle}
{
    // Build filter row
    setContentsMargins(0,0,0,0);

    QHBoxLayout *hlayout = new QHBoxLayout();
    hlayout->setContentsMargins(0,0,0,0);

    if (platformStyle->getUseExtraSpacing()) {
        hlayout->setSpacing(5);
        hlayout->addSpacing(26);
    } else {
        hlayout->setSpacing(0);
        hlayout->addSpacing(23);
    }

    watchOnlyWidget = new QComboBox(this);
    watchOnlyWidget->setFixedWidth(24);
    watchOnlyWidget->addItem("", TransactionFilterProxy::WatchOnlyFilter_All);
    watchOnlyWidget->addItem(platformStyle->SingleColorIcon(":/icons/eye_plus"), "", TransactionFilterProxy::WatchOnlyFilter_Yes);
    watchOnlyWidget->addItem(platformStyle->SingleColorIcon(":/icons/eye_minus"), "", TransactionFilterProxy::WatchOnlyFilter_No);
    hlayout->addWidget(watchOnlyWidget);

    dateWidget = new QComboBox(this);
    if (platformStyle->getUseExtraSpacing()) {
        dateWidget->setFixedWidth(121);
    } else {
        dateWidget->setFixedWidth(120);
    }
    dateWidget->addItem(tr("All"), All);
    dateWidget->addItem(tr("Today"), Today);
    dateWidget->addItem(tr("This week"), ThisWeek);
    dateWidget->addItem(tr("This month"), ThisMonth);
    dateWidget->addItem(tr("Last month"), LastMonth);
    dateWidget->addItem(tr("This year"), ThisYear);
    dateWidget->addItem(tr("Range..."), Range);
    hlayout->addWidget(dateWidget);

    typeWidget = new QComboBox(this);
    if (platformStyle->getUseExtraSpacing()) {
        typeWidget->setFixedWidth(121);
    } else {
        typeWidget->setFixedWidth(120);
    }

    typeWidget->addItem(tr("All"), TransactionFilterProxy::ALL_TYPES);
    typeWidget->addItem(tr("Received with"), TransactionFilterProxy::TYPE(TransactionRecord::RecvWithAddress) |
                                        TransactionFilterProxy::TYPE(TransactionRecord::RecvFromOther));
    typeWidget->addItem(tr("Sent to"), TransactionFilterProxy::TYPE(TransactionRecord::SendToAddress) |
                                  TransactionFilterProxy::TYPE(TransactionRecord::SendToOther));
    typeWidget->addItem(tr("Mined"), TransactionFilterProxy::TYPE(TransactionRecord::Generated));
    typeWidget->addItem(tr("Other"), TransactionFilterProxy::TYPE(TransactionRecord::Other));

    hlayout->addWidget(typeWidget);

    search_widget = new QLineEdit(this);
    search_widget->setPlaceholderText(tr("Enter address, transaction id, or label to search"));
    hlayout->addWidget(search_widget);

    amountWidget = new QLineEdit(this);
    amountWidget->setPlaceholderText(tr("Min amount"));
    if (platformStyle->getUseExtraSpacing()) {
        amountWidget->setFixedWidth(97);
    } else {
        amountWidget->setFixedWidth(100);
    }
    QDoubleValidator *amountValidator = new QDoubleValidator(0, 1e20, 8, this);
    QLocale amountLocale(QLocale::C);
    amountLocale.setNumberOptions(QLocale::RejectGroupSeparator);
    amountValidator->setLocale(amountLocale);
    amountWidget->setValidator(amountValidator);
    hlayout->addWidget(amountWidget);

    // Delay before filtering transactions in ms
    static const int input_filter_delay = 200;

    QTimer* amount_typing_delay = new QTimer(this);
    amount_typing_delay->setSingleShot(true);
    amount_typing_delay->setInterval(input_filter_delay);

    QTimer* prefix_typing_delay = new QTimer(this);
    prefix_typing_delay->setSingleShot(true);
    prefix_typing_delay->setInterval(input_filter_delay);

    QVBoxLayout *vlayout = new QVBoxLayout(this);
    vlayout->setContentsMargins(0,0,0,0);
    vlayout->setSpacing(0);

    QTableView *view = new QTableView(this);
    vlayout->addLayout(hlayout);
    vlayout->addWidget(createDateRangeWidget());
    vlayout->addWidget(view);
    vlayout->setSpacing(0);
    int width = view->verticalScrollBar()->sizeHint().width();
    // Cover scroll bar width with spacing
    if (platformStyle->getUseExtraSpacing()) {
        hlayout->addSpacing(width+2);
    } else {
        hlayout->addSpacing(width);
    }
    // Always show scroll bar
    view->setVerticalScrollBarPolicy(Qt::ScrollBarAlwaysOn);
    view->setTabKeyNavigation(false);
    view->setContextMenuPolicy(Qt::CustomContextMenu);

    view->installEventFilter(this);

    transactionView = view;
    transactionView->setObjectName("transactionView");

    // Actions
    abandonAction = new QAction(tr("Abandon transaction"), this);
    bumpFeeAction = new QAction(tr("Increase transaction fee"), this);
    bumpFeeAction->setObjectName("bumpFeeAction");
    copyAddressAction = new QAction(tr("Copy address"), this);
    copyLabelAction = new QAction(tr("Copy label"), this);
    QAction *copyAmountAction = new QAction(tr("Copy amount"), this);
    QAction *copyTxIDAction = new QAction(tr("Copy transaction ID"), this);
    QAction *copyTxHexAction = new QAction(tr("Copy raw transaction"), this);
    QAction *copyTxPlainText = new QAction(tr("Copy full transaction details"), this);
    QAction *editLabelAction = new QAction(tr("Edit label"), this);
    QAction *showDetailsAction = new QAction(tr("Show transaction details"), this);

    contextMenu = new QMenu(this);
    contextMenu->setObjectName("contextMenu");
    contextMenu->addAction(copyAddressAction);
    contextMenu->addAction(copyLabelAction);
    contextMenu->addAction(copyAmountAction);
    contextMenu->addAction(copyTxIDAction);
    contextMenu->addAction(copyTxHexAction);
    contextMenu->addAction(copyTxPlainText);
    contextMenu->addAction(showDetailsAction);
    contextMenu->addSeparator();
    contextMenu->addAction(bumpFeeAction);
    contextMenu->addAction(abandonAction);
    contextMenu->addAction(editLabelAction);

    connect(dateWidget, static_cast<void (QComboBox::*)(int)>(&QComboBox::activated), this, &TransactionView::chooseDate);
    connect(typeWidget, static_cast<void (QComboBox::*)(int)>(&QComboBox::activated), this, &TransactionView::chooseType);
    connect(watchOnlyWidget, static_cast<void (QComboBox::*)(int)>(&QComboBox::activated), this, &TransactionView::chooseWatchonly);
    connect(amountWidget, &QLineEdit::textChanged, amount_typing_delay, static_cast<void (QTimer::*)()>(&QTimer::start));
    connect(amount_typing_delay, &QTimer::timeout, this, &TransactionView::changedAmount);
    connect(search_widget, &QLineEdit::textChanged, prefix_typing_delay, static_cast<void (QTimer::*)()>(&QTimer::start));
    connect(prefix_typing_delay, &QTimer::timeout, this, &TransactionView::changedSearch);

    connect(view, &QTableView::doubleClicked, this, &TransactionView::doubleClicked);
    connect(view, &QTableView::customContextMenuRequested, this, &TransactionView::contextualMenu);

    connect(bumpFeeAction, &QAction::triggered, this, &TransactionView::bumpFee);
    connect(abandonAction, &QAction::triggered, this, &TransactionView::abandonTx);
    connect(copyAddressAction, &QAction::triggered, this, &TransactionView::copyAddress);
    connect(copyLabelAction, &QAction::triggered, this, &TransactionView::copyLabel);
    connect(copyAmountAction, &QAction::triggered, this, &TransactionView::copyAmount);
    connect(copyTxIDAction, &QAction::triggered, this, &TransactionView::copyTxID);
    connect(copyTxHexAction, &QAction::triggered, this, &TransactionView::copyTxHex);
    connect(copyTxPlainText, &QAction::triggered, this, &TransactionView::copyTxPlainText);
    connect(editLabelAction, &QAction::triggered, this, &TransactionView::editLabel);
    connect(showDetailsAction, &QAction::triggered, this, &TransactionView::showDetails);
    // Double-clicking on a transaction on the transaction history page shows details
    connect(this, &TransactionView::doubleClicked, this, &TransactionView::showDetails);
    // Highlight transaction after fee bump
    connect(this, &TransactionView::bumpedFee, [this](const uint256& txid) {
      focusTransaction(txid);
    });
}

TransactionView::~TransactionView()
{
    if (this->model) {
        // Only save if it would have been already initialised/loaded by setModel
        QSettings settings;
        settings.setValue("TransactionViewHeaderState", transactionView->horizontalHeader()->saveState());
    }
}

void TransactionView::setModel(WalletModel *_model)
{
    this->model = _model;
    if(_model)
    {
        transactionProxyModel = new TransactionFilterProxy(this);
        transactionProxyModel->setSourceModel(_model->getTransactionTableModel());
        transactionProxyModel->setDynamicSortFilter(true);
        transactionProxyModel->setSortCaseSensitivity(Qt::CaseInsensitive);
        transactionProxyModel->setFilterCaseSensitivity(Qt::CaseInsensitive);

        transactionProxyModel->setSortRole(Qt::EditRole);

        transactionView->setModel(transactionProxyModel);
        transactionView->setAlternatingRowColors(true);
        transactionView->setSelectionBehavior(QAbstractItemView::SelectRows);
        transactionView->setSelectionMode(QAbstractItemView::ExtendedSelection);
        transactionView->setSortingEnabled(true);
        transactionView->verticalHeader()->hide();
        transactionView->horizontalHeader()->setMinimumSectionSize(MINIMUM_COLUMN_WIDTH);
        transactionView->horizontalHeader()->setStretchLastSection(true);

        QSettings settings;
        if (!transactionView->horizontalHeader()->restoreState(settings.value("TransactionViewHeaderState").toByteArray())) {

        transactionView->setColumnWidth(TransactionTableModel::Status, STATUS_COLUMN_WIDTH);
        transactionView->setColumnWidth(TransactionTableModel::Watchonly, WATCHONLY_COLUMN_WIDTH);
        transactionView->setColumnWidth(TransactionTableModel::Date, DATE_COLUMN_WIDTH);
        transactionView->setColumnWidth(TransactionTableModel::Type, TYPE_COLUMN_WIDTH);
        transactionView->setColumnWidth(TransactionTableModel::Amount, AMOUNT_MINIMUM_COLUMN_WIDTH);

        }
        transactionView->horizontalHeader()->setSortIndicator(TransactionTableModel::Date, Qt::DescendingOrder);

        if (_model->getOptionsModel())
        {
            // Add third party transaction URLs to context menu
            QStringList listUrls = _model->getOptionsModel()->getThirdPartyTxUrls().split("|", QString::SkipEmptyParts);
            for (int i = 0; i < listUrls.size(); ++i)
            {
                QString url = listUrls[i].trimmed();
                QString host = QUrl(url, QUrl::StrictMode).host();
                if (!host.isEmpty())
                {
                    QAction *thirdPartyTxUrlAction = new QAction(host, this); // use host as menu item label
                    if (i == 0)
                        contextMenu->addSeparator();
                    contextMenu->addAction(thirdPartyTxUrlAction);
                    connect(thirdPartyTxUrlAction, &QAction::triggered, [this, url] { openThirdPartyTxUrl(url); });
                }
            }
        }

        // show/hide column Watch-only
        updateWatchOnlyColumn(_model->wallet().haveWatchOnly());

        // Watch-only signal
        connect(_model, &WalletModel::notifyWatchonlyChanged, this, &TransactionView::updateWatchOnlyColumn);
    }
}

void TransactionView::changeEvent(QEvent* e)
{
    if (e->type() == QEvent::PaletteChange) {
        watchOnlyWidget->setItemIcon(
            TransactionFilterProxy::WatchOnlyFilter_Yes,
            m_platform_style->SingleColorIcon(QStringLiteral(":/icons/eye_plus")));
        watchOnlyWidget->setItemIcon(
            TransactionFilterProxy::WatchOnlyFilter_No,
            m_platform_style->SingleColorIcon(QStringLiteral(":/icons/eye_minus")));
    }

    QWidget::changeEvent(e);
}

void TransactionView::chooseDate(int idx)
{
    if (!transactionProxyModel) return;
    QDate current = QDate::currentDate();
    dateRangeWidget->setVisible(false);
    switch(dateWidget->itemData(idx).toInt())
    {
    case All:
        transactionProxyModel->setDateRange(
                TransactionFilterProxy::MIN_DATE,
                TransactionFilterProxy::MAX_DATE);
        break;
    case Today:
        transactionProxyModel->setDateRange(
                QDateTime(current),
                TransactionFilterProxy::MAX_DATE);
        break;
    case ThisWeek: {
        // Find last Monday
        QDate startOfWeek = current.addDays(-(current.dayOfWeek()-1));
        transactionProxyModel->setDateRange(
                QDateTime(startOfWeek),
                TransactionFilterProxy::MAX_DATE);

        } break;
    case ThisMonth:
        transactionProxyModel->setDateRange(
                QDateTime(QDate(current.year(), current.month(), 1)),
                TransactionFilterProxy::MAX_DATE);
        break;
    case LastMonth:
        transactionProxyModel->setDateRange(
                QDateTime(QDate(current.year(), current.month(), 1).addMonths(-1)),
                QDateTime(QDate(current.year(), current.month(), 1)));
        break;
    case ThisYear:
        transactionProxyModel->setDateRange(
                QDateTime(QDate(current.year(), 1, 1)),
                TransactionFilterProxy::MAX_DATE);
        break;
    case Range:
        dateRangeWidget->setVisible(true);
        dateRangeChanged();
        break;
    }
}

void TransactionView::chooseType(int idx)
{
    if(!transactionProxyModel)
        return;
    transactionProxyModel->setTypeFilter(
        typeWidget->itemData(idx).toInt());
}

void TransactionView::chooseWatchonly(int idx)
{
    if(!transactionProxyModel)
        return;
    transactionProxyModel->setWatchOnlyFilter(
        static_cast<TransactionFilterProxy::WatchOnlyFilter>(watchOnlyWidget->itemData(idx).toInt()));
}

void TransactionView::changedSearch()
{
    if(!transactionProxyModel)
        return;
    transactionProxyModel->setSearchString(search_widget->text());
}

void TransactionView::changedAmount()
{
    if(!transactionProxyModel)
        return;
    CAmount amount_parsed = 0;
    if (BitcoinUnits::parse(model->getOptionsModel()->getDisplayUnit(), amountWidget->text(), &amount_parsed)) {
        transactionProxyModel->setMinAmount(amount_parsed);
    }
    else
    {
        transactionProxyModel->setMinAmount(0);
    }
}

void TransactionView::exportClicked()
{
    if (!model || !model->getOptionsModel()) {
        return;
    }

    // CSV is currently the only supported format
    QString filename = GUIUtil::getSaveFileName(this,
        tr("Export Transaction History"), QString(),
        tr("Comma separated file (*.csv)"), nullptr);

    if (filename.isNull())
        return;

    CSVModelWriter writer(filename);

    // name, column, role
    writer.setModel(transactionProxyModel);
    writer.addColumn(tr("Confirmed"), 0, TransactionTableModel::ConfirmedRole);
    if (model->wallet().haveWatchOnly())
        writer.addColumn(tr("Watch-only"), TransactionTableModel::Watchonly);
    writer.addColumn(tr("Date"), 0, TransactionTableModel::DateRole);
    writer.addColumn(tr("Type"), TransactionTableModel::Type, Qt::EditRole);
    writer.addColumn(tr("Label"), 0, TransactionTableModel::LabelRole);
    writer.addColumn(tr("Address"), 0, TransactionTableModel::AddressRole);
    writer.addColumn(BitcoinUnits::getAmountColumnTitle(model->getOptionsModel()->getDisplayUnit()), 0, TransactionTableModel::FormattedAmountRole);
    writer.addColumn(tr("ID"), 0, TransactionTableModel::TxHashRole);

    if(!writer.write()) {
        Q_EMIT message(tr("Exporting Failed"), tr("There was an error trying to save the transaction history to %1.").arg(filename),
            CClientUIInterface::MSG_ERROR);
    }
    else {
        Q_EMIT message(tr("Exporting Successful"), tr("The transaction history was successfully saved to %1.").arg(filename),
            CClientUIInterface::MSG_INFORMATION);
    }
}

void TransactionView::contextualMenu(const QPoint &point)
{
    QModelIndex index = transactionView->indexAt(point);
    QModelIndexList selection = transactionView->selectionModel()->selectedRows(0);
    if (selection.empty())
        return;

    // check if transaction can be abandoned, disable context menu action in case it doesn't
    uint256 hash;
    hash.SetHex(selection.at(0).data(TransactionTableModel::TxHashRole).toString().toStdString());
    abandonAction->setEnabled(model->wallet().transactionCanBeAbandoned(hash));
    bumpFeeAction->setEnabled(model->wallet().transactionCanBeBumped(hash));
    copyAddressAction->setEnabled(GUIUtil::hasEntryData(transactionView, 0, TransactionTableModel::AddressRole));
    copyLabelAction->setEnabled(GUIUtil::hasEntryData(transactionView, 0, TransactionTableModel::LabelRole));

    if (index.isValid()) {
        GUIUtil::PopupMenu(contextMenu, transactionView->viewport()->mapToGlobal(point));
    }
}

void TransactionView::abandonTx()
{
    if(!transactionView || !transactionView->selectionModel())
        return;
    QModelIndexList selection = transactionView->selectionModel()->selectedRows(0);

    // get the hash from the TxHashRole (QVariant / QString)
    uint256 hash;
    QString hashQStr = selection.at(0).data(TransactionTableModel::TxHashRole).toString();
    hash.SetHex(hashQStr.toStdString());

    // Abandon the wallet transaction over the walletModel
    model->wallet().abandonTransaction(hash);

    // Update the table
    model->getTransactionTableModel()->updateTransaction(hashQStr, CT_UPDATED, false);
}

void TransactionView::bumpFee()
{
    if(!transactionView || !transactionView->selectionModel())
        return;
    QModelIndexList selection = transactionView->selectionModel()->selectedRows(0);

    // get the hash from the TxHashRole (QVariant / QString)
    uint256 hash;
    QString hashQStr = selection.at(0).data(TransactionTableModel::TxHashRole).toString();
    hash.SetHex(hashQStr.toStdString());

    // Bump tx fee over the walletModel
    uint256 newHash;
    if (model->bumpFee(hash, newHash)) {
        // Update the table
        transactionView->selectionModel()->clearSelection();
        model->getTransactionTableModel()->updateTransaction(hashQStr, CT_UPDATED, true);

        qApp->processEvents();
        Q_EMIT bumpedFee(newHash);
    }
}

void TransactionView::copyAddress()
{
    GUIUtil::copyEntryData(transactionView, 0, TransactionTableModel::AddressRole);
}

void TransactionView::copyLabel()
{
    GUIUtil::copyEntryData(transactionView, 0, TransactionTableModel::LabelRole);
}

void TransactionView::copyAmount()
{
    GUIUtil::copyEntryData(transactionView, 0, TransactionTableModel::FormattedAmountRole);
}

void TransactionView::copyTxID()
{
    GUIUtil::copyEntryData(transactionView, 0, TransactionTableModel::TxHashRole);
}

void TransactionView::copyTxHex()
{
    GUIUtil::copyEntryData(transactionView, 0, TransactionTableModel::TxHexRole);
}

void TransactionView::copyTxPlainText()
{
    GUIUtil::copyEntryData(transactionView, 0, TransactionTableModel::TxPlainTextRole);
}

void TransactionView::editLabel()
{
    if(!transactionView->selectionModel() ||!model)
        return;
    QModelIndexList selection = transactionView->selectionModel()->selectedRows();
    if(!selection.isEmpty())
    {
        AddressTableModel *addressBook = model->getAddressTableModel();
        if(!addressBook)
            return;
        QString address = selection.at(0).data(TransactionTableModel::AddressRole).toString();
        if(address.isEmpty())
        {
            // If this transaction has no associated address, exit
            return;
        }
        // Is address in address book? Address book can miss address when a transaction is
        // sent from outside the UI.
        int idx = addressBook->lookupAddress(address);
        if(idx != -1)
        {
            // Edit sending / receiving address
            QModelIndex modelIdx = addressBook->index(idx, 0, QModelIndex());
            // Determine type of address, launch appropriate editor dialog type
            QString type = modelIdx.data(AddressTableModel::TypeRole).toString();

            EditAddressDialog dlg(
                type == AddressTableModel::Receive
                ? EditAddressDialog::EditReceivingAddress
                : EditAddressDialog::EditSendingAddress, this);
            dlg.setModel(addressBook);
            dlg.loadRow(idx);
            dlg.exec();
        }
        else
        {
            // Add sending address
            EditAddressDialog dlg(EditAddressDialog::NewSendingAddress,
                this);
            dlg.setModel(addressBook);
            dlg.setAddress(address);
            dlg.exec();
        }
    }
}

void TransactionView::showDetails()
{
    if(!transactionView->selectionModel())
        return;
    QModelIndexList selection = transactionView->selectionModel()->selectedRows();
    if(!selection.isEmpty())
    {
        TransactionDescDialog *dlg = new TransactionDescDialog(selection.at(0));
        dlg->setAttribute(Qt::WA_DeleteOnClose);
        dlg->show();
    }
}

void TransactionView::openThirdPartyTxUrl(QString url)
{
    if(!transactionView || !transactionView->selectionModel())
        return;
    QModelIndexList selection = transactionView->selectionModel()->selectedRows(0);
    if(!selection.isEmpty())
         QDesktopServices::openUrl(QUrl::fromUserInput(url.replace("%s", selection.at(0).data(TransactionTableModel::TxHashRole).toString())));
}

QWidget *TransactionView::createDateRangeWidget()
{
    dateRangeWidget = new QFrame();
    dateRangeWidget->setFrameStyle(QFrame::Panel | QFrame::Raised);
    dateRangeWidget->setContentsMargins(1,1,1,1);
    QHBoxLayout *layout = new QHBoxLayout(dateRangeWidget);
    layout->setContentsMargins(0,0,0,0);
    layout->addSpacing(23);
    layout->addWidget(new QLabel(tr("Range:")));

    dateFrom = new QDateTimeEdit(this);
    dateFrom->setDisplayFormat("dd/MM/yy");
    dateFrom->setCalendarPopup(true);
    dateFrom->setMinimumWidth(100);
    dateFrom->setDate(QDate::currentDate().addDays(-7));
    layout->addWidget(dateFrom);
    layout->addWidget(new QLabel(tr("to")));

    dateTo = new QDateTimeEdit(this);
    dateTo->setDisplayFormat("dd/MM/yy");
    dateTo->setCalendarPopup(true);
    dateTo->setMinimumWidth(100);
    dateTo->setDate(QDate::currentDate());
    layout->addWidget(dateTo);
    layout->addStretch();

    // Hide by default
    dateRangeWidget->setVisible(false);

    // Notify on change
    connect(dateFrom, &QDateTimeEdit::dateChanged, this, &TransactionView::dateRangeChanged);
    connect(dateTo, &QDateTimeEdit::dateChanged, this, &TransactionView::dateRangeChanged);

    return dateRangeWidget;
}

void TransactionView::dateRangeChanged()
{
    if(!transactionProxyModel)
        return;
    transactionProxyModel->setDateRange(
            QDateTime(dateFrom->date()),
            QDateTime(dateTo->date()).addDays(1));
}

void TransactionView::focusTransaction(const QModelIndex &idx)
{
    if(!transactionProxyModel)
        return;
    QModelIndex targetIdx = transactionProxyModel->mapFromSource(idx);
    transactionView->scrollTo(targetIdx);
    transactionView->setCurrentIndex(targetIdx);
    transactionView->setFocus();
}

void TransactionView::focusTransaction(const uint256& txid)
{
    if (!transactionProxyModel)
        return;

    const QModelIndexList results = this->model->getTransactionTableModel()->match(
        this->model->getTransactionTableModel()->index(0,0),
        TransactionTableModel::TxHashRole,
        QString::fromStdString(txid.ToString()), -1);

    transactionView->setFocus();
    transactionView->selectionModel()->clearSelection();
    for (const QModelIndex& index : results) {
        const QModelIndex targetIndex = transactionProxyModel->mapFromSource(index);
        transactionView->selectionModel()->select(
            targetIndex,
            QItemSelectionModel::Rows | QItemSelectionModel::Select);
        // Called once per destination to ensure all results are in view, unless
        // transactions are not ordered by (ascending or descending) date.
        transactionView->scrollTo(targetIndex);
        // scrollTo() does not scroll far enough the first time when transactions
        // are ordered by ascending date.
        if (index == results[0]) transactionView->scrollTo(targetIndex);
    }
}

// We override the virtual resizeEvent of the QWidget to adjust tables column
// sizes as the tables width is proportional to the dialogs width.
void TransactionView::resizeEvent(QResizeEvent* event)
{
    QWidget::resizeEvent(event);
}

// Need to override default Ctrl+C action for amount as default behaviour is just to copy DisplayRole text
bool TransactionView::eventFilter(QObject *obj, QEvent *event)
{
    if (event->type() == QEvent::KeyPress)
    {
        QKeyEvent *ke = static_cast<QKeyEvent *>(event);
        if (ke->key() == Qt::Key_C && ke->modifiers().testFlag(Qt::ControlModifier))
        {
             GUIUtil::copyEntryData(transactionView, 0, TransactionTableModel::TxPlainTextRole);
             return true;
        }
    }
    return QWidget::eventFilter(obj, event);
}

// show/hide column Watch-only
void TransactionView::updateWatchOnlyColumn(bool fHaveWatchOnly)
{
    watchOnlyWidget->setVisible(fHaveWatchOnly);
    transactionView->setColumnHidden(TransactionTableModel::Watchonly, !fHaveWatchOnly);
}<|MERGE_RESOLUTION|>--- conflicted
+++ resolved
@@ -31,10 +31,7 @@
 #include <QMenu>
 #include <QPoint>
 #include <QScrollBar>
-<<<<<<< HEAD
-=======
 #include <QSettings>
->>>>>>> 2dd89ecc
 #include <QTableView>
 #include <QTimer>
 #include <QUrl>
