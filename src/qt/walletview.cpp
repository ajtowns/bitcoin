--- conflicted
+++ resolved
@@ -101,11 +101,7 @@
         connect(this, SIGNAL(incomingTransaction(QString,int,CAmount,QString,QString,QString)), gui, SLOT(incomingTransaction(QString,int,CAmount,QString,QString,QString)));
 
         // Connect HD enabled state signal 
-<<<<<<< HEAD
-        connect(this, SIGNAL(hdEnabledStatusChanged(int)), gui, SLOT(setHDStatus(int)));
-=======
         connect(this, SIGNAL(hdEnabledStatusChanged(int)), gui, SLOT(updateWalletStatus()));
->>>>>>> eb7ebf79
     }
 }
 
