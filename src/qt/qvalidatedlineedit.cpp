--- conflicted
+++ resolved
@@ -13,14 +13,11 @@
     checkValidator(nullptr)
 {
     connect(this, &QValidatedLineEdit::textChanged, this, &QValidatedLineEdit::markValid);
-<<<<<<< HEAD
-=======
 }
 
 QValidatedLineEdit::~QValidatedLineEdit()
 {
     delete m_warning_validator;
->>>>>>> e16993b0
 }
 
 void QValidatedLineEdit::setText(const QString& text)
