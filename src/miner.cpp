// Copyright (c) 2009-2010 Satoshi Nakamoto
// Copyright (c) 2009-2014 The Bitcoin Core developers
// Distributed under the MIT software license, see the accompanying
// file COPYING or http://www.opensource.org/licenses/mit-license.php.

#include "miner.h"

#include "amount.h"
#include "chainparams.h"
#include "consensus/consensus.h"
#include "consensus/validation.h"
#include "hash.h"
#include "main.h"
#include "net.h"
#include "pow.h"
#include "primitives/transaction.h"
#include "timedata.h"
#include "util.h"
#include "utilmoneystr.h"
#ifdef ENABLE_WALLET
#include "wallet/wallet.h"
#endif

#include <boost/thread.hpp>
#include <boost/tuple/tuple.hpp>

using namespace std;

//////////////////////////////////////////////////////////////////////////////
//
// BitcoinMiner
//

//
// Unconfirmed transactions in the memory pool often depend on other
// transactions in the memory pool. When we select transactions from the
// pool, we select by highest priority or fee rate, so we might consider
// transactions that depend on transactions that aren't yet in the block.
// CTxInfo represents a logical transaction to potentially be included in blocks
// It stores extra metadata such as the subjective priority of a transaction at
// the time of building the block. When there are unconfirmed transactions that
// depend on other unconfirmed transactions, these "child" transactions' CTxInfo
// object factors in its "parents" to its priority and effective size; this way,
// the "child" can cover the "cost" of its "parents", and the "parents" are
// included into the block as part of the "child".
//
class CTxInfo;
typedef std::map<uint256, CTxInfo> mapInfo_t;

class CTxInfo
{
public:
    mapInfo_t *pmapInfoById;
    const CTransaction* ptx;
    uint256 hash;
private:
    set<uint256> setDependsOn;
public:
    set<uint256> setDependents;
    double dPriority;
    CAmount nTxFee;
    int nTxSigOpsP2SHOnly;
    bool fInvalid;
    unsigned int nSize;
    unsigned int nEffectiveSizeCached;

    CTxInfo() : pmapInfoById(NULL), ptx(NULL), hash(), dPriority(0), nTxFee(0), fInvalid(false), nSize(0), nEffectiveSizeCached(0)
    {
    }

    void addDependsOn(const uint256& hashPrev)
    {
        setDependsOn.insert(hashPrev);
        nEffectiveSizeCached = 0;
    }

    void rmDependsOn(const uint256& hashPrev)
    {
        setDependsOn.erase(hashPrev);
        nEffectiveSizeCached = 0;
    }

    // effectiveSize handles inheriting the fInvalid flag as a side effect
    unsigned int effectiveSize()
    {
        if (fInvalid)
            return -1;

        if (nEffectiveSizeCached)
            return nEffectiveSizeCached;

        assert(pmapInfoById);

        if (!nSize)
            nSize = ::GetSerializeSize(*ptx, SER_NETWORK, PROTOCOL_VERSION);
        unsigned int nEffectiveSize = nSize;
        BOOST_FOREACH(const uint256& dephash, setDependsOn)
        {
            CTxInfo& depinfo = (*pmapInfoById)[dephash];
            nEffectiveSize += depinfo.effectiveSize();

            if (depinfo.fInvalid)
            {
                fInvalid = true;
                return -1;
            }
        }
        nEffectiveSizeCached = nEffectiveSize;
        return nEffectiveSize;
    }

    unsigned int effectiveSizeMod()
    {
        unsigned int nTxSizeMod = effectiveSize();
        const CTransaction &tx = *ptx;
        // In order to avoid disincentivizing cleaning up the UTXO set we don't count
        // the constant overhead for each txin and up to 110 bytes of scriptSig (which
        // is enough to cover a compressed pubkey p2sh redemption) for priority.
        // Providing any more cleanup incentive than making additional inputs free would
        // risk encouraging people to create junk outputs to redeem later.
        BOOST_FOREACH(const CTxIn& txin, tx.vin)
        {
            unsigned int offset = 41U + min(110U, (unsigned int)txin.scriptSig.size());
            if (nTxSizeMod > offset)
                nTxSizeMod -= offset;
        }
        return nTxSizeMod;
    }

    double getPriority()
    {
        // Priority is sum(valuein * age) / modified_txsize
        return dPriority / effectiveSizeMod();
    }

    CFeeRate getFeeRate()
    {
        return CFeeRate(nTxFee, effectiveSize());
    }

    unsigned int GetLegacySigOpCount()
    {
        assert(pmapInfoById);

        unsigned int n = ::GetLegacySigOpCount(*ptx);
        BOOST_FOREACH(const uint256& dephash, setDependsOn)
        {
            CTxInfo& depinfo = (*pmapInfoById)[dephash];
            n += depinfo.GetLegacySigOpCount();
        }
        return n;
    }

    bool DoInputs(CCoinsViewCache& view, const int nHeight, std::vector<CTxInfo*>& vAdded, unsigned int& nSigOpCounter)
    {
        const CTransaction& tx = *ptx;

        if (view.HaveCoins(hash))
            // Already included in block template
            return true;

        assert(pmapInfoById);

        BOOST_FOREACH(const uint256& dephash, setDependsOn)
        {
            CTxInfo& depinfo = (*pmapInfoById)[dephash];
            if (!depinfo.DoInputs(view, nHeight, vAdded, nSigOpCounter))
                return false;
        }

        if (!view.HaveInputs(tx))
            return false;

        nTxSigOpsP2SHOnly = GetP2SHSigOpCount(tx, view);
        nSigOpCounter += nTxSigOpsP2SHOnly;

        // Note that flags: we don't want to set mempool/IsStandard()
        // policy here, but we still have to ensure that the block we
        // create only contains transactions that are valid in new blocks.
        CValidationState state;
        if (!CheckInputs(tx, state, view, true, MANDATORY_SCRIPT_VERIFY_FLAGS, true))
            return false;

        UpdateCoins(tx, state, view, nHeight);

        vAdded.push_back(this);

        return true;
    }
};

uint64_t nLastBlockTx = 0;
uint64_t nLastBlockSize = 0;

// We want to sort transactions by priority and fee, so:
typedef CTxInfo* TxPriority;
class TxPriorityCompare
{
    bool byFee;

public:
    TxPriorityCompare(bool _byFee) : byFee(_byFee) { }

    bool operator()(const TxPriority& a, const TxPriority& b)
    {
        if (byFee)
        {
            if (a->getFeeRate() == b->getFeeRate())
                return a->getPriority() < b->getPriority();
            return a->getFeeRate() < b->getFeeRate();
        }
        else
        {
            if (a->getPriority() == b->getPriority())
                return a->getFeeRate() < b->getFeeRate();
            return a->getPriority() < b->getPriority();
        }
    }
};

int64_t UpdateTime(CBlockHeader* pblock, const Consensus::Params& consensusParams, const CBlockIndex* pindexPrev)
{
    int64_t nOldTime = pblock->nTime;
    int64_t nNewTime = std::max(pindexPrev->GetMedianTimePast()+1, GetAdjustedTime());

    if (nOldTime < nNewTime)
        pblock->nTime = nNewTime;

    // Updating time can change work required on testnet:
    if (consensusParams.fPowAllowMinDifficultyBlocks)
        pblock->nBits = GetNextWorkRequired(pindexPrev, pblock, consensusParams);

    return nNewTime - nOldTime;
}

CBlockTemplate* CreateNewBlock(const CScript& scriptPubKeyIn)
{
    const CChainParams& chainparams = Params();
    // Create new block
    auto_ptr<CBlockTemplate> pblocktemplate(new CBlockTemplate());
    if(!pblocktemplate.get())
        return NULL;
    CBlock *pblock = &pblocktemplate->block; // pointer for convenience

    // -regtest only: allow overriding block.nVersion with
    // -blockversion=N to test forking scenarios
    if (Params().MineBlocksOnDemand())
        pblock->nVersion = GetArg("-blockversion", pblock->nVersion);

    // Create coinbase tx
    CMutableTransaction txNew;
    txNew.vin.resize(1);
    txNew.vin[0].prevout.SetNull();
    txNew.vout.resize(1);
    txNew.vout[0].scriptPubKey = scriptPubKeyIn;

    // Add dummy coinbase tx as first transaction
    pblock->vtx.push_back(CTransaction());
    pblocktemplate->vTxFees.push_back(-1); // updated at end
    pblocktemplate->vTxSigOps.push_back(-1); // updated at end

    // Largest block you're willing to create:
    unsigned int nBlockMaxSize = GetArg("-blockmaxsize", DEFAULT_BLOCK_MAX_SIZE);
    // Limit to betweeen 1K and MAX_BLOCK_SIZE-1K for sanity:
    nBlockMaxSize = std::max((unsigned int)1000, std::min((unsigned int)(MAX_BLOCK_SIZE-1000), nBlockMaxSize));

    // How much of the block should be dedicated to high-priority transactions,
    // included regardless of the fees they pay
    unsigned int nBlockPrioritySize = GetArg("-blockprioritysize", DEFAULT_BLOCK_PRIORITY_SIZE);
    nBlockPrioritySize = std::min(nBlockMaxSize, nBlockPrioritySize);

    // Minimum block size you want to create; block will be filled with free transactions
    // until there are no more or the block reaches this size:
    unsigned int nBlockMinSize = GetArg("-blockminsize", DEFAULT_BLOCK_MIN_SIZE);
    nBlockMinSize = std::min(nBlockMaxSize, nBlockMinSize);

    // Collect memory pool transactions into the block
    CAmount nFees = 0;

    {
        LOCK2(cs_main, mempool.cs);
        CBlockIndex* pindexPrev = chainActive.Tip();
        const int nHeight = pindexPrev->nHeight + 1;
        pblock->nTime = GetAdjustedTime();
        const int64_t nMedianTimePast = pindexPrev->GetMedianTimePast();
        CCoinsViewCache view(pcoinsTip);

        // Priority order to process transactions
        mapInfo_t mapInfoById;
        bool fPrintPriority = GetBoolArg("-printpriority", false);

        // This vector will be sorted into a priority queue:
        vector<TxPriority> vecPriority;
        vecPriority.reserve(mempool.mapTx.size());

        for (map<uint256, CTxMemPoolEntry>::iterator mi = mempool.mapTx.begin();
             mi != mempool.mapTx.end(); ++mi)
        {
            const CTransaction& tx = mi->second.GetTx();

<<<<<<< HEAD
            int64_t nLockTimeCutoff = (STANDARD_LOCKTIME_VERIFY_FLAGS & LOCKTIME_MEDIAN_TIME_PAST)
                                    ? nMedianTimePast
                                    : pblock->GetBlockTime();

            if (tx.IsCoinBase() || !IsFinalTx(tx, nHeight, nLockTimeCutoff))
=======
            const uint256& hash = tx.GetHash();
            CTxInfo& txinfo = mapInfoById[hash];
            txinfo.hash = hash;
            txinfo.pmapInfoById = &mapInfoById;
            txinfo.ptx = &tx;

            if (tx.IsCoinBase() || !IsFinalTx(tx, nHeight, pblock->nTime))
            {
                txinfo.fInvalid = true;
>>>>>>> f5039093
                continue;
            }

            double& dPriority = txinfo.dPriority;
            CAmount& nTxFee = txinfo.nTxFee;
            CAmount nTotalIn = 0;
            BOOST_FOREACH(const CTxIn& txin, tx.vin)
            {
                // Read prev transaction
                CAmount nValueIn;
                int nConf;
                if (view.HaveCoins(txin.prevout.hash))
                {
                    const CCoins* coins = view.AccessCoins(txin.prevout.hash);
                    assert(coins);
                    // Input is confirmed
                    nConf = nHeight - coins->nHeight;
                    nValueIn = coins->vout[txin.prevout.n].nValue;
                    dPriority += (double)nValueIn * nConf;
                }
                else
                if (mempool.mapTx.count(txin.prevout.hash))
                {
                    // Input is still unconfirmed
                    const uint256& hashPrev = txin.prevout.hash;
                    nValueIn = mempool.mapTx[hashPrev].GetTx().vout[txin.prevout.n].nValue;
                    txinfo.addDependsOn(hashPrev);
                    mapInfoById[hashPrev].setDependents.insert(hash);
                    nConf = 0;
                }
                else
                {
                    // We don't know where the input is
                    // In this case, it's impossible to include this transaction in a block, so mark it invalid and move on
                    txinfo.fInvalid = true;
                    LogPrintf("priority %s invalid input %s\n", txinfo.hash.ToString().substr(0,10).c_str(), txin.prevout.hash.ToString().substr(0,10).c_str());
                    goto nexttxn;
                }

                nTotalIn += nValueIn;
            }

            nTxFee = nTotalIn - tx.GetValueOut();

            mempool.ApplyDeltas(hash, dPriority, nTotalIn);

            vecPriority.push_back(&txinfo);

nexttxn:    (void)1;
        }

        // Collect transactions into block
        uint64_t nBlockSize = 1000;
        uint64_t nBlockTx = 0;
        int nBlockSigOps = 100;
        bool fSortedByFee = (nBlockPrioritySize <= 0);

        TxPriorityCompare comparer(fSortedByFee);
        std::make_heap(vecPriority.begin(), vecPriority.end(), comparer);

        while (!vecPriority.empty())
        {
            // Take highest priority transaction off the priority queue:
            CTxInfo& txinfo = *(vecPriority.front());
            std::pop_heap(vecPriority.begin(), vecPriority.end(), comparer);
            vecPriority.pop_back();

            if (txinfo.fInvalid)
                continue;

            const CTransaction& tx = *txinfo.ptx;
            double dPriority = txinfo.getPriority();
            CFeeRate feeRate = txinfo.getFeeRate();

            // Size limits
            unsigned int nTxSize = txinfo.effectiveSize();
            if (nBlockSize + nTxSize >= nBlockMaxSize)
                continue;

            // Legacy limits on sigOps:
            unsigned int nTxSigOps = txinfo.GetLegacySigOpCount();
            if (nBlockSigOps + nTxSigOps >= MAX_BLOCK_SIGOPS)
                continue;

            // Skip free transactions if we're past the minimum block size:
            const uint256& hash = tx.GetHash();
            double dPriorityDelta = 0;
            CAmount nFeeDelta = 0;
            mempool.ApplyDeltas(hash, dPriorityDelta, nFeeDelta);
            if (fSortedByFee && (dPriorityDelta <= 0) && (nFeeDelta <= 0) && (feeRate < ::minRelayTxFee) && (nBlockSize + nTxSize >= nBlockMinSize))
                continue;

            // Prioritise by fee once past the priority size or we run out of high-priority
            // transactions:
            if (!fSortedByFee &&
                ((nBlockSize + nTxSize >= nBlockPrioritySize) || !AllowFree(dPriority)))
            {
                fSortedByFee = true;
                comparer = TxPriorityCompare(fSortedByFee);
                std::make_heap(vecPriority.begin(), vecPriority.end(), comparer);
            }

            // second layer cached modifications just for this transaction
            CCoinsViewCache viewTemp(&view);

            std::vector<CTxInfo*> vAdded;
            if (!txinfo.DoInputs(viewTemp, nHeight, vAdded, nTxSigOps))
                continue;

            if (nBlockSigOps + nTxSigOps >= MAX_BLOCK_SIGOPS)
                continue;

            // push changes from the second layer cache to the first one
            viewTemp.Flush();

            // Added
            nBlockSize += nTxSize;
            nBlockTx += vAdded.size();
            nBlockSigOps += nTxSigOps;

            if (fPrintPriority)
            {
                LogPrintf("priority %.1f fee %s txid %s\n",
                    dPriority, feeRate.ToString(), tx.GetHash().ToString());
            }

            bool fResort = false;
            BOOST_FOREACH(CTxInfo* ptxinfo, vAdded)
            {
                pblock->vtx.push_back(*ptxinfo->ptx);
                pblocktemplate->vTxFees.push_back(ptxinfo->nTxFee);
                pblocktemplate->vTxSigOps.push_back(GetLegacySigOpCount(*ptxinfo->ptx) + ptxinfo->nTxSigOpsP2SHOnly);
                nFees += ptxinfo->nTxFee;

                ptxinfo->fInvalid = true;
                if (!ptxinfo->setDependents.empty())
                {
                    fResort = true;
                    BOOST_FOREACH(const uint256& dhash, ptxinfo->setDependents)
                    {
                        CTxInfo& dtxinfo = mapInfoById[dhash];
                        dtxinfo.rmDependsOn(ptxinfo->hash);
                    }
                }
            }
            if (fResort)
                // Re-sort the priority queue to pick up on improved standing
                std::make_heap(vecPriority.begin(), vecPriority.end(), comparer);
        }

        nLastBlockTx = nBlockTx;
        nLastBlockSize = nBlockSize;
        LogPrintf("CreateNewBlock(): total size %u\n", nBlockSize);

        // Compute final coinbase transaction.
        txNew.vout[0].nValue = nFees + GetBlockSubsidy(nHeight, chainparams.GetConsensus());
        txNew.vin[0].scriptSig = CScript() << nHeight << OP_0;
        pblock->vtx[0] = txNew;
        pblocktemplate->vTxFees[0] = -nFees;

        // Fill in header
        pblock->hashPrevBlock  = pindexPrev->GetBlockHash();
        UpdateTime(pblock, Params().GetConsensus(), pindexPrev);
        pblock->nBits          = GetNextWorkRequired(pindexPrev, pblock, Params().GetConsensus());
        pblock->nNonce         = 0;
        pblocktemplate->vTxSigOps[0] = GetLegacySigOpCount(pblock->vtx[0]);

        CValidationState state;
        if (!TestBlockValidity(state, *pblock, pindexPrev, false, false))
            throw std::runtime_error("CreateNewBlock(): TestBlockValidity failed");
    }

    return pblocktemplate.release();
}

void IncrementExtraNonce(CBlock* pblock, CBlockIndex* pindexPrev, unsigned int& nExtraNonce)
{
    // Update nExtraNonce
    static uint256 hashPrevBlock;
    if (hashPrevBlock != pblock->hashPrevBlock)
    {
        nExtraNonce = 0;
        hashPrevBlock = pblock->hashPrevBlock;
    }
    ++nExtraNonce;
    unsigned int nHeight = pindexPrev->nHeight+1; // Height first in coinbase required for block.version=2
    CMutableTransaction txCoinbase(pblock->vtx[0]);
    txCoinbase.vin[0].scriptSig = (CScript() << nHeight << CScriptNum(nExtraNonce)) + COINBASE_FLAGS;
    assert(txCoinbase.vin[0].scriptSig.size() <= 100);

    pblock->vtx[0] = txCoinbase;
    pblock->hashMerkleRoot = pblock->BuildMerkleTree();
}

#ifdef ENABLE_WALLET
//////////////////////////////////////////////////////////////////////////////
//
// Internal miner
//

//
// ScanHash scans nonces looking for a hash with at least some zero bits.
// The nonce is usually preserved between calls, but periodically or if the
// nonce is 0xffff0000 or above, the block is rebuilt and nNonce starts over at
// zero.
//
bool static ScanHash(const CBlockHeader *pblock, uint32_t& nNonce, uint256 *phash)
{
    // Write the first 76 bytes of the block header to a double-SHA256 state.
    CHash256 hasher;
    CDataStream ss(SER_NETWORK, PROTOCOL_VERSION);
    ss << *pblock;
    assert(ss.size() == 80);
    hasher.Write((unsigned char*)&ss[0], 76);

    while (true) {
        nNonce++;

        // Write the last 4 bytes of the block header (the nonce) to a copy of
        // the double-SHA256 state, and compute the result.
        CHash256(hasher).Write((unsigned char*)&nNonce, 4).Finalize((unsigned char*)phash);

        // Return the nonce if the hash has at least some zero bits,
        // caller will check if it has enough to reach the target
        if (((uint16_t*)phash)[15] == 0)
            return true;

        // If nothing found after trying for a while, return -1
        if ((nNonce & 0xfff) == 0)
            return false;
    }
}

CBlockTemplate* CreateNewBlockWithKey(CReserveKey& reservekey)
{
    CPubKey pubkey;
    if (!reservekey.GetReservedKey(pubkey))
        return NULL;

    CScript scriptPubKey = CScript() << ToByteVector(pubkey) << OP_CHECKSIG;
    return CreateNewBlock(scriptPubKey);
}

static bool ProcessBlockFound(CBlock* pblock, CWallet& wallet, CReserveKey& reservekey)
{
    LogPrintf("%s\n", pblock->ToString());
    LogPrintf("generated %s\n", FormatMoney(pblock->vtx[0].vout[0].nValue));

    // Found a solution
    {
        LOCK(cs_main);
        if (pblock->hashPrevBlock != chainActive.Tip()->GetBlockHash())
            return error("BitcoinMiner: generated block is stale");
    }

    // Remove key from key pool
    reservekey.KeepKey();

    // Track how many getdata requests this block gets
    {
        LOCK(wallet.cs_wallet);
        wallet.mapRequestCount[pblock->GetHash()] = 0;
    }

    // Process this block the same as if we had received it from another node
    CValidationState state;
    if (!ProcessNewBlock(state, NULL, pblock, true, NULL))
        return error("BitcoinMiner: ProcessNewBlock, block not accepted");

    return true;
}

void static BitcoinMiner(CWallet *pwallet)
{
    LogPrintf("BitcoinMiner started\n");
    SetThreadPriority(THREAD_PRIORITY_LOWEST);
    RenameThread("bitcoin-miner");
    const CChainParams& chainparams = Params();

    // Each thread has its own key and counter
    CReserveKey reservekey(pwallet);
    unsigned int nExtraNonce = 0;

    try {
        while (true) {
            if (chainparams.MiningRequiresPeers()) {
                // Busy-wait for the network to come online so we don't waste time mining
                // on an obsolete chain. In regtest mode we expect to fly solo.
                do {
                    bool fvNodesEmpty;
                    {
                        LOCK(cs_vNodes);
                        fvNodesEmpty = vNodes.empty();
                    }
                    if (!fvNodesEmpty && !IsInitialBlockDownload())
                        break;
                    MilliSleep(1000);
                } while (true);
            }

            //
            // Create new block
            //
            unsigned int nTransactionsUpdatedLast = mempool.GetTransactionsUpdated();
            CBlockIndex* pindexPrev = chainActive.Tip();

            auto_ptr<CBlockTemplate> pblocktemplate(CreateNewBlockWithKey(reservekey));
            if (!pblocktemplate.get())
            {
                LogPrintf("Error in BitcoinMiner: Keypool ran out, please call keypoolrefill before restarting the mining thread\n");
                return;
            }
            CBlock *pblock = &pblocktemplate->block;
            IncrementExtraNonce(pblock, pindexPrev, nExtraNonce);

            LogPrintf("Running BitcoinMiner with %u transactions in block (%u bytes)\n", pblock->vtx.size(),
                ::GetSerializeSize(*pblock, SER_NETWORK, PROTOCOL_VERSION));

            //
            // Search
            //
            int64_t nStart = GetTime();
            arith_uint256 hashTarget = arith_uint256().SetCompact(pblock->nBits);
            uint256 hash;
            uint32_t nNonce = 0;
            while (true) {
                // Check if something found
                if (ScanHash(pblock, nNonce, &hash))
                {
                    if (UintToArith256(hash) <= hashTarget)
                    {
                        // Found a solution
                        pblock->nNonce = nNonce;
                        assert(hash == pblock->GetHash());

                        SetThreadPriority(THREAD_PRIORITY_NORMAL);
                        LogPrintf("BitcoinMiner:\n");
                        LogPrintf("proof-of-work found  \n  hash: %s  \ntarget: %s\n", hash.GetHex(), hashTarget.GetHex());
                        ProcessBlockFound(pblock, *pwallet, reservekey);
                        SetThreadPriority(THREAD_PRIORITY_LOWEST);

                        // In regression test mode, stop mining after a block is found.
                        if (chainparams.MineBlocksOnDemand())
                            throw boost::thread_interrupted();

                        break;
                    }
                }

                // Check for stop or if block needs to be rebuilt
                boost::this_thread::interruption_point();
                // Regtest mode doesn't require peers
                if (vNodes.empty() && chainparams.MiningRequiresPeers())
                    break;
                if (nNonce >= 0xffff0000)
                    break;
                if (mempool.GetTransactionsUpdated() != nTransactionsUpdatedLast && GetTime() - nStart > 60)
                    break;
                if (pindexPrev != chainActive.Tip())
                    break;

                // Update nTime every few seconds
                if (UpdateTime(pblock, chainparams.GetConsensus(), pindexPrev) < 0)
                    break; // Recreate the block if the clock has run backwards,
                           // so that we can use the correct time.
                if (chainparams.GetConsensus().fPowAllowMinDifficultyBlocks)
                {
                    // Changing pblock->nTime can change work required on testnet:
                    hashTarget.SetCompact(pblock->nBits);
                }
            }
        }
    }
    catch (const boost::thread_interrupted&)
    {
        LogPrintf("BitcoinMiner terminated\n");
        throw;
    }
    catch (const std::runtime_error &e)
    {
        LogPrintf("BitcoinMiner runtime error: %s\n", e.what());
        return;
    }
}

void GenerateBitcoins(bool fGenerate, CWallet* pwallet, int nThreads)
{
    static boost::thread_group* minerThreads = NULL;

    if (nThreads < 0) {
        // In regtest threads defaults to 1
        if (Params().DefaultMinerThreads())
            nThreads = Params().DefaultMinerThreads();
        else
            nThreads = GetNumCores();
    }

    if (minerThreads != NULL)
    {
        minerThreads->interrupt_all();
        delete minerThreads;
        minerThreads = NULL;
    }

    if (nThreads == 0 || !fGenerate)
        return;

    minerThreads = new boost::thread_group();
    for (int i = 0; i < nThreads; i++)
        minerThreads->create_thread(boost::bind(&BitcoinMiner, pwallet));
}

#endif // ENABLE_WALLET<|MERGE_RESOLUTION|>--- conflicted
+++ resolved
@@ -297,24 +297,19 @@
              mi != mempool.mapTx.end(); ++mi)
         {
             const CTransaction& tx = mi->second.GetTx();
-
-<<<<<<< HEAD
-            int64_t nLockTimeCutoff = (STANDARD_LOCKTIME_VERIFY_FLAGS & LOCKTIME_MEDIAN_TIME_PAST)
-                                    ? nMedianTimePast
-                                    : pblock->GetBlockTime();
-
-            if (tx.IsCoinBase() || !IsFinalTx(tx, nHeight, nLockTimeCutoff))
-=======
             const uint256& hash = tx.GetHash();
             CTxInfo& txinfo = mapInfoById[hash];
             txinfo.hash = hash;
             txinfo.pmapInfoById = &mapInfoById;
             txinfo.ptx = &tx;
 
-            if (tx.IsCoinBase() || !IsFinalTx(tx, nHeight, pblock->nTime))
+            int64_t nLockTimeCutoff = (STANDARD_LOCKTIME_VERIFY_FLAGS & LOCKTIME_MEDIAN_TIME_PAST)
+                                    ? nMedianTimePast
+                                    : pblock->GetBlockTime();
+
+            if (tx.IsCoinBase() || !IsFinalTx(tx, nHeight, nLockTimeCutoff))
             {
                 txinfo.fInvalid = true;
->>>>>>> f5039093
                 continue;
             }
 
