--- conflicted
+++ resolved
@@ -151,44 +151,10 @@
     if (fRescan && fPruneMode)
         throw JSONRPCError(RPC_WALLET_ERROR, "Rescan is disabled in pruned mode");
 
-<<<<<<< HEAD
-    CBitcoinSecret vchSecret;
-    bool fGood = vchSecret.SetString(strSecret);
-
-    if (!fGood) throw JSONRPCError(RPC_INVALID_ADDRESS_OR_KEY, "Invalid private key encoding");
-
-    CKey key = vchSecret.GetKey();
-    if (!key.IsValid()) throw JSONRPCError(RPC_INVALID_ADDRESS_OR_KEY, "Private key outside allowed range");
-
-    CPubKey pubkey = key.GetPubKey();
-    assert(key.VerifyPubKey(pubkey));
-    CKeyID vchAddress = pubkey.GetID();
-    {
-        pwalletMain->MarkDirty();
-        pwalletMain->SetAddressBook(vchAddress, strLabel, "receive");
-
-        // Don't throw error in case a key is already there
-        if (pwalletMain->HaveKey(vchAddress))
-            return NullUniValue;
-
-        pwalletMain->mapKeyMetadata[vchAddress].nCreateTime = 1;
-        pwalletMain->mapKeyMetadata[vchAddress].keyFlags |= CKeyMetadata::KEY_ORIGIN_IMPORTED;
-
-        if (!pwalletMain->AddKeyPubKey(key, pubkey))
-            throw JSONRPCError(RPC_WALLET_ERROR, "Error adding key to wallet");
-
-        // whenever a key is imported, we need to scan the whole chain
-        pwalletMain->nTimeFirstKey = 1; // 0 would be considered 'no value'
-
-        if (fRescan) {
-            pwalletMain->ScanForWalletTransactions(chainActive.Genesis(), NULL, true);
-        }
-=======
     bool fExecResult = ImportPrivateKey(strSecret, strLabel);
 
     if (fExecResult && fRescan) {
         pwalletMain->ScanForWalletTransactions(chainActive.Genesis(), NULL, true);
->>>>>>> f2595923
     }
 
     return NullUniValue;
@@ -295,14 +261,9 @@
 
     string strScript = params[0].get_str();
 
-<<<<<<< HEAD
-    if (fRescan)
-    {
-=======
     ImportAddressKey(strScript, strLabel, fP2SH);
 
     if (fRescan) {
->>>>>>> f2595923
         pwalletMain->ScanForWalletTransactions(chainActive.Genesis(), NULL, true);
         pwalletMain->ReacceptWalletTransactions();
     }
@@ -632,8 +593,6 @@
         pwalletMain->ScanForWalletTransactions(pIndexStart, pIndexStop, true);
 
     return NullUniValue;
-<<<<<<< HEAD
-=======
 }
 
 
@@ -746,5 +705,4 @@
     }
 
     return response;
->>>>>>> f2595923
 }