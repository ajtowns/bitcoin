// Copyright (c) 2009-2015 The Bitcoin Core developers
// Distributed under the MIT software license, see the accompanying
// file COPYING or http://www.opensource.org/licenses/mit-license.php.

#include "base58.h"
#include "chain.h"
#include "rpc/server.h"
#include "init.h"
#include "main.h"
#include "script/script.h"
#include "script/standard.h"
#include "sync.h"
#include "util.h"
#include "utiltime.h"
#include "wallet.h"
#include "merkleblock.h"
#include "core_io.h"

#include <fstream>
#include <stdint.h>

#include <boost/algorithm/string.hpp>
#include <boost/date_time/posix_time/posix_time.hpp>

#include <univalue.h>

#include <boost/assign/list_of.hpp>
#include <boost/foreach.hpp>

using namespace std;

void EnsureWalletIsUnlocked(CWallet*);
bool EnsureWalletIsAvailable(CWallet*, bool avoidException);

std::string static EncodeDumpTime(int64_t nTime) {
    return DateTimeStrFormat("%Y-%m-%dT%H:%M:%SZ", nTime);
}

int64_t static DecodeDumpTime(const std::string &str) {
    static const boost::posix_time::ptime epoch = boost::posix_time::from_time_t(0);
    static const std::locale loc(std::locale::classic(),
        new boost::posix_time::time_input_facet("%Y-%m-%dT%H:%M:%SZ"));
    std::istringstream iss(str);
    iss.imbue(loc);
    boost::posix_time::ptime ptime(boost::date_time::not_a_date_time);
    iss >> ptime;
    if (ptime.is_not_a_date_time())
        return 0;
    return (ptime - epoch).total_seconds();
}

std::string static EncodeDumpString(const std::string &str) {
    std::stringstream ret;
    BOOST_FOREACH(unsigned char c, str) {
        if (c <= 32 || c >= 128 || c == '%') {
            ret << '%' << HexStr(&c, &c + 1);
        } else {
            ret << c;
        }
    }
    return ret.str();
}

std::string DecodeDumpString(const std::string &str) {
    std::stringstream ret;
    for (unsigned int pos = 0; pos < str.length(); pos++) {
        unsigned char c = str[pos];
        if (c == '%' && pos+2 < str.length()) {
            c = (((str[pos+1]>>6)*9+((str[pos+1]-'0')&15)) << 4) | 
                ((str[pos+2]>>6)*9+((str[pos+2]-'0')&15));
            pos += 2;
        }
        ret << c;
    }
    return ret.str();
}

<<<<<<< HEAD
UniValue importprivkey(const UniValue& params, bool fHelp, CRPCRequestInfo& reqinfo)
=======
void ParseWIFPrivKey(const std::string strSecret, CKey& key, CPubKey& pubkey);

UniValue importprivkey(const UniValue& params, bool fHelp)
>>>>>>> db7634ee
{
    CWallet *& pwallet = reqinfo.wallet;

    if (!EnsureWalletIsAvailable(pwallet, fHelp))
        return NullUniValue;
    
    if (fHelp || params.size() < 1 || params.size() > 3)
        throw runtime_error(
            "importprivkey \"bitcoinprivkey\" ( \"label\" rescan )\n"
            "\nAdds a private key (as returned by dumpprivkey) to your wallet.\n"
            "\nArguments:\n"
            "1. \"bitcoinprivkey\"   (string, required) The private key (see dumpprivkey)\n"
            "2. \"label\"            (string, optional, default=\"\") An optional label\n"
            "3. rescan               (boolean, optional, default=true) Rescan the wallet for transactions\n"
            "\nNote: This call can take minutes to complete if rescan is true.\n"
            "\nExamples:\n"
            "\nDump a private key\n"
            + HelpExampleCli("dumpprivkey", "\"myaddress\"") +
            "\nImport the private key with rescan\n"
            + HelpExampleCli("importprivkey", "\"mykey\"") +
            "\nImport using a label and without rescan\n"
            + HelpExampleCli("importprivkey", "\"mykey\" \"testing\" false") +
            "\nAs a JSON-RPC call\n"
            + HelpExampleRpc("importprivkey", "\"mykey\", \"testing\", false")
        );


    LOCK2(cs_main, pwallet->cs_wallet);

    EnsureWalletIsUnlocked(pwallet);

    string strSecret = params[0].get_str();
    string strLabel = "";
    if (params.size() > 1)
        strLabel = params[1].get_str();

    // Whether to perform rescan after import
    bool fRescan = true;
    if (params.size() > 2)
        fRescan = params[2].get_bool();

    if (fRescan && fPruneMode)
        throw JSONRPCError(RPC_WALLET_ERROR, "Rescan is disabled in pruned mode");

    CKey key;
    CPubKey pubkey;
    ParseWIFPrivKey(strSecret, key, pubkey);
    CKeyID vchAddress = pubkey.GetID();
    {
        pwallet->MarkDirty();
        pwallet->SetAddressBook(vchAddress, strLabel, "receive");

        // Don't throw error in case a key is already there
        if (pwallet->HaveKey(vchAddress))
            return NullUniValue;

        pwallet->mapKeyMetadata[vchAddress].nCreateTime = 1;
        pwallet->mapKeyMetadata[vchAddress].keyFlags |= CKeyMetadata::KEY_ORIGIN_IMPORTED;

        if (!pwallet->AddKeyPubKey(key, pubkey))
            throw JSONRPCError(RPC_WALLET_ERROR, "Error adding key to wallet");

        // whenever a key is imported, we need to scan the whole chain
        pwallet->nTimeFirstKey = 1; // 0 would be considered 'no value'

        if (fRescan) {
            pwallet->ScanForWalletTransactions(chainActive.Genesis(), NULL, true);
        }
    }

    return NullUniValue;
}

void ImportAddress(CWallet*, const CBitcoinAddress& address, const string& strLabel);
void ImportScript(CWallet * const pwallet, const CScript& script, const string& strLabel, bool isRedeemScript)
{
    if (!isRedeemScript && ::IsMine(*pwallet, script) == ISMINE_SPENDABLE)
        throw JSONRPCError(RPC_WALLET_ERROR, "The wallet already contains the private key for this address or script");

    pwallet->MarkDirty();

    if (!pwallet->HaveWatchOnly(script) && !pwallet->AddWatchOnly(script))
        throw JSONRPCError(RPC_WALLET_ERROR, "Error adding address to wallet");

    if (isRedeemScript) {
        if (!pwallet->HaveCScript(script) && !pwallet->AddCScript(script))
            throw JSONRPCError(RPC_WALLET_ERROR, "Error adding p2sh redeemScript to wallet");
<<<<<<< HEAD
        ImportAddress(pwallet, CBitcoinAddress(CScriptID(script)), strLabel);
    } else {
        CTxDestination destination;
        if (ExtractDestination(script, destination)) {
            pwallet->SetAddressBook(destination, strLabel, "receive");
=======
        ImportAddress(CBitcoinAddress(CScriptID(script)), strLabel);
    } else {
        CTxDestination destination;
        if (ExtractDestination(script, destination)) {
            pwalletMain->SetAddressBook(destination, strLabel, "receive");
>>>>>>> db7634ee
        }
    }
}

void ImportAddress(CWallet * const pwallet, const CBitcoinAddress& address, const string& strLabel)
{
    CScript script = GetScriptForDestination(address.Get());
    ImportScript(pwallet, script, strLabel, false);
    // add to address book or update label
    if (address.IsValid())
        pwallet->SetAddressBook(address.Get(), strLabel, "receive");
}

UniValue importaddress(const UniValue& params, bool fHelp, CRPCRequestInfo& reqinfo)
{
    CWallet *& pwallet = reqinfo.wallet;

    if (!EnsureWalletIsAvailable(pwallet, fHelp))
        return NullUniValue;
    
    if (fHelp || params.size() < 1 || params.size() > 4)
        throw runtime_error(
            "importaddress \"address\" ( \"label\" rescan p2sh )\n"
            "\nAdds a script (in hex) or address that can be watched as if it were in your wallet but cannot be used to spend.\n"
            "\nArguments:\n"
            "1. \"script\"           (string, required) The hex-encoded script (or address)\n"
            "2. \"label\"            (string, optional, default=\"\") An optional label\n"
            "3. rescan               (boolean, optional, default=true) Rescan the wallet for transactions\n"
            "4. p2sh                 (boolean, optional, default=false) Add the P2SH version of the script as well\n"
            "\nNote: This call can take minutes to complete if rescan is true.\n"
            "If you have the full public key, you should call importpubkey instead of this.\n"
            "\nNote: If you import a non-standard raw script in hex form, outputs sending to it will be treated\n"
            "as change, and not show up in many RPCs.\n"
            "\nExamples:\n"
            "\nImport a script with rescan\n"
            + HelpExampleCli("importaddress", "\"myscript\"") +
            "\nImport using a label without rescan\n"
            + HelpExampleCli("importaddress", "\"myscript\" \"testing\" false") +
            "\nAs a JSON-RPC call\n"
            + HelpExampleRpc("importaddress", "\"myscript\", \"testing\", false")
        );


    string strLabel = "";
    if (params.size() > 1)
        strLabel = params[1].get_str();

    // Whether to perform rescan after import
    bool fRescan = true;
    if (params.size() > 2)
        fRescan = params[2].get_bool();

    if (fRescan && fPruneMode)
        throw JSONRPCError(RPC_WALLET_ERROR, "Rescan is disabled in pruned mode");

    // Whether to import a p2sh version, too
    bool fP2SH = false;
    if (params.size() > 3)
        fP2SH = params[3].get_bool();

    LOCK2(cs_main, pwallet->cs_wallet);

    CBitcoinAddress address(params[0].get_str());
    if (address.IsValid()) {
        if (fP2SH)
            throw JSONRPCError(RPC_INVALID_ADDRESS_OR_KEY, "Cannot use the p2sh flag with an address - use a script instead");
        ImportAddress(pwallet, address, strLabel);
    } else if (IsHex(params[0].get_str())) {
        std::vector<unsigned char> data(ParseHex(params[0].get_str()));
        ImportScript(pwallet, CScript(data.begin(), data.end()), strLabel, fP2SH);
    } else {
        throw JSONRPCError(RPC_INVALID_ADDRESS_OR_KEY, "Invalid Bitcoin address or script");
    }

    if (fRescan)
    {
        pwallet->ScanForWalletTransactions(chainActive.Genesis(), NULL, true);
        pwallet->ReacceptWalletTransactions();
    }

    return NullUniValue;
}

UniValue importprunedfunds(const UniValue& params, bool fHelp, CRPCRequestInfo& reqinfo)
{
    CWallet *& pwallet = reqinfo.wallet;

    if (!EnsureWalletIsAvailable(pwallet, fHelp))
        return NullUniValue;

    // 0.13.x: Silently accept up to 3 params, but ignore the third:
    if (fHelp || params.size() < 2 || params.size() > 3)
        throw runtime_error(
            "importprunedfunds\n"
            "\nImports funds without rescan. Corresponding address or script must previously be included in wallet. Aimed towards pruned wallets. The end-user is responsible to import additional transactions that subsequently spend the imported outputs or rescan after the point in the blockchain the transaction is included.\n"
            "\nArguments:\n"
            "1. \"rawtransaction\" (string, required) A raw transaction in hex funding an already-existing address in wallet\n"
            "2. \"txoutproof\"     (string, required) The hex output from gettxoutproof that contains the transaction\n"
        );

    CTransaction tx;
    if (!DecodeHexTx(tx, params[0].get_str()))
        throw JSONRPCError(RPC_DESERIALIZATION_ERROR, "TX decode failed");
    uint256 hashTx = tx.GetHash();
    CWalletTx wtx(pwallet,tx);

    CDataStream ssMB(ParseHexV(params[1], "proof"), SER_NETWORK, PROTOCOL_VERSION);
    CMerkleBlock merkleBlock;
    ssMB >> merkleBlock;

    //Search partial merkle tree in proof for our transaction and index in valid block
    vector<uint256> vMatch;
    vector<unsigned int> vIndex;
    unsigned int txnIndex = 0;
    if (merkleBlock.txn.ExtractMatches(vMatch, vIndex) == merkleBlock.header.hashMerkleRoot) {

        LOCK(cs_main);

        if (!mapBlockIndex.count(merkleBlock.header.GetHash()) || !chainActive.Contains(mapBlockIndex[merkleBlock.header.GetHash()]))
            throw JSONRPCError(RPC_INVALID_ADDRESS_OR_KEY, "Block not found in chain");

        vector<uint256>::const_iterator it;
        if ((it = std::find(vMatch.begin(), vMatch.end(), hashTx))==vMatch.end()) {
            throw JSONRPCError(RPC_INVALID_ADDRESS_OR_KEY, "Transaction given doesn't exist in proof");
        }

        txnIndex = vIndex[it - vMatch.begin()];
    }
    else {
        throw JSONRPCError(RPC_INVALID_ADDRESS_OR_KEY, "Something wrong with merkleblock");
    }

    wtx.nIndex = txnIndex;
    wtx.hashBlock = merkleBlock.header.GetHash();

    LOCK2(cs_main, pwallet->cs_wallet);

    if (pwallet->IsMine(tx)) {
        CWalletDB walletdb(pwallet->strWalletFile, "r+", false);
        pwallet->AddToWallet(wtx, false, &walletdb);
        return NullUniValue;
    }

    throw JSONRPCError(RPC_INVALID_ADDRESS_OR_KEY, "No addresses in wallet correspond to included transaction");
}

UniValue removeprunedfunds(const UniValue& params, bool fHelp, CRPCRequestInfo& reqinfo)
{
    CWallet *& pwallet = reqinfo.wallet;

    if (!EnsureWalletIsAvailable(pwallet, fHelp))
        return NullUniValue;

    if (fHelp || params.size() != 1)
        throw runtime_error(
            "removeprunedfunds \"txid\"\n"
            "\nDeletes the specified transaction from the wallet. Meant for use with pruned wallets and as a companion to importprunedfunds. This will effect wallet balances.\n"
            "\nArguments:\n"
            "1. \"txid\"           (string, required) The hex-encoded id of the transaction you are deleting\n"
            "\nExamples:\n"
            + HelpExampleCli("removeprunedfunds", "\"a8d0c0184dde994a09ec054286f1ce581bebf46446a512166eae7628734ea0a5\"") +
            "\nAs a JSON-RPC call\n"
            + HelpExampleRpc("removprunedfunds", "\"a8d0c0184dde994a09ec054286f1ce581bebf46446a512166eae7628734ea0a5\"")
        );

    LOCK2(cs_main, pwallet->cs_wallet);

    uint256 hash;
    hash.SetHex(params[0].get_str());
    vector<uint256> vHash;
    vHash.push_back(hash);
    vector<uint256> vHashOut;

    if(pwallet->ZapSelectTx(vHash, vHashOut) != DB_LOAD_OK) {
        throw JSONRPCError(RPC_INTERNAL_ERROR, "Could not properly delete the transaction.");
    }

    if(vHashOut.empty()) {
        throw JSONRPCError(RPC_INTERNAL_ERROR, "Transaction does not exist in wallet.");
    }

    return NullUniValue;
}

<<<<<<< HEAD
UniValue importpubkey(const UniValue& params, bool fHelp, CRPCRequestInfo& reqinfo)
=======
UniValue importprunedfunds(const UniValue& params, bool fHelp)
{
    if (!EnsureWalletIsAvailable(fHelp))
        return NullUniValue;

    if (fHelp || params.size() < 2 || params.size() > 3)
        throw runtime_error(
            "importprunedfunds\n"
            "\nImports funds without rescan. Corresponding address or script must previously be included in wallet. Aimed towards pruned wallets. The end-user is responsible to import additional transactions that subsequently spend the imported outputs or rescan after the point in the blockchain the transaction is included.\n"
            "\nArguments:\n"
            "1. \"rawtransaction\" (string, required) A raw transaction in hex funding an already-existing address in wallet\n"
            "2. \"txoutproof\"     (string, required) The hex output from gettxoutproof that contains the transaction\n"
            "3. \"label\"          (string, optional) An optional label\n"
        );

    CTransaction tx;
    if (!DecodeHexTx(tx, params[0].get_str()))
        throw JSONRPCError(RPC_DESERIALIZATION_ERROR, "TX decode failed");
    uint256 hashTx = tx.GetHash();
    CWalletTx wtx(pwalletMain,tx);

    CDataStream ssMB(ParseHexV(params[1], "proof"), SER_NETWORK, PROTOCOL_VERSION);
    CMerkleBlock merkleBlock;
    ssMB >> merkleBlock;

    string strLabel = "";
    if (params.size() == 3)
        strLabel = params[2].get_str();

    //Search partial merkle tree in proof for our transaction and index in valid block
    vector<uint256> vMatch;
    vector<unsigned int> vIndex;
    unsigned int txnIndex = 0;
    if (merkleBlock.txn.ExtractMatches(vMatch, vIndex) == merkleBlock.header.hashMerkleRoot) {

        LOCK(cs_main);

        if (!mapBlockIndex.count(merkleBlock.header.GetHash()) || !chainActive.Contains(mapBlockIndex[merkleBlock.header.GetHash()]))
            throw JSONRPCError(RPC_INVALID_ADDRESS_OR_KEY, "Block not found in chain");

        vector<uint256>::const_iterator it;
        if ((it = std::find(vMatch.begin(), vMatch.end(), hashTx))==vMatch.end()) {
            throw JSONRPCError(RPC_INVALID_ADDRESS_OR_KEY, "Transaction given doesn't exist in proof");
        }

        txnIndex = vIndex[it - vMatch.begin()];
    }
    else {
        throw JSONRPCError(RPC_INVALID_ADDRESS_OR_KEY, "Something wrong with merkleblock");
    }

    wtx.nIndex = txnIndex;
    wtx.hashBlock = merkleBlock.header.GetHash();

    LOCK2(cs_main, pwalletMain->cs_wallet);

    if (pwalletMain->IsMine(tx)) {
        CWalletDB walletdb(pwalletMain->strWalletFile, "r+", false);
        pwalletMain->AddToWallet(wtx, false, &walletdb);
        return NullUniValue;
    }

    throw JSONRPCError(RPC_INVALID_ADDRESS_OR_KEY, "No addresses in wallet correspond to included transaction");
}

UniValue removeprunedfunds(const UniValue& params, bool fHelp)
{
    if (!EnsureWalletIsAvailable(fHelp))
        return NullUniValue;

    if (fHelp || params.size() != 1)
        throw runtime_error(
            "removeprunedfunds \"txid\"\n"
            "\nDeletes the specified transaction from the wallet. Meant for use with pruned wallets and as a companion to importprunedfunds. This will effect wallet balances.\n"
            "\nArguments:\n"
            "1. \"txid\"           (string, required) The hex-encoded id of the transaction you are deleting\n"
            "\nExamples:\n"
            + HelpExampleCli("removeprunedfunds", "\"a8d0c0184dde994a09ec054286f1ce581bebf46446a512166eae7628734ea0a5\"") +
            "\nAs a JSON-RPC call\n"
            + HelpExampleRpc("removprunedfunds", "\"a8d0c0184dde994a09ec054286f1ce581bebf46446a512166eae7628734ea0a5\"")
        );

    LOCK2(cs_main, pwalletMain->cs_wallet);

    uint256 hash;
    hash.SetHex(params[0].get_str());
    vector<uint256> vHash;
    vHash.push_back(hash);
    vector<uint256> vHashOut;

    if(pwalletMain->ZapSelectTx(vHash, vHashOut) != DB_LOAD_OK) {
        throw JSONRPCError(RPC_INTERNAL_ERROR, "Could not properly delete the transaction.");
    }

    if(vHashOut.empty()) {
        throw JSONRPCError(RPC_INTERNAL_ERROR, "Transaction does not exist in wallet.");
    }

    ThreadFlushWalletDB(pwalletMain->strWalletFile);

    return NullUniValue;
}

UniValue importpubkey(const UniValue& params, bool fHelp)
>>>>>>> db7634ee
{
    CWallet *& pwallet = reqinfo.wallet;

    if (!EnsureWalletIsAvailable(pwallet, fHelp))
        return NullUniValue;

    if (fHelp || params.size() < 1 || params.size() > 4)
        throw runtime_error(
            "importpubkey \"pubkey\" ( \"label\" rescan )\n"
            "\nAdds a public key (in hex) that can be watched as if it were in your wallet but cannot be used to spend.\n"
            "\nArguments:\n"
            "1. \"pubkey\"           (string, required) The hex-encoded public key\n"
            "2. \"label\"            (string, optional, default=\"\") An optional label\n"
            "3. rescan               (boolean, optional, default=true) Rescan the wallet for transactions\n"
            "\nNote: This call can take minutes to complete if rescan is true.\n"
            "\nExamples:\n"
            "\nImport a public key with rescan\n"
            + HelpExampleCli("importpubkey", "\"mypubkey\"") +
            "\nImport using a label without rescan\n"
            + HelpExampleCli("importpubkey", "\"mypubkey\" \"testing\" false") +
            "\nAs a JSON-RPC call\n"
            + HelpExampleRpc("importpubkey", "\"mypubkey\", \"testing\", false")
        );


    string strLabel = "";
    if (params.size() > 1)
        strLabel = params[1].get_str();

    // Whether to perform rescan after import
    bool fRescan = true;
    if (params.size() > 2)
        fRescan = params[2].get_bool();

    if (fRescan && fPruneMode)
        throw JSONRPCError(RPC_WALLET_ERROR, "Rescan is disabled in pruned mode");

    if (!IsHex(params[0].get_str()))
        throw JSONRPCError(RPC_INVALID_ADDRESS_OR_KEY, "Pubkey must be a hex string");
    std::vector<unsigned char> data(ParseHex(params[0].get_str()));
    CPubKey pubKey(data.begin(), data.end());
    if (!pubKey.IsFullyValid())
        throw JSONRPCError(RPC_INVALID_ADDRESS_OR_KEY, "Pubkey is not a valid public key");

    LOCK2(cs_main, pwallet->cs_wallet);

    ImportAddress(pwallet, CBitcoinAddress(pubKey.GetID()), strLabel);
    ImportScript(pwallet, GetScriptForRawPubKey(pubKey), strLabel, false);

    if (fRescan)
    {
        pwallet->ScanForWalletTransactions(chainActive.Genesis(), NULL, true);
        pwallet->ReacceptWalletTransactions();
    }

    return NullUniValue;
}


UniValue importwallet(const UniValue& params, bool fHelp, CRPCRequestInfo& reqinfo)
{
    CWallet *& pwallet = reqinfo.wallet;

    if (!EnsureWalletIsAvailable(pwallet, fHelp))
        return NullUniValue;
    
    if (fHelp || params.size() != 1)
        throw runtime_error(
            "importwallet \"filename\"\n"
            "\nImports keys from a wallet dump file (see dumpwallet).\n"
            "\nArguments:\n"
            "1. \"filename\"    (string, required) The wallet file\n"
            "\nExamples:\n"
            "\nDump the wallet\n"
            + HelpExampleCli("dumpwallet", "\"test\"") +
            "\nImport the wallet\n"
            + HelpExampleCli("importwallet", "\"test\"") +
            "\nImport using the json rpc call\n"
            + HelpExampleRpc("importwallet", "\"test\"")
        );

    if (fPruneMode)
        throw JSONRPCError(RPC_WALLET_ERROR, "Importing wallets is disabled in pruned mode");

    LOCK2(cs_main, pwallet->cs_wallet);

    EnsureWalletIsUnlocked(pwallet);

    ifstream file;
    file.open(params[0].get_str().c_str(), std::ios::in | std::ios::ate);
    if (!file.is_open())
        throw JSONRPCError(RPC_INVALID_PARAMETER, "Cannot open wallet dump file");

    int64_t nTimeBegin = chainActive.Tip()->GetBlockTime();

    bool fGood = true;

    int64_t nFilesize = std::max((int64_t)1, (int64_t)file.tellg());
    file.seekg(0, file.beg);

    pwallet->ShowProgress(_("Importing..."), 0); // show progress dialog in GUI
    while (file.good()) {
        pwallet->ShowProgress("", std::max(1, std::min(99, (int)(((double)file.tellg() / (double)nFilesize) * 100))));
        std::string line;
        std::getline(file, line);
        if (line.empty() || line[0] == '#')
            continue;

        std::vector<std::string> vstr;
        boost::split(vstr, line, boost::is_any_of(" "));
        if (vstr.size() < 2)
            continue;
        CBitcoinSecret vchSecret;
        if (!vchSecret.SetString(vstr[0]))
            continue;
        CKey key = vchSecret.GetKey();
        CPubKey pubkey = key.GetPubKey();
        assert(key.VerifyPubKey(pubkey));
        CKeyID keyid = pubkey.GetID();
        if (pwallet->HaveKey(keyid)) {
            LogPrintf("Skipping import of %s (key already present)\n", CBitcoinAddress(keyid).ToString());
            continue;
        }
        int64_t nTime = DecodeDumpTime(vstr[1]);
        std::string strLabel;
        bool fLabel = true;
        for (unsigned int nStr = 2; nStr < vstr.size(); nStr++) {
            if (boost::algorithm::starts_with(vstr[nStr], "#"))
                break;
            if (vstr[nStr] == "change=1")
                fLabel = false;
            if (vstr[nStr] == "reserve=1")
                fLabel = false;
            if (boost::algorithm::starts_with(vstr[nStr], "label=")) {
                strLabel = DecodeDumpString(vstr[nStr].substr(6));
                fLabel = true;
            }
        }
        LogPrintf("Importing %s...\n", CBitcoinAddress(keyid).ToString());
        if (!pwallet->AddKeyPubKey(key, pubkey)) {
            fGood = false;
            continue;
        }
        pwallet->mapKeyMetadata[keyid].nCreateTime = nTime;
        if (fLabel)
            pwallet->SetAddressBook(keyid, strLabel, "receive");
        nTimeBegin = std::min(nTimeBegin, nTime);
    }
    file.close();
    pwallet->ShowProgress("", 100); // hide progress dialog in GUI

    CBlockIndex *pindex = chainActive.Tip();
    while (pindex && pindex->pprev && pindex->GetBlockTime() > nTimeBegin - 7200)
        pindex = pindex->pprev;

    if (!pwallet->nTimeFirstKey || nTimeBegin < pwallet->nTimeFirstKey)
        pwallet->nTimeFirstKey = nTimeBegin;

    LogPrintf("Rescanning last %i blocks\n", chainActive.Height() - pindex->nHeight + 1);
    pwallet->ScanForWalletTransactions(pindex, NULL);
    pwallet->MarkDirty();

    if (!fGood)
        throw JSONRPCError(RPC_WALLET_ERROR, "Error adding some keys to wallet");

    return NullUniValue;
}

UniValue dumpprivkey(const UniValue& params, bool fHelp, CRPCRequestInfo& reqinfo)
{
    CWallet *& pwallet = reqinfo.wallet;

    if (!EnsureWalletIsAvailable(pwallet, fHelp))
        return NullUniValue;
    
    if (fHelp || params.size() != 1)
        throw runtime_error(
            "dumpprivkey \"bitcoinaddress\"\n"
            "\nReveals the private key corresponding to 'bitcoinaddress'.\n"
            "Then the importprivkey can be used with this output\n"
            "\nArguments:\n"
            "1. \"bitcoinaddress\"   (string, required) The bitcoin address for the private key\n"
            "\nResult:\n"
            "\"key\"                (string) The private key\n"
            "\nExamples:\n"
            + HelpExampleCli("dumpprivkey", "\"myaddress\"")
            + HelpExampleCli("importprivkey", "\"mykey\"")
            + HelpExampleRpc("dumpprivkey", "\"myaddress\"")
        );

    LOCK2(cs_main, pwallet->cs_wallet);

    EnsureWalletIsUnlocked(pwallet);

    string strAddress = params[0].get_str();
    CBitcoinAddress address;
    if (!address.SetString(strAddress))
        throw JSONRPCError(RPC_INVALID_ADDRESS_OR_KEY, "Invalid Bitcoin address");
    CKeyID keyID;
    if (!address.GetKeyID(keyID))
        throw JSONRPCError(RPC_TYPE_ERROR, "Address does not refer to a key");
    CKey vchSecret;
    if (!pwallet->GetKey(keyID, vchSecret))
        throw JSONRPCError(RPC_WALLET_ERROR, "Private key for address " + strAddress + " is not known");
    return CBitcoinSecret(vchSecret).ToString();
}


UniValue dumpwallet(const UniValue& params, bool fHelp, CRPCRequestInfo& reqinfo)
{
    CWallet *& pwallet = reqinfo.wallet;

    if (!EnsureWalletIsAvailable(pwallet, fHelp))
        return NullUniValue;
    
    if (fHelp || params.size() != 1)
        throw runtime_error(
            "dumpwallet \"filename\"\n"
            "\nDumps all wallet keys in a human-readable format.\n"
            "\nArguments:\n"
            "1. \"filename\"    (string, required) The filename\n"
            "\nExamples:\n"
            + HelpExampleCli("dumpwallet", "\"test\"")
            + HelpExampleRpc("dumpwallet", "\"test\"")
        );

    LOCK2(cs_main, pwallet->cs_wallet);

    EnsureWalletIsUnlocked(pwallet);

    ofstream file;
    file.open(params[0].get_str().c_str());
    if (!file.is_open())
        throw JSONRPCError(RPC_INVALID_PARAMETER, "Cannot open wallet dump file");

    std::map<CKeyID, int64_t> mapKeyBirth;
    std::set<CKeyID> setKeyPool;
    pwallet->GetKeyBirthTimes(mapKeyBirth);
    pwallet->GetAllReserveKeys(setKeyPool);

    // sort time/key pairs
    std::vector<std::pair<int64_t, CKeyID> > vKeyBirth;
    for (std::map<CKeyID, int64_t>::const_iterator it = mapKeyBirth.begin(); it != mapKeyBirth.end(); it++) {
        vKeyBirth.push_back(std::make_pair(it->second, it->first));
    }
    mapKeyBirth.clear();
    std::sort(vKeyBirth.begin(), vKeyBirth.end());

    // produce output
    file << strprintf("# Wallet dump created by Bitcoin %s\n", CLIENT_BUILD);
    file << strprintf("# * Created on %s\n", EncodeDumpTime(GetTime()));
    file << strprintf("# * Best block at time of backup was %i (%s),\n", chainActive.Height(), chainActive.Tip()->GetBlockHash().ToString());
    file << strprintf("#   mined on %s\n", EncodeDumpTime(chainActive.Tip()->GetBlockTime()));
    file << "\n";

    // add the base58check encoded extended master if the wallet uses HD 
    CKeyID masterKeyID = pwallet->GetHDChain().masterKeyID;
    if (!masterKeyID.IsNull())
    {
        CKey key;
        if (pwallet->GetKey(masterKeyID, key))
        {
            CExtKey masterKey;
            masterKey.SetMaster(key.begin(), key.size());

            CBitcoinExtKey b58extkey;
            b58extkey.SetKey(masterKey);

            file << "# extended private masterkey: " << b58extkey.ToString() << "\n\n";
        }
    }
    for (std::vector<std::pair<int64_t, CKeyID> >::const_iterator it = vKeyBirth.begin(); it != vKeyBirth.end(); it++) {
        const CKeyID &keyid = it->second;
        std::string strTime = EncodeDumpTime(it->first);
        std::string strAddr = CBitcoinAddress(keyid).ToString();
        CKey key;
        if (pwallet->GetKey(keyid, key)) {
            file << strprintf("%s %s ", CBitcoinSecret(key).ToString(), strTime);
            if (pwallet->mapAddressBook.count(keyid)) {
                file << strprintf("label=%s", EncodeDumpString(pwallet->mapAddressBook[keyid].name));
            } else if (keyid == masterKeyID) {
                file << "hdmaster=1";
            } else if (setKeyPool.count(keyid)) {
                file << "reserve=1";
            } else if (pwallet->mapKeyMetadata[keyid].hdKeypath == "m") {
                file << "inactivehdmaster=1";
            } else {
                file << "change=1";
            }
            file << strprintf(" # addr=%s%s\n", strAddr, (pwallet->mapKeyMetadata[keyid].hdKeypath.size() > 0 ? " hdkeypath="+pwallet->mapKeyMetadata[keyid].hdKeypath : ""));
        }
    }
    file << "\n";
    file << "# End of dump\n";
    file.close();
    return NullUniValue;
}


UniValue processImport(CWallet * const pwallet, const UniValue& data) {
    try {
        bool success = false;

        // Required fields.
        const UniValue& scriptPubKey = data["scriptPubKey"];

        // Should have script or JSON with "address".
        if (!(scriptPubKey.getType() == UniValue::VOBJ && scriptPubKey.exists("address")) && !(scriptPubKey.getType() == UniValue::VSTR)) {
            throw JSONRPCError(RPC_INVALID_PARAMETER, "Invalid scriptPubKey");
        }

        // Optional fields.
        const string& strRedeemScript = data.exists("redeemscript") ? data["redeemscript"].get_str() : "";
        const UniValue& pubKeys = data.exists("pubkeys") ? data["pubkeys"].get_array() : UniValue();
        const UniValue& keys = data.exists("keys") ? data["keys"].get_array() : UniValue();
        const bool& internal = data.exists("internal") ? data["internal"].get_bool() : false;
        const bool& watchOnly = data.exists("watchonly") ? data["watchonly"].get_bool() : false;
        const string& label = data.exists("label") && !internal ? data["label"].get_str() : "";
        const int64_t& timestamp = data.exists("timestamp") && data["timestamp"].get_int64() > 1 ? data["timestamp"].get_int64() : 1;

        bool isScript = scriptPubKey.getType() == UniValue::VSTR;
        bool isP2SH = strRedeemScript.length() > 0;
        const string& output = isScript ? scriptPubKey.get_str() : scriptPubKey["address"].get_str();

        // Parse the output.
        CScript script;
        CBitcoinAddress address;

        if (!isScript) {
            address = CBitcoinAddress(output);
            script = GetScriptForDestination(address.Get());
        } else {
            if (!IsHex(output)) {
                throw JSONRPCError(RPC_INVALID_ADDRESS_OR_KEY, "Invalid scriptPubKey");
            }

            std::vector<unsigned char> vData(ParseHex(output));
            script = CScript(vData.begin(), vData.end());
        }

        // Watchonly and private keys
        if (watchOnly && keys.size()) {
            throw JSONRPCError(RPC_INVALID_PARAMETER, "Incompatibility found between watchonly and keys");
        }

        // Internal + Label
        if (internal && data.exists("label")) {
            throw JSONRPCError(RPC_INVALID_PARAMETER, "Incompatibility found between internal and label");
        }

        // Not having Internal + Script
        if (!internal && isScript) {
            throw JSONRPCError(RPC_INVALID_PARAMETER, "Internal must be set for hex scriptPubKey");
        }

        // Keys / PubKeys size check.
        if (!isP2SH && (keys.size() > 1 || pubKeys.size() > 1)) { // Address / scriptPubKey
            throw JSONRPCError(RPC_INVALID_PARAMETER, "More than private key given for one address");
        }

        // Invalid P2SH redeemScript
        if (isP2SH && !IsHex(strRedeemScript)) {
            throw JSONRPCError(RPC_INVALID_ADDRESS_OR_KEY, "Invalid redeem script");
        }

        // Process. //

        // P2SH
        if (isP2SH) {
            // Import redeem script.
            std::vector<unsigned char> vData(ParseHex(strRedeemScript));
            CScript redeemScript = CScript(vData.begin(), vData.end());

            // Invalid P2SH address
            if (!script.IsPayToScriptHash()) {
                throw JSONRPCError(RPC_INVALID_ADDRESS_OR_KEY, "Invalid P2SH address / script");
            }

            pwallet->MarkDirty();

            if (!pwallet->HaveWatchOnly(redeemScript) && !pwallet->AddWatchOnly(redeemScript)) {
                throw JSONRPCError(RPC_WALLET_ERROR, "Error adding address to wallet");
            }

            if (!pwallet->HaveCScript(redeemScript) && !pwallet->AddCScript(redeemScript)) {
                throw JSONRPCError(RPC_WALLET_ERROR, "Error adding p2sh redeemScript to wallet");
            }

            CBitcoinAddress redeemAddress = CBitcoinAddress(CScriptID(redeemScript));
            CScript redeemDestination = GetScriptForDestination(redeemAddress.Get());

            if (::IsMine(*pwallet, redeemDestination) == ISMINE_SPENDABLE) {
                throw JSONRPCError(RPC_WALLET_ERROR, "The wallet already contains the private key for this address or script");
            }

            pwallet->MarkDirty();

            if (!pwallet->HaveWatchOnly(redeemDestination) && !pwallet->AddWatchOnly(redeemDestination)) {
                throw JSONRPCError(RPC_WALLET_ERROR, "Error adding address to wallet");
            }

            // add to address book or update label
            if (address.IsValid()) {
                pwallet->SetAddressBook(address.Get(), label, "receive");
            }

            // Import private keys.
            if (keys.size()) {
                for (size_t i = 0; i < keys.size(); i++) {
                    const string& privkey = keys[i].get_str();

                    CBitcoinSecret vchSecret;
                    bool fGood = vchSecret.SetString(privkey);

                    if (!fGood) {
                        throw JSONRPCError(RPC_INVALID_ADDRESS_OR_KEY, "Invalid private key encoding");
                    }

                    CKey key = vchSecret.GetKey();

                    if (!key.IsValid()) {
                        throw JSONRPCError(RPC_INVALID_ADDRESS_OR_KEY, "Private key outside allowed range");
                    }

                    CPubKey pubkey = key.GetPubKey();
                    assert(key.VerifyPubKey(pubkey));

                    CKeyID vchAddress = pubkey.GetID();
                    pwallet->MarkDirty();
                    pwallet->SetAddressBook(vchAddress, label, "receive");

                    if (pwallet->HaveKey(vchAddress)) {
                        throw JSONRPCError(RPC_INVALID_ADDRESS_OR_KEY, "Already have this key");
                    }

                    pwallet->mapKeyMetadata[vchAddress].nCreateTime = timestamp;

                    if (!pwallet->AddKeyPubKey(key, pubkey)) {
                        throw JSONRPCError(RPC_WALLET_ERROR, "Error adding key to wallet");
                    }

                    if (timestamp < pwallet->nTimeFirstKey) {
                        pwallet->nTimeFirstKey = timestamp;
                    }
                }
            }

            success = true;
        } else {
            // Import public keys.
            if (pubKeys.size() && keys.size() == 0) {
                const string& strPubKey = pubKeys[0].get_str();

                if (!IsHex(strPubKey)) {
                    throw JSONRPCError(RPC_INVALID_ADDRESS_OR_KEY, "Pubkey must be a hex string");
                }

                std::vector<unsigned char> data(ParseHex(strPubKey));
                CPubKey pubKey(data.begin(), data.end());

                if (!pubKey.IsFullyValid()) {
                    throw JSONRPCError(RPC_INVALID_ADDRESS_OR_KEY, "Pubkey is not a valid public key");
                }

                CBitcoinAddress pubKeyAddress = CBitcoinAddress(pubKey.GetID());

                // Consistency check.
                if (!isScript && !(pubKeyAddress.Get() == address.Get())) {
                    throw JSONRPCError(RPC_INVALID_ADDRESS_OR_KEY, "Consistency check failed");
                }

                // Consistency check.
                if (isScript) {
                    CBitcoinAddress scriptAddress;
                    CTxDestination destination;

                    if (ExtractDestination(script, destination)) {
                        scriptAddress = CBitcoinAddress(destination);
                        if (!(scriptAddress.Get() == pubKeyAddress.Get())) {
                            throw JSONRPCError(RPC_INVALID_ADDRESS_OR_KEY, "Consistency check failed");
                        }
                    }
                }

                CScript pubKeyScript = GetScriptForDestination(pubKeyAddress.Get());

                if (::IsMine(*pwallet, pubKeyScript) == ISMINE_SPENDABLE) {
                    throw JSONRPCError(RPC_WALLET_ERROR, "The wallet already contains the private key for this address or script");
                }

                pwallet->MarkDirty();

                if (!pwallet->HaveWatchOnly(pubKeyScript) && !pwallet->AddWatchOnly(pubKeyScript)) {
                    throw JSONRPCError(RPC_WALLET_ERROR, "Error adding address to wallet");
                }

                // add to address book or update label
                if (pubKeyAddress.IsValid()) {
                    pwallet->SetAddressBook(pubKeyAddress.Get(), label, "receive");
                }

                // TODO Is this necessary?
                CScript scriptRawPubKey = GetScriptForRawPubKey(pubKey);

                if (::IsMine(*pwallet, scriptRawPubKey) == ISMINE_SPENDABLE) {
                    throw JSONRPCError(RPC_WALLET_ERROR, "The wallet already contains the private key for this address or script");
                }

                pwallet->MarkDirty();

                if (!pwallet->HaveWatchOnly(scriptRawPubKey) && !pwallet->AddWatchOnly(scriptRawPubKey)) {
                    throw JSONRPCError(RPC_WALLET_ERROR, "Error adding address to wallet");
                }

                success = true;
            }

            // Import private keys.
            if (keys.size()) {
                const string& strPrivkey = keys[0].get_str();

                // Checks.
                CBitcoinSecret vchSecret;
                bool fGood = vchSecret.SetString(strPrivkey);

                if (!fGood) {
                    throw JSONRPCError(RPC_INVALID_ADDRESS_OR_KEY, "Invalid private key encoding");
                }

                CKey key = vchSecret.GetKey();
                if (!key.IsValid()) {
                    throw JSONRPCError(RPC_INVALID_ADDRESS_OR_KEY, "Private key outside allowed range");
                }

                CPubKey pubKey = key.GetPubKey();
                assert(key.VerifyPubKey(pubKey));

                CBitcoinAddress pubKeyAddress = CBitcoinAddress(pubKey.GetID());

                // Consistency check.
                if (!isScript && !(pubKeyAddress.Get() == address.Get())) {
                    throw JSONRPCError(RPC_INVALID_ADDRESS_OR_KEY, "Consistency check failed");
                }

                // Consistency check.
                if (isScript) {
                    CBitcoinAddress scriptAddress;
                    CTxDestination destination;

                    if (ExtractDestination(script, destination)) {
                        scriptAddress = CBitcoinAddress(destination);
                        if (!(scriptAddress.Get() == pubKeyAddress.Get())) {
                            throw JSONRPCError(RPC_INVALID_ADDRESS_OR_KEY, "Consistency check failed");
                        }
                    }
                }

                CKeyID vchAddress = pubKey.GetID();
                pwallet->MarkDirty();
                pwallet->SetAddressBook(vchAddress, label, "receive");

                if (pwallet->HaveKey(vchAddress)) {
                    return false;
                }

                pwallet->mapKeyMetadata[vchAddress].nCreateTime = timestamp;

                if (!pwallet->AddKeyPubKey(key, pubKey)) {
                    throw JSONRPCError(RPC_WALLET_ERROR, "Error adding key to wallet");
                }

                if (timestamp < pwallet->nTimeFirstKey) {
                    pwallet->nTimeFirstKey = timestamp;
                }

                success = true;
            }

            // Import scriptPubKey only.
            if (pubKeys.size() == 0 && keys.size() == 0) {
                if (::IsMine(*pwallet, script) == ISMINE_SPENDABLE) {
                    throw JSONRPCError(RPC_WALLET_ERROR, "The wallet already contains the private key for this address or script");
                }

                pwallet->MarkDirty();

                if (!pwallet->HaveWatchOnly(script) && !pwallet->AddWatchOnly(script)) {
                    throw JSONRPCError(RPC_WALLET_ERROR, "Error adding address to wallet");
                }

                if (scriptPubKey.getType() == UniValue::VOBJ) {
                    // add to address book or update label
                    if (address.IsValid()) {
                        pwallet->SetAddressBook(address.Get(), label, "receive");
                    }
                }

                success = true;
            }
        }

        UniValue result = UniValue(UniValue::VOBJ);
        result.pushKV("success", UniValue(success));
        return result;
    } catch (const UniValue& e) {
        UniValue result = UniValue(UniValue::VOBJ);
        result.pushKV("success", UniValue(false));
        result.pushKV("error", e);
        return result;
    } catch (...) {
        UniValue result = UniValue(UniValue::VOBJ);
        result.pushKV("success", UniValue(false));
        result.pushKV("error", JSONRPCError(RPC_MISC_ERROR, "Missing required fields"));
        return result;
    }
}

UniValue importmulti(const UniValue& params, bool fHelp, CRPCRequestInfo& reqinfo)
{
    CWallet *& pwallet = reqinfo.wallet;

    // clang-format off
    if (fHelp || params.size() < 1 || params.size() > 2)
        throw runtime_error(
            "importmulti '[<json import requests>]' '<json options>' \n\n"
            "Import addresses/scripts (with private or public keys, redeem script (P2SH)), rescanning all addresses in one-shot-only (rescan can be disabled via options).\n\n"
            "Arguments:\n"
            "1. request array     (array, required) Data to be imported\n"
            "  [     (array of json objects)\n"
            "    {\n"
            "      \"scriptPubKey\": \"<script>\" | { \"address\":\"<address>\" }, (string / json, required) Type of scriptPubKey (string for script, json for address)\n"
            "      \"redeemscript\": \"<script>\"                            , (string, optional) Allowed only if the scriptPubKey is a P2SH address or a P2SH scriptPubKey\n"
            "      \"pubkeys\": [\"<pubKey>\", ... ]                         , (array, optional) Array of strings giving pubkeys that must occur in the output or redeemscript\n"
            "      \"keys\": [\"<key>\", ... ]                               , (array, optional) Array of strings giving private keys whose corresponding public keys must occur in the output or redeemscript\n"
            "      \"internal\": <true>                                    , (boolean, optional, default: false) Stating whether matching outputs should be be treated as not incoming payments\n"
            "      \"watchonly\": <true>                                   , (boolean, optional, default: false) Stating whether matching outputs should be considered watched even when they're not spendable, only allowed if keys are empty\n"
            "      \"label\": <label>                                      , (string, optional, default: '') Label to assign to the address (aka account name, for now), only allowed with internal=false\n"
            "      \"timestamp\": 1454686740,                                (integer, optional, default now) Timestamp\n"
            "    }\n"
            "  ,...\n"
            "  ]\n"
            "2. json options                 (json, optional)\n"
            "  {\n"
            "     \"rescan\": <false>,         (boolean, optional, default: true) Stating if should rescan the blockchain after all imports\n"
            "  }\n"
            "\nExamples:\n" +
            HelpExampleCli("importmulti", "'[{ \"scriptPubKey\": { \"address\": \"<my address>\" }, \"timestamp\":1455191478 }, "
                                          "{ \"scriptPubKey\": { \"address\": \"<my 2nd address>\" }, \"label\": \"example 2\", \"timestamp\": 1455191480 }]'") +
            HelpExampleCli("importmulti", "'[{ \"scriptPubKey\": { \"address\": \"<my address>\" }, \"timestamp\":1455191478 }]' '{ \"rescan\": false}'") +

            "\nResponse is an array with the same size as the input that has the execution result :\n"
            "  [{ \"success\": true } , { \"success\": false, \"error\": { \"code\": -1, \"message\": \"Internal Server Error\"} }, ... ]\n");

    // clang-format on
    if (!EnsureWalletIsAvailable(pwallet, fHelp)) {
        return NullUniValue;
    }

    RPCTypeCheck(params, boost::assign::list_of(UniValue::VARR)(UniValue::VOBJ));

    const UniValue& requests = params[0];

    //Default options
    bool fRescan = true;

    if (params.size() > 1) {
        const UniValue& options = params[1];

        if (options.exists("rescan")) {
            fRescan = options["rescan"].get_bool();
        }
    }

    LOCK2(cs_main, pwallet->cs_wallet);
    EnsureWalletIsUnlocked(pwallet);

    bool fRunScan = false;
    const int64_t minimumTimestamp = 1;
    int64_t nLowestTimestamp;

    if (fRescan && chainActive.Tip()) {
        nLowestTimestamp = chainActive.Tip()->GetBlockTime();
    } else {
        fRescan = false;
    }

    UniValue response(UniValue::VARR);

    BOOST_FOREACH (const UniValue& data, requests.getValues()) {
        const UniValue result = processImport(pwallet, data);
        response.push_back(result);

        if (!fRescan) {
            continue;
        }

        // If at least one request was successful then allow rescan.
        if (result["success"].get_bool()) {
            fRunScan = true;
        }

        // Get the lowest timestamp.
        const int64_t& timestamp = data.exists("timestamp") && data["timestamp"].get_int64() > minimumTimestamp ? data["timestamp"].get_int64() : minimumTimestamp;

        if (timestamp < nLowestTimestamp) {
            nLowestTimestamp = timestamp;
        }
    }

    if (fRescan && fRunScan && requests.size() && nLowestTimestamp <= chainActive.Tip()->GetBlockTime()) {
        CBlockIndex* pindex = nLowestTimestamp > minimumTimestamp ? chainActive.FindLatestBefore(nLowestTimestamp) : chainActive.Genesis();

        if (pindex) {
            pwallet->ScanForWalletTransactions(pindex, NULL, true);
            pwallet->ReacceptWalletTransactions();
        }
    }

    return response;
}

UniValue rescanblockchain(const UniValue& params, bool fHelp, CRPCRequestInfo& reqinfo)
{
    CWallet *& pwallet = reqinfo.wallet;

    if (!EnsureWalletIsAvailable(pwallet, fHelp))
        return NullUniValue;

    if (fHelp || params.size() > 2)
        throw runtime_error(
                            "rescanblockchain \"start-height\" \"stop-height\"\n"
                            "\nRescan the local blockchain for wallet related transactions.\n"
                            "\nArguments:\n"
                            "1. \"start-height\"    (number, optional) blockheight where the rescan should start\n"
                            "2. \"stop-height\"     (number, optional) blockheight where the rescan should stop\n"
                            "\nExamples:\n"
                            + HelpExampleCli("rescanblockchain", "\"100000 120000\"")
                            + HelpExampleRpc("rescanblockchain", "\"100000 120000\"")
                            );

    LOCK2(cs_main, pwallet->cs_wallet);

    CBlockIndex *pIndexStart = NULL;
    CBlockIndex *pIndexStop = NULL;
    if (params.size() > 0 && params[0].isNum())
        pIndexStart = chainActive[params[0].get_int()];

    if (params.size() > 1 && params[1].isNum())
        pIndexStop = chainActive[params[1].get_int()];

    if (!pIndexStart)
         pIndexStart = chainActive.Genesis();

    //We can't rescan beyond non-pruned blocks, stop and throw an error
    if (fPruneMode)
    {
        CBlockIndex *block = chainActive.Tip();
        while (block && block->pprev && (block->pprev->nStatus & BLOCK_HAVE_DATA))
            block = block->pprev;

        if (pIndexStart->nHeight < block->nHeight)
            throw JSONRPCError(RPC_WALLET_ERROR, "Can't rescan beyond pruned data.");
    }

    if (pwallet)
        pwallet->ScanForWalletTransactions(pIndexStart, pIndexStop, true);

    return NullUniValue;
}<|MERGE_RESOLUTION|>--- conflicted
+++ resolved
@@ -75,13 +75,9 @@
     return ret.str();
 }
 
-<<<<<<< HEAD
+void ParseWIFPrivKey(const std::string strSecret, CKey& key, CPubKey& pubkey);
+
 UniValue importprivkey(const UniValue& params, bool fHelp, CRPCRequestInfo& reqinfo)
-=======
-void ParseWIFPrivKey(const std::string strSecret, CKey& key, CPubKey& pubkey);
-
-UniValue importprivkey(const UniValue& params, bool fHelp)
->>>>>>> db7634ee
 {
     CWallet *& pwallet = reqinfo.wallet;
 
@@ -169,19 +165,11 @@
     if (isRedeemScript) {
         if (!pwallet->HaveCScript(script) && !pwallet->AddCScript(script))
             throw JSONRPCError(RPC_WALLET_ERROR, "Error adding p2sh redeemScript to wallet");
-<<<<<<< HEAD
         ImportAddress(pwallet, CBitcoinAddress(CScriptID(script)), strLabel);
     } else {
         CTxDestination destination;
         if (ExtractDestination(script, destination)) {
             pwallet->SetAddressBook(destination, strLabel, "receive");
-=======
-        ImportAddress(CBitcoinAddress(CScriptID(script)), strLabel);
-    } else {
-        CTxDestination destination;
-        if (ExtractDestination(script, destination)) {
-            pwalletMain->SetAddressBook(destination, strLabel, "receive");
->>>>>>> db7634ee
         }
     }
 }
@@ -366,114 +354,7 @@
     return NullUniValue;
 }
 
-<<<<<<< HEAD
 UniValue importpubkey(const UniValue& params, bool fHelp, CRPCRequestInfo& reqinfo)
-=======
-UniValue importprunedfunds(const UniValue& params, bool fHelp)
-{
-    if (!EnsureWalletIsAvailable(fHelp))
-        return NullUniValue;
-
-    if (fHelp || params.size() < 2 || params.size() > 3)
-        throw runtime_error(
-            "importprunedfunds\n"
-            "\nImports funds without rescan. Corresponding address or script must previously be included in wallet. Aimed towards pruned wallets. The end-user is responsible to import additional transactions that subsequently spend the imported outputs or rescan after the point in the blockchain the transaction is included.\n"
-            "\nArguments:\n"
-            "1. \"rawtransaction\" (string, required) A raw transaction in hex funding an already-existing address in wallet\n"
-            "2. \"txoutproof\"     (string, required) The hex output from gettxoutproof that contains the transaction\n"
-            "3. \"label\"          (string, optional) An optional label\n"
-        );
-
-    CTransaction tx;
-    if (!DecodeHexTx(tx, params[0].get_str()))
-        throw JSONRPCError(RPC_DESERIALIZATION_ERROR, "TX decode failed");
-    uint256 hashTx = tx.GetHash();
-    CWalletTx wtx(pwalletMain,tx);
-
-    CDataStream ssMB(ParseHexV(params[1], "proof"), SER_NETWORK, PROTOCOL_VERSION);
-    CMerkleBlock merkleBlock;
-    ssMB >> merkleBlock;
-
-    string strLabel = "";
-    if (params.size() == 3)
-        strLabel = params[2].get_str();
-
-    //Search partial merkle tree in proof for our transaction and index in valid block
-    vector<uint256> vMatch;
-    vector<unsigned int> vIndex;
-    unsigned int txnIndex = 0;
-    if (merkleBlock.txn.ExtractMatches(vMatch, vIndex) == merkleBlock.header.hashMerkleRoot) {
-
-        LOCK(cs_main);
-
-        if (!mapBlockIndex.count(merkleBlock.header.GetHash()) || !chainActive.Contains(mapBlockIndex[merkleBlock.header.GetHash()]))
-            throw JSONRPCError(RPC_INVALID_ADDRESS_OR_KEY, "Block not found in chain");
-
-        vector<uint256>::const_iterator it;
-        if ((it = std::find(vMatch.begin(), vMatch.end(), hashTx))==vMatch.end()) {
-            throw JSONRPCError(RPC_INVALID_ADDRESS_OR_KEY, "Transaction given doesn't exist in proof");
-        }
-
-        txnIndex = vIndex[it - vMatch.begin()];
-    }
-    else {
-        throw JSONRPCError(RPC_INVALID_ADDRESS_OR_KEY, "Something wrong with merkleblock");
-    }
-
-    wtx.nIndex = txnIndex;
-    wtx.hashBlock = merkleBlock.header.GetHash();
-
-    LOCK2(cs_main, pwalletMain->cs_wallet);
-
-    if (pwalletMain->IsMine(tx)) {
-        CWalletDB walletdb(pwalletMain->strWalletFile, "r+", false);
-        pwalletMain->AddToWallet(wtx, false, &walletdb);
-        return NullUniValue;
-    }
-
-    throw JSONRPCError(RPC_INVALID_ADDRESS_OR_KEY, "No addresses in wallet correspond to included transaction");
-}
-
-UniValue removeprunedfunds(const UniValue& params, bool fHelp)
-{
-    if (!EnsureWalletIsAvailable(fHelp))
-        return NullUniValue;
-
-    if (fHelp || params.size() != 1)
-        throw runtime_error(
-            "removeprunedfunds \"txid\"\n"
-            "\nDeletes the specified transaction from the wallet. Meant for use with pruned wallets and as a companion to importprunedfunds. This will effect wallet balances.\n"
-            "\nArguments:\n"
-            "1. \"txid\"           (string, required) The hex-encoded id of the transaction you are deleting\n"
-            "\nExamples:\n"
-            + HelpExampleCli("removeprunedfunds", "\"a8d0c0184dde994a09ec054286f1ce581bebf46446a512166eae7628734ea0a5\"") +
-            "\nAs a JSON-RPC call\n"
-            + HelpExampleRpc("removprunedfunds", "\"a8d0c0184dde994a09ec054286f1ce581bebf46446a512166eae7628734ea0a5\"")
-        );
-
-    LOCK2(cs_main, pwalletMain->cs_wallet);
-
-    uint256 hash;
-    hash.SetHex(params[0].get_str());
-    vector<uint256> vHash;
-    vHash.push_back(hash);
-    vector<uint256> vHashOut;
-
-    if(pwalletMain->ZapSelectTx(vHash, vHashOut) != DB_LOAD_OK) {
-        throw JSONRPCError(RPC_INTERNAL_ERROR, "Could not properly delete the transaction.");
-    }
-
-    if(vHashOut.empty()) {
-        throw JSONRPCError(RPC_INTERNAL_ERROR, "Transaction does not exist in wallet.");
-    }
-
-    ThreadFlushWalletDB(pwalletMain->strWalletFile);
-
-    return NullUniValue;
-}
-
-UniValue importpubkey(const UniValue& params, bool fHelp)
->>>>>>> db7634ee
 {
     CWallet *& pwallet = reqinfo.wallet;
 
