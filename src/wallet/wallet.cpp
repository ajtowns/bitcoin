// Copyright (c) 2009-2010 Satoshi Nakamoto
// Copyright (c) 2009-2020 The Bitcoin Core developers
// Distributed under the MIT software license, see the accompanying
// file COPYING or http://www.opensource.org/licenses/mit-license.php.

#include <wallet/wallet.h>

#include <chain.h>
#include <consensus/consensus.h>
#include <consensus/validation.h>
#include <fs.h>
#include <interfaces/chain.h>
#include <interfaces/wallet.h>
#include <key.h>
#include <key_io.h>
#include <optional.h>
#include <policy/fees.h>
#include <policy/policy.h>
#include <primitives/block.h>
#include <primitives/transaction.h>
#include <script/descriptor.h>
#include <script/script.h>
#include <script/signingprovider.h>
#include <txmempool.h>
#include <util/bip32.h>
#include <util/check.h>
#include <util/error.h>
#include <util/fees.h>
#include <util/moneystr.h>
#include <util/rbf.h>
#include <util/string.h>
#include <util/translation.h>
#include <wallet/coincontrol.h>
#include <wallet/fees.h>

#include <univalue.h>

#include <algorithm>
#include <assert.h>

#include <boost/algorithm/string/replace.hpp>

using interfaces::FoundBlock;

const std::map<uint64_t,std::string> WALLET_FLAG_CAVEATS{
    {WALLET_FLAG_AVOID_REUSE,
        "You need to rescan the blockchain in order to correctly mark used "
        "destinations in the past. Until this is done, some destinations may "
        "be considered unused, even if the opposite is the case."
    },
};

static const size_t OUTPUT_GROUP_MAX_ENTRIES = 10;

static RecursiveMutex cs_wallets;
static std::vector<std::shared_ptr<CWallet>> vpwallets GUARDED_BY(cs_wallets);
static std::list<LoadWalletFn> g_load_wallet_fns GUARDED_BY(cs_wallets);

bool AddWalletSetting(interfaces::Chain& chain, const std::string& wallet_name)
{
    util::SettingsValue setting_value = chain.getRwSetting("wallet");
    if (!setting_value.isArray()) setting_value.setArray();
    for (const util::SettingsValue& value : setting_value.getValues()) {
        if (value.isStr() && value.get_str() == wallet_name) return true;
    }
    setting_value.push_back(wallet_name);
    return chain.updateRwSetting("wallet", setting_value);
}

bool RemoveWalletSetting(interfaces::Chain& chain, const std::string& wallet_name)
{
    util::SettingsValue setting_value = chain.getRwSetting("wallet");
    if (!setting_value.isArray()) return true;
    util::SettingsValue new_value(util::SettingsValue::VARR);
    for (const util::SettingsValue& value : setting_value.getValues()) {
        if (!value.isStr() || value.get_str() != wallet_name) new_value.push_back(value);
    }
    if (new_value.size() == setting_value.size()) return true;
    return chain.updateRwSetting("wallet", new_value);
}

static void UpdateWalletSetting(interfaces::Chain& chain,
                                const std::string& wallet_name,
                                Optional<bool> load_on_startup,
                                std::vector<bilingual_str>& warnings)
{
    if (load_on_startup == nullopt) return;
    if (load_on_startup.get() && !AddWalletSetting(chain, wallet_name)) {
        warnings.emplace_back(Untranslated("Wallet load on startup setting could not be updated, so wallet may not be loaded next node startup."));
    } else if (!load_on_startup.get() && !RemoveWalletSetting(chain, wallet_name)) {
        warnings.emplace_back(Untranslated("Wallet load on startup setting could not be updated, so wallet may still be loaded next node startup."));
    }
}

bool AddWallet(const std::shared_ptr<CWallet>& wallet)
{
    LOCK(cs_wallets);
    assert(wallet);
    std::vector<std::shared_ptr<CWallet>>::const_iterator i = std::find(vpwallets.begin(), vpwallets.end(), wallet);
    if (i != vpwallets.end()) return false;
    vpwallets.push_back(wallet);
    wallet->ConnectScriptPubKeyManNotifiers();
    wallet->NotifyCanGetAddressesChanged();
    return true;
}

bool RemoveWallet(const std::shared_ptr<CWallet>& wallet, Optional<bool> load_on_start, std::vector<bilingual_str>& warnings)
{
    assert(wallet);

    interfaces::Chain& chain = wallet->chain();
    std::string name = wallet->GetName();

    // Unregister with the validation interface which also drops shared ponters.
    wallet->m_chain_notifications_handler.reset();
    LOCK(cs_wallets);
    std::vector<std::shared_ptr<CWallet>>::iterator i = std::find(vpwallets.begin(), vpwallets.end(), wallet);
    if (i == vpwallets.end()) return false;
    vpwallets.erase(i);

    // Write the wallet setting
    UpdateWalletSetting(chain, name, load_on_start, warnings);

    return true;
}

bool RemoveWallet(const std::shared_ptr<CWallet>& wallet, Optional<bool> load_on_start)
{
    std::vector<bilingual_str> warnings;
    return RemoveWallet(wallet, load_on_start, warnings);
}

std::vector<std::shared_ptr<CWallet>> GetWallets()
{
    LOCK(cs_wallets);
    return vpwallets;
}

std::shared_ptr<CWallet> GetWallet(const std::string& name)
{
    LOCK(cs_wallets);
    for (const std::shared_ptr<CWallet>& wallet : vpwallets) {
        if (wallet->GetName() == name) return wallet;
    }
    return nullptr;
}

std::unique_ptr<interfaces::Handler> HandleLoadWallet(LoadWalletFn load_wallet)
{
    LOCK(cs_wallets);
    auto it = g_load_wallet_fns.emplace(g_load_wallet_fns.end(), std::move(load_wallet));
    return interfaces::MakeHandler([it] { LOCK(cs_wallets); g_load_wallet_fns.erase(it); });
}

static Mutex g_loading_wallet_mutex;
static Mutex g_wallet_release_mutex;
static std::condition_variable g_wallet_release_cv;
static std::set<std::string> g_loading_wallet_set GUARDED_BY(g_loading_wallet_mutex);
static std::set<std::string> g_unloading_wallet_set GUARDED_BY(g_wallet_release_mutex);

// Custom deleter for shared_ptr<CWallet>.
static void ReleaseWallet(CWallet* wallet)
{
    const std::string name = wallet->GetName();
    wallet->WalletLogPrintf("Releasing wallet\n");
    wallet->Flush();
    delete wallet;
    // Wallet is now released, notify UnloadWallet, if any.
    {
        LOCK(g_wallet_release_mutex);
        if (g_unloading_wallet_set.erase(name) == 0) {
            // UnloadWallet was not called for this wallet, all done.
            return;
        }
    }
    g_wallet_release_cv.notify_all();
}

void UnloadWallet(std::shared_ptr<CWallet>&& wallet)
{
    // Mark wallet for unloading.
    const std::string name = wallet->GetName();
    {
        LOCK(g_wallet_release_mutex);
        auto it = g_unloading_wallet_set.insert(name);
        assert(it.second);
    }
    // The wallet can be in use so it's not possible to explicitly unload here.
    // Notify the unload intent so that all remaining shared pointers are
    // released.
    wallet->NotifyUnload();

    // Time to ditch our shared_ptr and wait for ReleaseWallet call.
    wallet.reset();
    {
        WAIT_LOCK(g_wallet_release_mutex, lock);
        while (g_unloading_wallet_set.count(name) == 1) {
            g_wallet_release_cv.wait(lock);
        }
    }
}

namespace {
std::shared_ptr<CWallet> LoadWalletInternal(interfaces::Chain& chain, const std::string& name, Optional<bool> load_on_start, const DatabaseOptions& options, DatabaseStatus& status, bilingual_str& error, std::vector<bilingual_str>& warnings)
{
    try {
        std::unique_ptr<WalletDatabase> database = MakeWalletDatabase(name, options, status, error);
        if (!database) {
            error = Untranslated("Wallet file verification failed.") + Untranslated(" ") + error;
            return nullptr;
        }

        std::shared_ptr<CWallet> wallet = CWallet::Create(chain, name, std::move(database), options.create_flags, error, warnings);
        if (!wallet) {
            error = Untranslated("Wallet loading failed.") + Untranslated(" ") + error;
            status = DatabaseStatus::FAILED_LOAD;
            return nullptr;
        }
        AddWallet(wallet);
        wallet->postInitProcess();

        // Write the wallet setting
        UpdateWalletSetting(chain, name, load_on_start, warnings);

        return wallet;
    } catch (const std::runtime_error& e) {
        error = Untranslated(e.what());
        status = DatabaseStatus::FAILED_LOAD;
        return nullptr;
    }
}
} // namespace

std::shared_ptr<CWallet> LoadWallet(interfaces::Chain& chain, const std::string& name, Optional<bool> load_on_start, const DatabaseOptions& options, DatabaseStatus& status, bilingual_str& error, std::vector<bilingual_str>& warnings)
{
    auto result = WITH_LOCK(g_loading_wallet_mutex, return g_loading_wallet_set.insert(name));
    if (!result.second) {
        error = Untranslated("Wallet already being loading.");
        status = DatabaseStatus::FAILED_LOAD;
        return nullptr;
    }
    auto wallet = LoadWalletInternal(chain, name, load_on_start, options, status, error, warnings);
    WITH_LOCK(g_loading_wallet_mutex, g_loading_wallet_set.erase(result.first));
    return wallet;
}

std::shared_ptr<CWallet> CreateWallet(interfaces::Chain& chain, const std::string& name, Optional<bool> load_on_start, DatabaseOptions& options, DatabaseStatus& status, bilingual_str& error, std::vector<bilingual_str>& warnings)
{
    uint64_t wallet_creation_flags = options.create_flags;
    const SecureString& passphrase = options.create_passphrase;

    if (wallet_creation_flags & WALLET_FLAG_DESCRIPTORS) options.require_format = DatabaseFormat::SQLITE;

    // Indicate that the wallet is actually supposed to be blank and not just blank to make it encrypted
    bool create_blank = (wallet_creation_flags & WALLET_FLAG_BLANK_WALLET);

    // Born encrypted wallets need to be created blank first.
    if (!passphrase.empty()) {
        wallet_creation_flags |= WALLET_FLAG_BLANK_WALLET;
    }

    // Wallet::Verify will check if we're trying to create a wallet with a duplicate name.
    std::unique_ptr<WalletDatabase> database = MakeWalletDatabase(name, options, status, error);
    if (!database) {
        error = Untranslated("Wallet file verification failed.") + Untranslated(" ") + error;
        status = DatabaseStatus::FAILED_VERIFY;
        return nullptr;
    }

    // Do not allow a passphrase when private keys are disabled
    if (!passphrase.empty() && (wallet_creation_flags & WALLET_FLAG_DISABLE_PRIVATE_KEYS)) {
        error = Untranslated("Passphrase provided but private keys are disabled. A passphrase is only used to encrypt private keys, so cannot be used for wallets with private keys disabled.");
        status = DatabaseStatus::FAILED_CREATE;
        return nullptr;
    }

    // Make the wallet
    std::shared_ptr<CWallet> wallet = CWallet::Create(chain, name, std::move(database), wallet_creation_flags, error, warnings);
    if (!wallet) {
        error = Untranslated("Wallet creation failed.") + Untranslated(" ") + error;
        status = DatabaseStatus::FAILED_CREATE;
        return nullptr;
    }

    // Encrypt the wallet
    if (!passphrase.empty() && !(wallet_creation_flags & WALLET_FLAG_DISABLE_PRIVATE_KEYS)) {
        if (!wallet->EncryptWallet(passphrase)) {
            error = Untranslated("Error: Wallet created but failed to encrypt.");
            status = DatabaseStatus::FAILED_ENCRYPT;
            return nullptr;
        }
        if (!create_blank) {
            // Unlock the wallet
            if (!wallet->Unlock(passphrase)) {
                error = Untranslated("Error: Wallet was encrypted but could not be unlocked");
                status = DatabaseStatus::FAILED_ENCRYPT;
                return nullptr;
            }

            // Set a seed for the wallet
            {
                LOCK(wallet->cs_wallet);
                if (wallet->IsWalletFlagSet(WALLET_FLAG_DESCRIPTORS)) {
                    wallet->SetupDescriptorScriptPubKeyMans();
                } else {
                    for (auto spk_man : wallet->GetActiveScriptPubKeyMans()) {
                        if (!spk_man->SetupGeneration()) {
                            error = Untranslated("Unable to generate initial keys");
                            status = DatabaseStatus::FAILED_CREATE;
                            return nullptr;
                        }
                    }
                }
            }

            // Relock the wallet
            wallet->Lock();
        }
    }
    AddWallet(wallet);
    wallet->postInitProcess();

    // Write the wallet settings
    UpdateWalletSetting(chain, name, load_on_start, warnings);

    status = DatabaseStatus::SUCCESS;
    return wallet;
}

/** @defgroup mapWallet
 *
 * @{
 */

std::string COutput::ToString() const
{
    return strprintf("COutput(%s, %d, %d) [%s]", tx->GetHash().ToString(), i, nDepth, FormatMoney(tx->tx->vout[i].nValue));
}

const CWalletTx* CWallet::GetWalletTx(const uint256& hash) const
{
    AssertLockHeld(cs_wallet);
    std::map<uint256, CWalletTx>::const_iterator it = mapWallet.find(hash);
    if (it == mapWallet.end())
        return nullptr;
    return &(it->second);
}

void CWallet::UpgradeKeyMetadata()
{
    if (IsLocked() || IsWalletFlagSet(WALLET_FLAG_KEY_ORIGIN_METADATA)) {
        return;
    }

    auto spk_man = GetLegacyScriptPubKeyMan();
    if (!spk_man) {
        return;
    }

    spk_man->UpgradeKeyMetadata();
    SetWalletFlag(WALLET_FLAG_KEY_ORIGIN_METADATA);
}

bool CWallet::Unlock(const SecureString& strWalletPassphrase, bool accept_no_keys)
{
    CCrypter crypter;
    CKeyingMaterial _vMasterKey;

    {
        LOCK(cs_wallet);
        for (const MasterKeyMap::value_type& pMasterKey : mapMasterKeys)
        {
            if(!crypter.SetKeyFromPassphrase(strWalletPassphrase, pMasterKey.second.vchSalt, pMasterKey.second.nDeriveIterations, pMasterKey.second.nDerivationMethod))
                return false;
            if (!crypter.Decrypt(pMasterKey.second.vchCryptedKey, _vMasterKey))
                continue; // try another master key
            if (Unlock(_vMasterKey, accept_no_keys)) {
                // Now that we've unlocked, upgrade the key metadata
                UpgradeKeyMetadata();
                return true;
            }
        }
    }
    return false;
}

bool CWallet::ChangeWalletPassphrase(const SecureString& strOldWalletPassphrase, const SecureString& strNewWalletPassphrase)
{
    bool fWasLocked = IsLocked();

    {
        LOCK(cs_wallet);
        Lock();

        CCrypter crypter;
        CKeyingMaterial _vMasterKey;
        for (MasterKeyMap::value_type& pMasterKey : mapMasterKeys)
        {
            if(!crypter.SetKeyFromPassphrase(strOldWalletPassphrase, pMasterKey.second.vchSalt, pMasterKey.second.nDeriveIterations, pMasterKey.second.nDerivationMethod))
                return false;
            if (!crypter.Decrypt(pMasterKey.second.vchCryptedKey, _vMasterKey))
                return false;
            if (Unlock(_vMasterKey))
            {
                int64_t nStartTime = GetTimeMillis();
                crypter.SetKeyFromPassphrase(strNewWalletPassphrase, pMasterKey.second.vchSalt, pMasterKey.second.nDeriveIterations, pMasterKey.second.nDerivationMethod);
                pMasterKey.second.nDeriveIterations = static_cast<unsigned int>(pMasterKey.second.nDeriveIterations * (100 / ((double)(GetTimeMillis() - nStartTime))));

                nStartTime = GetTimeMillis();
                crypter.SetKeyFromPassphrase(strNewWalletPassphrase, pMasterKey.second.vchSalt, pMasterKey.second.nDeriveIterations, pMasterKey.second.nDerivationMethod);
                pMasterKey.second.nDeriveIterations = (pMasterKey.second.nDeriveIterations + static_cast<unsigned int>(pMasterKey.second.nDeriveIterations * 100 / ((double)(GetTimeMillis() - nStartTime)))) / 2;

                if (pMasterKey.second.nDeriveIterations < 25000)
                    pMasterKey.second.nDeriveIterations = 25000;

                WalletLogPrintf("Wallet passphrase changed to an nDeriveIterations of %i\n", pMasterKey.second.nDeriveIterations);

                if (!crypter.SetKeyFromPassphrase(strNewWalletPassphrase, pMasterKey.second.vchSalt, pMasterKey.second.nDeriveIterations, pMasterKey.second.nDerivationMethod))
                    return false;
                if (!crypter.Encrypt(_vMasterKey, pMasterKey.second.vchCryptedKey))
                    return false;
                WalletBatch(*database).WriteMasterKey(pMasterKey.first, pMasterKey.second);
                if (fWasLocked)
                    Lock();
                return true;
            }
        }
    }

    return false;
}

void CWallet::chainStateFlushed(const CBlockLocator& loc)
{
    WalletBatch batch(*database);
    batch.WriteBestBlock(loc);
}

void CWallet::SetMinVersion(enum WalletFeature nVersion, WalletBatch* batch_in)
{
    LOCK(cs_wallet);
    if (nWalletVersion >= nVersion)
        return;
    nWalletVersion = nVersion;

    {
        WalletBatch* batch = batch_in ? batch_in : new WalletBatch(*database);
        if (nWalletVersion > 40000)
            batch->WriteMinVersion(nWalletVersion);
        if (!batch_in)
            delete batch;
    }
}

std::set<uint256> CWallet::GetConflicts(const uint256& txid) const
{
    std::set<uint256> result;
    AssertLockHeld(cs_wallet);

    std::map<uint256, CWalletTx>::const_iterator it = mapWallet.find(txid);
    if (it == mapWallet.end())
        return result;
    const CWalletTx& wtx = it->second;

    std::pair<TxSpends::const_iterator, TxSpends::const_iterator> range;

    for (const CTxIn& txin : wtx.tx->vin)
    {
        if (mapTxSpends.count(txin.prevout) <= 1)
            continue;  // No conflict if zero or one spends
        range = mapTxSpends.equal_range(txin.prevout);
        for (TxSpends::const_iterator _it = range.first; _it != range.second; ++_it)
            result.insert(_it->second);
    }
    return result;
}

bool CWallet::HasWalletSpend(const uint256& txid) const
{
    AssertLockHeld(cs_wallet);
    auto iter = mapTxSpends.lower_bound(COutPoint(txid, 0));
    return (iter != mapTxSpends.end() && iter->first.hash == txid);
}

void CWallet::Flush()
{
    database->Flush();
}

void CWallet::Close()
{
    database->Close();
}

void CWallet::SyncMetaData(std::pair<TxSpends::iterator, TxSpends::iterator> range)
{
    // We want all the wallet transactions in range to have the same metadata as
    // the oldest (smallest nOrderPos).
    // So: find smallest nOrderPos:

    int nMinOrderPos = std::numeric_limits<int>::max();
    const CWalletTx* copyFrom = nullptr;
    for (TxSpends::iterator it = range.first; it != range.second; ++it) {
        const CWalletTx* wtx = &mapWallet.at(it->second);
        if (wtx->nOrderPos < nMinOrderPos) {
            nMinOrderPos = wtx->nOrderPos;
            copyFrom = wtx;
        }
    }

    if (!copyFrom) {
        return;
    }

    // Now copy data from copyFrom to rest:
    for (TxSpends::iterator it = range.first; it != range.second; ++it)
    {
        const uint256& hash = it->second;
        CWalletTx* copyTo = &mapWallet.at(hash);
        if (copyFrom == copyTo) continue;
        assert(copyFrom && "Oldest wallet transaction in range assumed to have been found.");
        if (!copyFrom->IsEquivalentTo(*copyTo)) continue;
        copyTo->mapValue = copyFrom->mapValue;
        copyTo->vOrderForm = copyFrom->vOrderForm;
        // fTimeReceivedIsTxTime not copied on purpose
        // nTimeReceived not copied on purpose
        copyTo->nTimeSmart = copyFrom->nTimeSmart;
        copyTo->fFromMe = copyFrom->fFromMe;
        // nOrderPos not copied on purpose
        // cached members not copied on purpose
    }
}

/**
 * Outpoint is spent if any non-conflicted transaction
 * spends it:
 */
bool CWallet::IsSpent(const uint256& hash, unsigned int n) const
{
    const COutPoint outpoint(hash, n);
    std::pair<TxSpends::const_iterator, TxSpends::const_iterator> range;
    range = mapTxSpends.equal_range(outpoint);

    for (TxSpends::const_iterator it = range.first; it != range.second; ++it)
    {
        const uint256& wtxid = it->second;
        std::map<uint256, CWalletTx>::const_iterator mit = mapWallet.find(wtxid);
        if (mit != mapWallet.end()) {
            int depth = mit->second.GetDepthInMainChain();
            if (depth > 0  || (depth == 0 && !mit->second.isAbandoned()))
                return true; // Spent
        }
    }
    return false;
}

void CWallet::AddToSpends(const COutPoint& outpoint, const uint256& wtxid)
{
    mapTxSpends.insert(std::make_pair(outpoint, wtxid));

    setLockedCoins.erase(outpoint);

    std::pair<TxSpends::iterator, TxSpends::iterator> range;
    range = mapTxSpends.equal_range(outpoint);
    SyncMetaData(range);
}


void CWallet::AddToSpends(const uint256& wtxid)
{
    auto it = mapWallet.find(wtxid);
    assert(it != mapWallet.end());
    CWalletTx& thisTx = it->second;
    if (thisTx.IsCoinBase()) // Coinbases don't spend anything!
        return;

    for (const CTxIn& txin : thisTx.tx->vin)
        AddToSpends(txin.prevout, wtxid);
}

bool CWallet::EncryptWallet(const SecureString& strWalletPassphrase)
{
    if (IsCrypted())
        return false;

    CKeyingMaterial _vMasterKey;

    _vMasterKey.resize(WALLET_CRYPTO_KEY_SIZE);
    GetStrongRandBytes(&_vMasterKey[0], WALLET_CRYPTO_KEY_SIZE);

    CMasterKey kMasterKey;

    kMasterKey.vchSalt.resize(WALLET_CRYPTO_SALT_SIZE);
    GetStrongRandBytes(&kMasterKey.vchSalt[0], WALLET_CRYPTO_SALT_SIZE);

    CCrypter crypter;
    int64_t nStartTime = GetTimeMillis();
    crypter.SetKeyFromPassphrase(strWalletPassphrase, kMasterKey.vchSalt, 25000, kMasterKey.nDerivationMethod);
    kMasterKey.nDeriveIterations = static_cast<unsigned int>(2500000 / ((double)(GetTimeMillis() - nStartTime)));

    nStartTime = GetTimeMillis();
    crypter.SetKeyFromPassphrase(strWalletPassphrase, kMasterKey.vchSalt, kMasterKey.nDeriveIterations, kMasterKey.nDerivationMethod);
    kMasterKey.nDeriveIterations = (kMasterKey.nDeriveIterations + static_cast<unsigned int>(kMasterKey.nDeriveIterations * 100 / ((double)(GetTimeMillis() - nStartTime)))) / 2;

    if (kMasterKey.nDeriveIterations < 25000)
        kMasterKey.nDeriveIterations = 25000;

    WalletLogPrintf("Encrypting Wallet with an nDeriveIterations of %i\n", kMasterKey.nDeriveIterations);

    if (!crypter.SetKeyFromPassphrase(strWalletPassphrase, kMasterKey.vchSalt, kMasterKey.nDeriveIterations, kMasterKey.nDerivationMethod))
        return false;
    if (!crypter.Encrypt(_vMasterKey, kMasterKey.vchCryptedKey))
        return false;

    {
        LOCK(cs_wallet);
        mapMasterKeys[++nMasterKeyMaxID] = kMasterKey;
        WalletBatch* encrypted_batch = new WalletBatch(*database);
        if (!encrypted_batch->TxnBegin()) {
            delete encrypted_batch;
            encrypted_batch = nullptr;
            return false;
        }
        encrypted_batch->WriteMasterKey(nMasterKeyMaxID, kMasterKey);

        for (const auto& spk_man_pair : m_spk_managers) {
            auto spk_man = spk_man_pair.second.get();
            if (!spk_man->Encrypt(_vMasterKey, encrypted_batch)) {
                encrypted_batch->TxnAbort();
                delete encrypted_batch;
                encrypted_batch = nullptr;
                // We now probably have half of our keys encrypted in memory, and half not...
                // die and let the user reload the unencrypted wallet.
                assert(false);
            }
        }

        // Encryption was introduced in version 0.4.0
        SetMinVersion(FEATURE_WALLETCRYPT, encrypted_batch);

        if (!encrypted_batch->TxnCommit()) {
            delete encrypted_batch;
            encrypted_batch = nullptr;
            // We now have keys encrypted in memory, but not on disk...
            // die to avoid confusion and let the user reload the unencrypted wallet.
            assert(false);
        }

        delete encrypted_batch;
        encrypted_batch = nullptr;

        Lock();
        Unlock(strWalletPassphrase);

        // If we are using descriptors, make new descriptors with a new seed
        if (IsWalletFlagSet(WALLET_FLAG_DESCRIPTORS) && !IsWalletFlagSet(WALLET_FLAG_BLANK_WALLET)) {
            SetupDescriptorScriptPubKeyMans();
        } else if (auto spk_man = GetLegacyScriptPubKeyMan()) {
            // if we are using HD, replace the HD seed with a new one
            if (spk_man->IsHDEnabled()) {
                if (!spk_man->SetupGeneration(true)) {
                    return false;
                }
            }
        }
        Lock();

        // Need to completely rewrite the wallet file; if we don't, bdb might keep
        // bits of the unencrypted private key in slack space in the database file.
        database->Rewrite();

        // BDB seems to have a bad habit of writing old data into
        // slack space in .dat files; that is bad if the old data is
        // unencrypted private keys. So:
        database->ReloadDbEnv();

    }
    NotifyStatusChanged(this);

    return true;
}

DBErrors CWallet::ReorderTransactions()
{
    LOCK(cs_wallet);
    WalletBatch batch(*database);

    // Old wallets didn't have any defined order for transactions
    // Probably a bad idea to change the output of this

    // First: get all CWalletTx into a sorted-by-time multimap.
    typedef std::multimap<int64_t, CWalletTx*> TxItems;
    TxItems txByTime;

    for (auto& entry : mapWallet)
    {
        CWalletTx* wtx = &entry.second;
        txByTime.insert(std::make_pair(wtx->nTimeReceived, wtx));
    }

    nOrderPosNext = 0;
    std::vector<int64_t> nOrderPosOffsets;
    for (TxItems::iterator it = txByTime.begin(); it != txByTime.end(); ++it)
    {
        CWalletTx *const pwtx = (*it).second;
        int64_t& nOrderPos = pwtx->nOrderPos;

        if (nOrderPos == -1)
        {
            nOrderPos = nOrderPosNext++;
            nOrderPosOffsets.push_back(nOrderPos);

            if (!batch.WriteTx(*pwtx))
                return DBErrors::LOAD_FAIL;
        }
        else
        {
            int64_t nOrderPosOff = 0;
            for (const int64_t& nOffsetStart : nOrderPosOffsets)
            {
                if (nOrderPos >= nOffsetStart)
                    ++nOrderPosOff;
            }
            nOrderPos += nOrderPosOff;
            nOrderPosNext = std::max(nOrderPosNext, nOrderPos + 1);

            if (!nOrderPosOff)
                continue;

            // Since we're changing the order, write it back
            if (!batch.WriteTx(*pwtx))
                return DBErrors::LOAD_FAIL;
        }
    }
    batch.WriteOrderPosNext(nOrderPosNext);

    return DBErrors::LOAD_OK;
}

int64_t CWallet::IncOrderPosNext(WalletBatch* batch)
{
    AssertLockHeld(cs_wallet);
    int64_t nRet = nOrderPosNext++;
    if (batch) {
        batch->WriteOrderPosNext(nOrderPosNext);
    } else {
        WalletBatch(*database).WriteOrderPosNext(nOrderPosNext);
    }
    return nRet;
}

void CWallet::MarkDirty()
{
    {
        LOCK(cs_wallet);
        for (std::pair<const uint256, CWalletTx>& item : mapWallet)
            item.second.MarkDirty();
    }
}

bool CWallet::MarkReplaced(const uint256& originalHash, const uint256& newHash)
{
    LOCK(cs_wallet);

    auto mi = mapWallet.find(originalHash);

    // There is a bug if MarkReplaced is not called on an existing wallet transaction.
    assert(mi != mapWallet.end());

    CWalletTx& wtx = (*mi).second;

    // Ensure for now that we're not overwriting data
    assert(wtx.mapValue.count("replaced_by_txid") == 0);

    wtx.mapValue["replaced_by_txid"] = newHash.ToString();

    WalletBatch batch(*database);

    bool success = true;
    if (!batch.WriteTx(wtx)) {
        WalletLogPrintf("%s: Updating batch tx %s failed\n", __func__, wtx.GetHash().ToString());
        success = false;
    }

    NotifyTransactionChanged(this, originalHash, CT_UPDATED);

    return success;
}

void CWallet::SetSpentKeyState(WalletBatch& batch, const uint256& hash, unsigned int n, bool used, std::set<CTxDestination>& tx_destinations)
{
    AssertLockHeld(cs_wallet);
    const CWalletTx* srctx = GetWalletTx(hash);
    if (!srctx) return;

    CTxDestination dst;
    if (ExtractDestination(srctx->tx->vout[n].scriptPubKey, dst)) {
        if (IsMine(dst)) {
            if (used && !GetDestData(dst, "used", nullptr)) {
                if (AddDestData(batch, dst, "used", "p")) { // p for "present", opposite of absent (null)
                    tx_destinations.insert(dst);
                }
            } else if (!used && GetDestData(dst, "used", nullptr)) {
                EraseDestData(batch, dst, "used");
            }
        }
    }
}

bool CWallet::IsSpentKey(const uint256& hash, unsigned int n) const
{
    AssertLockHeld(cs_wallet);
    const CWalletTx* srctx = GetWalletTx(hash);
    if (srctx) {
        assert(srctx->tx->vout.size() > n);
        CTxDestination dest;
        if (!ExtractDestination(srctx->tx->vout[n].scriptPubKey, dest)) {
            return false;
        }
        if (GetDestData(dest, "used", nullptr)) {
            return true;
        }
        if (IsLegacy()) {
            LegacyScriptPubKeyMan* spk_man = GetLegacyScriptPubKeyMan();
            assert(spk_man != nullptr);
            for (const auto& keyid : GetAffectedKeys(srctx->tx->vout[n].scriptPubKey, *spk_man)) {
                WitnessV0KeyHash wpkh_dest(keyid);
                if (GetDestData(wpkh_dest, "used", nullptr)) {
                    return true;
                }
                ScriptHash sh_wpkh_dest(GetScriptForDestination(wpkh_dest));
                if (GetDestData(sh_wpkh_dest, "used", nullptr)) {
                    return true;
                }
                PKHash pkh_dest(keyid);
                if (GetDestData(pkh_dest, "used", nullptr)) {
                    return true;
                }
            }
        }
    }
    return false;
}

CWalletTx* CWallet::AddToWallet(CTransactionRef tx, const CWalletTx::Confirmation& confirm, const UpdateWalletTxFn& update_wtx, bool fFlushOnClose)
{
    LOCK(cs_wallet);

    WalletBatch batch(*database, fFlushOnClose);

    uint256 hash = tx->GetHash();

    if (IsWalletFlagSet(WALLET_FLAG_AVOID_REUSE)) {
        // Mark used destinations
        std::set<CTxDestination> tx_destinations;

        for (const CTxIn& txin : tx->vin) {
            const COutPoint& op = txin.prevout;
            SetSpentKeyState(batch, op.hash, op.n, true, tx_destinations);
        }

        MarkDestinationsDirty(tx_destinations);
    }

    // Inserts only if not already there, returns tx inserted or tx found
    auto ret = mapWallet.emplace(std::piecewise_construct, std::forward_as_tuple(hash), std::forward_as_tuple(this, tx));
    CWalletTx& wtx = (*ret.first).second;
    bool fInsertedNew = ret.second;
    bool fUpdated = update_wtx && update_wtx(wtx, fInsertedNew);
    if (fInsertedNew) {
        wtx.m_confirm = confirm;
        wtx.nTimeReceived = chain().getAdjustedTime();
        wtx.nOrderPos = IncOrderPosNext(&batch);
        wtx.m_it_wtxOrdered = wtxOrdered.insert(std::make_pair(wtx.nOrderPos, &wtx));
        wtx.nTimeSmart = ComputeTimeSmart(wtx);
        AddToSpends(hash);
    }

    if (!fInsertedNew)
    {
        if (confirm.status != wtx.m_confirm.status) {
            wtx.m_confirm.status = confirm.status;
            wtx.m_confirm.nIndex = confirm.nIndex;
            wtx.m_confirm.hashBlock = confirm.hashBlock;
            wtx.m_confirm.block_height = confirm.block_height;
            fUpdated = true;
        } else {
            assert(wtx.m_confirm.nIndex == confirm.nIndex);
            assert(wtx.m_confirm.hashBlock == confirm.hashBlock);
            assert(wtx.m_confirm.block_height == confirm.block_height);
        }
        // If we have a witness-stripped version of this transaction, and we
        // see a new version with a witness, then we must be upgrading a pre-segwit
        // wallet.  Store the new version of the transaction with the witness,
        // as the stripped-version must be invalid.
        // TODO: Store all versions of the transaction, instead of just one.
        if (tx->HasWitness() && !wtx.tx->HasWitness()) {
            wtx.SetTx(tx);
            fUpdated = true;
        }
    }

    //// debug print
    WalletLogPrintf("AddToWallet %s  %s%s\n", hash.ToString(), (fInsertedNew ? "new" : ""), (fUpdated ? "update" : ""));

    // Write to disk
    if (fInsertedNew || fUpdated)
        if (!batch.WriteTx(wtx))
            return nullptr;

    // Break debit/credit balance caches:
    wtx.MarkDirty();

    // Notify UI of new or updated transaction
    NotifyTransactionChanged(this, hash, fInsertedNew ? CT_NEW : CT_UPDATED);

#if HAVE_SYSTEM
    // notify an external script when a wallet transaction comes in or is updated
    std::string strCmd = gArgs.GetArg("-walletnotify", "");

    if (!strCmd.empty())
    {
        boost::replace_all(strCmd, "%s", hash.GetHex());
<<<<<<< HEAD
=======
        if (confirm.status == CWalletTx::Status::CONFIRMED)
        {
            boost::replace_all(strCmd, "%b", confirm.hashBlock.GetHex());
            boost::replace_all(strCmd, "%h", ToString(confirm.block_height));
        } else {
            boost::replace_all(strCmd, "%b", "unconfirmed");
            boost::replace_all(strCmd, "%h", "-1");
        }
#ifndef WIN32
        // Substituting the wallet name isn't currently supported on windows
        // because windows shell escaping has not been implemented yet:
        // https://github.com/bitcoin/bitcoin/pull/13339#issuecomment-537384875
        // A few ways it could be implemented in the future are described in:
        // https://github.com/bitcoin/bitcoin/pull/13339#issuecomment-461288094
>>>>>>> 8f711d56
        boost::replace_all(strCmd, "%w", ShellEscape(GetName()));
        std::thread t(runCommand, strCmd);
        t.detach(); // thread runs free
    }
#endif

    return &wtx;
}

bool CWallet::LoadToWallet(const uint256& hash, const UpdateWalletTxFn& fill_wtx)
{
    const auto& ins = mapWallet.emplace(std::piecewise_construct, std::forward_as_tuple(hash), std::forward_as_tuple(this, nullptr));
    CWalletTx& wtx = ins.first->second;
    if (!fill_wtx(wtx, ins.second)) {
        return false;
    }
    // If wallet doesn't have a chain (e.g wallet-tool), don't bother to update txn.
    if (HaveChain()) {
        Optional<int> block_height = chain().getBlockHeight(wtx.m_confirm.hashBlock);
        if (block_height) {
            // Update cached block height variable since it not stored in the
            // serialized transaction.
            wtx.m_confirm.block_height = *block_height;
        } else if (wtx.isConflicted() || wtx.isConfirmed()) {
            // If tx block (or conflicting block) was reorged out of chain
            // while the wallet was shutdown, change tx status to UNCONFIRMED
            // and reset block height, hash, and index. ABANDONED tx don't have
            // associated blocks and don't need to be updated. The case where a
            // transaction was reorged out while online and then reconfirmed
            // while offline is covered by the rescan logic.
            wtx.setUnconfirmed();
            wtx.m_confirm.hashBlock = uint256();
            wtx.m_confirm.block_height = 0;
            wtx.m_confirm.nIndex = 0;
        }
    }
    if (/* insertion took place */ ins.second) {
        wtx.m_it_wtxOrdered = wtxOrdered.insert(std::make_pair(wtx.nOrderPos, &wtx));
    }
    AddToSpends(hash);
    for (const CTxIn& txin : wtx.tx->vin) {
        auto it = mapWallet.find(txin.prevout.hash);
        if (it != mapWallet.end()) {
            CWalletTx& prevtx = it->second;
            if (prevtx.isConflicted()) {
                MarkConflicted(prevtx.m_confirm.hashBlock, prevtx.m_confirm.block_height, wtx.GetHash());
            }
        }
    }
    return true;
}

bool CWallet::AddToWalletIfInvolvingMe(const CTransactionRef& ptx, CWalletTx::Confirmation confirm, bool fUpdate)
{
    const CTransaction& tx = *ptx;
    {
        AssertLockHeld(cs_wallet);

        if (!confirm.hashBlock.IsNull()) {
            for (const CTxIn& txin : tx.vin) {
                std::pair<TxSpends::const_iterator, TxSpends::const_iterator> range = mapTxSpends.equal_range(txin.prevout);
                while (range.first != range.second) {
                    if (range.first->second != tx.GetHash()) {
                        WalletLogPrintf("Transaction %s (in block %s) conflicts with wallet transaction %s (both spend %s:%i)\n", tx.GetHash().ToString(), confirm.hashBlock.ToString(), range.first->second.ToString(), range.first->first.hash.ToString(), range.first->first.n);
                        MarkConflicted(confirm.hashBlock, confirm.block_height, range.first->second);
                    }
                    range.first++;
                }
            }
        }

        bool fExisted = mapWallet.count(tx.GetHash()) != 0;
        if (fExisted && !fUpdate) return false;
        if (fExisted || IsMine(tx) || IsFromMe(tx))
        {
            /* Check if any keys in the wallet keypool that were supposed to be unused
             * have appeared in a new transaction. If so, remove those keys from the keypool.
             * This can happen when restoring an old wallet backup that does not contain
             * the mostly recently created transactions from newer versions of the wallet.
             */

            // loop though all outputs
            for (const CTxOut& txout: tx.vout) {
                for (const auto& spk_man_pair : m_spk_managers) {
                    spk_man_pair.second->MarkUnusedAddresses(txout.scriptPubKey);
                }
            }

            // Block disconnection override an abandoned tx as unconfirmed
            // which means user may have to call abandontransaction again
            return AddToWallet(MakeTransactionRef(tx), confirm, /* update_wtx= */ nullptr, /* fFlushOnClose= */ false);
        }
    }
    return false;
}

bool CWallet::TransactionCanBeAbandoned(const uint256& hashTx) const
{
    LOCK(cs_wallet);
    const CWalletTx* wtx = GetWalletTx(hashTx);
    return wtx && !wtx->isAbandoned() && wtx->GetDepthInMainChain() == 0 && !wtx->InMempool();
}

void CWallet::MarkInputsDirty(const CTransactionRef& tx)
{
    for (const CTxIn& txin : tx->vin) {
        auto it = mapWallet.find(txin.prevout.hash);
        if (it != mapWallet.end()) {
            it->second.MarkDirty();
        }
    }
}

bool CWallet::AbandonTransaction(const uint256& hashTx)
{
    LOCK(cs_wallet);

    WalletBatch batch(*database);

    std::set<uint256> todo;
    std::set<uint256> done;

    // Can't mark abandoned if confirmed or in mempool
    auto it = mapWallet.find(hashTx);
    assert(it != mapWallet.end());
    CWalletTx& origtx = it->second;
    if (origtx.GetDepthInMainChain() != 0 || origtx.InMempool()) {
        return false;
    }

    todo.insert(hashTx);

    while (!todo.empty()) {
        uint256 now = *todo.begin();
        todo.erase(now);
        done.insert(now);
        auto it = mapWallet.find(now);
        assert(it != mapWallet.end());
        CWalletTx& wtx = it->second;
        int currentconfirm = wtx.GetDepthInMainChain();
        // If the orig tx was not in block, none of its spends can be
        assert(currentconfirm <= 0);
        // if (currentconfirm < 0) {Tx and spends are already conflicted, no need to abandon}
        if (currentconfirm == 0 && !wtx.isAbandoned()) {
            // If the orig tx was not in block/mempool, none of its spends can be in mempool
            assert(!wtx.InMempool());
            wtx.setAbandoned();
            wtx.MarkDirty();
            batch.WriteTx(wtx);
            NotifyTransactionChanged(this, wtx.GetHash(), CT_UPDATED);
            // Iterate over all its outputs, and mark transactions in the wallet that spend them abandoned too
            TxSpends::const_iterator iter = mapTxSpends.lower_bound(COutPoint(now, 0));
            while (iter != mapTxSpends.end() && iter->first.hash == now) {
                if (!done.count(iter->second)) {
                    todo.insert(iter->second);
                }
                iter++;
            }
            // If a transaction changes 'conflicted' state, that changes the balance
            // available of the outputs it spends. So force those to be recomputed
            MarkInputsDirty(wtx.tx);
        }
    }

    return true;
}

void CWallet::MarkConflicted(const uint256& hashBlock, int conflicting_height, const uint256& hashTx)
{
    LOCK(cs_wallet);

    int conflictconfirms = (m_last_block_processed_height - conflicting_height + 1) * -1;
    // If number of conflict confirms cannot be determined, this means
    // that the block is still unknown or not yet part of the main chain,
    // for example when loading the wallet during a reindex. Do nothing in that
    // case.
    if (conflictconfirms >= 0)
        return;

    // Do not flush the wallet here for performance reasons
    WalletBatch batch(*database, false);

    std::set<uint256> todo;
    std::set<uint256> done;

    todo.insert(hashTx);

    while (!todo.empty()) {
        uint256 now = *todo.begin();
        todo.erase(now);
        done.insert(now);
        auto it = mapWallet.find(now);
        assert(it != mapWallet.end());
        CWalletTx& wtx = it->second;
        int currentconfirm = wtx.GetDepthInMainChain();
        if (conflictconfirms < currentconfirm) {
            // Block is 'more conflicted' than current confirm; update.
            // Mark transaction as conflicted with this block.
            wtx.m_confirm.nIndex = 0;
            wtx.m_confirm.hashBlock = hashBlock;
            wtx.m_confirm.block_height = conflicting_height;
            wtx.setConflicted();
            wtx.MarkDirty();
            batch.WriteTx(wtx);
            // Iterate over all its outputs, and mark transactions in the wallet that spend them conflicted too
            TxSpends::const_iterator iter = mapTxSpends.lower_bound(COutPoint(now, 0));
            while (iter != mapTxSpends.end() && iter->first.hash == now) {
                 if (!done.count(iter->second)) {
                     todo.insert(iter->second);
                 }
                 iter++;
            }
            // If a transaction changes 'conflicted' state, that changes the balance
            // available of the outputs it spends. So force those to be recomputed
            MarkInputsDirty(wtx.tx);
        }
    }
}

void CWallet::SyncTransaction(const CTransactionRef& ptx, CWalletTx::Confirmation confirm, bool update_tx)
{
    if (!AddToWalletIfInvolvingMe(ptx, confirm, update_tx))
        return; // Not one of ours

    // If a transaction changes 'conflicted' state, that changes the balance
    // available of the outputs it spends. So force those to be
    // recomputed, also:
    MarkInputsDirty(ptx);
}

void CWallet::transactionAddedToMempool(const CTransactionRef& tx, uint64_t mempool_sequence) {
    LOCK(cs_wallet);
    SyncTransaction(tx, {CWalletTx::Status::UNCONFIRMED, /* block height */ 0, /* block hash */ {}, /* index */ 0});

    auto it = mapWallet.find(tx->GetHash());
    if (it != mapWallet.end()) {
        it->second.fInMempool = true;
    }
}

void CWallet::transactionRemovedFromMempool(const CTransactionRef& tx, MemPoolRemovalReason reason, uint64_t mempool_sequence) {
    LOCK(cs_wallet);
    auto it = mapWallet.find(tx->GetHash());
    if (it != mapWallet.end()) {
        it->second.fInMempool = false;
    }
    // Handle transactions that were removed from the mempool because they
    // conflict with transactions in a newly connected block.
    if (reason == MemPoolRemovalReason::CONFLICT) {
        // Call SyncNotifications, so external -walletnotify notifications will
        // be triggered for these transactions. Set Status::UNCONFIRMED instead
        // of Status::CONFLICTED for a few reasons:
        //
        // 1. The transactionRemovedFromMempool callback does not currently
        //    provide the conflicting block's hash and height, and for backwards
        //    compatibility reasons it may not be not safe to store conflicted
        //    wallet transactions with a null block hash. See
        //    https://github.com/bitcoin/bitcoin/pull/18600#discussion_r420195993.
        // 2. For most of these transactions, the wallet's internal conflict
        //    detection in the blockConnected handler will subsequently call
        //    MarkConflicted and update them with CONFLICTED status anyway. This
        //    applies to any wallet transaction that has inputs spent in the
        //    block, or that has ancestors in the wallet with inputs spent by
        //    the block.
        // 3. Longstanding behavior since the sync implementation in
        //    https://github.com/bitcoin/bitcoin/pull/9371 and the prior sync
        //    implementation before that was to mark these transactions
        //    unconfirmed rather than conflicted.
        //
        // Nothing described above should be seen as an unchangeable requirement
        // when improving this code in the future. The wallet's heuristics for
        // distinguishing between conflicted and unconfirmed transactions are
        // imperfect, and could be improved in general, see
        // https://github.com/bitcoin-core/bitcoin-devwiki/wiki/Wallet-Transaction-Conflict-Tracking
        SyncTransaction(tx, {CWalletTx::Status::UNCONFIRMED, /* block height */ 0, /* block hash */ {}, /* index */ 0});
    }
}

void CWallet::blockConnected(const CBlock& block, int height)
{
    const uint256& block_hash = block.GetHash();
    LOCK(cs_wallet);

    m_last_block_processed_height = height;
    m_last_block_processed = block_hash;
    for (size_t index = 0; index < block.vtx.size(); index++) {
        SyncTransaction(block.vtx[index], {CWalletTx::Status::CONFIRMED, height, block_hash, (int)index});
        transactionRemovedFromMempool(block.vtx[index], MemPoolRemovalReason::BLOCK, 0 /* mempool_sequence */);
    }
}

void CWallet::blockDisconnected(const CBlock& block, int height)
{
    LOCK(cs_wallet);

    // At block disconnection, this will change an abandoned transaction to
    // be unconfirmed, whether or not the transaction is added back to the mempool.
    // User may have to call abandontransaction again. It may be addressed in the
    // future with a stickier abandoned state or even removing abandontransaction call.
    m_last_block_processed_height = height - 1;
    m_last_block_processed = block.hashPrevBlock;
    for (const CTransactionRef& ptx : block.vtx) {
        SyncTransaction(ptx, {CWalletTx::Status::UNCONFIRMED, /* block height */ 0, /* block hash */ {}, /* index */ 0});
    }
}

void CWallet::updatedBlockTip()
{
    m_best_block_time = GetTime();
}


void CWallet::BlockUntilSyncedToCurrentChain() const {
    AssertLockNotHeld(cs_wallet);
    // Skip the queue-draining stuff if we know we're caught up with
    // ::ChainActive().Tip(), otherwise put a callback in the validation interface queue and wait
    // for the queue to drain enough to execute it (indicating we are caught up
    // at least with the time we entered this function).
    uint256 last_block_hash = WITH_LOCK(cs_wallet, return m_last_block_processed);
    chain().waitForNotificationsIfTipChanged(last_block_hash);
}


isminetype CWallet::IsMine(const CTxIn &txin) const
{
    AssertLockHeld(cs_wallet);
    std::map<uint256, CWalletTx>::const_iterator mi = mapWallet.find(txin.prevout.hash);
    if (mi != mapWallet.end())
    {
        const CWalletTx& prev = (*mi).second;
        if (txin.prevout.n < prev.tx->vout.size())
            return IsMine(prev.tx->vout[txin.prevout.n]);
    }
    return ISMINE_NO;
}

// Note that this function doesn't distinguish between a 0-valued input,
// and a not-"is mine" (according to the filter) input.
CAmount CWallet::GetDebit(const CTxIn &txin, const isminefilter& filter) const
{
    {
        LOCK(cs_wallet);
        std::map<uint256, CWalletTx>::const_iterator mi = mapWallet.find(txin.prevout.hash);
        if (mi != mapWallet.end())
        {
            const CWalletTx& prev = (*mi).second;
            if (txin.prevout.n < prev.tx->vout.size())
                if (IsMine(prev.tx->vout[txin.prevout.n]) & filter)
                    return prev.tx->vout[txin.prevout.n].nValue;
        }
    }
    return 0;
}

isminetype CWallet::IsMine(const CTxOut& txout) const
{
    AssertLockHeld(cs_wallet);
    return IsMine(txout.scriptPubKey);
}

isminetype CWallet::IsMine(const CTxDestination& dest) const
{
    AssertLockHeld(cs_wallet);
    return IsMine(GetScriptForDestination(dest));
}

isminetype CWallet::IsMine(const CScript& script) const
{
    AssertLockHeld(cs_wallet);
    isminetype result = ISMINE_NO;
    for (const auto& spk_man_pair : m_spk_managers) {
        result = std::max(result, spk_man_pair.second->IsMine(script));
    }
    return result;
}

CAmount CWallet::GetCredit(const CTxOut& txout, const isminefilter& filter) const
{
    if (!MoneyRange(txout.nValue))
        throw std::runtime_error(std::string(__func__) + ": value out of range");
    LOCK(cs_wallet);
    return ((IsMine(txout) & filter) ? txout.nValue : 0);
}

bool CWallet::IsChange(const CTxOut& txout) const
{
    return IsChange(txout.scriptPubKey);
}

bool CWallet::IsChange(const CScript& script) const
{
    // TODO: fix handling of 'change' outputs. The assumption is that any
    // payment to a script that is ours, but is not in the address book
    // is change. That assumption is likely to break when we implement multisignature
    // wallets that return change back into a multi-signature-protected address;
    // a better way of identifying which outputs are 'the send' and which are
    // 'the change' will need to be implemented (maybe extend CWalletTx to remember
    // which output, if any, was change).
    AssertLockHeld(cs_wallet);
    if (IsMine(script))
    {
        CTxDestination address;
        if (!ExtractDestination(script, address))
            return true;
        if (!FindAddressBookEntry(address)) {
            return true;
        }
    }
    return false;
}

CAmount CWallet::GetChange(const CTxOut& txout) const
{
    AssertLockHeld(cs_wallet);
    if (!MoneyRange(txout.nValue))
        throw std::runtime_error(std::string(__func__) + ": value out of range");
    return (IsChange(txout) ? txout.nValue : 0);
}

bool CWallet::IsMine(const CTransaction& tx) const
{
    AssertLockHeld(cs_wallet);
    for (const CTxOut& txout : tx.vout)
        if (IsMine(txout))
            return true;
    return false;
}

bool CWallet::IsFromMe(const CTransaction& tx) const
{
    return (GetDebit(tx, ISMINE_ALL) > 0);
}

CAmount CWallet::GetDebit(const CTransaction& tx, const isminefilter& filter) const
{
    CAmount nDebit = 0;
    for (const CTxIn& txin : tx.vin)
    {
        nDebit += GetDebit(txin, filter);
        if (!MoneyRange(nDebit))
            throw std::runtime_error(std::string(__func__) + ": value out of range");
    }
    return nDebit;
}

bool CWallet::IsAllFromMe(const CTransaction& tx, const isminefilter& filter) const
{
    LOCK(cs_wallet);

    for (const CTxIn& txin : tx.vin)
    {
        auto mi = mapWallet.find(txin.prevout.hash);
        if (mi == mapWallet.end())
            return false; // any unknown inputs can't be from us

        const CWalletTx& prev = (*mi).second;

        if (txin.prevout.n >= prev.tx->vout.size())
            return false; // invalid input!

        if (!(IsMine(prev.tx->vout[txin.prevout.n]) & filter))
            return false;
    }
    return true;
}

CAmount CWallet::GetCredit(const CTransaction& tx, const isminefilter& filter) const
{
    CAmount nCredit = 0;
    for (const CTxOut& txout : tx.vout)
    {
        nCredit += GetCredit(txout, filter);
        if (!MoneyRange(nCredit))
            throw std::runtime_error(std::string(__func__) + ": value out of range");
    }
    return nCredit;
}

CAmount CWallet::GetChange(const CTransaction& tx) const
{
    LOCK(cs_wallet);
    CAmount nChange = 0;
    for (const CTxOut& txout : tx.vout)
    {
        nChange += GetChange(txout);
        if (!MoneyRange(nChange))
            throw std::runtime_error(std::string(__func__) + ": value out of range");
    }
    return nChange;
}

bool CWallet::IsHDEnabled() const
{
    // All Active ScriptPubKeyMans must be HD for this to be true
    bool result = true;
    for (const auto& spk_man : GetActiveScriptPubKeyMans()) {
        result &= spk_man->IsHDEnabled();
    }
    return result;
}

bool CWallet::CanGetAddresses(bool internal) const
{
    LOCK(cs_wallet);
    if (m_spk_managers.empty()) return false;
    for (OutputType t : OUTPUT_TYPES) {
        auto spk_man = GetScriptPubKeyMan(t, internal);
        if (spk_man && spk_man->CanGetAddresses(internal)) {
            return true;
        }
    }
    return false;
}

void CWallet::SetWalletFlag(uint64_t flags)
{
    LOCK(cs_wallet);
    m_wallet_flags |= flags;
    if (!WalletBatch(*database).WriteWalletFlags(m_wallet_flags))
        throw std::runtime_error(std::string(__func__) + ": writing wallet flags failed");
}

void CWallet::UnsetWalletFlag(uint64_t flag)
{
    WalletBatch batch(*database);
    UnsetWalletFlagWithDB(batch, flag);
}

void CWallet::UnsetWalletFlagWithDB(WalletBatch& batch, uint64_t flag)
{
    LOCK(cs_wallet);
    m_wallet_flags &= ~flag;
    if (!batch.WriteWalletFlags(m_wallet_flags))
        throw std::runtime_error(std::string(__func__) + ": writing wallet flags failed");
}

void CWallet::UnsetBlankWalletFlag(WalletBatch& batch)
{
    UnsetWalletFlagWithDB(batch, WALLET_FLAG_BLANK_WALLET);
}

bool CWallet::IsWalletFlagSet(uint64_t flag) const
{
    return (m_wallet_flags & flag);
}

bool CWallet::LoadWalletFlags(uint64_t flags)
{
    LOCK(cs_wallet);
    if (((flags & KNOWN_WALLET_FLAGS) >> 32) ^ (flags >> 32)) {
        // contains unknown non-tolerable wallet flags
        return false;
    }
    m_wallet_flags = flags;

    return true;
}

bool CWallet::AddWalletFlags(uint64_t flags)
{
    LOCK(cs_wallet);
    // We should never be writing unknown non-tolerable wallet flags
    assert(((flags & KNOWN_WALLET_FLAGS) >> 32) == (flags >> 32));
    if (!WalletBatch(*database).WriteWalletFlags(flags)) {
        throw std::runtime_error(std::string(__func__) + ": writing wallet flags failed");
    }

    return LoadWalletFlags(flags);
}

int64_t CWalletTx::GetTxTime() const
{
    int64_t n = nTimeSmart;
    return n ? n : nTimeReceived;
}

// Helper for producing a max-sized low-S low-R signature (eg 71 bytes)
// or a max-sized low-S signature (e.g. 72 bytes) if use_max_sig is true
bool CWallet::DummySignInput(CTxIn &tx_in, const CTxOut &txout, bool use_max_sig) const
{
    // Fill in dummy signatures for fee calculation.
    const CScript& scriptPubKey = txout.scriptPubKey;
    SignatureData sigdata;

    std::unique_ptr<SigningProvider> provider = GetSolvingProvider(scriptPubKey);
    if (!provider) {
        // We don't know about this scriptpbuKey;
        return false;
    }

    if (!ProduceSignature(*provider, use_max_sig ? DUMMY_MAXIMUM_SIGNATURE_CREATOR : DUMMY_SIGNATURE_CREATOR, scriptPubKey, sigdata)) {
        return false;
    }
    UpdateInput(tx_in, sigdata);
    return true;
}

// Helper for producing a bunch of max-sized low-S low-R signatures (eg 71 bytes)
bool CWallet::DummySignTx(CMutableTransaction &txNew, const std::vector<CTxOut> &txouts, bool use_max_sig) const
{
    // Fill in dummy signatures for fee calculation.
    int nIn = 0;
    for (const auto& txout : txouts)
    {
        if (!DummySignInput(txNew.vin[nIn], txout, use_max_sig)) {
            return false;
        }

        nIn++;
    }
    return true;
}

bool CWallet::ImportScripts(const std::set<CScript> scripts, int64_t timestamp)
{
    auto spk_man = GetLegacyScriptPubKeyMan();
    if (!spk_man) {
        return false;
    }
    LOCK(spk_man->cs_KeyStore);
    return spk_man->ImportScripts(scripts, timestamp);
}

bool CWallet::ImportPrivKeys(const std::map<CKeyID, CKey>& privkey_map, const int64_t timestamp)
{
    auto spk_man = GetLegacyScriptPubKeyMan();
    if (!spk_man) {
        return false;
    }
    LOCK(spk_man->cs_KeyStore);
    return spk_man->ImportPrivKeys(privkey_map, timestamp);
}

bool CWallet::ImportPubKeys(const std::vector<CKeyID>& ordered_pubkeys, const std::map<CKeyID, CPubKey>& pubkey_map, const std::map<CKeyID, std::pair<CPubKey, KeyOriginInfo>>& key_origins, const bool add_keypool, const bool internal, const int64_t timestamp)
{
    auto spk_man = GetLegacyScriptPubKeyMan();
    if (!spk_man) {
        return false;
    }
    LOCK(spk_man->cs_KeyStore);
    return spk_man->ImportPubKeys(ordered_pubkeys, pubkey_map, key_origins, add_keypool, internal, timestamp);
}

bool CWallet::ImportScriptPubKeys(const std::string& label, const std::set<CScript>& script_pub_keys, const bool have_solving_data, const bool apply_label, const int64_t timestamp)
{
    auto spk_man = GetLegacyScriptPubKeyMan();
    if (!spk_man) {
        return false;
    }
    LOCK(spk_man->cs_KeyStore);
    if (!spk_man->ImportScriptPubKeys(script_pub_keys, have_solving_data, timestamp)) {
        return false;
    }
    if (apply_label) {
        WalletBatch batch(*database);
        for (const CScript& script : script_pub_keys) {
            CTxDestination dest;
            ExtractDestination(script, dest);
            if (IsValidDestination(dest)) {
                SetAddressBookWithDB(batch, dest, label, "receive");
            }
        }
    }
    return true;
}

int64_t CalculateMaximumSignedTxSize(const CTransaction &tx, const CWallet *wallet, bool use_max_sig)
{
    std::vector<CTxOut> txouts;
    for (const CTxIn& input : tx.vin) {
        const auto mi = wallet->mapWallet.find(input.prevout.hash);
        // Can not estimate size without knowing the input details
        if (mi == wallet->mapWallet.end()) {
            return -1;
        }
        assert(input.prevout.n < mi->second.tx->vout.size());
        txouts.emplace_back(mi->second.tx->vout[input.prevout.n]);
    }
    return CalculateMaximumSignedTxSize(tx, wallet, txouts, use_max_sig);
}

// txouts needs to be in the order of tx.vin
int64_t CalculateMaximumSignedTxSize(const CTransaction &tx, const CWallet *wallet, const std::vector<CTxOut>& txouts, bool use_max_sig)
{
    CMutableTransaction txNew(tx);
    if (!wallet->DummySignTx(txNew, txouts, use_max_sig)) {
        return -1;
    }
    return GetVirtualTransactionSize(CTransaction(txNew));
}

int CalculateMaximumSignedInputSize(const CTxOut& txout, const CWallet* wallet, bool use_max_sig)
{
    CMutableTransaction txn;
    txn.vin.push_back(CTxIn(COutPoint()));
    if (!wallet->DummySignInput(txn.vin[0], txout, use_max_sig)) {
        return -1;
    }
    return GetVirtualTransactionInputSize(txn.vin[0]);
}

void CWalletTx::GetAmounts(std::list<COutputEntry>& listReceived,
                           std::list<COutputEntry>& listSent, CAmount& nFee, const isminefilter& filter) const
{
    nFee = 0;
    listReceived.clear();
    listSent.clear();

    // Compute fee:
    CAmount nDebit = GetDebit(filter);
    if (nDebit > 0) // debit>0 means we signed/sent this transaction
    {
        CAmount nValueOut = tx->GetValueOut();
        nFee = nDebit - nValueOut;
    }

    LOCK(pwallet->cs_wallet);
    // Sent/received.
    for (unsigned int i = 0; i < tx->vout.size(); ++i)
    {
        const CTxOut& txout = tx->vout[i];
        isminetype fIsMine = pwallet->IsMine(txout);
        // Only need to handle txouts if AT LEAST one of these is true:
        //   1) they debit from us (sent)
        //   2) the output is to us (received)
        if (nDebit > 0)
        {
            // Don't report 'change' txouts
            if (pwallet->IsChange(txout))
                continue;
        }
        else if (!(fIsMine & filter))
            continue;

        // In either case, we need to get the destination address
        CTxDestination address;

        if (!ExtractDestination(txout.scriptPubKey, address) && !txout.scriptPubKey.IsUnspendable())
        {
            pwallet->WalletLogPrintf("CWalletTx::GetAmounts: Unknown transaction type found, txid %s\n",
                                    this->GetHash().ToString());
            address = CNoDestination();
        }

        COutputEntry output = {address, txout.nValue, (int)i};

        // If we are debited by the transaction, add the output as a "sent" entry
        if (nDebit > 0)
            listSent.push_back(output);

        // If we are receiving the output, add it as a "received" entry
        if (fIsMine & filter)
            listReceived.push_back(output);
    }

}

/**
 * Scan active chain for relevant transactions after importing keys. This should
 * be called whenever new keys are added to the wallet, with the oldest key
 * creation time.
 *
 * @return Earliest timestamp that could be successfully scanned from. Timestamp
 * returned will be higher than startTime if relevant blocks could not be read.
 */
int64_t CWallet::RescanFromTime(int64_t startTime, const WalletRescanReserver& reserver, bool update)
{
    // Find starting block. May be null if nCreateTime is greater than the
    // highest blockchain timestamp, in which case there is nothing that needs
    // to be scanned.
    int start_height = 0;
    uint256 start_block;
    bool start = chain().findFirstBlockWithTimeAndHeight(startTime - TIMESTAMP_WINDOW, 0, FoundBlock().hash(start_block).height(start_height));
    WalletLogPrintf("%s: Rescanning last %i blocks\n", __func__, start ? WITH_LOCK(cs_wallet, return GetLastBlockHeight()) - start_height + 1 : 0);

    if (start) {
        // TODO: this should take into account failure by ScanResult::USER_ABORT
        ScanResult result = ScanForWalletTransactions(start_block, start_height, {} /* max_height */, reserver, update);
        if (result.status == ScanResult::FAILURE) {
            int64_t time_max;
            CHECK_NONFATAL(chain().findBlock(result.last_failed_block, FoundBlock().maxTime(time_max)));
            return time_max + TIMESTAMP_WINDOW + 1;
        }
    }
    return startTime;
}

/**
 * Scan the block chain (starting in start_block) for transactions
 * from or to us. If fUpdate is true, found transactions that already
 * exist in the wallet will be updated.
 *
 * @param[in] start_block Scan starting block. If block is not on the active
 *                        chain, the scan will return SUCCESS immediately.
 * @param[in] start_height Height of start_block
 * @param[in] max_height  Optional max scanning height. If unset there is
 *                        no maximum and scanning can continue to the tip
 *
 * @return ScanResult returning scan information and indicating success or
 *         failure. Return status will be set to SUCCESS if scan was
 *         successful. FAILURE if a complete rescan was not possible (due to
 *         pruning or corruption). USER_ABORT if the rescan was aborted before
 *         it could complete.
 *
 * @pre Caller needs to make sure start_block (and the optional stop_block) are on
 * the main chain after to the addition of any new keys you want to detect
 * transactions for.
 */
CWallet::ScanResult CWallet::ScanForWalletTransactions(const uint256& start_block, int start_height, Optional<int> max_height, const WalletRescanReserver& reserver, bool fUpdate)
{
    int64_t nNow = GetTime();
    int64_t start_time = GetTimeMillis();

    assert(reserver.isReserved());

    uint256 block_hash = start_block;
    ScanResult result;

    WalletLogPrintf("Rescan started from block %s...\n", start_block.ToString());

    fAbortRescan = false;
    ShowProgress(strprintf("%s " + _("Rescanning...").translated, GetDisplayName()), 0); // show rescan progress in GUI as dialog or on splashscreen, if -rescan on startup
    uint256 tip_hash = WITH_LOCK(cs_wallet, return GetLastBlockHash());
    uint256 end_hash = tip_hash;
    if (max_height) chain().findAncestorByHeight(tip_hash, *max_height, FoundBlock().hash(end_hash));
    double progress_begin = chain().guessVerificationProgress(block_hash);
    double progress_end = chain().guessVerificationProgress(end_hash);
    double progress_current = progress_begin;
    int block_height = start_height;
    while (!fAbortRescan && !chain().shutdownRequested()) {
        if (progress_end - progress_begin > 0.0) {
            m_scanning_progress = (progress_current - progress_begin) / (progress_end - progress_begin);
        } else { // avoid divide-by-zero for single block scan range (i.e. start and stop hashes are equal)
            m_scanning_progress = 0;
        }
        if (block_height % 100 == 0 && progress_end - progress_begin > 0.0) {
            ShowProgress(strprintf("%s " + _("Rescanning...").translated, GetDisplayName()), std::max(1, std::min(99, (int)(m_scanning_progress * 100))));
        }
        if (GetTime() >= nNow + 60) {
            nNow = GetTime();
            WalletLogPrintf("Still rescanning. At block %d. Progress=%f\n", block_height, progress_current);
        }

        CBlock block;
        bool next_block;
        uint256 next_block_hash;
        bool reorg = false;
        if (chain().findBlock(block_hash, FoundBlock().data(block)) && !block.IsNull()) {
            LOCK(cs_wallet);
            next_block = chain().findNextBlock(block_hash, block_height, FoundBlock().hash(next_block_hash), &reorg);
            if (reorg) {
                // Abort scan if current block is no longer active, to prevent
                // marking transactions as coming from the wrong block.
                // TODO: This should return success instead of failure, see
                // https://github.com/bitcoin/bitcoin/pull/14711#issuecomment-458342518
                result.last_failed_block = block_hash;
                result.status = ScanResult::FAILURE;
                break;
            }
            for (size_t posInBlock = 0; posInBlock < block.vtx.size(); ++posInBlock) {
                SyncTransaction(block.vtx[posInBlock], {CWalletTx::Status::CONFIRMED, block_height, block_hash, (int)posInBlock}, fUpdate);
            }
            // scan succeeded, record block as most recent successfully scanned
            result.last_scanned_block = block_hash;
            result.last_scanned_height = block_height;
        } else {
            // could not scan block, keep scanning but record this block as the most recent failure
            result.last_failed_block = block_hash;
            result.status = ScanResult::FAILURE;
            next_block = chain().findNextBlock(block_hash, block_height, FoundBlock().hash(next_block_hash), &reorg);
        }
        if (max_height && block_height >= *max_height) {
            break;
        }
        {
            if (!next_block || reorg) {
                // break successfully when rescan has reached the tip, or
                // previous block is no longer on the chain due to a reorg
                break;
            }

            // increment block and verification progress
            block_hash = next_block_hash;
            ++block_height;
            progress_current = chain().guessVerificationProgress(block_hash);

            // handle updated tip hash
            const uint256 prev_tip_hash = tip_hash;
            tip_hash = WITH_LOCK(cs_wallet, return GetLastBlockHash());
            if (!max_height && prev_tip_hash != tip_hash) {
                // in case the tip has changed, update progress max
                progress_end = chain().guessVerificationProgress(tip_hash);
            }
        }
    }
    ShowProgress(strprintf("%s " + _("Rescanning...").translated, GetDisplayName()), 100); // hide progress dialog in GUI
    if (block_height && fAbortRescan) {
        WalletLogPrintf("Rescan aborted at block %d. Progress=%f\n", block_height, progress_current);
        result.status = ScanResult::USER_ABORT;
    } else if (block_height && chain().shutdownRequested()) {
        WalletLogPrintf("Rescan interrupted by shutdown request at block %d. Progress=%f\n", block_height, progress_current);
        result.status = ScanResult::USER_ABORT;
    } else {
        WalletLogPrintf("Rescan completed in %15dms\n", GetTimeMillis() - start_time);
    }
    return result;
}

void CWallet::ReacceptWalletTransactions()
{
    // If transactions aren't being broadcasted, don't let them into local mempool either
    if (!fBroadcastTransactions)
        return;
    std::map<int64_t, CWalletTx*> mapSorted;

    // Sort pending wallet transactions based on their initial wallet insertion order
    for (std::pair<const uint256, CWalletTx>& item : mapWallet) {
        const uint256& wtxid = item.first;
        CWalletTx& wtx = item.second;
        assert(wtx.GetHash() == wtxid);

        int nDepth = wtx.GetDepthInMainChain();

        if (!wtx.IsCoinBase() && (nDepth == 0 && !wtx.isAbandoned())) {
            mapSorted.insert(std::make_pair(wtx.nOrderPos, &wtx));
        }
    }

    // Try to add wallet transactions to memory pool
    for (const std::pair<const int64_t, CWalletTx*>& item : mapSorted) {
        CWalletTx& wtx = *(item.second);
        std::string unused_err_string;
        wtx.SubmitMemoryPoolAndRelay(unused_err_string, false);
    }
}

bool CWalletTx::SubmitMemoryPoolAndRelay(std::string& err_string, bool relay)
{
    // Can't relay if wallet is not broadcasting
    if (!pwallet->GetBroadcastTransactions()) return false;
    // Don't relay abandoned transactions
    if (isAbandoned()) return false;
    // Don't try to submit coinbase transactions. These would fail anyway but would
    // cause log spam.
    if (IsCoinBase()) return false;
    // Don't try to submit conflicted or confirmed transactions.
    if (GetDepthInMainChain() != 0) return false;

    // Submit transaction to mempool for relay
    pwallet->WalletLogPrintf("Submitting wtx %s to mempool for relay\n", GetHash().ToString());
    // We must set fInMempool here - while it will be re-set to true by the
    // entered-mempool callback, if we did not there would be a race where a
    // user could call sendmoney in a loop and hit spurious out of funds errors
    // because we think that this newly generated transaction's change is
    // unavailable as we're not yet aware that it is in the mempool.
    //
    // Irrespective of the failure reason, un-marking fInMempool
    // out-of-order is incorrect - it should be unmarked when
    // TransactionRemovedFromMempool fires.
    bool ret = pwallet->chain().broadcastTransaction(tx, pwallet->m_default_max_tx_fee, relay, err_string);
    fInMempool |= ret;
    return ret;
}

std::set<uint256> CWalletTx::GetConflicts() const
{
    std::set<uint256> result;
    if (pwallet != nullptr)
    {
        uint256 myHash = GetHash();
        result = pwallet->GetConflicts(myHash);
        result.erase(myHash);
    }
    return result;
}

CAmount CWalletTx::GetCachableAmount(AmountType type, const isminefilter& filter, bool recalculate) const
{
    auto& amount = m_amounts[type];
    if (recalculate || !amount.m_cached[filter]) {
        amount.Set(filter, type == DEBIT ? pwallet->GetDebit(*tx, filter) : pwallet->GetCredit(*tx, filter));
        m_is_cache_empty = false;
    }
    return amount.m_value[filter];
}

CAmount CWalletTx::GetDebit(const isminefilter& filter) const
{
    if (tx->vin.empty())
        return 0;

    CAmount debit = 0;
    if (filter & ISMINE_SPENDABLE) {
        debit += GetCachableAmount(DEBIT, ISMINE_SPENDABLE);
    }
    if (filter & ISMINE_WATCH_ONLY) {
        debit += GetCachableAmount(DEBIT, ISMINE_WATCH_ONLY);
    }
    return debit;
}

CAmount CWalletTx::GetCredit(const isminefilter& filter) const
{
    // Must wait until coinbase is safely deep enough in the chain before valuing it
    if (IsImmatureCoinBase())
        return 0;

    CAmount credit = 0;
    if (filter & ISMINE_SPENDABLE) {
        // GetBalance can assume transactions in mapWallet won't change
        credit += GetCachableAmount(CREDIT, ISMINE_SPENDABLE);
    }
    if (filter & ISMINE_WATCH_ONLY) {
        credit += GetCachableAmount(CREDIT, ISMINE_WATCH_ONLY);
    }
    return credit;
}

CAmount CWalletTx::GetImmatureCredit(bool fUseCache) const
{
    if (IsImmatureCoinBase() && IsInMainChain()) {
        return GetCachableAmount(IMMATURE_CREDIT, ISMINE_SPENDABLE, !fUseCache);
    }

    return 0;
}

CAmount CWalletTx::GetAvailableCredit(bool fUseCache, const isminefilter& filter) const
{
    if (pwallet == nullptr)
        return 0;

    // Avoid caching ismine for NO or ALL cases (could remove this check and simplify in the future).
    bool allow_cache = (filter & ISMINE_ALL) && (filter & ISMINE_ALL) != ISMINE_ALL;

    // Must wait until coinbase is safely deep enough in the chain before valuing it
    if (IsImmatureCoinBase())
        return 0;

    if (fUseCache && allow_cache && m_amounts[AVAILABLE_CREDIT].m_cached[filter]) {
        return m_amounts[AVAILABLE_CREDIT].m_value[filter];
    }

    bool allow_used_addresses = (filter & ISMINE_USED) || !pwallet->IsWalletFlagSet(WALLET_FLAG_AVOID_REUSE);
    CAmount nCredit = 0;
    uint256 hashTx = GetHash();
    for (unsigned int i = 0; i < tx->vout.size(); i++)
    {
        if (!pwallet->IsSpent(hashTx, i) && (allow_used_addresses || !pwallet->IsSpentKey(hashTx, i))) {
            const CTxOut &txout = tx->vout[i];
            nCredit += pwallet->GetCredit(txout, filter);
            if (!MoneyRange(nCredit))
                throw std::runtime_error(std::string(__func__) + " : value out of range");
        }
    }

    if (allow_cache) {
        m_amounts[AVAILABLE_CREDIT].Set(filter, nCredit);
        m_is_cache_empty = false;
    }

    return nCredit;
}

CAmount CWalletTx::GetImmatureWatchOnlyCredit(const bool fUseCache) const
{
    if (IsImmatureCoinBase() && IsInMainChain()) {
        return GetCachableAmount(IMMATURE_CREDIT, ISMINE_WATCH_ONLY, !fUseCache);
    }

    return 0;
}

CAmount CWalletTx::GetChange() const
{
    if (fChangeCached)
        return nChangeCached;
    nChangeCached = pwallet->GetChange(*tx);
    fChangeCached = true;
    return nChangeCached;
}

bool CWalletTx::InMempool() const
{
    return fInMempool;
}

bool CWalletTx::IsTrusted() const
{
    std::set<uint256> trusted_parents;
    LOCK(pwallet->cs_wallet);
    return pwallet->IsTrusted(*this, trusted_parents);
}

bool CWallet::IsTrusted(const CWalletTx& wtx, std::set<uint256>& trusted_parents) const
{
    AssertLockHeld(cs_wallet);
    // Quick answer in most cases
    if (!chain().checkFinalTx(*wtx.tx)) return false;
    int nDepth = wtx.GetDepthInMainChain();
    if (nDepth >= 1) return true;
    if (nDepth < 0) return false;
    // using wtx's cached debit
    if (!m_spend_zero_conf_change || !wtx.IsFromMe(ISMINE_ALL)) return false;

    // Don't trust unconfirmed transactions from us unless they are in the mempool.
    if (!wtx.InMempool()) return false;

    // Trusted if all inputs are from us and are in the mempool:
    for (const CTxIn& txin : wtx.tx->vin)
    {
        // Transactions not sent by us: not trusted
        const CWalletTx* parent = GetWalletTx(txin.prevout.hash);
        if (parent == nullptr) return false;
        const CTxOut& parentOut = parent->tx->vout[txin.prevout.n];
        // Check that this specific input being spent is trusted
        if (IsMine(parentOut) != ISMINE_SPENDABLE) return false;
        // If we've already trusted this parent, continue
        if (trusted_parents.count(parent->GetHash())) continue;
        // Recurse to check that the parent is also trusted
        if (!IsTrusted(*parent, trusted_parents)) return false;
        trusted_parents.insert(parent->GetHash());
    }
    return true;
}

bool CWalletTx::IsEquivalentTo(const CWalletTx& _tx) const
{
        CMutableTransaction tx1 {*this->tx};
        CMutableTransaction tx2 {*_tx.tx};
        for (auto& txin : tx1.vin) txin.scriptSig = CScript();
        for (auto& txin : tx2.vin) txin.scriptSig = CScript();
        return CTransaction(tx1) == CTransaction(tx2);
}

// Rebroadcast transactions from the wallet. We do this on a random timer
// to slightly obfuscate which transactions come from our wallet.
//
// Ideally, we'd only resend transactions that we think should have been
// mined in the most recent block. Any transaction that wasn't in the top
// blockweight of transactions in the mempool shouldn't have been mined,
// and so is probably just sitting in the mempool waiting to be confirmed.
// Rebroadcasting does nothing to speed up confirmation and only damages
// privacy.
void CWallet::ResendWalletTransactions()
{
    // During reindex, importing and IBD, old wallet transactions become
    // unconfirmed. Don't resend them as that would spam other nodes.
    if (!chain().isReadyToBroadcast()) return;

    // Do this infrequently and randomly to avoid giving away
    // that these are our transactions.
    if (GetTime() < nNextResend || !fBroadcastTransactions) return;
    bool fFirst = (nNextResend == 0);
    // resend 12-36 hours from now, ~1 day on average.
    nNextResend = GetTime() + (12 * 60 * 60) + GetRand(24 * 60 * 60);
    if (fFirst) return;

    int submitted_tx_count = 0;

    { // cs_wallet scope
        LOCK(cs_wallet);

        // Relay transactions
        for (std::pair<const uint256, CWalletTx>& item : mapWallet) {
            CWalletTx& wtx = item.second;
            // Attempt to rebroadcast all txes more than 5 minutes older than
            // the last block. SubmitMemoryPoolAndRelay() will not rebroadcast
            // any confirmed or conflicting txs.
            if (wtx.nTimeReceived > m_best_block_time - 5 * 60) continue;
            std::string unused_err_string;
            if (wtx.SubmitMemoryPoolAndRelay(unused_err_string, true)) ++submitted_tx_count;
        }
    } // cs_wallet

    if (submitted_tx_count > 0) {
        WalletLogPrintf("%s: resubmit %u unconfirmed transactions\n", __func__, submitted_tx_count);
    }
}

/** @} */ // end of mapWallet

void MaybeResendWalletTxs()
{
    for (const std::shared_ptr<CWallet>& pwallet : GetWallets()) {
        pwallet->ResendWalletTransactions();
    }
}


/** @defgroup Actions
 *
 * @{
 */


CWallet::Balance CWallet::GetBalance(const int min_depth, bool avoid_reuse) const
{
    Balance ret;
    isminefilter reuse_filter = avoid_reuse ? ISMINE_NO : ISMINE_USED;
    {
        LOCK(cs_wallet);
        std::set<uint256> trusted_parents;
        for (const auto& entry : mapWallet)
        {
            const CWalletTx& wtx = entry.second;
            const bool is_trusted{IsTrusted(wtx, trusted_parents)};
            const int tx_depth{wtx.GetDepthInMainChain()};
            const CAmount tx_credit_mine{wtx.GetAvailableCredit(/* fUseCache */ true, ISMINE_SPENDABLE | reuse_filter)};
            const CAmount tx_credit_watchonly{wtx.GetAvailableCredit(/* fUseCache */ true, ISMINE_WATCH_ONLY | reuse_filter)};
            if (is_trusted && tx_depth >= min_depth) {
                ret.m_mine_trusted += tx_credit_mine;
                ret.m_watchonly_trusted += tx_credit_watchonly;
            }
            if (!is_trusted && tx_depth == 0 && wtx.InMempool()) {
                ret.m_mine_untrusted_pending += tx_credit_mine;
                ret.m_watchonly_untrusted_pending += tx_credit_watchonly;
            }
            ret.m_mine_immature += wtx.GetImmatureCredit();
            ret.m_watchonly_immature += wtx.GetImmatureWatchOnlyCredit();
        }
    }
    return ret;
}

CAmount CWallet::GetAvailableBalance(const CCoinControl* coinControl) const
{
    LOCK(cs_wallet);

    CAmount balance = 0;
    std::vector<COutput> vCoins;
    AvailableCoins(vCoins, true, coinControl);
    for (const COutput& out : vCoins) {
        if (out.fSpendable) {
            balance += out.tx->tx->vout[out.i].nValue;
        }
    }
    return balance;
}

void CWallet::AvailableCoins(std::vector<COutput>& vCoins, bool fOnlySafe, const CCoinControl* coinControl, const CAmount& nMinimumAmount, const CAmount& nMaximumAmount, const CAmount& nMinimumSumAmount, const uint64_t nMaximumCount) const
{
    AssertLockHeld(cs_wallet);

    vCoins.clear();
    CAmount nTotal = 0;
    // Either the WALLET_FLAG_AVOID_REUSE flag is not set (in which case we always allow), or we default to avoiding, and only in the case where
    // a coin control object is provided, and has the avoid address reuse flag set to false, do we allow already used addresses
    bool allow_used_addresses = !IsWalletFlagSet(WALLET_FLAG_AVOID_REUSE) || (coinControl && !coinControl->m_avoid_address_reuse);
    const int min_depth = {coinControl ? coinControl->m_min_depth : DEFAULT_MIN_DEPTH};
    const int max_depth = {coinControl ? coinControl->m_max_depth : DEFAULT_MAX_DEPTH};

    std::set<uint256> trusted_parents;
    for (const auto& entry : mapWallet)
    {
        const uint256& wtxid = entry.first;
        const CWalletTx& wtx = entry.second;

        if (!chain().checkFinalTx(*wtx.tx)) {
            continue;
        }

        if (wtx.IsImmatureCoinBase())
            continue;

        int nDepth = wtx.GetDepthInMainChain();
        if (nDepth < 0)
            continue;

        // We should not consider coins which aren't at least in our mempool
        // It's possible for these to be conflicted via ancestors which we may never be able to detect
        if (nDepth == 0 && !wtx.InMempool())
            continue;

        bool safeTx = IsTrusted(wtx, trusted_parents);

        // We should not consider coins from transactions that are replacing
        // other transactions.
        //
        // Example: There is a transaction A which is replaced by bumpfee
        // transaction B. In this case, we want to prevent creation of
        // a transaction B' which spends an output of B.
        //
        // Reason: If transaction A were initially confirmed, transactions B
        // and B' would no longer be valid, so the user would have to create
        // a new transaction C to replace B'. However, in the case of a
        // one-block reorg, transactions B' and C might BOTH be accepted,
        // when the user only wanted one of them. Specifically, there could
        // be a 1-block reorg away from the chain where transactions A and C
        // were accepted to another chain where B, B', and C were all
        // accepted.
        if (nDepth == 0 && wtx.mapValue.count("replaces_txid")) {
            safeTx = false;
        }

        // Similarly, we should not consider coins from transactions that
        // have been replaced. In the example above, we would want to prevent
        // creation of a transaction A' spending an output of A, because if
        // transaction B were initially confirmed, conflicting with A and
        // A', we wouldn't want to the user to create a transaction D
        // intending to replace A', but potentially resulting in a scenario
        // where A, A', and D could all be accepted (instead of just B and
        // D, or just A and A' like the user would want).
        if (nDepth == 0 && wtx.mapValue.count("replaced_by_txid")) {
            safeTx = false;
        }

        if (fOnlySafe && !safeTx) {
            continue;
        }

        if (nDepth < min_depth || nDepth > max_depth) {
            continue;
        }

        for (unsigned int i = 0; i < wtx.tx->vout.size(); i++) {
            // Only consider selected coins if add_inputs is false
            if (coinControl && !coinControl->m_add_inputs && !coinControl->IsSelected(COutPoint(entry.first, i))) {
                continue;
            }

            if (wtx.tx->vout[i].nValue < nMinimumAmount || wtx.tx->vout[i].nValue > nMaximumAmount)
                continue;

            if (coinControl && coinControl->HasSelected() && !coinControl->fAllowOtherInputs && !coinControl->IsSelected(COutPoint(entry.first, i)))
                continue;

            if (IsLockedCoin(entry.first, i))
                continue;

            if (IsSpent(wtxid, i))
                continue;

            isminetype mine = IsMine(wtx.tx->vout[i]);

            if (mine == ISMINE_NO) {
                continue;
            }

            if (!allow_used_addresses && IsSpentKey(wtxid, i)) {
                continue;
            }

            std::unique_ptr<SigningProvider> provider = GetSolvingProvider(wtx.tx->vout[i].scriptPubKey);

            bool solvable = provider ? IsSolvable(*provider, wtx.tx->vout[i].scriptPubKey) : false;
            bool spendable = ((mine & ISMINE_SPENDABLE) != ISMINE_NO) || (((mine & ISMINE_WATCH_ONLY) != ISMINE_NO) && (coinControl && coinControl->fAllowWatchOnly && solvable));

            vCoins.push_back(COutput(&wtx, i, nDepth, spendable, solvable, safeTx, (coinControl && coinControl->fAllowWatchOnly)));

            // Checks the sum amount of all UTXO's.
            if (nMinimumSumAmount != MAX_MONEY) {
                nTotal += wtx.tx->vout[i].nValue;

                if (nTotal >= nMinimumSumAmount) {
                    return;
                }
            }

            // Checks the maximum number of UTXO's.
            if (nMaximumCount > 0 && vCoins.size() >= nMaximumCount) {
                return;
            }
        }
    }
}

std::map<CTxDestination, std::vector<COutput>> CWallet::ListCoins() const
{
    AssertLockHeld(cs_wallet);

    std::map<CTxDestination, std::vector<COutput>> result;
    std::vector<COutput> availableCoins;

    AvailableCoins(availableCoins);

    for (const COutput& coin : availableCoins) {
        CTxDestination address;
        if ((coin.fSpendable || (IsWalletFlagSet(WALLET_FLAG_DISABLE_PRIVATE_KEYS) && coin.fSolvable)) &&
            ExtractDestination(FindNonChangeParentOutput(*coin.tx->tx, coin.i).scriptPubKey, address)) {
            result[address].emplace_back(std::move(coin));
        }
    }

    std::vector<COutPoint> lockedCoins;
    ListLockedCoins(lockedCoins);
    // Include watch-only for LegacyScriptPubKeyMan wallets without private keys
    const bool include_watch_only = GetLegacyScriptPubKeyMan() && IsWalletFlagSet(WALLET_FLAG_DISABLE_PRIVATE_KEYS);
    const isminetype is_mine_filter = include_watch_only ? ISMINE_WATCH_ONLY : ISMINE_SPENDABLE;
    for (const COutPoint& output : lockedCoins) {
        auto it = mapWallet.find(output.hash);
        if (it != mapWallet.end()) {
            int depth = it->second.GetDepthInMainChain();
            if (depth >= 0 && output.n < it->second.tx->vout.size() &&
                IsMine(it->second.tx->vout[output.n]) == is_mine_filter
            ) {
                CTxDestination address;
                if (ExtractDestination(FindNonChangeParentOutput(*it->second.tx, output.n).scriptPubKey, address)) {
                    result[address].emplace_back(
                        &it->second, output.n, depth, true /* spendable */, true /* solvable */, false /* safe */);
                }
            }
        }
    }

    return result;
}

const CTxOut& CWallet::FindNonChangeParentOutput(const CTransaction& tx, int output) const
{
    AssertLockHeld(cs_wallet);
    const CTransaction* ptx = &tx;
    int n = output;
    while (IsChange(ptx->vout[n]) && ptx->vin.size() > 0) {
        const COutPoint& prevout = ptx->vin[0].prevout;
        auto it = mapWallet.find(prevout.hash);
        if (it == mapWallet.end() || it->second.tx->vout.size() <= prevout.n ||
            !IsMine(it->second.tx->vout[prevout.n])) {
            break;
        }
        ptx = it->second.tx.get();
        n = prevout.n;
    }
    return ptx->vout[n];
}

bool CWallet::SelectCoinsMinConf(const CAmount& nTargetValue, const CoinEligibilityFilter& eligibility_filter, std::vector<OutputGroup> groups,
                                 std::set<CInputCoin>& setCoinsRet, CAmount& nValueRet, const CoinSelectionParams& coin_selection_params, bool& bnb_used) const
{
    setCoinsRet.clear();
    nValueRet = 0;

    std::vector<OutputGroup> utxo_pool;
    if (coin_selection_params.use_bnb) {
        // Get long term estimate
        FeeCalculation feeCalc;
        CCoinControl temp;
        temp.m_confirm_target = 1008;
        CFeeRate long_term_feerate = GetMinimumFeeRate(*this, temp, &feeCalc);

        // Calculate cost of change
        CAmount cost_of_change = GetDiscardRate(*this).GetFee(coin_selection_params.change_spend_size) + coin_selection_params.effective_fee.GetFee(coin_selection_params.change_output_size);

        // Filter by the min conf specs and add to utxo_pool and calculate effective value
        for (OutputGroup& group : groups) {
            if (!group.EligibleForSpending(eligibility_filter)) continue;

            if (coin_selection_params.m_subtract_fee_outputs) {
                // Set the effective feerate to 0 as we don't want to use the effective value since the fees will be deducted from the output
                group.SetFees(CFeeRate(0) /* effective_feerate */, long_term_feerate);
            } else {
                group.SetFees(coin_selection_params.effective_fee, long_term_feerate);
            }

            OutputGroup pos_group = group.GetPositiveOnlyGroup();
            if (pos_group.effective_value > 0) utxo_pool.push_back(pos_group);
        }
        // Calculate the fees for things that aren't inputs
        CAmount not_input_fees = coin_selection_params.effective_fee.GetFee(coin_selection_params.tx_noinputs_size);
        bnb_used = true;
        return SelectCoinsBnB(utxo_pool, nTargetValue, cost_of_change, setCoinsRet, nValueRet, not_input_fees);
    } else {
        // Filter by the min conf specs and add to utxo_pool
        for (const OutputGroup& group : groups) {
            if (!group.EligibleForSpending(eligibility_filter)) continue;
            utxo_pool.push_back(group);
        }
        bnb_used = false;
        return KnapsackSolver(nTargetValue, utxo_pool, setCoinsRet, nValueRet);
    }
}

bool CWallet::SelectCoins(const std::vector<COutput>& vAvailableCoins, const CAmount& nTargetValue, std::set<CInputCoin>& setCoinsRet, CAmount& nValueRet, const CCoinControl& coin_control, CoinSelectionParams& coin_selection_params, bool& bnb_used) const
{
    std::vector<COutput> vCoins(vAvailableCoins);
    CAmount value_to_select = nTargetValue;

    // Default to bnb was not used. If we use it, we set it later
    bnb_used = false;

    // coin control -> return all selected outputs (we want all selected to go into the transaction for sure)
    if (coin_control.HasSelected() && !coin_control.fAllowOtherInputs)
    {
        for (const COutput& out : vCoins)
        {
            if (!out.fSpendable)
                 continue;
            nValueRet += out.tx->tx->vout[out.i].nValue;
            setCoinsRet.insert(out.GetInputCoin());
        }
        return (nValueRet >= nTargetValue);
    }

    // calculate value from preset inputs and store them
    std::set<CInputCoin> setPresetCoins;
    CAmount nValueFromPresetInputs = 0;

    std::vector<COutPoint> vPresetInputs;
    coin_control.ListSelected(vPresetInputs);
    for (const COutPoint& outpoint : vPresetInputs)
    {
        std::map<uint256, CWalletTx>::const_iterator it = mapWallet.find(outpoint.hash);
        if (it != mapWallet.end())
        {
            const CWalletTx& wtx = it->second;
            // Clearly invalid input, fail
            if (wtx.tx->vout.size() <= outpoint.n) {
                return false;
            }
            // Just to calculate the marginal byte size
            CInputCoin coin(wtx.tx, outpoint.n, wtx.GetSpendSize(outpoint.n, false));
            nValueFromPresetInputs += coin.txout.nValue;
            if (coin.m_input_bytes <= 0) {
                return false; // Not solvable, can't estimate size for fee
            }
            coin.effective_value = coin.txout.nValue - coin_selection_params.effective_fee.GetFee(coin.m_input_bytes);
            if (coin_selection_params.use_bnb) {
                value_to_select -= coin.effective_value;
            } else {
                value_to_select -= coin.txout.nValue;
            }
            setPresetCoins.insert(coin);
        } else {
            return false; // TODO: Allow non-wallet inputs
        }
    }

    // remove preset inputs from vCoins
    for (std::vector<COutput>::iterator it = vCoins.begin(); it != vCoins.end() && coin_control.HasSelected();)
    {
        if (setPresetCoins.count(it->GetInputCoin()))
            it = vCoins.erase(it);
        else
            ++it;
    }

    unsigned int limit_ancestor_count = 0;
    unsigned int limit_descendant_count = 0;
    chain().getPackageLimits(limit_ancestor_count, limit_descendant_count);
    size_t max_ancestors = (size_t)std::max<int64_t>(1, limit_ancestor_count);
    size_t max_descendants = (size_t)std::max<int64_t>(1, limit_descendant_count);
    bool fRejectLongChains = gArgs.GetBoolArg("-walletrejectlongchains", DEFAULT_WALLET_REJECT_LONG_CHAINS);

    // form groups from remaining coins; note that preset coins will not
    // automatically have their associated (same address) coins included
    if (coin_control.m_avoid_partial_spends && vCoins.size() > OUTPUT_GROUP_MAX_ENTRIES) {
        // Cases where we have 11+ outputs all pointing to the same destination may result in
        // privacy leaks as they will potentially be deterministically sorted. We solve that by
        // explicitly shuffling the outputs before processing
        Shuffle(vCoins.begin(), vCoins.end(), FastRandomContext());
    }
    std::vector<OutputGroup> groups = GroupOutputs(vCoins, !coin_control.m_avoid_partial_spends, max_ancestors);

    bool res = value_to_select <= 0 ||
        SelectCoinsMinConf(value_to_select, CoinEligibilityFilter(1, 6, 0), groups, setCoinsRet, nValueRet, coin_selection_params, bnb_used) ||
        SelectCoinsMinConf(value_to_select, CoinEligibilityFilter(1, 1, 0), groups, setCoinsRet, nValueRet, coin_selection_params, bnb_used) ||
        (m_spend_zero_conf_change && SelectCoinsMinConf(value_to_select, CoinEligibilityFilter(0, 1, 2), groups, setCoinsRet, nValueRet, coin_selection_params, bnb_used)) ||
        (m_spend_zero_conf_change && SelectCoinsMinConf(value_to_select, CoinEligibilityFilter(0, 1, std::min((size_t)4, max_ancestors/3), std::min((size_t)4, max_descendants/3)), groups, setCoinsRet, nValueRet, coin_selection_params, bnb_used)) ||
        (m_spend_zero_conf_change && SelectCoinsMinConf(value_to_select, CoinEligibilityFilter(0, 1, max_ancestors/2, max_descendants/2), groups, setCoinsRet, nValueRet, coin_selection_params, bnb_used)) ||
        (m_spend_zero_conf_change && SelectCoinsMinConf(value_to_select, CoinEligibilityFilter(0, 1, max_ancestors-1, max_descendants-1), groups, setCoinsRet, nValueRet, coin_selection_params, bnb_used)) ||
        (m_spend_zero_conf_change && !fRejectLongChains && SelectCoinsMinConf(value_to_select, CoinEligibilityFilter(0, 1, std::numeric_limits<uint64_t>::max()), groups, setCoinsRet, nValueRet, coin_selection_params, bnb_used));

    // because SelectCoinsMinConf clears the setCoinsRet, we now add the possible inputs to the coinset
    util::insert(setCoinsRet, setPresetCoins);

    // add preset inputs to the total value selected
    nValueRet += nValueFromPresetInputs;

    return res;
}

bool CWallet::SignTransaction(CMutableTransaction& tx) const
{
    AssertLockHeld(cs_wallet);

    // Build coins map
    std::map<COutPoint, Coin> coins;
    for (auto& input : tx.vin) {
        std::map<uint256, CWalletTx>::const_iterator mi = mapWallet.find(input.prevout.hash);
        if(mi == mapWallet.end() || input.prevout.n >= mi->second.tx->vout.size()) {
            return false;
        }
        const CWalletTx& wtx = mi->second;
        coins[input.prevout] = Coin(wtx.tx->vout[input.prevout.n], wtx.m_confirm.block_height, wtx.IsCoinBase());
    }
    std::map<int, std::string> input_errors;
    return SignTransaction(tx, coins, SIGHASH_ALL, input_errors);
}

bool CWallet::SignTransaction(CMutableTransaction& tx, const std::map<COutPoint, Coin>& coins, int sighash, std::map<int, std::string>& input_errors) const
{
    // Try to sign with all ScriptPubKeyMans
    for (ScriptPubKeyMan* spk_man : GetAllScriptPubKeyMans()) {
        // spk_man->SignTransaction will return true if the transaction is complete,
        // so we can exit early and return true if that happens
        if (spk_man->SignTransaction(tx, coins, sighash, input_errors)) {
            return true;
        }
    }

    // At this point, one input was not fully signed otherwise we would have exited already
    return false;
}

TransactionError CWallet::FillPSBT(PartiallySignedTransaction& psbtx, bool& complete, int sighash_type, bool sign, bool bip32derivs, size_t * n_signed) const
{
    if (n_signed) {
        *n_signed = 0;
    }
    LOCK(cs_wallet);
    // Get all of the previous transactions
    for (unsigned int i = 0; i < psbtx.tx->vin.size(); ++i) {
        const CTxIn& txin = psbtx.tx->vin[i];
        PSBTInput& input = psbtx.inputs.at(i);

        if (PSBTInputSigned(input)) {
            continue;
        }

        // If we have no utxo, grab it from the wallet.
        if (!input.non_witness_utxo) {
            const uint256& txhash = txin.prevout.hash;
            const auto it = mapWallet.find(txhash);
            if (it != mapWallet.end()) {
                const CWalletTx& wtx = it->second;
                // We only need the non_witness_utxo, which is a superset of the witness_utxo.
                //   The signing code will switch to the smaller witness_utxo if this is ok.
                input.non_witness_utxo = wtx.tx;
            }
        }
    }

    // Fill in information from ScriptPubKeyMans
    for (ScriptPubKeyMan* spk_man : GetAllScriptPubKeyMans()) {
        int n_signed_this_spkm = 0;
        TransactionError res = spk_man->FillPSBT(psbtx, sighash_type, sign, bip32derivs, &n_signed_this_spkm);
        if (res != TransactionError::OK) {
            return res;
        }

        if (n_signed) {
            (*n_signed) += n_signed_this_spkm;
        }
    }

    // Complete if every input is now signed
    complete = true;
    for (const auto& input : psbtx.inputs) {
        complete &= PSBTInputSigned(input);
    }

    return TransactionError::OK;
}

SigningResult CWallet::SignMessage(const std::string& message, const PKHash& pkhash, std::string& str_sig) const
{
    SignatureData sigdata;
    CScript script_pub_key = GetScriptForDestination(pkhash);
    for (const auto& spk_man_pair : m_spk_managers) {
        if (spk_man_pair.second->CanProvide(script_pub_key, sigdata)) {
            return spk_man_pair.second->SignMessage(message, pkhash, str_sig);
        }
    }
    return SigningResult::PRIVATE_KEY_NOT_AVAILABLE;
}

bool CWallet::FundTransaction(CMutableTransaction& tx, CAmount& nFeeRet, int& nChangePosInOut, bilingual_str& error, bool lockUnspents, const std::set<int>& setSubtractFeeFromOutputs, CCoinControl coinControl)
{
    std::vector<CRecipient> vecSend;

    // Turn the txout set into a CRecipient vector.
    for (size_t idx = 0; idx < tx.vout.size(); idx++) {
        const CTxOut& txOut = tx.vout[idx];
        CRecipient recipient = {txOut.scriptPubKey, txOut.nValue, setSubtractFeeFromOutputs.count(idx) == 1};
        vecSend.push_back(recipient);
    }

    coinControl.fAllowOtherInputs = true;

    for (const CTxIn& txin : tx.vin) {
        coinControl.Select(txin.prevout);
    }

    // Acquire the locks to prevent races to the new locked unspents between the
    // CreateTransaction call and LockCoin calls (when lockUnspents is true).
    LOCK(cs_wallet);

    CTransactionRef tx_new;
    FeeCalculation fee_calc_out;
    if (!CreateTransaction(vecSend, tx_new, nFeeRet, nChangePosInOut, error, coinControl, fee_calc_out, false)) {
        return false;
    }

    if (nChangePosInOut != -1) {
        tx.vout.insert(tx.vout.begin() + nChangePosInOut, tx_new->vout[nChangePosInOut]);
    }

    // Copy output sizes from new transaction; they may have had the fee
    // subtracted from them.
    for (unsigned int idx = 0; idx < tx.vout.size(); idx++) {
        tx.vout[idx].nValue = tx_new->vout[idx].nValue;
    }

    // Add new txins while keeping original txin scriptSig/order.
    for (const CTxIn& txin : tx_new->vin) {
        if (!coinControl.IsSelected(txin.prevout)) {
            tx.vin.push_back(txin);

        }
        if (lockUnspents) {
            LockCoin(txin.prevout);
        }

    }

    return true;
}

static bool IsCurrentForAntiFeeSniping(interfaces::Chain& chain, const uint256& block_hash)
{
    if (chain.isInitialBlockDownload()) {
        return false;
    }
    constexpr int64_t MAX_ANTI_FEE_SNIPING_TIP_AGE = 8 * 60 * 60; // in seconds
    int64_t block_time;
    CHECK_NONFATAL(chain.findBlock(block_hash, FoundBlock().time(block_time)));
    if (block_time < (GetTime() - MAX_ANTI_FEE_SNIPING_TIP_AGE)) {
        return false;
    }
    return true;
}

/**
 * Return a height-based locktime for new transactions (uses the height of the
 * current chain tip unless we are not synced with the current chain
 */
static uint32_t GetLocktimeForNewTransaction(interfaces::Chain& chain, const uint256& block_hash, int block_height)
{
    uint32_t locktime;
    // Discourage fee sniping.
    //
    // For a large miner the value of the transactions in the best block and
    // the mempool can exceed the cost of deliberately attempting to mine two
    // blocks to orphan the current best block. By setting nLockTime such that
    // only the next block can include the transaction, we discourage this
    // practice as the height restricted and limited blocksize gives miners
    // considering fee sniping fewer options for pulling off this attack.
    //
    // A simple way to think about this is from the wallet's point of view we
    // always want the blockchain to move forward. By setting nLockTime this
    // way we're basically making the statement that we only want this
    // transaction to appear in the next block; we don't want to potentially
    // encourage reorgs by allowing transactions to appear at lower heights
    // than the next block in forks of the best chain.
    //
    // Of course, the subsidy is high enough, and transaction volume low
    // enough, that fee sniping isn't a problem yet, but by implementing a fix
    // now we ensure code won't be written that makes assumptions about
    // nLockTime that preclude a fix later.
    if (IsCurrentForAntiFeeSniping(chain, block_hash)) {
        locktime = block_height;

        // Secondly occasionally randomly pick a nLockTime even further back, so
        // that transactions that are delayed after signing for whatever reason,
        // e.g. high-latency mix networks and some CoinJoin implementations, have
        // better privacy.
        if (GetRandInt(10) == 0)
            locktime = std::max(0, (int)locktime - GetRandInt(100));
    } else {
        // If our chain is lagging behind, we can't discourage fee sniping nor help
        // the privacy of high-latency transactions. To avoid leaking a potentially
        // unique "nLockTime fingerprint", set nLockTime to a constant.
        locktime = 0;
    }
    assert(locktime < LOCKTIME_THRESHOLD);
    return locktime;
}

OutputType CWallet::TransactionChangeType(const Optional<OutputType>& change_type, const std::vector<CRecipient>& vecSend)
{
    // If -changetype is specified, always use that change type.
    if (change_type) {
        return *change_type;
    }

    // if m_default_address_type is legacy, use legacy address as change (even
    // if some of the outputs are P2WPKH or P2WSH).
    if (m_default_address_type == OutputType::LEGACY) {
        return OutputType::LEGACY;
    }

    // if any destination is P2WPKH or P2WSH, use P2WPKH for the change
    // output.
    for (const auto& recipient : vecSend) {
        // Check if any destination contains a witness program:
        int witnessversion = 0;
        std::vector<unsigned char> witnessprogram;
        if (recipient.scriptPubKey.IsWitnessProgram(witnessversion, witnessprogram)) {
            return OutputType::BECH32;
        }
    }

    // else use m_default_address_type for change
    return m_default_address_type;
}

bool CWallet::CreateTransactionInternal(
        const std::vector<CRecipient>& vecSend,
        CTransactionRef& tx,
        CAmount& nFeeRet,
        int& nChangePosInOut,
        bilingual_str& error,
        const CCoinControl& coin_control,
        FeeCalculation& fee_calc_out,
        bool sign)
{
    CAmount nValue = 0;
    const OutputType change_type = TransactionChangeType(coin_control.m_change_type ? *coin_control.m_change_type : m_default_change_type, vecSend);
    ReserveDestination reservedest(this, change_type);
    int nChangePosRequest = nChangePosInOut;
    unsigned int nSubtractFeeFromAmount = 0;
    for (const auto& recipient : vecSend)
    {
        if (nValue < 0 || recipient.nAmount < 0)
        {
            error = _("Transaction amounts must not be negative");
            return false;
        }
        nValue += recipient.nAmount;

        if (recipient.fSubtractFeeFromAmount)
            nSubtractFeeFromAmount++;
    }
    if (vecSend.empty())
    {
        error = _("Transaction must have at least one recipient");
        return false;
    }

    CMutableTransaction txNew;
    FeeCalculation feeCalc;
    CAmount nFeeNeeded;
    int nBytes;
    {
        std::set<CInputCoin> setCoins;
        LOCK(cs_wallet);
        txNew.nLockTime = GetLocktimeForNewTransaction(chain(), GetLastBlockHash(), GetLastBlockHeight());
        {
            std::vector<COutput> vAvailableCoins;
            AvailableCoins(vAvailableCoins, true, &coin_control, 1, MAX_MONEY, MAX_MONEY, 0);
            CoinSelectionParams coin_selection_params; // Parameters for coin selection, init with dummy

            // Create change script that will be used if we need change
            // TODO: pass in scriptChange instead of reservedest so
            // change transaction isn't always pay-to-bitcoin-address
            CScript scriptChange;

            // coin control: send change to custom address
            if (!boost::get<CNoDestination>(&coin_control.destChange)) {
                scriptChange = GetScriptForDestination(coin_control.destChange);
            } else { // no coin control: send change to newly generated address
                // Note: We use a new key here to keep it from being obvious which side is the change.
                //  The drawback is that by not reusing a previous key, the change may be lost if a
                //  backup is restored, if the backup doesn't have the new private key for the change.
                //  If we reused the old key, it would be possible to add code to look for and
                //  rediscover unknown transactions that were written with keys of ours to recover
                //  post-backup change.

                // Reserve a new key pair from key pool. If it fails, provide a dummy
                // destination in case we don't need change.
                CTxDestination dest;
                if (!reservedest.GetReservedDestination(dest, true)) {
                    error = _("Transaction needs a change address, but we can't generate it. Please call keypoolrefill first.");
                }
                scriptChange = GetScriptForDestination(dest);
                // A valid destination implies a change script (and
                // vice-versa). An empty change script will abort later, if the
                // change keypool ran out, but change is required.
                CHECK_NONFATAL(IsValidDestination(dest) != scriptChange.empty());
            }
            CTxOut change_prototype_txout(0, scriptChange);
            coin_selection_params.change_output_size = GetSerializeSize(change_prototype_txout);

            CFeeRate discard_rate = GetDiscardRate(*this);

            // Get the fee rate to use effective values in coin selection
            CFeeRate nFeeRateNeeded = GetMinimumFeeRate(*this, coin_control, &feeCalc);
            // Do not, ever, assume that it's fine to change the fee rate if the user has explicitly
            // provided one
            if (coin_control.m_feerate && nFeeRateNeeded > *coin_control.m_feerate) {
                error = strprintf(_("Fee rate (%s) is lower than the minimum fee rate setting (%s)"), coin_control.m_feerate->ToString(FeeEstimateMode::SAT_VB), nFeeRateNeeded.ToString(FeeEstimateMode::SAT_VB));
                return false;
            }

            nFeeRet = 0;
            bool pick_new_inputs = true;
            CAmount nValueIn = 0;

            // BnB selector is the only selector used when this is true.
            // That should only happen on the first pass through the loop.
            coin_selection_params.use_bnb = true;
            coin_selection_params.m_subtract_fee_outputs = nSubtractFeeFromAmount != 0; // If we are doing subtract fee from recipient, don't use effective values
            // Start with no fee and loop until there is enough fee
            while (true)
            {
                nChangePosInOut = nChangePosRequest;
                txNew.vin.clear();
                txNew.vout.clear();
                bool fFirst = true;

                CAmount nValueToSelect = nValue;
                if (nSubtractFeeFromAmount == 0)
                    nValueToSelect += nFeeRet;

                // vouts to the payees
                if (!coin_selection_params.m_subtract_fee_outputs) {
                    coin_selection_params.tx_noinputs_size = 11; // Static vsize overhead + outputs vsize. 4 nVersion, 4 nLocktime, 1 input count, 1 output count, 1 witness overhead (dummy, flag, stack size)
                }
                for (const auto& recipient : vecSend)
                {
                    CTxOut txout(recipient.nAmount, recipient.scriptPubKey);

                    if (recipient.fSubtractFeeFromAmount)
                    {
                        assert(nSubtractFeeFromAmount != 0);
                        txout.nValue -= nFeeRet / nSubtractFeeFromAmount; // Subtract fee equally from each selected recipient

                        if (fFirst) // first receiver pays the remainder not divisible by output count
                        {
                            fFirst = false;
                            txout.nValue -= nFeeRet % nSubtractFeeFromAmount;
                        }
                    }
                    // Include the fee cost for outputs. Note this is only used for BnB right now
                    if (!coin_selection_params.m_subtract_fee_outputs) {
                        coin_selection_params.tx_noinputs_size += ::GetSerializeSize(txout, PROTOCOL_VERSION);
                    }

                    if (IsDust(txout, chain().relayDustFee()))
                    {
                        if (recipient.fSubtractFeeFromAmount && nFeeRet > 0)
                        {
                            if (txout.nValue < 0)
                                error = _("The transaction amount is too small to pay the fee");
                            else
                                error = _("The transaction amount is too small to send after the fee has been deducted");
                        }
                        else
                            error = _("Transaction amount too small");
                        return false;
                    }
                    txNew.vout.push_back(txout);
                }

                // Choose coins to use
                bool bnb_used = false;
                if (pick_new_inputs) {
                    nValueIn = 0;
                    setCoins.clear();
                    int change_spend_size = CalculateMaximumSignedInputSize(change_prototype_txout, this);
                    // If the wallet doesn't know how to sign change output, assume p2sh-p2wpkh
                    // as lower-bound to allow BnB to do it's thing
                    if (change_spend_size == -1) {
                        coin_selection_params.change_spend_size = DUMMY_NESTED_P2WPKH_INPUT_SIZE;
                    } else {
                        coin_selection_params.change_spend_size = (size_t)change_spend_size;
                    }
                    coin_selection_params.effective_fee = nFeeRateNeeded;
                    if (!SelectCoins(vAvailableCoins, nValueToSelect, setCoins, nValueIn, coin_control, coin_selection_params, bnb_used))
                    {
                        // If BnB was used, it was the first pass. No longer the first pass and continue loop with knapsack.
                        if (bnb_used) {
                            coin_selection_params.use_bnb = false;
                            continue;
                        }
                        else {
                            error = _("Insufficient funds");
                            return false;
                        }
                    }
                } else {
                    bnb_used = false;
                }

                const CAmount nChange = nValueIn - nValueToSelect;
                if (nChange > 0)
                {
                    // Fill a vout to ourself
                    CTxOut newTxOut(nChange, scriptChange);

                    // Never create dust outputs; if we would, just
                    // add the dust to the fee.
                    // The nChange when BnB is used is always going to go to fees.
                    if (IsDust(newTxOut, discard_rate) || bnb_used)
                    {
                        nChangePosInOut = -1;
                        nFeeRet += nChange;
                    }
                    else
                    {
                        if (nChangePosInOut == -1)
                        {
                            // Insert change txn at random position:
                            nChangePosInOut = GetRandInt(txNew.vout.size()+1);
                        }
                        else if ((unsigned int)nChangePosInOut > txNew.vout.size())
                        {
                            error = _("Change index out of range");
                            return false;
                        }

                        std::vector<CTxOut>::iterator position = txNew.vout.begin()+nChangePosInOut;
                        txNew.vout.insert(position, newTxOut);
                    }
                } else {
                    nChangePosInOut = -1;
                }

                // Dummy fill vin for maximum size estimation
                //
                for (const auto& coin : setCoins) {
                    txNew.vin.push_back(CTxIn(coin.outpoint,CScript()));
                }

                nBytes = CalculateMaximumSignedTxSize(CTransaction(txNew), this, coin_control.fAllowWatchOnly);
                if (nBytes < 0) {
                    error = _("Signing transaction failed");
                    return false;
                }

                nFeeNeeded = GetMinimumFee(*this, nBytes, coin_control, &feeCalc);
                if (feeCalc.reason == FeeReason::FALLBACK && !m_allow_fallback_fee) {
                    // eventually allow a fallback fee
                    error = _("Fee estimation failed. Fallbackfee is disabled. Wait a few blocks or enable -fallbackfee.");
                    return false;
                }

                if (nFeeRet >= nFeeNeeded) {
                    // Reduce fee to only the needed amount if possible. This
                    // prevents potential overpayment in fees if the coins
                    // selected to meet nFeeNeeded result in a transaction that
                    // requires less fee than the prior iteration.

                    // If we have no change and a big enough excess fee, then
                    // try to construct transaction again only without picking
                    // new inputs. We now know we only need the smaller fee
                    // (because of reduced tx size) and so we should add a
                    // change output. Only try this once.
                    if (nChangePosInOut == -1 && nSubtractFeeFromAmount == 0 && pick_new_inputs) {
                        unsigned int tx_size_with_change = nBytes + coin_selection_params.change_output_size + 2; // Add 2 as a buffer in case increasing # of outputs changes compact size
                        CAmount fee_needed_with_change = GetMinimumFee(*this, tx_size_with_change, coin_control, nullptr);
                        CAmount minimum_value_for_change = GetDustThreshold(change_prototype_txout, discard_rate);
                        if (nFeeRet >= fee_needed_with_change + minimum_value_for_change) {
                            pick_new_inputs = false;
                            nFeeRet = fee_needed_with_change;
                            continue;
                        }
                    }

                    // If we have change output already, just increase it
                    if (nFeeRet > nFeeNeeded && nChangePosInOut != -1 && nSubtractFeeFromAmount == 0) {
                        CAmount extraFeePaid = nFeeRet - nFeeNeeded;
                        std::vector<CTxOut>::iterator change_position = txNew.vout.begin()+nChangePosInOut;
                        change_position->nValue += extraFeePaid;
                        nFeeRet -= extraFeePaid;
                    }
                    break; // Done, enough fee included.
                }
                else if (!pick_new_inputs) {
                    // This shouldn't happen, we should have had enough excess
                    // fee to pay for the new output and still meet nFeeNeeded
                    // Or we should have just subtracted fee from recipients and
                    // nFeeNeeded should not have changed
                    error = _("Transaction fee and change calculation failed");
                    return false;
                }

                // Try to reduce change to include necessary fee
                if (nChangePosInOut != -1 && nSubtractFeeFromAmount == 0) {
                    CAmount additionalFeeNeeded = nFeeNeeded - nFeeRet;
                    std::vector<CTxOut>::iterator change_position = txNew.vout.begin()+nChangePosInOut;
                    // Only reduce change if remaining amount is still a large enough output.
                    if (change_position->nValue >= MIN_FINAL_CHANGE + additionalFeeNeeded) {
                        change_position->nValue -= additionalFeeNeeded;
                        nFeeRet += additionalFeeNeeded;
                        break; // Done, able to increase fee from change
                    }
                }

                // If subtracting fee from recipients, we now know what fee we
                // need to subtract, we have no reason to reselect inputs
                if (nSubtractFeeFromAmount > 0) {
                    pick_new_inputs = false;
                }

                // Include more fee and try again.
                nFeeRet = nFeeNeeded;
                coin_selection_params.use_bnb = false;
                continue;
            }

            // Give up if change keypool ran out and change is required
            if (scriptChange.empty() && nChangePosInOut != -1) {
                return false;
            }
        }

        // Shuffle selected coins and fill in final vin
        txNew.vin.clear();
        std::vector<CInputCoin> selected_coins(setCoins.begin(), setCoins.end());
        Shuffle(selected_coins.begin(), selected_coins.end(), FastRandomContext());

        // Note how the sequence number is set to non-maxint so that
        // the nLockTime set above actually works.
        //
        // BIP125 defines opt-in RBF as any nSequence < maxint-1, so
        // we use the highest possible value in that range (maxint-2)
        // to avoid conflicting with other possible uses of nSequence,
        // and in the spirit of "smallest possible change from prior
        // behavior."
        const uint32_t nSequence = coin_control.m_signal_bip125_rbf.get_value_or(m_signal_rbf) ? MAX_BIP125_RBF_SEQUENCE : (CTxIn::SEQUENCE_FINAL - 1);
        for (const auto& coin : selected_coins) {
            txNew.vin.push_back(CTxIn(coin.outpoint, CScript(), nSequence));
        }

        if (sign && !SignTransaction(txNew)) {
            error = _("Signing transaction failed");
            return false;
        }

        // Return the constructed transaction data.
        tx = MakeTransactionRef(std::move(txNew));

        // Limit size
        if (GetTransactionWeight(*tx) > MAX_STANDARD_TX_WEIGHT)
        {
            error = _("Transaction too large");
            return false;
        }
    }

    if (nFeeRet > m_default_max_tx_fee) {
        error = TransactionErrorString(TransactionError::MAX_FEE_EXCEEDED);
        return false;
    }

    if (gArgs.GetBoolArg("-walletrejectlongchains", DEFAULT_WALLET_REJECT_LONG_CHAINS)) {
        // Lastly, ensure this tx will pass the mempool's chain limits
        if (!chain().checkChainLimits(tx)) {
            error = _("Transaction has too long of a mempool chain");
            return false;
        }
    }

    // Before we return success, we assume any change key will be used to prevent
    // accidental re-use.
    reservedest.KeepDestination();
    fee_calc_out = feeCalc;

    WalletLogPrintf("Fee Calculation: Fee:%d Bytes:%u Needed:%d Tgt:%d (requested %d) Reason:\"%s\" Decay %.5f: Estimation: (%g - %g) %.2f%% %.1f/(%.1f %d mem %.1f out) Fail: (%g - %g) %.2f%% %.1f/(%.1f %d mem %.1f out)\n",
              nFeeRet, nBytes, nFeeNeeded, feeCalc.returnedTarget, feeCalc.desiredTarget, StringForFeeReason(feeCalc.reason), feeCalc.est.decay,
              feeCalc.est.pass.start, feeCalc.est.pass.end,
              (feeCalc.est.pass.totalConfirmed + feeCalc.est.pass.inMempool + feeCalc.est.pass.leftMempool) > 0.0 ? 100 * feeCalc.est.pass.withinTarget / (feeCalc.est.pass.totalConfirmed + feeCalc.est.pass.inMempool + feeCalc.est.pass.leftMempool) : 0.0,
              feeCalc.est.pass.withinTarget, feeCalc.est.pass.totalConfirmed, feeCalc.est.pass.inMempool, feeCalc.est.pass.leftMempool,
              feeCalc.est.fail.start, feeCalc.est.fail.end,
              (feeCalc.est.fail.totalConfirmed + feeCalc.est.fail.inMempool + feeCalc.est.fail.leftMempool) > 0.0 ? 100 * feeCalc.est.fail.withinTarget / (feeCalc.est.fail.totalConfirmed + feeCalc.est.fail.inMempool + feeCalc.est.fail.leftMempool) : 0.0,
              feeCalc.est.fail.withinTarget, feeCalc.est.fail.totalConfirmed, feeCalc.est.fail.inMempool, feeCalc.est.fail.leftMempool);
    return true;
}

bool CWallet::CreateTransaction(
        const std::vector<CRecipient>& vecSend,
        CTransactionRef& tx,
        CAmount& nFeeRet,
        int& nChangePosInOut,
        bilingual_str& error,
        const CCoinControl& coin_control,
        FeeCalculation& fee_calc_out,
        bool sign)
{
    int nChangePosIn = nChangePosInOut;
    CTransactionRef tx2 = tx;
    bool res = CreateTransactionInternal(vecSend, tx, nFeeRet, nChangePosInOut, error, coin_control, fee_calc_out, sign);
    // try with avoidpartialspends unless it's enabled already
    if (res && nFeeRet > 0 /* 0 means non-functional fee rate estimation */ && m_max_aps_fee > -1 && !coin_control.m_avoid_partial_spends) {
        CCoinControl tmp_cc = coin_control;
        tmp_cc.m_avoid_partial_spends = true;
        CAmount nFeeRet2;
        int nChangePosInOut2 = nChangePosIn;
        bilingual_str error2; // fired and forgotten; if an error occurs, we discard the results
        if (CreateTransactionInternal(vecSend, tx2, nFeeRet2, nChangePosInOut2, error2, tmp_cc, fee_calc_out, sign)) {
            // if fee of this alternative one is within the range of the max fee, we use this one
            const bool use_aps = nFeeRet2 <= nFeeRet + m_max_aps_fee;
            WalletLogPrintf("Fee non-grouped = %lld, grouped = %lld, using %s\n", nFeeRet, nFeeRet2, use_aps ? "grouped" : "non-grouped");
            if (use_aps) {
                tx = tx2;
                nFeeRet = nFeeRet2;
                nChangePosInOut = nChangePosInOut2;
            }
        }
    }
    return res;
}

void CWallet::CommitTransaction(CTransactionRef tx, mapValue_t mapValue, std::vector<std::pair<std::string, std::string>> orderForm)
{
    LOCK(cs_wallet);
    WalletLogPrintf("CommitTransaction:\n%s", tx->ToString()); /* Continued */

    // Add tx to wallet, because if it has change it's also ours,
    // otherwise just for transaction history.
    AddToWallet(tx, {}, [&](CWalletTx& wtx, bool new_tx) {
        CHECK_NONFATAL(wtx.mapValue.empty());
        CHECK_NONFATAL(wtx.vOrderForm.empty());
        wtx.mapValue = std::move(mapValue);
        wtx.vOrderForm = std::move(orderForm);
        wtx.fTimeReceivedIsTxTime = true;
        wtx.fFromMe = true;
        return true;
    });

    // Notify that old coins are spent
    for (const CTxIn& txin : tx->vin) {
        CWalletTx &coin = mapWallet.at(txin.prevout.hash);
        coin.MarkDirty();
        NotifyTransactionChanged(this, coin.GetHash(), CT_UPDATED);
    }

    // Get the inserted-CWalletTx from mapWallet so that the
    // fInMempool flag is cached properly
    CWalletTx& wtx = mapWallet.at(tx->GetHash());

    if (!fBroadcastTransactions) {
        // Don't submit tx to the mempool
        return;
    }

    std::string err_string;
    if (!wtx.SubmitMemoryPoolAndRelay(err_string, true)) {
        WalletLogPrintf("CommitTransaction(): Transaction cannot be broadcast immediately, %s\n", err_string);
        // TODO: if we expect the failure to be long term or permanent, instead delete wtx from the wallet and return failure.
    }
}

DBErrors CWallet::LoadWallet(bool& fFirstRunRet)
{
    LOCK(cs_wallet);

    fFirstRunRet = false;
    DBErrors nLoadWalletRet = WalletBatch(*database).LoadWallet(this);
    if (nLoadWalletRet == DBErrors::NEED_REWRITE)
    {
        if (database->Rewrite("\x04pool"))
        {
            for (const auto& spk_man_pair : m_spk_managers) {
                spk_man_pair.second->RewriteDB();
            }
        }
    }

    // This wallet is in its first run if there are no ScriptPubKeyMans and it isn't blank or no privkeys
    fFirstRunRet = m_spk_managers.empty() && !IsWalletFlagSet(WALLET_FLAG_DISABLE_PRIVATE_KEYS) && !IsWalletFlagSet(WALLET_FLAG_BLANK_WALLET);
    if (fFirstRunRet) {
        assert(m_external_spk_managers.empty());
        assert(m_internal_spk_managers.empty());
    }

    if (nLoadWalletRet != DBErrors::LOAD_OK)
        return nLoadWalletRet;

    return DBErrors::LOAD_OK;
}

DBErrors CWallet::ZapSelectTx(std::vector<uint256>& vHashIn, std::vector<uint256>& vHashOut)
{
    AssertLockHeld(cs_wallet);
    DBErrors nZapSelectTxRet = WalletBatch(*database).ZapSelectTx(vHashIn, vHashOut);
    for (const uint256& hash : vHashOut) {
        const auto& it = mapWallet.find(hash);
        wtxOrdered.erase(it->second.m_it_wtxOrdered);
        for (const auto& txin : it->second.tx->vin)
            mapTxSpends.erase(txin.prevout);
        mapWallet.erase(it);
        NotifyTransactionChanged(this, hash, CT_DELETED);
    }

    if (nZapSelectTxRet == DBErrors::NEED_REWRITE)
    {
        if (database->Rewrite("\x04pool"))
        {
            for (const auto& spk_man_pair : m_spk_managers) {
                spk_man_pair.second->RewriteDB();
            }
        }
    }

    if (nZapSelectTxRet != DBErrors::LOAD_OK)
        return nZapSelectTxRet;

    MarkDirty();

    return DBErrors::LOAD_OK;
}

bool CWallet::SetAddressBookWithDB(WalletBatch& batch, const CTxDestination& address, const std::string& strName, const std::string& strPurpose)
{
    bool fUpdated = false;
    bool is_mine;
    {
        LOCK(cs_wallet);
        std::map<CTxDestination, CAddressBookData>::iterator mi = m_address_book.find(address);
        fUpdated = (mi != m_address_book.end() && !mi->second.IsChange());
        m_address_book[address].SetLabel(strName);
        if (!strPurpose.empty()) /* update purpose only if requested */
            m_address_book[address].purpose = strPurpose;
        is_mine = IsMine(address) != ISMINE_NO;
    }
    NotifyAddressBookChanged(this, address, strName, is_mine,
                             strPurpose, (fUpdated ? CT_UPDATED : CT_NEW) );
    if (!strPurpose.empty() && !batch.WritePurpose(EncodeDestination(address), strPurpose))
        return false;
    return batch.WriteName(EncodeDestination(address), strName);
}

bool CWallet::SetAddressBook(const CTxDestination& address, const std::string& strName, const std::string& strPurpose)
{
    WalletBatch batch(*database);
    return SetAddressBookWithDB(batch, address, strName, strPurpose);
}

bool CWallet::DelAddressBook(const CTxDestination& address)
{
    bool is_mine;
    WalletBatch batch(*database);
    {
        LOCK(cs_wallet);
        // If we want to delete receiving addresses, we need to take care that DestData "used" (and possibly newer DestData) gets preserved (and the "deleted" address transformed into a change entry instead of actually being deleted)
        // NOTE: This isn't a problem for sending addresses because they never have any DestData yet!
        // When adding new DestData, it should be considered here whether to retain or delete it (or move it?).
        if (IsMine(address)) {
            WalletLogPrintf("%s called with IsMine address, NOT SUPPORTED. Please report this bug! %s\n", __func__, PACKAGE_BUGREPORT);
            return false;
        }
        // Delete destdata tuples associated with address
        std::string strAddress = EncodeDestination(address);
        for (const std::pair<const std::string, std::string> &item : m_address_book[address].destdata)
        {
            batch.EraseDestData(strAddress, item.first);
        }
        m_address_book.erase(address);
        is_mine = IsMine(address) != ISMINE_NO;
    }

    NotifyAddressBookChanged(this, address, "", is_mine, "", CT_DELETED);

    batch.ErasePurpose(EncodeDestination(address));
    return batch.EraseName(EncodeDestination(address));
}

size_t CWallet::KeypoolCountExternalKeys() const
{
    AssertLockHeld(cs_wallet);

    unsigned int count = 0;
    for (auto spk_man : GetActiveScriptPubKeyMans()) {
        count += spk_man->KeypoolCountExternalKeys();
    }

    return count;
}

unsigned int CWallet::GetKeyPoolSize() const
{
    AssertLockHeld(cs_wallet);

    unsigned int count = 0;
    for (auto spk_man : GetActiveScriptPubKeyMans()) {
        count += spk_man->GetKeyPoolSize();
    }
    return count;
}

bool CWallet::TopUpKeyPool(unsigned int kpSize)
{
    LOCK(cs_wallet);
    bool res = true;
    for (auto spk_man : GetActiveScriptPubKeyMans()) {
        res &= spk_man->TopUp(kpSize);
    }
    return res;
}

bool CWallet::GetNewDestination(const OutputType type, const std::string label, CTxDestination& dest, std::string& error)
{
    LOCK(cs_wallet);
    error.clear();
    bool result = false;
    auto spk_man = GetScriptPubKeyMan(type, false /* internal */);
    if (spk_man) {
        spk_man->TopUp();
        result = spk_man->GetNewDestination(type, dest, error);
    } else {
        error = strprintf("Error: No %s addresses available.", FormatOutputType(type));
    }
    if (result) {
        SetAddressBook(dest, label, "receive");
    }

    return result;
}

bool CWallet::GetNewChangeDestination(const OutputType type, CTxDestination& dest, std::string& error)
{
    LOCK(cs_wallet);
    error.clear();

    ReserveDestination reservedest(this, type);
    if (!reservedest.GetReservedDestination(dest, true)) {
        error = _("Error: Keypool ran out, please call keypoolrefill first").translated;
        return false;
    }

    reservedest.KeepDestination();
    return true;
}

int64_t CWallet::GetOldestKeyPoolTime() const
{
    LOCK(cs_wallet);
    int64_t oldestKey = std::numeric_limits<int64_t>::max();
    for (const auto& spk_man_pair : m_spk_managers) {
        oldestKey = std::min(oldestKey, spk_man_pair.second->GetOldestKeyPoolTime());
    }
    return oldestKey;
}

void CWallet::MarkDestinationsDirty(const std::set<CTxDestination>& destinations) {
    for (auto& entry : mapWallet) {
        CWalletTx& wtx = entry.second;
        if (wtx.m_is_cache_empty) continue;
        for (unsigned int i = 0; i < wtx.tx->vout.size(); i++) {
            CTxDestination dst;
            if (ExtractDestination(wtx.tx->vout[i].scriptPubKey, dst) && destinations.count(dst)) {
                wtx.MarkDirty();
                break;
            }
        }
    }
}

std::map<CTxDestination, CAmount> CWallet::GetAddressBalances() const
{
    std::map<CTxDestination, CAmount> balances;

    {
        LOCK(cs_wallet);
        std::set<uint256> trusted_parents;
        for (const auto& walletEntry : mapWallet)
        {
            const CWalletTx& wtx = walletEntry.second;

            if (!IsTrusted(wtx, trusted_parents))
                continue;

            if (wtx.IsImmatureCoinBase())
                continue;

            int nDepth = wtx.GetDepthInMainChain();
            if (nDepth < (wtx.IsFromMe(ISMINE_ALL) ? 0 : 1))
                continue;

            for (unsigned int i = 0; i < wtx.tx->vout.size(); i++)
            {
                CTxDestination addr;
                if (!IsMine(wtx.tx->vout[i]))
                    continue;
                if(!ExtractDestination(wtx.tx->vout[i].scriptPubKey, addr))
                    continue;

                CAmount n = IsSpent(walletEntry.first, i) ? 0 : wtx.tx->vout[i].nValue;
                balances[addr] += n;
            }
        }
    }

    return balances;
}

std::set< std::set<CTxDestination> > CWallet::GetAddressGroupings() const
{
    AssertLockHeld(cs_wallet);
    std::set< std::set<CTxDestination> > groupings;
    std::set<CTxDestination> grouping;

    for (const auto& walletEntry : mapWallet)
    {
        const CWalletTx& wtx = walletEntry.second;

        if (wtx.tx->vin.size() > 0)
        {
            bool any_mine = false;
            // group all input addresses with each other
            for (const CTxIn& txin : wtx.tx->vin)
            {
                CTxDestination address;
                if(!IsMine(txin)) /* If this input isn't mine, ignore it */
                    continue;
                if(!ExtractDestination(mapWallet.at(txin.prevout.hash).tx->vout[txin.prevout.n].scriptPubKey, address))
                    continue;
                grouping.insert(address);
                any_mine = true;
            }

            // group change with input addresses
            if (any_mine)
            {
               for (const CTxOut& txout : wtx.tx->vout)
                   if (IsChange(txout))
                   {
                       CTxDestination txoutAddr;
                       if(!ExtractDestination(txout.scriptPubKey, txoutAddr))
                           continue;
                       grouping.insert(txoutAddr);
                   }
            }
            if (grouping.size() > 0)
            {
                groupings.insert(grouping);
                grouping.clear();
            }
        }

        // group lone addrs by themselves
        for (const auto& txout : wtx.tx->vout)
            if (IsMine(txout))
            {
                CTxDestination address;
                if(!ExtractDestination(txout.scriptPubKey, address))
                    continue;
                grouping.insert(address);
                groupings.insert(grouping);
                grouping.clear();
            }
    }

    std::set< std::set<CTxDestination>* > uniqueGroupings; // a set of pointers to groups of addresses
    std::map< CTxDestination, std::set<CTxDestination>* > setmap;  // map addresses to the unique group containing it
    for (std::set<CTxDestination> _grouping : groupings)
    {
        // make a set of all the groups hit by this new group
        std::set< std::set<CTxDestination>* > hits;
        std::map< CTxDestination, std::set<CTxDestination>* >::iterator it;
        for (const CTxDestination& address : _grouping)
            if ((it = setmap.find(address)) != setmap.end())
                hits.insert((*it).second);

        // merge all hit groups into a new single group and delete old groups
        std::set<CTxDestination>* merged = new std::set<CTxDestination>(_grouping);
        for (std::set<CTxDestination>* hit : hits)
        {
            merged->insert(hit->begin(), hit->end());
            uniqueGroupings.erase(hit);
            delete hit;
        }
        uniqueGroupings.insert(merged);

        // update setmap
        for (const CTxDestination& element : *merged)
            setmap[element] = merged;
    }

    std::set< std::set<CTxDestination> > ret;
    for (const std::set<CTxDestination>* uniqueGrouping : uniqueGroupings)
    {
        ret.insert(*uniqueGrouping);
        delete uniqueGrouping;
    }

    return ret;
}

std::set<CTxDestination> CWallet::GetLabelAddresses(const std::string& label) const
{
    LOCK(cs_wallet);
    std::set<CTxDestination> result;
    for (const std::pair<const CTxDestination, CAddressBookData>& item : m_address_book)
    {
        if (item.second.IsChange()) continue;
        const CTxDestination& address = item.first;
        const std::string& strName = item.second.GetLabel();
        if (strName == label)
            result.insert(address);
    }
    return result;
}

bool ReserveDestination::GetReservedDestination(CTxDestination& dest, bool internal)
{
    m_spk_man = pwallet->GetScriptPubKeyMan(type, internal);
    if (!m_spk_man) {
        return false;
    }


    if (nIndex == -1)
    {
        m_spk_man->TopUp();

        CKeyPool keypool;
        if (!m_spk_man->GetReservedDestination(type, internal, address, nIndex, keypool)) {
            return false;
        }
        fInternal = keypool.fInternal;
    }
    dest = address;
    return true;
}

void ReserveDestination::KeepDestination()
{
    if (nIndex != -1) {
        m_spk_man->KeepDestination(nIndex, type);
    }
    nIndex = -1;
    address = CNoDestination();
}

void ReserveDestination::ReturnDestination()
{
    if (nIndex != -1) {
        m_spk_man->ReturnDestination(nIndex, fInternal, address);
    }
    nIndex = -1;
    address = CNoDestination();
}

void CWallet::LockCoin(const COutPoint& output)
{
    AssertLockHeld(cs_wallet);
    setLockedCoins.insert(output);
}

void CWallet::UnlockCoin(const COutPoint& output)
{
    AssertLockHeld(cs_wallet);
    setLockedCoins.erase(output);
}

void CWallet::UnlockAllCoins()
{
    AssertLockHeld(cs_wallet);
    setLockedCoins.clear();
}

bool CWallet::IsLockedCoin(uint256 hash, unsigned int n) const
{
    AssertLockHeld(cs_wallet);
    COutPoint outpt(hash, n);

    return (setLockedCoins.count(outpt) > 0);
}

void CWallet::ListLockedCoins(std::vector<COutPoint>& vOutpts) const
{
    AssertLockHeld(cs_wallet);
    for (std::set<COutPoint>::iterator it = setLockedCoins.begin();
         it != setLockedCoins.end(); it++) {
        COutPoint outpt = (*it);
        vOutpts.push_back(outpt);
    }
}

/** @} */ // end of Actions

void CWallet::GetKeyBirthTimes(std::map<CKeyID, int64_t>& mapKeyBirth) const {
    AssertLockHeld(cs_wallet);
    mapKeyBirth.clear();

    LegacyScriptPubKeyMan* spk_man = GetLegacyScriptPubKeyMan();
    assert(spk_man != nullptr);
    LOCK(spk_man->cs_KeyStore);

    // get birth times for keys with metadata
    for (const auto& entry : spk_man->mapKeyMetadata) {
        if (entry.second.nCreateTime) {
            mapKeyBirth[entry.first] = entry.second.nCreateTime;
        }
    }

    // map in which we'll infer heights of other keys
    std::map<CKeyID, const CWalletTx::Confirmation*> mapKeyFirstBlock;
    CWalletTx::Confirmation max_confirm;
    max_confirm.block_height = GetLastBlockHeight() > 144 ? GetLastBlockHeight() - 144 : 0; // the tip can be reorganized; use a 144-block safety margin
    CHECK_NONFATAL(chain().findAncestorByHeight(GetLastBlockHash(), max_confirm.block_height, FoundBlock().hash(max_confirm.hashBlock)));
    for (const CKeyID &keyid : spk_man->GetKeys()) {
        if (mapKeyBirth.count(keyid) == 0)
            mapKeyFirstBlock[keyid] = &max_confirm;
    }

    // if there are no such keys, we're done
    if (mapKeyFirstBlock.empty())
        return;

    // find first block that affects those keys, if there are any left
    for (const auto& entry : mapWallet) {
        // iterate over all wallet transactions...
        const CWalletTx &wtx = entry.second;
        if (wtx.m_confirm.status == CWalletTx::CONFIRMED) {
            // ... which are already in a block
            for (const CTxOut &txout : wtx.tx->vout) {
                // iterate over all their outputs
                for (const auto &keyid : GetAffectedKeys(txout.scriptPubKey, *spk_man)) {
                    // ... and all their affected keys
                    auto rit = mapKeyFirstBlock.find(keyid);
                    if (rit != mapKeyFirstBlock.end() && wtx.m_confirm.block_height < rit->second->block_height) {
                        rit->second = &wtx.m_confirm;
                    }
                }
            }
        }
    }

    // Extract block timestamps for those keys
    for (const auto& entry : mapKeyFirstBlock) {
        int64_t block_time;
        CHECK_NONFATAL(chain().findBlock(entry.second->hashBlock, FoundBlock().time(block_time)));
        mapKeyBirth[entry.first] = block_time - TIMESTAMP_WINDOW; // block times can be 2h off
    }
}

/**
 * Compute smart timestamp for a transaction being added to the wallet.
 *
 * Logic:
 * - If sending a transaction, assign its timestamp to the current time.
 * - If receiving a transaction outside a block, assign its timestamp to the
 *   current time.
 * - If receiving a block with a future timestamp, assign all its (not already
 *   known) transactions' timestamps to the current time.
 * - If receiving a block with a past timestamp, before the most recent known
 *   transaction (that we care about), assign all its (not already known)
 *   transactions' timestamps to the same timestamp as that most-recent-known
 *   transaction.
 * - If receiving a block with a past timestamp, but after the most recent known
 *   transaction, assign all its (not already known) transactions' timestamps to
 *   the block time.
 *
 * For more information see CWalletTx::nTimeSmart,
 * https://bitcointalk.org/?topic=54527, or
 * https://github.com/bitcoin/bitcoin/pull/1393.
 */
unsigned int CWallet::ComputeTimeSmart(const CWalletTx& wtx) const
{
    unsigned int nTimeSmart = wtx.nTimeReceived;
    if (!wtx.isUnconfirmed() && !wtx.isAbandoned()) {
        int64_t blocktime;
        if (chain().findBlock(wtx.m_confirm.hashBlock, FoundBlock().time(blocktime))) {
            int64_t latestNow = wtx.nTimeReceived;
            int64_t latestEntry = 0;

            // Tolerate times up to the last timestamp in the wallet not more than 5 minutes into the future
            int64_t latestTolerated = latestNow + 300;
            const TxItems& txOrdered = wtxOrdered;
            for (auto it = txOrdered.rbegin(); it != txOrdered.rend(); ++it) {
                CWalletTx* const pwtx = it->second;
                if (pwtx == &wtx) {
                    continue;
                }
                int64_t nSmartTime;
                nSmartTime = pwtx->nTimeSmart;
                if (!nSmartTime) {
                    nSmartTime = pwtx->nTimeReceived;
                }
                if (nSmartTime <= latestTolerated) {
                    latestEntry = nSmartTime;
                    if (nSmartTime > latestNow) {
                        latestNow = nSmartTime;
                    }
                    break;
                }
            }

            nTimeSmart = std::max(latestEntry, std::min(blocktime, latestNow));
        } else {
            WalletLogPrintf("%s: found %s in block %s not in index\n", __func__, wtx.GetHash().ToString(), wtx.m_confirm.hashBlock.ToString());
        }
    }
    return nTimeSmart;
}

bool CWallet::AddDestData(WalletBatch& batch, const CTxDestination &dest, const std::string &key, const std::string &value)
{
    if (boost::get<CNoDestination>(&dest))
        return false;

    m_address_book[dest].destdata.insert(std::make_pair(key, value));
    return batch.WriteDestData(EncodeDestination(dest), key, value);
}

bool CWallet::EraseDestData(WalletBatch& batch, const CTxDestination &dest, const std::string &key)
{
    if (!m_address_book[dest].destdata.erase(key))
        return false;
    return batch.EraseDestData(EncodeDestination(dest), key);
}

void CWallet::LoadDestData(const CTxDestination &dest, const std::string &key, const std::string &value)
{
    m_address_book[dest].destdata.insert(std::make_pair(key, value));
}

bool CWallet::GetDestData(const CTxDestination &dest, const std::string &key, std::string *value) const
{
    std::map<CTxDestination, CAddressBookData>::const_iterator i = m_address_book.find(dest);
    if(i != m_address_book.end())
    {
        CAddressBookData::StringMap::const_iterator j = i->second.destdata.find(key);
        if(j != i->second.destdata.end())
        {
            if(value)
                *value = j->second;
            return true;
        }
    }
    return false;
}

std::vector<std::string> CWallet::GetDestValues(const std::string& prefix) const
{
    std::vector<std::string> values;
    for (const auto& address : m_address_book) {
        for (const auto& data : address.second.destdata) {
            if (!data.first.compare(0, prefix.size(), prefix)) {
                values.emplace_back(data.second);
            }
        }
    }
    return values;
}

std::unique_ptr<WalletDatabase> MakeWalletDatabase(const std::string& name, const DatabaseOptions& options, DatabaseStatus& status, bilingual_str& error_string)
{
    // Do some checking on wallet path. It should be either a:
    //
    // 1. Path where a directory can be created.
    // 2. Path to an existing directory.
    // 3. Path to a symlink to a directory.
    // 4. For backwards compatibility, the name of a data file in -walletdir.
    const fs::path& wallet_path = fs::absolute(name, GetWalletDir());
    fs::file_type path_type = fs::symlink_status(wallet_path).type();
    if (!(path_type == fs::file_not_found || path_type == fs::directory_file ||
          (path_type == fs::symlink_file && fs::is_directory(wallet_path)) ||
          (path_type == fs::regular_file && fs::path(name).filename() == name))) {
        error_string = Untranslated(strprintf(
              "Invalid -wallet path '%s'. -wallet path should point to a directory where wallet.dat and "
              "database/log.?????????? files can be stored, a location where such a directory could be created, "
              "or (for backwards compatibility) the name of an existing data file in -walletdir (%s)",
              name, GetWalletDir()));
        status = DatabaseStatus::FAILED_BAD_PATH;
        return nullptr;
    }
    return MakeDatabase(wallet_path, options, status, error_string);
}

std::shared_ptr<CWallet> CWallet::Create(interfaces::Chain& chain, const std::string& name, std::unique_ptr<WalletDatabase> database, uint64_t wallet_creation_flags, bilingual_str& error, std::vector<bilingual_str>& warnings)
{
    const std::string& walletFile = database->Filename();

    chain.initMessage(_("Loading wallet...").translated);

    int64_t nStart = GetTimeMillis();
    bool fFirstRun = true;
    // TODO: Can't use std::make_shared because we need a custom deleter but
    // should be possible to use std::allocate_shared.
    std::shared_ptr<CWallet> walletInstance(new CWallet(&chain, name, std::move(database)), ReleaseWallet);
    DBErrors nLoadWalletRet = walletInstance->LoadWallet(fFirstRun);
    if (nLoadWalletRet != DBErrors::LOAD_OK) {
        if (nLoadWalletRet == DBErrors::CORRUPT) {
            error = strprintf(_("Error loading %s: Wallet corrupted"), walletFile);
            return nullptr;
        }
        else if (nLoadWalletRet == DBErrors::NONCRITICAL_ERROR)
        {
            warnings.push_back(strprintf(_("Error reading %s! All keys read correctly, but transaction data"
                                           " or address book entries might be missing or incorrect."),
                walletFile));
        }
        else if (nLoadWalletRet == DBErrors::TOO_NEW) {
            error = strprintf(_("Error loading %s: Wallet requires newer version of %s"), walletFile, PACKAGE_NAME);
            return nullptr;
        }
        else if (nLoadWalletRet == DBErrors::NEED_REWRITE)
        {
            error = strprintf(_("Wallet needed to be rewritten: restart %s to complete"), PACKAGE_NAME);
            return nullptr;
        }
        else {
            error = strprintf(_("Error loading %s"), walletFile);
            return nullptr;
        }
    }

    if (fFirstRun)
    {
        // ensure this wallet.dat can only be opened by clients supporting HD with chain split and expects no default key
        walletInstance->SetMinVersion(FEATURE_LATEST);

        walletInstance->AddWalletFlags(wallet_creation_flags);

        // Only create LegacyScriptPubKeyMan when not descriptor wallet
        if (!walletInstance->IsWalletFlagSet(WALLET_FLAG_DESCRIPTORS)) {
            walletInstance->SetupLegacyScriptPubKeyMan();
        }

        if (!(wallet_creation_flags & (WALLET_FLAG_DISABLE_PRIVATE_KEYS | WALLET_FLAG_BLANK_WALLET))) {
            LOCK(walletInstance->cs_wallet);
            if (walletInstance->IsWalletFlagSet(WALLET_FLAG_DESCRIPTORS)) {
                walletInstance->SetupDescriptorScriptPubKeyMans();
                // SetupDescriptorScriptPubKeyMans already calls SetupGeneration for us so we don't need to call SetupGeneration separately
            } else {
                // Legacy wallets need SetupGeneration here.
                for (auto spk_man : walletInstance->GetActiveScriptPubKeyMans()) {
                    if (!spk_man->SetupGeneration()) {
                        error = _("Unable to generate initial keys");
                        return nullptr;
                    }
                }
            }
        }

        walletInstance->chainStateFlushed(chain.getTipLocator());
    } else if (wallet_creation_flags & WALLET_FLAG_DISABLE_PRIVATE_KEYS) {
        // Make it impossible to disable private keys after creation
        error = strprintf(_("Error loading %s: Private keys can only be disabled during creation"), walletFile);
        return NULL;
    } else if (walletInstance->IsWalletFlagSet(WALLET_FLAG_DISABLE_PRIVATE_KEYS)) {
        for (auto spk_man : walletInstance->GetActiveScriptPubKeyMans()) {
            if (spk_man->HavePrivateKeys()) {
                warnings.push_back(strprintf(_("Warning: Private keys detected in wallet {%s} with disabled private keys"), walletFile));
                break;
            }
        }
    }

    if (!gArgs.GetArg("-addresstype", "").empty()) {
        if (!ParseOutputType(gArgs.GetArg("-addresstype", ""), walletInstance->m_default_address_type)) {
            error = strprintf(_("Unknown address type '%s'"), gArgs.GetArg("-addresstype", ""));
            return nullptr;
        }
    }

    if (!gArgs.GetArg("-changetype", "").empty()) {
        OutputType out_type;
        if (!ParseOutputType(gArgs.GetArg("-changetype", ""), out_type)) {
            error = strprintf(_("Unknown change type '%s'"), gArgs.GetArg("-changetype", ""));
            return nullptr;
        }
        walletInstance->m_default_change_type = out_type;
    }

    if (gArgs.IsArgSet("-mintxfee")) {
        CAmount n = 0;
        if (!ParseMoney(gArgs.GetArg("-mintxfee", ""), n) || 0 == n) {
            error = AmountErrMsg("mintxfee", gArgs.GetArg("-mintxfee", ""));
            return nullptr;
        }
        if (n > HIGH_TX_FEE_PER_KB) {
            warnings.push_back(AmountHighWarn("-mintxfee") + Untranslated(" ") +
                               _("This is the minimum transaction fee you pay on every transaction."));
        }
        walletInstance->m_min_fee = CFeeRate(n);
    }

    if (gArgs.IsArgSet("-maxapsfee")) {
        const std::string max_aps_fee{gArgs.GetArg("-maxapsfee", "")};
        CAmount n = 0;
        if (max_aps_fee == "-1") {
            n = -1;
        } else if (!ParseMoney(max_aps_fee, n)) {
            error = AmountErrMsg("maxapsfee", max_aps_fee);
            return nullptr;
        }
        if (n > HIGH_APS_FEE) {
            warnings.push_back(AmountHighWarn("-maxapsfee") + Untranslated(" ") +
                              _("This is the maximum transaction fee you pay (in addition to the normal fee) to prioritize partial spend avoidance over regular coin selection."));
        }
        walletInstance->m_max_aps_fee = n;
    }

    if (gArgs.IsArgSet("-fallbackfee")) {
        CAmount nFeePerK = 0;
        if (!ParseMoney(gArgs.GetArg("-fallbackfee", ""), nFeePerK)) {
            error = strprintf(_("Invalid amount for -fallbackfee=<amount>: '%s'"), gArgs.GetArg("-fallbackfee", ""));
            return nullptr;
        }
        if (nFeePerK > HIGH_TX_FEE_PER_KB) {
            warnings.push_back(AmountHighWarn("-fallbackfee") + Untranslated(" ") +
                               _("This is the transaction fee you may pay when fee estimates are not available."));
        }
        walletInstance->m_fallback_fee = CFeeRate(nFeePerK);
    }
    // Disable fallback fee in case value was set to 0, enable if non-null value
    walletInstance->m_allow_fallback_fee = walletInstance->m_fallback_fee.GetFeePerK() != 0;

    if (gArgs.IsArgSet("-discardfee")) {
        CAmount nFeePerK = 0;
        if (!ParseMoney(gArgs.GetArg("-discardfee", ""), nFeePerK)) {
            error = strprintf(_("Invalid amount for -discardfee=<amount>: '%s'"), gArgs.GetArg("-discardfee", ""));
            return nullptr;
        }
        if (nFeePerK > HIGH_TX_FEE_PER_KB) {
            warnings.push_back(AmountHighWarn("-discardfee") + Untranslated(" ") +
                               _("This is the transaction fee you may discard if change is smaller than dust at this level"));
        }
        walletInstance->m_discard_rate = CFeeRate(nFeePerK);
    }
    if (gArgs.IsArgSet("-paytxfee")) {
        CAmount nFeePerK = 0;
        if (!ParseMoney(gArgs.GetArg("-paytxfee", ""), nFeePerK)) {
            error = AmountErrMsg("paytxfee", gArgs.GetArg("-paytxfee", ""));
            return nullptr;
        }
        if (nFeePerK > HIGH_TX_FEE_PER_KB) {
            warnings.push_back(AmountHighWarn("-paytxfee") + Untranslated(" ") +
                               _("This is the transaction fee you will pay if you send a transaction."));
        }
        walletInstance->m_pay_tx_fee = CFeeRate(nFeePerK, 1000);
        if (walletInstance->m_pay_tx_fee < chain.relayMinFee()) {
            error = strprintf(_("Invalid amount for -paytxfee=<amount>: '%s' (must be at least %s)"),
                gArgs.GetArg("-paytxfee", ""), chain.relayMinFee().ToString());
            return nullptr;
        }
    }

    if (gArgs.IsArgSet("-maxtxfee")) {
        CAmount nMaxFee = 0;
        if (!ParseMoney(gArgs.GetArg("-maxtxfee", ""), nMaxFee)) {
            error = AmountErrMsg("maxtxfee", gArgs.GetArg("-maxtxfee", ""));
            return nullptr;
        }
        if (nMaxFee > HIGH_MAX_TX_FEE) {
            warnings.push_back(_("-maxtxfee is set very high! Fees this large could be paid on a single transaction."));
        }
        if (CFeeRate(nMaxFee, 1000) < chain.relayMinFee()) {
            error = strprintf(_("Invalid amount for -maxtxfee=<amount>: '%s' (must be at least the minrelay fee of %s to prevent stuck transactions)"),
                gArgs.GetArg("-maxtxfee", ""), chain.relayMinFee().ToString());
            return nullptr;
        }
        walletInstance->m_default_max_tx_fee = nMaxFee;
    }

    if (chain.relayMinFee().GetFeePerK() > HIGH_TX_FEE_PER_KB) {
        warnings.push_back(AmountHighWarn("-minrelaytxfee") + Untranslated(" ") +
                           _("The wallet will avoid paying less than the minimum relay fee."));
    }

    walletInstance->m_confirm_target = gArgs.GetArg("-txconfirmtarget", DEFAULT_TX_CONFIRM_TARGET);
    walletInstance->m_spend_zero_conf_change = gArgs.GetBoolArg("-spendzeroconfchange", DEFAULT_SPEND_ZEROCONF_CHANGE);
    walletInstance->m_signal_rbf = gArgs.GetBoolArg("-walletrbf", DEFAULT_WALLET_RBF);

    walletInstance->WalletLogPrintf("Wallet completed loading in %15dms\n", GetTimeMillis() - nStart);

    // Try to top up keypool. No-op if the wallet is locked.
    walletInstance->TopUpKeyPool();

    LOCK(walletInstance->cs_wallet);

    // Register wallet with validationinterface. It's done before rescan to avoid
    // missing block connections between end of rescan and validation subscribing.
    // Because of wallet lock being hold, block connection notifications are going to
    // be pending on the validation-side until lock release. It's likely to have
    // block processing duplicata (if rescan block range overlaps with notification one)
    // but we guarantee at least than wallet state is correct after notifications delivery.
    // This is temporary until rescan and notifications delivery are unified under same
    // interface.
    walletInstance->m_chain_notifications_handler = walletInstance->chain().handleNotifications(walletInstance);

    int rescan_height = 0;
    if (!gArgs.GetBoolArg("-rescan", false))
    {
        WalletBatch batch(*walletInstance->database);
        CBlockLocator locator;
        if (batch.ReadBestBlock(locator)) {
            if (const Optional<int> fork_height = chain.findLocatorFork(locator)) {
                rescan_height = *fork_height;
            }
        }
    }

    const Optional<int> tip_height = chain.getHeight();
    if (tip_height) {
        walletInstance->m_last_block_processed = chain.getBlockHash(*tip_height);
        walletInstance->m_last_block_processed_height = *tip_height;
    } else {
        walletInstance->m_last_block_processed.SetNull();
        walletInstance->m_last_block_processed_height = -1;
    }

    if (tip_height && *tip_height != rescan_height)
    {
        // We can't rescan beyond non-pruned blocks, stop and throw an error.
        // This might happen if a user uses an old wallet within a pruned node
        // or if they ran -disablewallet for a longer time, then decided to re-enable
        if (chain.havePruned()) {
            // Exit early and print an error.
            // If a block is pruned after this check, we will load the wallet,
            // but fail the rescan with a generic error.
            int block_height = *tip_height;
            while (block_height > 0 && chain.haveBlockOnDisk(block_height - 1) && rescan_height != block_height) {
                --block_height;
            }

            if (rescan_height != block_height) {
                error = _("Prune: last wallet synchronisation goes beyond pruned data. You need to -reindex (download the whole blockchain again in case of pruned node)");
                return nullptr;
            }
        }

        chain.initMessage(_("Rescanning...").translated);
        walletInstance->WalletLogPrintf("Rescanning last %i blocks (from block %i)...\n", *tip_height - rescan_height, rescan_height);

        // No need to read and scan block if block was created before
        // our wallet birthday (as adjusted for block time variability)
        // The way the 'time_first_key' is initialized is just a workaround for the gcc bug #47679 since version 4.6.0.
        Optional<int64_t> time_first_key = MakeOptional(false, int64_t());;
        for (auto spk_man : walletInstance->GetAllScriptPubKeyMans()) {
            int64_t time = spk_man->GetTimeFirstKey();
            if (!time_first_key || time < *time_first_key) time_first_key = time;
        }
        if (time_first_key) {
            if (Optional<int> first_block = chain.findFirstBlockWithTimeAndHeight(*time_first_key - TIMESTAMP_WINDOW, rescan_height, nullptr)) {
                rescan_height = *first_block;
            }
        }

        {
            WalletRescanReserver reserver(*walletInstance);
            if (!reserver.reserve() || (ScanResult::SUCCESS != walletInstance->ScanForWalletTransactions(chain.getBlockHash(rescan_height), rescan_height, {} /* max height */, reserver, true /* update */).status)) {
                error = _("Failed to rescan the wallet during initialization");
                return nullptr;
            }
        }
        walletInstance->chainStateFlushed(chain.getTipLocator());
        walletInstance->database->IncrementUpdateCounter();
    }

    {
        LOCK(cs_wallets);
        for (auto& load_wallet : g_load_wallet_fns) {
            load_wallet(interfaces::MakeWallet(walletInstance));
        }
    }

    walletInstance->SetBroadcastTransactions(gArgs.GetBoolArg("-walletbroadcast", DEFAULT_WALLETBROADCAST));

    {
        walletInstance->WalletLogPrintf("setKeyPool.size() = %u\n",      walletInstance->GetKeyPoolSize());
        walletInstance->WalletLogPrintf("mapWallet.size() = %u\n",       walletInstance->mapWallet.size());
        walletInstance->WalletLogPrintf("m_address_book.size() = %u\n",  walletInstance->m_address_book.size());
    }

    return walletInstance;
}

const CAddressBookData* CWallet::FindAddressBookEntry(const CTxDestination& dest, bool allow_change) const
{
    const auto& address_book_it = m_address_book.find(dest);
    if (address_book_it == m_address_book.end()) return nullptr;
    if ((!allow_change) && address_book_it->second.IsChange()) {
        return nullptr;
    }
    return &address_book_it->second;
}

bool CWallet::UpgradeWallet(int version, bilingual_str& error)
{
    int prev_version = GetVersion();
    if (version == 0) {
        WalletLogPrintf("Performing wallet upgrade to %i\n", FEATURE_LATEST);
        version = FEATURE_LATEST;
    } else {
        WalletLogPrintf("Allowing wallet upgrade up to %i\n", version);
    }
    if (version < prev_version)
    {
        error = _("Cannot downgrade wallet");
        return false;
    }

    LOCK(cs_wallet);

    // Do not upgrade versions to any version between HD_SPLIT and FEATURE_PRE_SPLIT_KEYPOOL unless already supporting HD_SPLIT
    if (!CanSupportFeature(FEATURE_HD_SPLIT) && version >= FEATURE_HD_SPLIT && version < FEATURE_PRE_SPLIT_KEYPOOL) {
        error = _("Cannot upgrade a non HD split wallet without upgrading to support pre split keypool. Please use version 169900 or no version specified.");
        return false;
    }

    // Permanently upgrade to the version
    SetMinVersion(GetClosestWalletFeature(version));

    for (auto spk_man : GetActiveScriptPubKeyMans()) {
        if (!spk_man->Upgrade(prev_version, version, error)) {
            return false;
        }
    }
    return true;
}

void CWallet::postInitProcess()
{
    LOCK(cs_wallet);

    // Add wallet transactions that aren't already in a block to mempool
    // Do this here as mempool requires genesis block to be loaded
    ReacceptWalletTransactions();

    // Update wallet transactions with current mempool transactions.
    chain().requestMempoolTransactions(*this);
}

bool CWallet::BackupWallet(const std::string& strDest) const
{
    return database->Backup(strDest);
}

CKeyPool::CKeyPool()
{
    nTime = GetTime();
    fInternal = false;
    m_pre_split = false;
}

CKeyPool::CKeyPool(const CPubKey& vchPubKeyIn, bool internalIn)
{
    nTime = GetTime();
    vchPubKey = vchPubKeyIn;
    fInternal = internalIn;
    m_pre_split = false;
}

int CWalletTx::GetDepthInMainChain() const
{
    assert(pwallet != nullptr);
    AssertLockHeld(pwallet->cs_wallet);
    if (isUnconfirmed() || isAbandoned()) return 0;

    return (pwallet->GetLastBlockHeight() - m_confirm.block_height + 1) * (isConflicted() ? -1 : 1);
}

int CWalletTx::GetBlocksToMaturity() const
{
    if (!IsCoinBase())
        return 0;
    int chain_depth = GetDepthInMainChain();
    assert(chain_depth >= 0); // coinbase tx should not be conflicted
    return std::max(0, (COINBASE_MATURITY+1) - chain_depth);
}

bool CWalletTx::IsImmatureCoinBase() const
{
    // note GetBlocksToMaturity is 0 for non-coinbase tx
    return GetBlocksToMaturity() > 0;
}

std::vector<OutputGroup> CWallet::GroupOutputs(const std::vector<COutput>& outputs, bool single_coin, const size_t max_ancestors) const {
    std::vector<OutputGroup> groups;
    std::map<CTxDestination, OutputGroup> gmap;
    std::set<CTxDestination> full_groups;

    for (const auto& output : outputs) {
        if (output.fSpendable) {
            CTxDestination dst;
            CInputCoin input_coin = output.GetInputCoin();

            size_t ancestors, descendants;
            chain().getTransactionAncestry(output.tx->GetHash(), ancestors, descendants);
            if (!single_coin && ExtractDestination(output.tx->tx->vout[output.i].scriptPubKey, dst)) {
                auto it = gmap.find(dst);
                if (it != gmap.end()) {
                    // Limit output groups to no more than OUTPUT_GROUP_MAX_ENTRIES
                    // number of entries, to protect against inadvertently creating
                    // a too-large transaction when using -avoidpartialspends to
                    // prevent breaking consensus or surprising users with a very
                    // high amount of fees.
                    if (it->second.m_outputs.size() >= OUTPUT_GROUP_MAX_ENTRIES) {
                        groups.push_back(it->second);
                        it->second = OutputGroup{};
                        full_groups.insert(dst);
                    }
                    it->second.Insert(input_coin, output.nDepth, output.tx->IsFromMe(ISMINE_ALL), ancestors, descendants);
                } else {
                    gmap[dst].Insert(input_coin, output.nDepth, output.tx->IsFromMe(ISMINE_ALL), ancestors, descendants);
                }
            } else {
                groups.emplace_back(input_coin, output.nDepth, output.tx->IsFromMe(ISMINE_ALL), ancestors, descendants);
            }
        }
    }
    if (!single_coin) {
        for (auto& it : gmap) {
            auto& group = it.second;
            if (full_groups.count(it.first) > 0) {
                // Make this unattractive as we want coin selection to avoid it if possible
                group.m_ancestors = max_ancestors - 1;
            }
            groups.push_back(group);
        }
    }
    return groups;
}

bool CWallet::IsCrypted() const
{
    return HasEncryptionKeys();
}

bool CWallet::IsLocked() const
{
    if (!IsCrypted()) {
        return false;
    }
    LOCK(cs_wallet);
    return vMasterKey.empty();
}

bool CWallet::Lock()
{
    if (!IsCrypted())
        return false;

    {
        LOCK(cs_wallet);
        vMasterKey.clear();
    }

    NotifyStatusChanged(this);
    return true;
}

bool CWallet::Unlock(const CKeyingMaterial& vMasterKeyIn, bool accept_no_keys)
{
    {
        LOCK(cs_wallet);
        for (const auto& spk_man_pair : m_spk_managers) {
            if (!spk_man_pair.second->CheckDecryptionKey(vMasterKeyIn, accept_no_keys)) {
                return false;
            }
        }
        vMasterKey = vMasterKeyIn;
    }
    NotifyStatusChanged(this);
    return true;
}

std::set<ScriptPubKeyMan*> CWallet::GetActiveScriptPubKeyMans() const
{
    std::set<ScriptPubKeyMan*> spk_mans;
    for (bool internal : {false, true}) {
        for (OutputType t : OUTPUT_TYPES) {
            auto spk_man = GetScriptPubKeyMan(t, internal);
            if (spk_man) {
                spk_mans.insert(spk_man);
            }
        }
    }
    return spk_mans;
}

std::set<ScriptPubKeyMan*> CWallet::GetAllScriptPubKeyMans() const
{
    std::set<ScriptPubKeyMan*> spk_mans;
    for (const auto& spk_man_pair : m_spk_managers) {
        spk_mans.insert(spk_man_pair.second.get());
    }
    return spk_mans;
}

ScriptPubKeyMan* CWallet::GetScriptPubKeyMan(const OutputType& type, bool internal) const
{
    const std::map<OutputType, ScriptPubKeyMan*>& spk_managers = internal ? m_internal_spk_managers : m_external_spk_managers;
    std::map<OutputType, ScriptPubKeyMan*>::const_iterator it = spk_managers.find(type);
    if (it == spk_managers.end()) {
        WalletLogPrintf("%s scriptPubKey Manager for output type %d does not exist\n", internal ? "Internal" : "External", static_cast<int>(type));
        return nullptr;
    }
    return it->second;
}

std::set<ScriptPubKeyMan*> CWallet::GetScriptPubKeyMans(const CScript& script, SignatureData& sigdata) const
{
    std::set<ScriptPubKeyMan*> spk_mans;
    for (const auto& spk_man_pair : m_spk_managers) {
        if (spk_man_pair.second->CanProvide(script, sigdata)) {
            spk_mans.insert(spk_man_pair.second.get());
        }
    }
    return spk_mans;
}

ScriptPubKeyMan* CWallet::GetScriptPubKeyMan(const CScript& script) const
{
    SignatureData sigdata;
    for (const auto& spk_man_pair : m_spk_managers) {
        if (spk_man_pair.second->CanProvide(script, sigdata)) {
            return spk_man_pair.second.get();
        }
    }
    return nullptr;
}

ScriptPubKeyMan* CWallet::GetScriptPubKeyMan(const uint256& id) const
{
    if (m_spk_managers.count(id) > 0) {
        return m_spk_managers.at(id).get();
    }
    return nullptr;
}

std::unique_ptr<SigningProvider> CWallet::GetSolvingProvider(const CScript& script) const
{
    SignatureData sigdata;
    return GetSolvingProvider(script, sigdata);
}

std::unique_ptr<SigningProvider> CWallet::GetSolvingProvider(const CScript& script, SignatureData& sigdata) const
{
    for (const auto& spk_man_pair : m_spk_managers) {
        if (spk_man_pair.second->CanProvide(script, sigdata)) {
            return spk_man_pair.second->GetSolvingProvider(script);
        }
    }
    return nullptr;
}

LegacyScriptPubKeyMan* CWallet::GetLegacyScriptPubKeyMan() const
{
    if (IsWalletFlagSet(WALLET_FLAG_DESCRIPTORS)) {
        return nullptr;
    }
    // Legacy wallets only have one ScriptPubKeyMan which is a LegacyScriptPubKeyMan.
    // Everything in m_internal_spk_managers and m_external_spk_managers point to the same legacyScriptPubKeyMan.
    auto it = m_internal_spk_managers.find(OutputType::LEGACY);
    if (it == m_internal_spk_managers.end()) return nullptr;
    return dynamic_cast<LegacyScriptPubKeyMan*>(it->second);
}

LegacyScriptPubKeyMan* CWallet::GetOrCreateLegacyScriptPubKeyMan()
{
    SetupLegacyScriptPubKeyMan();
    return GetLegacyScriptPubKeyMan();
}

void CWallet::SetupLegacyScriptPubKeyMan()
{
    if (!m_internal_spk_managers.empty() || !m_external_spk_managers.empty() || !m_spk_managers.empty() || IsWalletFlagSet(WALLET_FLAG_DESCRIPTORS)) {
        return;
    }

    auto spk_manager = std::unique_ptr<ScriptPubKeyMan>(new LegacyScriptPubKeyMan(*this));
    for (const auto& type : OUTPUT_TYPES) {
        m_internal_spk_managers[type] = spk_manager.get();
        m_external_spk_managers[type] = spk_manager.get();
    }
    m_spk_managers[spk_manager->GetID()] = std::move(spk_manager);
}

const CKeyingMaterial& CWallet::GetEncryptionKey() const
{
    return vMasterKey;
}

bool CWallet::HasEncryptionKeys() const
{
    return !mapMasterKeys.empty();
}

void CWallet::ConnectScriptPubKeyManNotifiers()
{
    for (const auto& spk_man : GetActiveScriptPubKeyMans()) {
        spk_man->NotifyWatchonlyChanged.connect(NotifyWatchonlyChanged);
        spk_man->NotifyCanGetAddressesChanged.connect(NotifyCanGetAddressesChanged);
    }
}

void CWallet::LoadDescriptorScriptPubKeyMan(uint256 id, WalletDescriptor& desc)
{
    auto spk_manager = std::unique_ptr<ScriptPubKeyMan>(new DescriptorScriptPubKeyMan(*this, desc));
    m_spk_managers[id] = std::move(spk_manager);
}

void CWallet::SetupDescriptorScriptPubKeyMans()
{
    AssertLockHeld(cs_wallet);

    // Make a seed
    CKey seed_key;
    seed_key.MakeNewKey(true);
    CPubKey seed = seed_key.GetPubKey();
    assert(seed_key.VerifyPubKey(seed));

    // Get the extended key
    CExtKey master_key;
    master_key.SetSeed(seed_key.begin(), seed_key.size());

    for (bool internal : {false, true}) {
        for (OutputType t : OUTPUT_TYPES) {
            auto spk_manager = std::unique_ptr<DescriptorScriptPubKeyMan>(new DescriptorScriptPubKeyMan(*this, internal));
            if (IsCrypted()) {
                if (IsLocked()) {
                    throw std::runtime_error(std::string(__func__) + ": Wallet is locked, cannot setup new descriptors");
                }
                if (!spk_manager->CheckDecryptionKey(vMasterKey) && !spk_manager->Encrypt(vMasterKey, nullptr)) {
                    throw std::runtime_error(std::string(__func__) + ": Could not encrypt new descriptors");
                }
            }
            spk_manager->SetupDescriptorGeneration(master_key, t);
            uint256 id = spk_manager->GetID();
            m_spk_managers[id] = std::move(spk_manager);
            AddActiveScriptPubKeyMan(id, t, internal);
        }
    }
}

void CWallet::AddActiveScriptPubKeyMan(uint256 id, OutputType type, bool internal)
{
    WalletBatch batch(*database);
    if (!batch.WriteActiveScriptPubKeyMan(static_cast<uint8_t>(type), id, internal)) {
        throw std::runtime_error(std::string(__func__) + ": writing active ScriptPubKeyMan id failed");
    }
    LoadActiveScriptPubKeyMan(id, type, internal);
}

void CWallet::LoadActiveScriptPubKeyMan(uint256 id, OutputType type, bool internal)
{
    WalletLogPrintf("Setting spkMan to active: id = %s, type = %d, internal = %d\n", id.ToString(), static_cast<int>(type), static_cast<int>(internal));
    auto& spk_mans = internal ? m_internal_spk_managers : m_external_spk_managers;
    auto spk_man = m_spk_managers.at(id).get();
    spk_man->SetInternal(internal);
    spk_mans[type] = spk_man;

    NotifyCanGetAddressesChanged();
}

bool CWallet::IsLegacy() const
{
    if (m_internal_spk_managers.count(OutputType::LEGACY) == 0) {
        return false;
    }
    auto spk_man = dynamic_cast<LegacyScriptPubKeyMan*>(m_internal_spk_managers.at(OutputType::LEGACY));
    return spk_man != nullptr;
}

DescriptorScriptPubKeyMan* CWallet::GetDescriptorScriptPubKeyMan(const WalletDescriptor& desc) const
{
    for (auto& spk_man_pair : m_spk_managers) {
        // Try to downcast to DescriptorScriptPubKeyMan then check if the descriptors match
        DescriptorScriptPubKeyMan* spk_manager = dynamic_cast<DescriptorScriptPubKeyMan*>(spk_man_pair.second.get());
        if (spk_manager != nullptr && spk_manager->HasWalletDescriptor(desc)) {
            return spk_manager;
        }
    }

    return nullptr;
}

ScriptPubKeyMan* CWallet::AddWalletDescriptor(WalletDescriptor& desc, const FlatSigningProvider& signing_provider, const std::string& label, bool internal)
{
    if (!IsWalletFlagSet(WALLET_FLAG_DESCRIPTORS)) {
        WalletLogPrintf("Cannot add WalletDescriptor to a non-descriptor wallet\n");
        return nullptr;
    }

    LOCK(cs_wallet);
    auto new_spk_man = std::unique_ptr<DescriptorScriptPubKeyMan>(new DescriptorScriptPubKeyMan(*this, desc));

    // If we already have this descriptor, remove it from the maps but add the existing cache to desc
    auto old_spk_man = GetDescriptorScriptPubKeyMan(desc);
    if (old_spk_man) {
        WalletLogPrintf("Update existing descriptor: %s\n", desc.descriptor->ToString());

        {
            LOCK(old_spk_man->cs_desc_man);
            new_spk_man->SetCache(old_spk_man->GetWalletDescriptor().cache);
        }

        // Remove from maps of active spkMans
        auto old_spk_man_id = old_spk_man->GetID();
        for (bool internal : {false, true}) {
            for (OutputType t : OUTPUT_TYPES) {
                auto active_spk_man = GetScriptPubKeyMan(t, internal);
                if (active_spk_man && active_spk_man->GetID() == old_spk_man_id) {
                    if (internal) {
                        m_internal_spk_managers.erase(t);
                    } else {
                        m_external_spk_managers.erase(t);
                    }
                    break;
                }
            }
        }
        m_spk_managers.erase(old_spk_man_id);
    }

    // Add the private keys to the descriptor
    for (const auto& entry : signing_provider.keys) {
        const CKey& key = entry.second;
        new_spk_man->AddDescriptorKey(key, key.GetPubKey());
    }

    // Top up key pool, the manager will generate new scriptPubKeys internally
    if (!new_spk_man->TopUp()) {
        WalletLogPrintf("Could not top up scriptPubKeys\n");
        return nullptr;
    }

    // Apply the label if necessary
    // Note: we disable labels for ranged descriptors
    if (!desc.descriptor->IsRange()) {
        auto script_pub_keys = new_spk_man->GetScriptPubKeys();
        if (script_pub_keys.empty()) {
            WalletLogPrintf("Could not generate scriptPubKeys (cache is empty)\n");
            return nullptr;
        }

        CTxDestination dest;
        if (!internal && ExtractDestination(script_pub_keys.at(0), dest)) {
            SetAddressBook(dest, label, "receive");
        }
    }

    // Save the descriptor to memory
    auto ret = new_spk_man.get();
    m_spk_managers[new_spk_man->GetID()] = std::move(new_spk_man);

    // Save the descriptor to DB
    ret->WriteDescriptor();

    return ret;
}<|MERGE_RESOLUTION|>--- conflicted
+++ resolved
@@ -921,8 +921,6 @@
     if (!strCmd.empty())
     {
         boost::replace_all(strCmd, "%s", hash.GetHex());
-<<<<<<< HEAD
-=======
         if (confirm.status == CWalletTx::Status::CONFIRMED)
         {
             boost::replace_all(strCmd, "%b", confirm.hashBlock.GetHex());
@@ -931,13 +929,6 @@
             boost::replace_all(strCmd, "%b", "unconfirmed");
             boost::replace_all(strCmd, "%h", "-1");
         }
-#ifndef WIN32
-        // Substituting the wallet name isn't currently supported on windows
-        // because windows shell escaping has not been implemented yet:
-        // https://github.com/bitcoin/bitcoin/pull/13339#issuecomment-537384875
-        // A few ways it could be implemented in the future are described in:
-        // https://github.com/bitcoin/bitcoin/pull/13339#issuecomment-461288094
->>>>>>> 8f711d56
         boost::replace_all(strCmd, "%w", ShellEscape(GetName()));
         std::thread t(runCommand, strCmd);
         t.detach(); // thread runs free
