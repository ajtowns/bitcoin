--- conflicted
+++ resolved
@@ -1901,11 +1901,7 @@
     return res;
 }
 
-<<<<<<< HEAD
-bool CWallet::FundTransaction(CMutableTransaction& tx, CAmount &nFeeRet, int& nChangePos, std::string& strFailReason, bool includeWatching, const CTxDestination& destChange)
-=======
-bool CWallet::FundTransaction(CMutableTransaction& tx, CAmount &nFeeRet, int& nChangePosRet, std::string& strFailReason, bool includeWatching, unsigned int flags)
->>>>>>> a2d0629a
+bool CWallet::FundTransaction(CMutableTransaction& tx, CAmount &nFeeRet, int& nChangePos, std::string& strFailReason, bool includeWatching, const CTxDestination& destChange, unsigned int flags)
 {
     vector<CRecipient> vecSend;
 
@@ -1925,11 +1921,7 @@
 
     CReserveKey reservekey(this);
     CWalletTx wtx;
-<<<<<<< HEAD
-    if (!CreateTransaction(vecSend, wtx, reservekey, nFeeRet, nChangePos, strFailReason, &coinControl, false))
-=======
-    if (!CreateTransaction(vecSend, wtx, reservekey, nFeeRet, nChangePosRet, strFailReason, &coinControl, flags))
->>>>>>> a2d0629a
+    if (!CreateTransaction(vecSend, wtx, reservekey, nFeeRet, nChangePos, strFailReason, &coinControl, flags))
         return false;
 
     if (nChangePos != -1)
@@ -1955,11 +1947,7 @@
 }
 
 bool CWallet::CreateTransaction(const vector<CRecipient>& vecSend, CWalletTx& wtxNew, CReserveKey& reservekey, CAmount& nFeeRet,
-<<<<<<< HEAD
-                                int& nChangePos, std::string& strFailReason, const CCoinControl* coinControl, bool sign)
-=======
-                                int& nChangePosRet, std::string& strFailReason, const CCoinControl* coinControl, unsigned int flags)
->>>>>>> a2d0629a
+                                int& nChangePos, std::string& strFailReason, const CCoinControl* coinControl, unsigned int flags)
 {
     CAmount nValue = 0;
     int nChangePosRequest = nChangePos;
