--- conflicted
+++ resolved
@@ -36,7 +36,6 @@
 #include <future>
 
 #include <boost/algorithm/string/replace.hpp>
-<<<<<<< HEAD
 
 const std::map<uint64_t,std::string> WALLET_FLAG_CAVEATS{
     {WALLET_FLAG_AVOID_REUSE,
@@ -47,21 +46,9 @@
 };
 
 static const size_t OUTPUT_GROUP_MAX_ENTRIES = 10;
-=======
-
-const std::map<uint64_t,std::string> WALLET_FLAG_CAVEATS{
-    {WALLET_FLAG_AVOID_REUSE,
-        "You need to rescan the blockchain in order to correctly mark used "
-        "destinations in the past. Until this is done, some destinations may "
-        "be considered unused, even if the opposite is the case."
-    },
-};
-
-static const size_t OUTPUT_GROUP_MAX_ENTRIES = 10;
 
 static const unsigned int ADDR_BLOOM_FILTER_TX_TO_ELEMENTS_FACTOR = 3 /* outputs */ * 2 /* room to grow */;
 static const double ADDR_BLOOM_FILTER_FP_RATE = 0.000001;
->>>>>>> e16993b0
 
 /*
  * Signal when transactions are added to wallet
@@ -70,10 +57,7 @@
 
 static CCriticalSection cs_wallets;
 static std::vector<std::shared_ptr<CWallet>> vpwallets GUARDED_BY(cs_wallets);
-<<<<<<< HEAD
 static std::list<LoadWalletFn> g_load_wallet_fns GUARDED_BY(cs_wallets);
-=======
->>>>>>> e16993b0
 
 bool AddWallet(const std::shared_ptr<CWallet>& wallet)
 {
@@ -116,7 +100,6 @@
     return nullptr;
 }
 
-<<<<<<< HEAD
 std::unique_ptr<interfaces::Handler> HandleLoadWallet(LoadWalletFn load_wallet)
 {
     LOCK(cs_wallets);
@@ -124,8 +107,6 @@
     return interfaces::MakeHandler([it] { LOCK(cs_wallets); g_load_wallet_fns.erase(it); });
 }
 
-=======
->>>>>>> e16993b0
 static Mutex g_wallet_release_mutex;
 static std::condition_variable g_wallet_release_cv;
 static std::set<std::string> g_unloading_wallet_set;
@@ -148,7 +129,6 @@
             // UnloadWallet was not called for this wallet, all done.
             return;
         }
-<<<<<<< HEAD
     }
     g_wallet_release_cv.notify_all();
 }
@@ -234,93 +214,6 @@
         error = "Wallet creation failed";
         return WalletCreationStatus::CREATION_FAILED;
     }
-=======
-    }
-    g_wallet_release_cv.notify_all();
-}
-
-void UnloadWallet(std::shared_ptr<CWallet>&& wallet)
-{
-    // Mark wallet for unloading.
-    const std::string name = wallet->GetName();
-    {
-        LOCK(g_wallet_release_mutex);
-        auto it = g_unloading_wallet_set.insert(name);
-        assert(it.second);
-    }
-    // The wallet can be in use so it's not possible to explicitly unload here.
-    // Notify the unload intent so that all remaining shared pointers are
-    // released.
-    wallet->NotifyUnload();
-    // Time to ditch our shared_ptr and wait for ReleaseWallet call.
-    wallet.reset();
-    {
-        WAIT_LOCK(g_wallet_release_mutex, lock);
-        while (g_unloading_wallet_set.count(name) == 1) {
-            g_wallet_release_cv.wait(lock);
-        }
-    }
-}
-
-std::shared_ptr<CWallet> LoadWallet(interfaces::Chain& chain, const WalletLocation& location, std::string& error, std::string& warning)
-{
-    if (!CWallet::Verify(chain, location, false, error, warning)) {
-        error = "Wallet file verification failed: " + error;
-        return nullptr;
-    }
-
-    std::shared_ptr<CWallet> wallet = CWallet::CreateWalletFromFile(chain, location);
-    if (!wallet) {
-        error = "Wallet loading failed.";
-        return nullptr;
-    }
-    AddWallet(wallet);
-    wallet->postInitProcess();
-    return wallet;
-}
-
-std::shared_ptr<CWallet> LoadWallet(interfaces::Chain& chain, const std::string& name, std::string& error, std::string& warning)
-{
-    return LoadWallet(chain, WalletLocation(name), error, warning);
-}
-
-WalletCreationStatus CreateWallet(interfaces::Chain& chain, const SecureString& passphrase, uint64_t wallet_creation_flags, const std::string& name, std::string& error, std::string& warning, std::shared_ptr<CWallet>& result)
-{
-    // Indicate that the wallet is actually supposed to be blank and not just blank to make it encrypted
-    bool create_blank = (wallet_creation_flags & WALLET_FLAG_BLANK_WALLET);
-
-    // Born encrypted wallets need to be created blank first.
-    if (!passphrase.empty()) {
-        wallet_creation_flags |= WALLET_FLAG_BLANK_WALLET;
-    }
-
-    // Check the wallet file location
-    WalletLocation location(name);
-    if (location.Exists()) {
-        error = "Wallet " + location.GetName() + " already exists.";
-        return WalletCreationStatus::CREATION_FAILED;
-    }
-
-    // Wallet::Verify will check if we're trying to create a wallet with a duplicate name.
-    std::string wallet_error;
-    if (!CWallet::Verify(chain, location, false, wallet_error, warning)) {
-        error = "Wallet file verification failed: " + wallet_error;
-        return WalletCreationStatus::CREATION_FAILED;
-    }
-
-    // Do not allow a passphrase when private keys are disabled
-    if (!passphrase.empty() && (wallet_creation_flags & WALLET_FLAG_DISABLE_PRIVATE_KEYS)) {
-        error = "Passphrase provided but private keys are disabled. A passphrase is only used to encrypt private keys, so cannot be used for wallets with private keys disabled.";
-        return WalletCreationStatus::CREATION_FAILED;
-    }
-
-    // Make the wallet
-    std::shared_ptr<CWallet> wallet = CWallet::CreateWalletFromFile(chain, location, wallet_creation_flags);
-    if (!wallet) {
-        error = "Wallet creation failed";
-        return WalletCreationStatus::CREATION_FAILED;
-    }
->>>>>>> e16993b0
 
     // Encrypt the wallet
     if (!passphrase.empty() && !(wallet_creation_flags & WALLET_FLAG_DISABLE_PRIVATE_KEYS)) {
@@ -653,7 +546,6 @@
 }
 
 bool CWallet::AddWatchOnlyInMem(const CScript &dest)
-<<<<<<< HEAD
 {
     LOCK(cs_KeyStore);
     setWatchOnly.insert(dest);
@@ -667,21 +559,6 @@
 
 bool CWallet::AddWatchOnlyWithDB(WalletBatch &batch, const CScript& dest)
 {
-=======
-{
-    LOCK(cs_KeyStore);
-    setWatchOnly.insert(dest);
-    CPubKey pubKey;
-    if (ExtractPubKey(dest, pubKey)) {
-        mapWatchKeys[pubKey.GetID()] = pubKey;
-        ImplicitlyLearnRelatedKeyScripts(pubKey);
-    }
-    return true;
-}
-
-bool CWallet::AddWatchOnlyWithDB(WalletBatch &batch, const CScript& dest)
-{
->>>>>>> e16993b0
     if (!AddWatchOnlyInMem(dest))
         return false;
     const CKeyMetadata& meta = m_script_metadata[CScriptID(dest)];
@@ -1238,7 +1115,6 @@
     return success;
 }
 
-<<<<<<< HEAD
 void CWallet::SetUsedDestinationState(const uint256& hash, unsigned int n, bool used, std::set<CTxDestination>& tx_destinations)
 {
     const CWalletTx* srctx = GetWalletTx(hash);
@@ -1292,50 +1168,10 @@
 
     WalletBatch batch(*database, "r+", fFlushOnClose);
 
-=======
-void CWallet::SetUsedDestinationState(const uint256& hash, unsigned int n, bool used)
-{
-    const CWalletTx* srctx = GetWalletTx(hash);
-    if (!srctx) return;
-
-    CTxDestination dst;
-    if (ExtractDestination(srctx->tx->vout[n].scriptPubKey, dst)) {
-        if (::IsMine(*this, dst)) {
-            LOCK(cs_wallet);
-            if (used && !GetDestData(dst, "used", nullptr)) {
-                AddDestData(dst, "used", "p"); // p for "present", opposite of absent (null)
-            } else if (!used && GetDestData(dst, "used", nullptr)) {
-                EraseDestData(dst, "used");
-            }
-        }
-    }
-}
-
-bool CWallet::IsUsedDestination(const CTxDestination& dst) const
-{
-    LOCK(cs_wallet);
-    return ::IsMine(*this, dst) && GetDestData(dst, "used", nullptr);
-}
-
-bool CWallet::IsUsedDestination(const uint256& hash, unsigned int n) const
-{
-    CTxDestination dst;
-    const CWalletTx* srctx = GetWalletTx(hash);
-    return srctx && ExtractDestination(srctx->tx->vout[n].scriptPubKey, dst) && IsUsedDestination(dst);
-}
-
-bool CWallet::AddToWallet(const CWalletTx& wtxIn, bool fFlushOnClose)
-{
-    LOCK(cs_wallet);
-
-    WalletBatch batch(*database, "r+", fFlushOnClose);
-
->>>>>>> e16993b0
     uint256 hash = wtxIn.GetHash();
 
     if (IsWalletFlagSet(WALLET_FLAG_AVOID_REUSE)) {
         // Mark used destinations
-<<<<<<< HEAD
         std::set<CTxDestination> tx_destinations;
 
         for (const CTxIn& txin : wtxIn.tx->vin) {
@@ -1344,12 +1180,6 @@
         }
 
         MarkDestinationsDirty(tx_destinations);
-=======
-        for (const CTxIn& txin : wtxIn.tx->vin) {
-            const COutPoint& op = txin.prevout;
-            SetUsedDestinationState(op.hash, op.n, true);
-        }
->>>>>>> e16993b0
     }
 
     // Inserts only if not already there, returns tx inserted or tx found
@@ -1418,10 +1248,7 @@
     if (!strCmd.empty())
     {
         boost::replace_all(strCmd, "%s", wtxIn.GetHash().GetHex());
-<<<<<<< HEAD
         boost::replace_all(strCmd, "%w", ShellEscape(GetName()));
-=======
->>>>>>> e16993b0
         std::thread t(runCommand, strCmd);
         t.detach(); // thread runs free
     }
@@ -1683,8 +1510,6 @@
     for (size_t i = 0; i < block.vtx.size(); i++) {
         SyncTransaction(block.vtx[i], CWalletTx::Status::CONFIRMED, block_hash, i);
         TransactionRemovedFromMempool(block.vtx[i]);
-<<<<<<< HEAD
-=======
     }
     for (const CTransactionRef& ptx : vtxConflicted) {
         TransactionRemovedFromMempool(ptx);
@@ -1703,42 +1528,7 @@
     // future with a stickier abandoned state or even removing abandontransaction call.
     for (const CTransactionRef& ptx : block.vtx) {
         SyncTransaction(ptx, CWalletTx::Status::UNCONFIRMED, {} /* block hash */, 0 /* position in block */);
->>>>>>> e16993b0
-    }
-    for (const CTransactionRef& ptx : vtxConflicted) {
-        TransactionRemovedFromMempool(ptx);
-    }
-
-    m_last_block_processed = block_hash;
-}
-
-void CWallet::BlockDisconnected(const CBlock& block) {
-    auto locked_chain = chain().lock();
-    LOCK(cs_wallet);
-
-    // At block disconnection, this will change an abandoned transaction to
-    // be unconfirmed, whether or not the transaction is added back to the mempool.
-    // User may have to call abandontransaction again. It may be addressed in the
-    // future with a stickier abandoned state or even removing abandontransaction call.
-    for (const CTransactionRef& ptx : block.vtx) {
-        SyncTransaction(ptx, CWalletTx::Status::UNCONFIRMED, {} /* block hash */, 0 /* position in block */);
-    }
-}
-
-void CWallet::UpdatedBlockTip()
-{
-    m_best_block_time = GetTime();
-}
-
-
-void CWallet::BlockUntilSyncedToCurrentChain() {
-    AssertLockNotHeld(cs_wallet);
-    // Skip the queue-draining stuff if we know we're caught up with
-    // ::ChainActive().Tip(), otherwise put a callback in the validation interface queue and wait
-    // for the queue to drain enough to execute it (indicating we are caught up
-    // at least with the time we entered this function).
-    uint256 last_block_hash = WITH_LOCK(cs_wallet, return m_last_block_processed);
-    chain().waitForNotificationsIfNewBlocksConnected(last_block_hash);
+    }
 }
 
 void CWallet::UpdatedBlockTip()
@@ -1967,7 +1757,6 @@
 }
 
 bool CWallet::IsHDEnabled() const
-<<<<<<< HEAD
 {
     return !hdChain.seed_id.IsNull();
 }
@@ -2006,46 +1795,6 @@
 
 void CWallet::UnsetWalletFlag(uint64_t flag)
 {
-=======
-{
-    return !hdChain.seed_id.IsNull();
-}
-
-bool CWallet::CanGenerateKeys()
-{
-    // A wallet can generate keys if it has an HD seed (IsHDEnabled) or it is a non-HD wallet (pre FEATURE_HD)
-    LOCK(cs_wallet);
-    return IsHDEnabled() || !CanSupportFeature(FEATURE_HD);
-}
-
-bool CWallet::CanGetAddresses(bool internal)
-{
-    LOCK(cs_wallet);
-    // Check if the keypool has keys
-    bool keypool_has_keys;
-    if (internal && CanSupportFeature(FEATURE_HD_SPLIT)) {
-        keypool_has_keys = setInternalKeyPool.size() > 0;
-    } else {
-        keypool_has_keys = KeypoolCountExternalKeys() > 0;
-    }
-    // If the keypool doesn't have keys, check if we can generate them
-    if (!keypool_has_keys) {
-        return CanGenerateKeys();
-    }
-    return keypool_has_keys;
-}
-
-void CWallet::SetWalletFlag(uint64_t flags)
-{
-    LOCK(cs_wallet);
-    m_wallet_flags |= flags;
-    if (!WalletBatch(*database).WriteWalletFlags(m_wallet_flags))
-        throw std::runtime_error(std::string(__func__) + ": writing wallet flags failed");
-}
-
-void CWallet::UnsetWalletFlag(uint64_t flag)
-{
->>>>>>> e16993b0
     WalletBatch batch(*database);
     UnsetWalletFlagWithDB(batch, flag);
 }
@@ -2087,7 +1836,6 @@
 // Helper for producing a max-sized low-S low-R signature (eg 71 bytes)
 // or a max-sized low-S signature (e.g. 72 bytes) if use_max_sig is true
 bool CWallet::DummySignInput(CTxIn &tx_in, const CTxOut &txout, bool use_max_sig) const
-<<<<<<< HEAD
 {
     // Fill in dummy signatures for fee calculation.
     const CScript& scriptPubKey = txout.scriptPubKey;
@@ -2104,24 +1852,6 @@
 bool CWallet::DummySignTx(CMutableTransaction &txNew, const std::vector<CTxOut> &txouts, bool use_max_sig) const
 {
     // Fill in dummy signatures for fee calculation.
-=======
-{
-    // Fill in dummy signatures for fee calculation.
-    const CScript& scriptPubKey = txout.scriptPubKey;
-    SignatureData sigdata;
-
-    if (!ProduceSignature(*this, use_max_sig ? DUMMY_MAXIMUM_SIGNATURE_CREATOR : DUMMY_SIGNATURE_CREATOR, scriptPubKey, sigdata)) {
-        return false;
-    }
-    UpdateInput(tx_in, sigdata);
-    return true;
-}
-
-// Helper for producing a bunch of max-sized low-S low-R signatures (eg 71 bytes)
-bool CWallet::DummySignTx(CMutableTransaction &txNew, const std::vector<CTxOut> &txouts, bool use_max_sig) const
-{
-    // Fill in dummy signatures for fee calculation.
->>>>>>> e16993b0
     int nIn = 0;
     for (const auto& txout : txouts)
     {
@@ -2256,7 +1986,6 @@
         // This should never happen, because IsAllFromMe(ISMINE_SPENDABLE)
         // implies that we can sign for every input.
         return -1;
-<<<<<<< HEAD
     }
     return GetVirtualTransactionSize(CTransaction(txNew));
 }
@@ -2271,22 +2000,6 @@
     return GetVirtualTransactionInputSize(txn.vin[0]);
 }
 
-=======
-    }
-    return GetVirtualTransactionSize(CTransaction(txNew));
-}
-
-int CalculateMaximumSignedInputSize(const CTxOut& txout, const CWallet* wallet, bool use_max_sig)
-{
-    CMutableTransaction txn;
-    txn.vin.push_back(CTxIn(COutPoint()));
-    if (!wallet->DummySignInput(txn.vin[0], txout, use_max_sig)) {
-        return -1;
-    }
-    return GetVirtualTransactionInputSize(txn.vin[0]);
-}
-
->>>>>>> e16993b0
 void CWalletTx::GetAmounts(std::list<COutputEntry>& listReceived,
                            std::list<COutputEntry>& listSent, CAmount& nFee, const isminefilter& filter) const
 {
@@ -2811,7 +2524,6 @@
     return ret;
 }
 
-<<<<<<< HEAD
 // Calculate total balance in a different way from GetBalance. The biggest
 // difference is that GetBalance sums up all unspent TxOuts paying to the
 // wallet, while this sums up both spent and unspent TxOuts paying to the
@@ -2860,46 +2572,9 @@
         // For outgoing txs, subtract amount debited.
         if (outgoing) {
             balance -= debit;
-=======
-CAmount CWallet::GetAvailableBalance(const CCoinControl* coinControl) const
-{
-    auto locked_chain = chain().lock();
-    LOCK(cs_wallet);
-
-    CAmount balance = 0;
-    std::vector<COutput> vCoins;
-    AvailableCoins(*locked_chain, vCoins, true, coinControl);
-    for (const COutput& out : vCoins) {
-        if (out.fSpendable) {
-            balance += out.tx->tx->vout[out.i].nValue;
-        }
-    }
-    return balance;
-}
-
-void CWallet::AvailableCoins(interfaces::Chain::Lock& locked_chain, std::vector<COutput>& vCoins, bool fOnlySafe, const CCoinControl* coinControl, const CAmount& nMinimumAmount, const CAmount& nMaximumAmount, const CAmount& nMinimumSumAmount, const uint64_t nMaximumCount) const
-{
-    AssertLockHeld(cs_wallet);
-
-    vCoins.clear();
-    CAmount nTotal = 0;
-    // Either the WALLET_FLAG_AVOID_REUSE flag is not set (in which case we always allow), or we default to avoiding, and only in the case where
-    // a coin control object is provided, and has the avoid address reuse flag set to false, do we allow already used addresses
-    bool allow_used_addresses = !IsWalletFlagSet(WALLET_FLAG_AVOID_REUSE) || (coinControl && !coinControl->m_avoid_address_reuse);
-    const int min_depth = {coinControl ? coinControl->m_min_depth : DEFAULT_MIN_DEPTH};
-    const int max_depth = {coinControl ? coinControl->m_max_depth : DEFAULT_MAX_DEPTH};
-
-    for (const auto& entry : mapWallet)
-    {
-        const uint256& wtxid = entry.first;
-        const CWalletTx& wtx = entry.second;
-
-        if (!locked_chain.checkFinalTx(*wtx.tx)) {
-            continue;
->>>>>>> e16993b0
-        }
-
-<<<<<<< HEAD
+        }
+    }
+
     return balance;
 }
 
@@ -3004,80 +2679,8 @@
                 continue;
 
             if (IsSpent(locked_chain, wtxid, i))
-=======
-        if (wtx.IsImmatureCoinBase(locked_chain))
-            continue;
-
-        int nDepth = wtx.GetDepthInMainChain(locked_chain);
-        if (nDepth < 0)
-            continue;
-
-        // We should not consider coins which aren't at least in our mempool
-        // It's possible for these to be conflicted via ancestors which we may never be able to detect
-        if (nDepth == 0 && !wtx.InMempool())
-            continue;
-
-        bool safeTx = wtx.IsTrusted(locked_chain);
-
-        // We should not consider coins from transactions that are replacing
-        // other transactions.
-        //
-        // Example: There is a transaction A which is replaced by bumpfee
-        // transaction B. In this case, we want to prevent creation of
-        // a transaction B' which spends an output of B.
-        //
-        // Reason: If transaction A were initially confirmed, transactions B
-        // and B' would no longer be valid, so the user would have to create
-        // a new transaction C to replace B'. However, in the case of a
-        // one-block reorg, transactions B' and C might BOTH be accepted,
-        // when the user only wanted one of them. Specifically, there could
-        // be a 1-block reorg away from the chain where transactions A and C
-        // were accepted to another chain where B, B', and C were all
-        // accepted.
-        if (nDepth == 0 && wtx.mapValue.count("replaces_txid")) {
-            safeTx = false;
-        }
-
-        // Similarly, we should not consider coins from transactions that
-        // have been replaced. In the example above, we would want to prevent
-        // creation of a transaction A' spending an output of A, because if
-        // transaction B were initially confirmed, conflicting with A and
-        // A', we wouldn't want to the user to create a transaction D
-        // intending to replace A', but potentially resulting in a scenario
-        // where A, A', and D could all be accepted (instead of just B and
-        // D, or just A and A' like the user would want).
-        if (nDepth == 0 && wtx.mapValue.count("replaced_by_txid")) {
-            safeTx = false;
-        }
-
-        if (fOnlySafe && !safeTx) {
-            continue;
-        }
-
-        if (nDepth < min_depth || nDepth > max_depth) {
-            continue;
-        }
-
-        for (unsigned int i = 0; i < wtx.tx->vout.size(); i++) {
-            if (wtx.tx->vout[i].nValue < nMinimumAmount || wtx.tx->vout[i].nValue > nMaximumAmount)
                 continue;
 
-            if (coinControl && coinControl->HasSelected() && !coinControl->fAllowOtherInputs && !coinControl->IsSelected(COutPoint(entry.first, i)))
-                continue;
-
-            if (IsLockedCoin(entry.first, i))
-                continue;
-
-            if (IsSpent(locked_chain, wtxid, i))
-                continue;
-
-            isminetype mine = IsMine(wtx.tx->vout[i]);
-
-            if (mine == ISMINE_NO) {
->>>>>>> e16993b0
-                continue;
-
-<<<<<<< HEAD
             isminetype mine = IsMine(wtx.tx->vout[i]);
 
             if (mine == ISMINE_NO) {
@@ -3088,12 +2691,6 @@
                 continue;
             }
 
-=======
-            if (!allow_used_addresses && IsUsedDestination(wtxid, i)) {
-                continue;
-            }
-
->>>>>>> e16993b0
             bool solvable = IsSolvable(*this, wtx.tx->vout[i].scriptPubKey);
             bool spendable = ((mine & ISMINE_SPENDABLE) != ISMINE_NO) || (((mine & ISMINE_WATCH_ONLY) != ISMINE_NO) && (coinControl && coinControl->fAllowWatchOnly && solvable));
 
@@ -3355,7 +2952,6 @@
     // CreateTransaction call and LockCoin calls (when lockUnspents is true).
     auto locked_chain = chain().lock();
     LOCK(cs_wallet);
-<<<<<<< HEAD
 
     CTransactionRef tx_new;
     if (!CreateTransaction(*locked_chain, vecSend, tx_new, nFeeRet, nChangePosInOut, strFailReason, coinControl, false)) {
@@ -3372,24 +2968,6 @@
         tx.vout[idx].nValue = tx_new->vout[idx].nValue;
     }
 
-=======
-
-    CTransactionRef tx_new;
-    if (!CreateTransaction(*locked_chain, vecSend, tx_new, nFeeRet, nChangePosInOut, strFailReason, coinControl, false)) {
-        return false;
-    }
-
-    if (nChangePosInOut != -1) {
-        tx.vout.insert(tx.vout.begin() + nChangePosInOut, tx_new->vout[nChangePosInOut]);
-    }
-
-    // Copy output sizes from new transaction; they may have had the fee
-    // subtracted from them.
-    for (unsigned int idx = 0; idx < tx.vout.size(); idx++) {
-        tx.vout[idx].nValue = tx_new->vout[idx].nValue;
-    }
-
->>>>>>> e16993b0
     // Add new txins while keeping original txin scriptSig/order.
     for (const CTxIn& txin : tx_new->vin) {
         if (!coinControl.IsSelected(txin.prevout)) {
@@ -3496,10 +3074,7 @@
                          int& nChangePosInOut, std::string& strFailReason, const CCoinControl& coin_control, bool sign)
 {
     CAmount nValue = 0;
-<<<<<<< HEAD
     nFeeRet = 0;
-=======
->>>>>>> e16993b0
     ReserveDestination reservedest(this);
     int nChangePosRequest = nChangePosInOut;
     unsigned int nSubtractFeeFromAmount = 0;
@@ -3576,15 +3151,12 @@
 
             // Get the fee rate to use effective values in coin selection
             CFeeRate nFeeRateNeeded = GetMinimumFeeRate(*this, coin_control, &feeCalc);
-<<<<<<< HEAD
             // Do not, ever, assume that it's fine to change the fee rate if the user has explicitly
             // provided one
             if (coin_control.m_feerate && nFeeRateNeeded > *coin_control.m_feerate) {
                 strFailReason = strprintf("Fee rate is too low for the current mempool. Increase it to %s or modify -maxmempool", nFeeRateNeeded.ToString());
                 return false;
             }
-=======
->>>>>>> e16993b0
 
             nFeeRet = 0;
             bool pick_new_inputs = true;
@@ -3943,17 +3515,11 @@
         fFirstRunRet = mapKeys.empty() && mapCryptedKeys.empty() && mapWatchKeys.empty() && setWatchOnly.empty() && mapScripts.empty()
             && !IsWalletFlagSet(WALLET_FLAG_DISABLE_PRIVATE_KEYS) && !IsWalletFlagSet(WALLET_FLAG_BLANK_WALLET);
     }
-<<<<<<< HEAD
 
     if (nLoadWalletRet != DBErrors::LOAD_OK)
         return nLoadWalletRet;
-=======
-
-    if (nLoadWalletRet != DBErrors::LOAD_OK)
-        return nLoadWalletRet;
 
     BuildAddressBloomFilter();
->>>>>>> e16993b0
 
     return DBErrors::LOAD_OK;
 }
@@ -4153,21 +3719,12 @@
             nTargetSize = kpSize;
         else
             nTargetSize = std::max(gArgs.GetArg("-keypool", DEFAULT_KEYPOOL_SIZE), (int64_t) 0);
-<<<<<<< HEAD
 
         // count amount of available keys (internal, external)
         // make sure the keypool of external and internal keys fits the user selected target (-keypool)
         int64_t missingExternal = std::max(std::max((int64_t) nTargetSize, (int64_t) 1) - (int64_t)setExternalKeyPool.size(), (int64_t) 0);
         int64_t missingInternal = std::max(std::max((int64_t) nTargetSize, (int64_t) 1) - (int64_t)setInternalKeyPool.size(), (int64_t) 0);
 
-=======
-
-        // count amount of available keys (internal, external)
-        // make sure the keypool of external and internal keys fits the user selected target (-keypool)
-        int64_t missingExternal = std::max(std::max((int64_t) nTargetSize, (int64_t) 1) - (int64_t)setExternalKeyPool.size(), (int64_t) 0);
-        int64_t missingInternal = std::max(std::max((int64_t) nTargetSize, (int64_t) 1) - (int64_t)setInternalKeyPool.size(), (int64_t) 0);
-
->>>>>>> e16993b0
         if (!IsHDEnabled() || !CanSupportFeature(FEATURE_HD_SPLIT))
         {
             // don't create extra internal keys
@@ -4226,15 +3783,9 @@
         if (setKeyPool.empty()) {
             return false;
         }
-<<<<<<< HEAD
 
         WalletBatch batch(*database);
 
-=======
-
-        WalletBatch batch(*database);
-
->>>>>>> e16993b0
         auto it = setKeyPool.begin();
         nIndex = *it;
         setKeyPool.erase(it);
@@ -4314,7 +3865,6 @@
     error.clear();
 
     TopUpKeyPool();
-<<<<<<< HEAD
 
     // Generate a new key that is added to wallet
     CPubKey new_key;
@@ -4390,73 +3940,6 @@
             }
         }
     }
-}
-
-std::map<CTxDestination, CAmount> CWallet::GetAddressBalances(interfaces::Chain::Lock& locked_chain)
-{
-    std::map<CTxDestination, CAmount> balances;
-=======
-
-    // Generate a new key that is added to wallet
-    CPubKey new_key;
-    if (!GetKeyFromPool(new_key)) {
-        error = "Error: Keypool ran out, please call keypoolrefill first";
-        return false;
-    }
-    LearnRelatedScripts(new_key, type);
-    dest = GetDestinationForKey(new_key, type);
-
-    SetAddressBook(dest, label, "receive");
-    return true;
-}
-
-bool CWallet::GetNewChangeDestination(const OutputType type, CTxDestination& dest, std::string& error)
-{
-    error.clear();
->>>>>>> e16993b0
-
-    TopUpKeyPool();
-
-    ReserveDestination reservedest(this);
-    if (!reservedest.GetReservedDestination(type, dest, true)) {
-        error = "Error: Keypool ran out, please call keypoolrefill first";
-        return false;
-    }
-
-    reservedest.KeepDestination();
-    return true;
-}
-
-static int64_t GetOldestKeyTimeInPool(const std::set<int64_t>& setKeyPool, WalletBatch& batch) {
-    if (setKeyPool.empty()) {
-        return GetTime();
-    }
-
-    CKeyPool keypool;
-    int64_t nIndex = *(setKeyPool.begin());
-    if (!batch.ReadPool(nIndex, keypool)) {
-        throw std::runtime_error(std::string(__func__) + ": read oldest key in keypool failed");
-    }
-    assert(keypool.vchPubKey.IsValid());
-    return keypool.nTime;
-}
-
-int64_t CWallet::GetOldestKeyPoolTime()
-{
-    LOCK(cs_wallet);
-
-    WalletBatch batch(*database);
-
-    // load oldest key from keypool, get time and return
-    int64_t oldestKey = GetOldestKeyTimeInPool(setExternalKeyPool, batch);
-    if (IsHDEnabled() && CanSupportFeature(FEATURE_HD_SPLIT)) {
-        oldestKey = std::max(GetOldestKeyTimeInPool(setInternalKeyPool, batch), oldestKey);
-        if (!set_pre_split_keypool.empty()) {
-            oldestKey = std::max(GetOldestKeyTimeInPool(set_pre_split_keypool, batch), oldestKey);
-        }
-    }
-
-    return oldestKey;
 }
 
 std::map<CTxDestination, CAmount> CWallet::GetAddressBalances(interfaces::Chain::Lock& locked_chain)
@@ -4904,7 +4387,6 @@
               "or (for backwards compatibility) the name of an existing data file in -walletdir (%s)",
               location.GetName(), GetWalletDir());
         return false;
-<<<<<<< HEAD
     }
 
     // Make sure that the wallet path doesn't clash with an existing wallet path
@@ -4939,42 +4421,6 @@
         }
     }
 
-=======
-    }
-
-    // Make sure that the wallet path doesn't clash with an existing wallet path
-    if (IsWalletLoaded(wallet_path)) {
-        error_string = strprintf("Error loading wallet %s. Duplicate -wallet filename specified.", location.GetName());
-        return false;
-    }
-
-    // Keep same database environment instance across Verify/Recover calls below.
-    std::unique_ptr<WalletDatabase> database = WalletDatabase::Create(wallet_path);
-
-    try {
-        if (!WalletBatch::VerifyEnvironment(wallet_path, error_string)) {
-            return false;
-        }
-    } catch (const fs::filesystem_error& e) {
-        error_string = strprintf("Error loading wallet %s. %s", location.GetName(), fsbridge::get_filesystem_error_message(e));
-        return false;
-    }
-
-    if (salvage_wallet) {
-        // Recover readable keypairs:
-        CWallet dummyWallet(&chain, WalletLocation(), WalletDatabase::CreateDummy());
-        std::string backup_filename;
-        // Even if we don't use this lock in this function, we want to preserve
-        // lock order in LoadToWallet if query of chain state is needed to know
-        // tx status. If lock can't be taken, tx confirmation status may be not
-        // reliable.
-        auto locked_chain = dummyWallet.LockChain();
-        if (!WalletBatch::Recover(wallet_path, (void *)&dummyWallet, WalletBatch::RecoverKeysOnlyFilter, backup_filename)) {
-            return false;
-        }
-    }
-
->>>>>>> e16993b0
     return WalletBatch::VerifyDatabaseFile(wallet_path, warning_string, error_string);
 }
 
@@ -5127,23 +4573,6 @@
         chain.initError(strprintf(_("Unknown address type '%s'").translated, gArgs.GetArg("-addresstype", "")));
         return nullptr;
     }
-<<<<<<< HEAD
-
-    if (!gArgs.GetArg("-changetype", "").empty() && !ParseOutputType(gArgs.GetArg("-changetype", ""), walletInstance->m_default_change_type)) {
-        chain.initError(strprintf(_("Unknown change type '%s'").translated, gArgs.GetArg("-changetype", "")));
-        return nullptr;
-    }
-
-    if (gArgs.IsArgSet("-mintxfee")) {
-        CAmount n = 0;
-        if (!ParseMoney(gArgs.GetArg("-mintxfee", ""), n) || 0 == n) {
-            chain.initError(AmountErrMsg("mintxfee", gArgs.GetArg("-mintxfee", "")).translated);
-            return nullptr;
-        }
-        if (n > HIGH_TX_FEE_PER_KB) {
-            chain.initWarning(AmountHighWarn("-mintxfee").translated + " " +
-                              _("This is the minimum transaction fee you pay on every transaction.").translated);
-=======
 
     if (!gArgs.GetArg("-changetype", "").empty() && !ParseOutputType(gArgs.GetArg("-changetype", ""), walletInstance->m_default_change_type)) {
         chain.initError(strprintf(_("Unknown change type '%s'").translated, gArgs.GetArg("-changetype", "")));
@@ -5204,53 +4633,6 @@
             chain.initError(strprintf(_("Invalid amount for -paytxfee=<amount>: '%s' (must be at least %s)").translated,
                 gArgs.GetArg("-paytxfee", ""), chain.relayMinFee().ToString()));
             return nullptr;
->>>>>>> e16993b0
-        }
-        walletInstance->m_min_fee = CFeeRate(n);
-    }
-
-<<<<<<< HEAD
-    walletInstance->m_allow_fallback_fee = Params().IsTestChain();
-    if (gArgs.IsArgSet("-fallbackfee")) {
-        CAmount nFeePerK = 0;
-        if (!ParseMoney(gArgs.GetArg("-fallbackfee", ""), nFeePerK)) {
-            chain.initError(strprintf(_("Invalid amount for -fallbackfee=<amount>: '%s'").translated, gArgs.GetArg("-fallbackfee", "")));
-            return nullptr;
-        }
-        if (nFeePerK > HIGH_TX_FEE_PER_KB) {
-            chain.initWarning(AmountHighWarn("-fallbackfee").translated + " " +
-                              _("This is the transaction fee you may pay when fee estimates are not available.").translated);
-        }
-        walletInstance->m_fallback_fee = CFeeRate(nFeePerK);
-        walletInstance->m_allow_fallback_fee = nFeePerK != 0; //disable fallback fee in case value was set to 0, enable if non-null value
-    }
-    if (gArgs.IsArgSet("-discardfee")) {
-        CAmount nFeePerK = 0;
-        if (!ParseMoney(gArgs.GetArg("-discardfee", ""), nFeePerK)) {
-            chain.initError(strprintf(_("Invalid amount for -discardfee=<amount>: '%s'").translated, gArgs.GetArg("-discardfee", "")));
-            return nullptr;
-        }
-        if (nFeePerK > HIGH_TX_FEE_PER_KB) {
-            chain.initWarning(AmountHighWarn("-discardfee").translated + " " +
-                              _("This is the transaction fee you may discard if change is smaller than dust at this level").translated);
-        }
-        walletInstance->m_discard_rate = CFeeRate(nFeePerK);
-    }
-    if (gArgs.IsArgSet("-paytxfee")) {
-        CAmount nFeePerK = 0;
-        if (!ParseMoney(gArgs.GetArg("-paytxfee", ""), nFeePerK)) {
-            chain.initError(AmountErrMsg("paytxfee", gArgs.GetArg("-paytxfee", "")).translated);
-            return nullptr;
-        }
-        if (nFeePerK > HIGH_TX_FEE_PER_KB) {
-            chain.initWarning(AmountHighWarn("-paytxfee").translated + " " +
-                              _("This is the transaction fee you will pay if you send a transaction.").translated);
-        }
-        walletInstance->m_pay_tx_fee = CFeeRate(nFeePerK, 1000);
-        if (walletInstance->m_pay_tx_fee < chain.relayMinFee()) {
-            chain.initError(strprintf(_("Invalid amount for -paytxfee=<amount>: '%s' (must be at least %s)").translated,
-                gArgs.GetArg("-paytxfee", ""), chain.relayMinFee().ToString()));
-            return nullptr;
         }
     }
 
@@ -5289,43 +4671,6 @@
     auto locked_chain = chain.lock();
     LOCK(walletInstance->cs_wallet);
 
-=======
-    if (gArgs.IsArgSet("-maxtxfee"))
-    {
-        CAmount nMaxFee = 0;
-        if (!ParseMoney(gArgs.GetArg("-maxtxfee", ""), nMaxFee)) {
-            chain.initError(AmountErrMsg("maxtxfee", gArgs.GetArg("-maxtxfee", "")).translated);
-            return nullptr;
-        }
-        if (nMaxFee > HIGH_MAX_TX_FEE) {
-            chain.initWarning(_("-maxtxfee is set very high! Fees this large could be paid on a single transaction.").translated);
-        }
-        if (CFeeRate(nMaxFee, 1000) < chain.relayMinFee()) {
-            chain.initError(strprintf(_("Invalid amount for -maxtxfee=<amount>: '%s' (must be at least the minrelay fee of %s to prevent stuck transactions)").translated,
-                                       gArgs.GetArg("-maxtxfee", ""), chain.relayMinFee().ToString()));
-            return nullptr;
-        }
-        walletInstance->m_default_max_tx_fee = nMaxFee;
-    }
-
-    if (chain.relayMinFee().GetFeePerK() > HIGH_TX_FEE_PER_KB) {
-        chain.initWarning(AmountHighWarn("-minrelaytxfee").translated + " " +
-                    _("The wallet will avoid paying less than the minimum relay fee.").translated);
-    }
-
-    walletInstance->m_confirm_target = gArgs.GetArg("-txconfirmtarget", DEFAULT_TX_CONFIRM_TARGET);
-    walletInstance->m_spend_zero_conf_change = gArgs.GetBoolArg("-spendzeroconfchange", DEFAULT_SPEND_ZEROCONF_CHANGE);
-    walletInstance->m_signal_rbf = gArgs.GetBoolArg("-walletrbf", DEFAULT_WALLET_RBF);
-
-    walletInstance->WalletLogPrintf("Wallet completed loading in %15dms\n", GetTimeMillis() - nStart);
-
-    // Try to top up keypool. No-op if the wallet is locked.
-    walletInstance->TopUpKeyPool();
-
-    auto locked_chain = chain.lock();
-    LOCK(walletInstance->cs_wallet);
-
->>>>>>> e16993b0
     int rescan_height = 0;
     if (!gArgs.GetBoolArg("-rescan", false))
     {
@@ -5336,7 +4681,6 @@
                 rescan_height = *fork_height;
             }
         }
-<<<<<<< HEAD
     }
 
     const Optional<int> tip_height = locked_chain->getHeight();
@@ -5346,17 +4690,6 @@
         walletInstance->m_last_block_processed.SetNull();
     }
 
-=======
-    }
-
-    const Optional<int> tip_height = locked_chain->getHeight();
-    if (tip_height) {
-        walletInstance->m_last_block_processed = locked_chain->getBlockHash(*tip_height);
-    } else {
-        walletInstance->m_last_block_processed.SetNull();
-    }
-
->>>>>>> e16993b0
     if (tip_height && *tip_height != rescan_height)
     {
         // We can't rescan beyond non-pruned blocks, stop and throw an error.
@@ -5370,7 +4703,6 @@
             while (block_height > 0 && locked_chain->haveBlockOnDisk(block_height - 1) && rescan_height != block_height) {
                 --block_height;
             }
-<<<<<<< HEAD
 
             if (rescan_height != block_height) {
                 chain.initError(_("Prune: last wallet synchronisation goes beyond pruned data. You need to -reindex (download the whole blockchain again in case of pruned node)").translated);
@@ -5389,26 +4721,6 @@
             }
         }
 
-=======
-
-            if (rescan_height != block_height) {
-                chain.initError(_("Prune: last wallet synchronisation goes beyond pruned data. You need to -reindex (download the whole blockchain again in case of pruned node)").translated);
-                return nullptr;
-            }
-        }
-
-        chain.initMessage(_("Rescanning...").translated);
-        walletInstance->WalletLogPrintf("Rescanning last %i blocks (from block %i)...\n", *tip_height - rescan_height, rescan_height);
-
-        // No need to read and scan block if block was created before
-        // our wallet birthday (as adjusted for block time variability)
-        if (walletInstance->nTimeFirstKey) {
-            if (Optional<int> first_block = locked_chain->findFirstBlockWithTimeAndHeight(walletInstance->nTimeFirstKey - TIMESTAMP_WINDOW, rescan_height, nullptr)) {
-                rescan_height = *first_block;
-            }
-        }
-
->>>>>>> e16993b0
         {
             WalletRescanReserver reserver(walletInstance.get());
             if (!reserver.reserve() || (ScanResult::SUCCESS != walletInstance->ScanForWalletTransactions(locked_chain->getBlockHash(rescan_height), {} /* stop block */, reserver, true /* update */).status)) {
@@ -5443,7 +4755,6 @@
             }
         }
     }
-<<<<<<< HEAD
 
     {
         LOCK(cs_wallets);
@@ -5458,17 +4769,6 @@
     walletInstance->SetBroadcastTransactions(gArgs.GetBoolArg("-walletbroadcast", DEFAULT_WALLETBROADCAST));
 
     {
-=======
-
-    chain.loadWallet(interfaces::MakeWallet(walletInstance));
-
-    // Register with the validation interface. It's ok to do this after rescan since we're still holding locked_chain.
-    walletInstance->handleNotifications();
-
-    walletInstance->SetBroadcastTransactions(gArgs.GetBoolArg("-walletbroadcast", DEFAULT_WALLETBROADCAST));
-
-    {
->>>>>>> e16993b0
         walletInstance->WalletLogPrintf("setKeyPool.size() = %u\n",      walletInstance->GetKeyPoolSize());
         walletInstance->WalletLogPrintf("mapWallet.size() = %u\n",       walletInstance->mapWallet.size());
         walletInstance->WalletLogPrintf("mapAddressBook.size() = %u\n",  walletInstance->mapAddressBook.size());
@@ -5530,7 +4830,6 @@
 int CWalletTx::GetDepthInMainChain(interfaces::Chain::Lock& locked_chain) const
 {
     if (isUnconfirmed() || isAbandoned()) return 0;
-<<<<<<< HEAD
 
     return locked_chain.getBlockDepth(m_confirm.hashBlock) * (isConflicted() ? -1 : 1);
 }
@@ -5550,27 +4849,6 @@
     return GetBlocksToMaturity(locked_chain) > 0;
 }
 
-=======
-
-    return locked_chain.getBlockDepth(m_confirm.hashBlock) * (isConflicted() ? -1 : 1);
-}
-
-int CWalletTx::GetBlocksToMaturity(interfaces::Chain::Lock& locked_chain) const
-{
-    if (!IsCoinBase())
-        return 0;
-    int chain_depth = GetDepthInMainChain(locked_chain);
-    assert(chain_depth >= 0); // coinbase tx should not be conflicted
-    return std::max(0, (COINBASE_MATURITY+1) - chain_depth);
-}
-
-bool CWalletTx::IsImmatureCoinBase(interfaces::Chain::Lock& locked_chain) const
-{
-    // note GetBlocksToMaturity is 0 for non-coinbase tx
-    return GetBlocksToMaturity(locked_chain) > 0;
-}
-
->>>>>>> e16993b0
 void CWallet::LearnRelatedScripts(const CPubKey& key, OutputType type)
 {
     if (key.IsCompressed() && (type == OutputType::P2SH_SEGWIT || type == OutputType::BECH32)) {
@@ -5672,7 +4950,6 @@
     if (!SetCrypted())
         return false;
 
-<<<<<<< HEAD
     {
         LOCK(cs_KeyStore);
         vMasterKey.clear();
@@ -5686,21 +4963,6 @@
 {
     {
         LOCK(cs_KeyStore);
-=======
-    {
-        LOCK(cs_KeyStore);
-        vMasterKey.clear();
-    }
-
-    NotifyStatusChanged(this);
-    return true;
-}
-
-bool CWallet::Unlock(const CKeyingMaterial& vMasterKeyIn, bool accept_no_keys)
-{
-    {
-        LOCK(cs_KeyStore);
->>>>>>> e16993b0
         if (!SetCrypted())
             return false;
 
