// Copyright (c) 2009-2010 Satoshi Nakamoto
// Copyright (c) 2009-2020 The Bitcoin Core developers
// Distributed under the MIT software license, see the accompanying
// file COPYING or http://www.opensource.org/licenses/mit-license.php.

#include <wallet/wallet.h>

#include <chain.h>
#include <consensus/consensus.h>
#include <consensus/validation.h>
#include <fs.h>
#include <interfaces/chain.h>
#include <interfaces/wallet.h>
#include <key.h>
#include <key_io.h>
#include <optional.h>
#include <policy/fees.h>
#include <policy/policy.h>
#include <primitives/block.h>
#include <primitives/transaction.h>
#include <script/descriptor.h>
#include <script/script.h>
#include <script/signingprovider.h>
#include <txmempool.h>
#include <util/bip32.h>
#include <util/check.h>
#include <util/error.h>
#include <util/fees.h>
#include <util/moneystr.h>
#include <util/rbf.h>
#include <util/string.h>
#include <util/translation.h>
#include <wallet/coincontrol.h>
#include <wallet/fees.h>

#include <univalue.h>

#include <algorithm>
#include <assert.h>

#include <boost/algorithm/string/replace.hpp>

using interfaces::FoundBlock;

const std::map<uint64_t,std::string> WALLET_FLAG_CAVEATS{
    {WALLET_FLAG_AVOID_REUSE,
        "You need to rescan the blockchain in order to correctly mark used "
        "destinations in the past. Until this is done, some destinations may "
        "be considered unused, even if the opposite is the case."
    },
};

static const size_t OUTPUT_GROUP_MAX_ENTRIES = 10;

static const unsigned int ADDR_BLOOM_FILTER_TX_TO_ELEMENTS_FACTOR = 3 /* outputs */ * 2 /* room to grow */;
static const double ADDR_BLOOM_FILTER_FP_RATE = 0.000001;

/*
 * Signal when transactions are added to wallet
 */
boost::signals2::signal<void (const CTransactionRef &ptxn, const uint256 &blockHash)> CWallet::TransactionAddedToWallet;

static RecursiveMutex cs_wallets;
static std::vector<std::shared_ptr<CWallet>> vpwallets GUARDED_BY(cs_wallets);
static std::list<LoadWalletFn> g_load_wallet_fns GUARDED_BY(cs_wallets);

bool AddWalletSetting(interfaces::Chain& chain, const std::string& wallet_name)
{
    util::SettingsValue setting_value = chain.getRwSetting("wallet");
    if (!setting_value.isArray()) setting_value.setArray();
    for (const util::SettingsValue& value : setting_value.getValues()) {
        if (value.isStr() && value.get_str() == wallet_name) return true;
    }
    setting_value.push_back(wallet_name);
    return chain.updateRwSetting("wallet", setting_value);
}

bool RemoveWalletSetting(interfaces::Chain& chain, const std::string& wallet_name)
{
    util::SettingsValue setting_value = chain.getRwSetting("wallet");
    if (!setting_value.isArray()) return true;
    util::SettingsValue new_value(util::SettingsValue::VARR);
    for (const util::SettingsValue& value : setting_value.getValues()) {
        if (!value.isStr() || value.get_str() != wallet_name) new_value.push_back(value);
    }
    if (new_value.size() == setting_value.size()) return true;
    return chain.updateRwSetting("wallet", new_value);
}

static void UpdateWalletSetting(interfaces::Chain& chain,
                                const std::string& wallet_name,
                                Optional<bool> load_on_startup,
                                std::vector<bilingual_str>& warnings)
{
    if (load_on_startup == nullopt) return;
    if (load_on_startup.get() && !AddWalletSetting(chain, wallet_name)) {
        warnings.emplace_back(Untranslated("Wallet load on startup setting could not be updated, so wallet may not be loaded next node startup."));
    } else if (!load_on_startup.get() && !RemoveWalletSetting(chain, wallet_name)) {
        warnings.emplace_back(Untranslated("Wallet load on startup setting could not be updated, so wallet may still be loaded next node startup."));
    }
}

bool AddWallet(const std::shared_ptr<CWallet>& wallet)
{
    LOCK(cs_wallets);
    assert(wallet);
    std::vector<std::shared_ptr<CWallet>>::const_iterator i = std::find(vpwallets.begin(), vpwallets.end(), wallet);
    if (i != vpwallets.end()) return false;
    vpwallets.push_back(wallet);
    wallet->ConnectScriptPubKeyManNotifiers();
    wallet->NotifyCanGetAddressesChanged();
    return true;
}

bool RemoveWallet(const std::shared_ptr<CWallet>& wallet, Optional<bool> load_on_start, std::vector<bilingual_str>& warnings)
{
    assert(wallet);

    interfaces::Chain& chain = wallet->chain();
    std::string name = wallet->GetName();

    // Unregister with the validation interface which also drops shared ponters.
    wallet->m_chain_notifications_handler.reset();
    LOCK(cs_wallets);
    std::vector<std::shared_ptr<CWallet>>::iterator i = std::find(vpwallets.begin(), vpwallets.end(), wallet);
    if (i == vpwallets.end()) return false;
    vpwallets.erase(i);

    // Write the wallet setting
    UpdateWalletSetting(chain, name, load_on_start, warnings);

    return true;
}

bool RemoveWallet(const std::shared_ptr<CWallet>& wallet, Optional<bool> load_on_start)
{
    std::vector<bilingual_str> warnings;
    return RemoveWallet(wallet, load_on_start, warnings);
}

std::vector<std::shared_ptr<CWallet>> GetWallets()
{
    LOCK(cs_wallets);
    return vpwallets;
}

std::shared_ptr<CWallet> GetWallet(const std::string& name)
{
    LOCK(cs_wallets);
    for (const std::shared_ptr<CWallet>& wallet : vpwallets) {
        if (wallet->GetName() == name) return wallet;
    }
    return nullptr;
}

std::unique_ptr<interfaces::Handler> HandleLoadWallet(LoadWalletFn load_wallet)
{
    LOCK(cs_wallets);
    auto it = g_load_wallet_fns.emplace(g_load_wallet_fns.end(), std::move(load_wallet));
    return interfaces::MakeHandler([it] { LOCK(cs_wallets); g_load_wallet_fns.erase(it); });
}

static Mutex g_loading_wallet_mutex;
static Mutex g_wallet_release_mutex;
static std::condition_variable g_wallet_release_cv;
static std::set<std::string> g_loading_wallet_set GUARDED_BY(g_loading_wallet_mutex);
static std::set<std::string> g_unloading_wallet_set GUARDED_BY(g_wallet_release_mutex);

// Custom deleter for shared_ptr<CWallet>.
static void ReleaseWallet(CWallet* wallet)
{
    const std::string name = wallet->GetName();
    wallet->WalletLogPrintf("Releasing wallet\n");
    wallet->Flush();
    delete wallet;
    // Wallet is now released, notify UnloadWallet, if any.
    {
        LOCK(g_wallet_release_mutex);
        if (g_unloading_wallet_set.erase(name) == 0) {
            // UnloadWallet was not called for this wallet, all done.
            return;
        }
    }
    g_wallet_release_cv.notify_all();
}

void UnloadWallet(std::shared_ptr<CWallet>&& wallet)
{
    // Mark wallet for unloading.
    const std::string name = wallet->GetName();
    {
        LOCK(g_wallet_release_mutex);
        auto it = g_unloading_wallet_set.insert(name);
        assert(it.second);
    }
    // The wallet can be in use so it's not possible to explicitly unload here.
    // Notify the unload intent so that all remaining shared pointers are
    // released.
    wallet->NotifyUnload();

    // Time to ditch our shared_ptr and wait for ReleaseWallet call.
    wallet.reset();
    {
        WAIT_LOCK(g_wallet_release_mutex, lock);
        while (g_unloading_wallet_set.count(name) == 1) {
            g_wallet_release_cv.wait(lock);
        }
    }
}

namespace {
std::shared_ptr<CWallet> LoadWalletInternal(interfaces::Chain& chain, const std::string& name, Optional<bool> load_on_start, const DatabaseOptions& options, DatabaseStatus& status, bilingual_str& error, std::vector<bilingual_str>& warnings)
{
    try {
        std::unique_ptr<WalletDatabase> database = MakeWalletDatabase(name, options, status, error);
        if (!database) {
            error = Untranslated("Wallet file verification failed.") + Untranslated(" ") + error;
            return nullptr;
        }

        std::shared_ptr<CWallet> wallet = CWallet::Create(chain, name, std::move(database), options.create_flags, error, warnings);
        if (!wallet) {
            error = Untranslated("Wallet loading failed.") + Untranslated(" ") + error;
            status = DatabaseStatus::FAILED_LOAD;
            return nullptr;
        }
        AddWallet(wallet);
        wallet->postInitProcess();

        // Write the wallet setting
        UpdateWalletSetting(chain, name, load_on_start, warnings);

        return wallet;
    } catch (const std::runtime_error& e) {
        error = Untranslated(e.what());
        status = DatabaseStatus::FAILED_LOAD;
        return nullptr;
    }
}
} // namespace

std::shared_ptr<CWallet> LoadWallet(interfaces::Chain& chain, const std::string& name, Optional<bool> load_on_start, const DatabaseOptions& options, DatabaseStatus& status, bilingual_str& error, std::vector<bilingual_str>& warnings)
{
    auto result = WITH_LOCK(g_loading_wallet_mutex, return g_loading_wallet_set.insert(name));
    if (!result.second) {
        error = Untranslated("Wallet already being loading.");
        status = DatabaseStatus::FAILED_LOAD;
        return nullptr;
    }
    auto wallet = LoadWalletInternal(chain, name, load_on_start, options, status, error, warnings);
    WITH_LOCK(g_loading_wallet_mutex, g_loading_wallet_set.erase(result.first));
    return wallet;
}

std::shared_ptr<CWallet> CreateWallet(interfaces::Chain& chain, const std::string& name, Optional<bool> load_on_start, DatabaseOptions& options, DatabaseStatus& status, bilingual_str& error, std::vector<bilingual_str>& warnings)
{
    uint64_t wallet_creation_flags = options.create_flags;
    const SecureString& passphrase = options.create_passphrase;

    if (wallet_creation_flags & WALLET_FLAG_DESCRIPTORS) options.require_format = DatabaseFormat::SQLITE;

    // Indicate that the wallet is actually supposed to be blank and not just blank to make it encrypted
    bool create_blank = (wallet_creation_flags & WALLET_FLAG_BLANK_WALLET);

    // Born encrypted wallets need to be created blank first.
    if (!passphrase.empty()) {
        wallet_creation_flags |= WALLET_FLAG_BLANK_WALLET;
    }

    // Wallet::Verify will check if we're trying to create a wallet with a duplicate name.
    std::unique_ptr<WalletDatabase> database = MakeWalletDatabase(name, options, status, error);
    if (!database) {
        error = Untranslated("Wallet file verification failed.") + Untranslated(" ") + error;
        status = DatabaseStatus::FAILED_VERIFY;
        return nullptr;
    }

    // Do not allow a passphrase when private keys are disabled
    if (!passphrase.empty() && (wallet_creation_flags & WALLET_FLAG_DISABLE_PRIVATE_KEYS)) {
        error = Untranslated("Passphrase provided but private keys are disabled. A passphrase is only used to encrypt private keys, so cannot be used for wallets with private keys disabled.");
        status = DatabaseStatus::FAILED_CREATE;
        return nullptr;
    }

    // Make the wallet
    std::shared_ptr<CWallet> wallet = CWallet::Create(chain, name, std::move(database), wallet_creation_flags, error, warnings);
    if (!wallet) {
        error = Untranslated("Wallet creation failed.") + Untranslated(" ") + error;
        status = DatabaseStatus::FAILED_CREATE;
        return nullptr;
    }

    // Encrypt the wallet
    if (!passphrase.empty() && !(wallet_creation_flags & WALLET_FLAG_DISABLE_PRIVATE_KEYS)) {
        if (!wallet->EncryptWallet(passphrase)) {
            error = Untranslated("Error: Wallet created but failed to encrypt.");
            status = DatabaseStatus::FAILED_ENCRYPT;
            return nullptr;
        }
        if (!create_blank) {
            // Unlock the wallet
            if (!wallet->Unlock(passphrase)) {
                error = Untranslated("Error: Wallet was encrypted but could not be unlocked");
                status = DatabaseStatus::FAILED_ENCRYPT;
                return nullptr;
            }

            // Set a seed for the wallet
            {
                LOCK(wallet->cs_wallet);
                if (wallet->IsWalletFlagSet(WALLET_FLAG_DESCRIPTORS)) {
                    wallet->SetupDescriptorScriptPubKeyMans();
                } else {
                    for (auto spk_man : wallet->GetActiveScriptPubKeyMans()) {
                        if (!spk_man->SetupGeneration()) {
                            error = Untranslated("Unable to generate initial keys");
                            status = DatabaseStatus::FAILED_CREATE;
                            return nullptr;
                        }
                    }
                }
            }

            // Relock the wallet
            wallet->Lock();
        }
    }
    AddWallet(wallet);
    wallet->postInitProcess();

    // Write the wallet settings
    UpdateWalletSetting(chain, name, load_on_start, warnings);

    status = DatabaseStatus::SUCCESS;
    return wallet;
}

/** @defgroup mapWallet
 *
 * @{
 */

std::string COutput::ToString() const
{
    return strprintf("COutput(%s, %d, %d) [%s]", tx->GetHash().ToString(), i, nDepth, FormatMoney(tx->tx->vout[i].nValue));
}

const CWalletTx* CWallet::GetWalletTx(const uint256& hash) const
{
    AssertLockHeld(cs_wallet);
    std::map<uint256, CWalletTx>::const_iterator it = mapWallet.find(hash);
    if (it == mapWallet.end())
        return nullptr;
    return &(it->second);
}

void CWallet::UpgradeKeyMetadata()
{
    if (IsLocked() || IsWalletFlagSet(WALLET_FLAG_KEY_ORIGIN_METADATA)) {
        return;
    }

    auto spk_man = GetLegacyScriptPubKeyMan();
    if (!spk_man) {
        return;
    }

    spk_man->UpgradeKeyMetadata();
    SetWalletFlag(WALLET_FLAG_KEY_ORIGIN_METADATA);
}

bool CWallet::Unlock(const SecureString& strWalletPassphrase, bool accept_no_keys)
{
    CCrypter crypter;
    CKeyingMaterial _vMasterKey;

    {
        LOCK(cs_wallet);
        for (const MasterKeyMap::value_type& pMasterKey : mapMasterKeys)
        {
            if(!crypter.SetKeyFromPassphrase(strWalletPassphrase, pMasterKey.second.vchSalt, pMasterKey.second.nDeriveIterations, pMasterKey.second.nDerivationMethod))
                return false;
            if (!crypter.Decrypt(pMasterKey.second.vchCryptedKey, _vMasterKey))
                continue; // try another master key
            if (Unlock(_vMasterKey, accept_no_keys)) {
                // Now that we've unlocked, upgrade the key metadata
                UpgradeKeyMetadata();
                return true;
            }
        }
    }
    return false;
}

bool CWallet::ChangeWalletPassphrase(const SecureString& strOldWalletPassphrase, const SecureString& strNewWalletPassphrase)
{
    bool fWasLocked = IsLocked();

    {
        LOCK(cs_wallet);
        Lock();

        CCrypter crypter;
        CKeyingMaterial _vMasterKey;
        for (MasterKeyMap::value_type& pMasterKey : mapMasterKeys)
        {
            if(!crypter.SetKeyFromPassphrase(strOldWalletPassphrase, pMasterKey.second.vchSalt, pMasterKey.second.nDeriveIterations, pMasterKey.second.nDerivationMethod))
                return false;
            if (!crypter.Decrypt(pMasterKey.second.vchCryptedKey, _vMasterKey))
                return false;
            if (Unlock(_vMasterKey))
            {
                int64_t nStartTime = GetTimeMillis();
                crypter.SetKeyFromPassphrase(strNewWalletPassphrase, pMasterKey.second.vchSalt, pMasterKey.second.nDeriveIterations, pMasterKey.second.nDerivationMethod);
                pMasterKey.second.nDeriveIterations = static_cast<unsigned int>(pMasterKey.second.nDeriveIterations * (100 / ((double)(GetTimeMillis() - nStartTime))));

                nStartTime = GetTimeMillis();
                crypter.SetKeyFromPassphrase(strNewWalletPassphrase, pMasterKey.second.vchSalt, pMasterKey.second.nDeriveIterations, pMasterKey.second.nDerivationMethod);
                pMasterKey.second.nDeriveIterations = (pMasterKey.second.nDeriveIterations + static_cast<unsigned int>(pMasterKey.second.nDeriveIterations * 100 / ((double)(GetTimeMillis() - nStartTime)))) / 2;

                if (pMasterKey.second.nDeriveIterations < 25000)
                    pMasterKey.second.nDeriveIterations = 25000;

                WalletLogPrintf("Wallet passphrase changed to an nDeriveIterations of %i\n", pMasterKey.second.nDeriveIterations);

                if (!crypter.SetKeyFromPassphrase(strNewWalletPassphrase, pMasterKey.second.vchSalt, pMasterKey.second.nDeriveIterations, pMasterKey.second.nDerivationMethod))
                    return false;
                if (!crypter.Encrypt(_vMasterKey, pMasterKey.second.vchCryptedKey))
                    return false;
                WalletBatch(*database).WriteMasterKey(pMasterKey.first, pMasterKey.second);
                if (fWasLocked)
                    Lock();
                return true;
            }
        }
    }

    return false;
}

void CWallet::chainStateFlushed(const CBlockLocator& loc)
{
    WalletBatch batch(*database);
    batch.WriteBestBlock(loc);
}

void CWallet::SetMinVersion(enum WalletFeature nVersion, WalletBatch* batch_in)
{
    LOCK(cs_wallet);
    if (nWalletVersion >= nVersion)
        return;
    nWalletVersion = nVersion;

    {
        WalletBatch* batch = batch_in ? batch_in : new WalletBatch(*database);
        if (nWalletVersion > 40000)
            batch->WriteMinVersion(nWalletVersion);
        if (!batch_in)
            delete batch;
    }
}

std::set<uint256> CWallet::GetConflicts(const uint256& txid) const
{
    std::set<uint256> result;
    AssertLockHeld(cs_wallet);

    std::map<uint256, CWalletTx>::const_iterator it = mapWallet.find(txid);
    if (it == mapWallet.end())
        return result;
    const CWalletTx& wtx = it->second;

    std::pair<TxSpends::const_iterator, TxSpends::const_iterator> range;

    for (const CTxIn& txin : wtx.tx->vin)
    {
        if (mapTxSpends.count(txin.prevout) <= 1)
            continue;  // No conflict if zero or one spends
        range = mapTxSpends.equal_range(txin.prevout);
        for (TxSpends::const_iterator _it = range.first; _it != range.second; ++_it)
            result.insert(_it->second);
    }
    return result;
}

bool CWallet::HasWalletSpend(const uint256& txid) const
{
    AssertLockHeld(cs_wallet);
    auto iter = mapTxSpends.lower_bound(COutPoint(txid, 0));
    return (iter != mapTxSpends.end() && iter->first.hash == txid);
}

void CWallet::Flush()
{
    database->Flush();
}

void CWallet::Close()
{
    database->Close();
}

void CWallet::SyncMetaData(std::pair<TxSpends::iterator, TxSpends::iterator> range)
{
    // We want all the wallet transactions in range to have the same metadata as
    // the oldest (smallest nOrderPos).
    // So: find smallest nOrderPos:

    int nMinOrderPos = std::numeric_limits<int>::max();
    const CWalletTx* copyFrom = nullptr;
    for (TxSpends::iterator it = range.first; it != range.second; ++it) {
        const CWalletTx* wtx = &mapWallet.at(it->second);
        if (wtx->nOrderPos < nMinOrderPos) {
            nMinOrderPos = wtx->nOrderPos;
            copyFrom = wtx;
        }
    }

    if (!copyFrom) {
        return;
    }

    // Now copy data from copyFrom to rest:
    for (TxSpends::iterator it = range.first; it != range.second; ++it)
    {
        const uint256& hash = it->second;
        CWalletTx* copyTo = &mapWallet.at(hash);
        if (copyFrom == copyTo) continue;
        assert(copyFrom && "Oldest wallet transaction in range assumed to have been found.");
        if (!copyFrom->IsEquivalentTo(*copyTo)) continue;
        copyTo->mapValue = copyFrom->mapValue;
        copyTo->vOrderForm = copyFrom->vOrderForm;
        // fTimeReceivedIsTxTime not copied on purpose
        // nTimeReceived not copied on purpose
        copyTo->nTimeSmart = copyFrom->nTimeSmart;
        copyTo->fFromMe = copyFrom->fFromMe;
        // nOrderPos not copied on purpose
        // cached members not copied on purpose
    }
}

/**
 * Outpoint is spent if any non-conflicted transaction
 * spends it:
 */
bool CWallet::IsSpent(const uint256& hash, unsigned int n) const
{
    const COutPoint outpoint(hash, n);
    std::pair<TxSpends::const_iterator, TxSpends::const_iterator> range;
    range = mapTxSpends.equal_range(outpoint);

    for (TxSpends::const_iterator it = range.first; it != range.second; ++it)
    {
        const uint256& wtxid = it->second;
        std::map<uint256, CWalletTx>::const_iterator mit = mapWallet.find(wtxid);
        if (mit != mapWallet.end()) {
            int depth = mit->second.GetDepthInMainChain();
            if (depth > 0  || (depth == 0 && !mit->second.isAbandoned()))
                return true; // Spent
        }
    }
    return false;
}

void CWallet::AddToSpends(const COutPoint& outpoint, const uint256& wtxid)
{
    mapTxSpends.insert(std::make_pair(outpoint, wtxid));

    setLockedCoins.erase(outpoint);

    std::pair<TxSpends::iterator, TxSpends::iterator> range;
    range = mapTxSpends.equal_range(outpoint);
    SyncMetaData(range);
}


void CWallet::AddToSpends(const uint256& wtxid)
{
    auto it = mapWallet.find(wtxid);
    assert(it != mapWallet.end());
    CWalletTx& thisTx = it->second;
    if (thisTx.IsCoinBase()) // Coinbases don't spend anything!
        return;

    for (const CTxIn& txin : thisTx.tx->vin)
        AddToSpends(txin.prevout, wtxid);
}

void CWallet::AddToAddressBloomFilter(const CWalletTx& wtx)
{
    for (const auto& output : wtx.tx->vout) {
        m_address_bloom_filter.insert(ToByteVector(output.scriptPubKey));
    }
}

void CWallet::BuildAddressBloomFilter()
{
    if (m_address_bloom_filter_elems < 100) m_address_bloom_filter_elems = 100;
    m_address_bloom_filter_elems = std::max<size_t>(m_address_bloom_filter_elems, mapWallet.size() * ADDR_BLOOM_FILTER_TX_TO_ELEMENTS_FACTOR);
    m_address_bloom_filter = CBloomFilter(m_address_bloom_filter_elems, ADDR_BLOOM_FILTER_FP_RATE, 0, BLOOM_UPDATE_ALL);
    for (const auto& entry : mapWallet) {
        const CWalletTx& wtx = entry.second;
        AddToAddressBloomFilter(wtx);
    }
}

bool CWallet::FindScriptPubKeyUsed(const std::set<CScript>& keys, const boost::variant<boost::blank, std::function<void(const CWalletTx&)>, std::function<void(const CWalletTx&, uint32_t)>>& callback) const
{
    bool found_any = false;
    for (const auto& key : keys) {
        if (m_address_bloom_filter.contains(ToByteVector(key))) {
            found_any = true;
            break;
        }
    }
    if (!found_any) {
        return false;
    }

    found_any = false;
    for (const auto& entry : mapWallet) {
        const CWalletTx& wtx = entry.second;
        for (uint32_t i = 0; i < wtx.tx->vout.size(); ++i) {
            const auto& output = wtx.tx->vout[i];
            if (keys.count(output.scriptPubKey)) {
                const auto callback_type = callback.which();
                if (callback_type == 0) return true;
                found_any = true;
                if (callback_type == 1) {
                    boost::get<std::function<void(const CWalletTx&)>>(callback)(wtx);
                    break;
                }
                boost::get<std::function<void(const CWalletTx&, uint32_t)>>(callback)(wtx, i);
            }
        }
    }

    return found_any;
}

bool CWallet::EncryptWallet(const SecureString& strWalletPassphrase)
{
    if (IsCrypted())
        return false;

    CKeyingMaterial _vMasterKey;

    _vMasterKey.resize(WALLET_CRYPTO_KEY_SIZE);
    GetStrongRandBytes(&_vMasterKey[0], WALLET_CRYPTO_KEY_SIZE);

    CMasterKey kMasterKey;

    kMasterKey.vchSalt.resize(WALLET_CRYPTO_SALT_SIZE);
    GetStrongRandBytes(&kMasterKey.vchSalt[0], WALLET_CRYPTO_SALT_SIZE);

    CCrypter crypter;
    int64_t nStartTime = GetTimeMillis();
    crypter.SetKeyFromPassphrase(strWalletPassphrase, kMasterKey.vchSalt, 25000, kMasterKey.nDerivationMethod);
    kMasterKey.nDeriveIterations = static_cast<unsigned int>(2500000 / ((double)(GetTimeMillis() - nStartTime)));

    nStartTime = GetTimeMillis();
    crypter.SetKeyFromPassphrase(strWalletPassphrase, kMasterKey.vchSalt, kMasterKey.nDeriveIterations, kMasterKey.nDerivationMethod);
    kMasterKey.nDeriveIterations = (kMasterKey.nDeriveIterations + static_cast<unsigned int>(kMasterKey.nDeriveIterations * 100 / ((double)(GetTimeMillis() - nStartTime)))) / 2;

    if (kMasterKey.nDeriveIterations < 25000)
        kMasterKey.nDeriveIterations = 25000;

    WalletLogPrintf("Encrypting Wallet with an nDeriveIterations of %i\n", kMasterKey.nDeriveIterations);

    if (!crypter.SetKeyFromPassphrase(strWalletPassphrase, kMasterKey.vchSalt, kMasterKey.nDeriveIterations, kMasterKey.nDerivationMethod))
        return false;
    if (!crypter.Encrypt(_vMasterKey, kMasterKey.vchCryptedKey))
        return false;

    {
        LOCK(cs_wallet);
        mapMasterKeys[++nMasterKeyMaxID] = kMasterKey;
        WalletBatch* encrypted_batch = new WalletBatch(*database);
        if (!encrypted_batch->TxnBegin()) {
            delete encrypted_batch;
            encrypted_batch = nullptr;
            return false;
        }
        encrypted_batch->WriteMasterKey(nMasterKeyMaxID, kMasterKey);

        for (const auto& spk_man_pair : m_spk_managers) {
            auto spk_man = spk_man_pair.second.get();
            if (!spk_man->Encrypt(_vMasterKey, encrypted_batch)) {
                encrypted_batch->TxnAbort();
                delete encrypted_batch;
                encrypted_batch = nullptr;
                // We now probably have half of our keys encrypted in memory, and half not...
                // die and let the user reload the unencrypted wallet.
                assert(false);
            }
        }

        // Encryption was introduced in version 0.4.0
        SetMinVersion(FEATURE_WALLETCRYPT, encrypted_batch);

        if (!encrypted_batch->TxnCommit()) {
            delete encrypted_batch;
            encrypted_batch = nullptr;
            // We now have keys encrypted in memory, but not on disk...
            // die to avoid confusion and let the user reload the unencrypted wallet.
            assert(false);
        }

        delete encrypted_batch;
        encrypted_batch = nullptr;

        Lock();
        Unlock(strWalletPassphrase);

        // If we are using descriptors, make new descriptors with a new seed
        if (IsWalletFlagSet(WALLET_FLAG_DESCRIPTORS) && !IsWalletFlagSet(WALLET_FLAG_BLANK_WALLET)) {
            SetupDescriptorScriptPubKeyMans();
        } else if (auto spk_man = GetLegacyScriptPubKeyMan()) {
            // if we are using HD, replace the HD seed with a new one
            if (spk_man->IsHDEnabled()) {
                if (!spk_man->SetupGeneration(true)) {
                    return false;
                }
            }
        }
        Lock();

        // Need to completely rewrite the wallet file; if we don't, bdb might keep
        // bits of the unencrypted private key in slack space in the database file.
        database->Rewrite();

        // BDB seems to have a bad habit of writing old data into
        // slack space in .dat files; that is bad if the old data is
        // unencrypted private keys. So:
        database->ReloadDbEnv();

    }
    NotifyStatusChanged(this);

    return true;
}

DBErrors CWallet::ReorderTransactions()
{
    LOCK(cs_wallet);
    WalletBatch batch(*database);

    // Old wallets didn't have any defined order for transactions
    // Probably a bad idea to change the output of this

    // First: get all CWalletTx into a sorted-by-time multimap.
    typedef std::multimap<int64_t, CWalletTx*> TxItems;
    TxItems txByTime;

    for (auto& entry : mapWallet)
    {
        CWalletTx* wtx = &entry.second;
        txByTime.insert(std::make_pair(wtx->nTimeReceived, wtx));
    }

    nOrderPosNext = 0;
    std::vector<int64_t> nOrderPosOffsets;
    for (TxItems::iterator it = txByTime.begin(); it != txByTime.end(); ++it)
    {
        CWalletTx *const pwtx = (*it).second;
        int64_t& nOrderPos = pwtx->nOrderPos;

        if (nOrderPos == -1)
        {
            nOrderPos = nOrderPosNext++;
            nOrderPosOffsets.push_back(nOrderPos);

            if (!batch.WriteTx(*pwtx))
                return DBErrors::LOAD_FAIL;
        }
        else
        {
            int64_t nOrderPosOff = 0;
            for (const int64_t& nOffsetStart : nOrderPosOffsets)
            {
                if (nOrderPos >= nOffsetStart)
                    ++nOrderPosOff;
            }
            nOrderPos += nOrderPosOff;
            nOrderPosNext = std::max(nOrderPosNext, nOrderPos + 1);

            if (!nOrderPosOff)
                continue;

            // Since we're changing the order, write it back
            if (!batch.WriteTx(*pwtx))
                return DBErrors::LOAD_FAIL;
        }
    }
    batch.WriteOrderPosNext(nOrderPosNext);

    return DBErrors::LOAD_OK;
}

int64_t CWallet::IncOrderPosNext(WalletBatch* batch)
{
    AssertLockHeld(cs_wallet);
    int64_t nRet = nOrderPosNext++;
    if (batch) {
        batch->WriteOrderPosNext(nOrderPosNext);
    } else {
        WalletBatch(*database).WriteOrderPosNext(nOrderPosNext);
    }
    return nRet;
}

void CWallet::MarkDirty()
{
    {
        LOCK(cs_wallet);
        for (std::pair<const uint256, CWalletTx>& item : mapWallet)
            item.second.MarkDirty();
    }
}

bool CWallet::MarkReplaced(const uint256& originalHash, const uint256& newHash)
{
    LOCK(cs_wallet);

    auto mi = mapWallet.find(originalHash);

    // There is a bug if MarkReplaced is not called on an existing wallet transaction.
    assert(mi != mapWallet.end());

    CWalletTx& wtx = (*mi).second;

    // Ensure for now that we're not overwriting data
    assert(wtx.mapValue.count("replaced_by_txid") == 0);

    wtx.mapValue["replaced_by_txid"] = newHash.ToString();

    // Refresh mempool status without waiting for transactionRemovedFromMempool
    // notification so the wallet is in an internally consistent state and
    // immediately knows the old transaction should not be considered trusted
    // and is eligible to be abandoned
    wtx.fInMempool = chain().isInMempool(originalHash);

    WalletBatch batch(*database);

    bool success = true;
    if (!batch.WriteTx(wtx)) {
        WalletLogPrintf("%s: Updating batch tx %s failed\n", __func__, wtx.GetHash().ToString());
        success = false;
    }

    NotifyTransactionChanged(this, originalHash, CT_UPDATED);

    return success;
}

void CWallet::SetSpentKeyState(WalletBatch& batch, const uint256& hash, unsigned int n, bool used, std::set<CTxDestination>& tx_destinations)
{
    AssertLockHeld(cs_wallet);
    const CWalletTx* srctx = GetWalletTx(hash);
    if (!srctx) return;

    CTxDestination dst;
    if (ExtractDestination(srctx->tx->vout[n].scriptPubKey, dst)) {
        if (IsMine(dst)) {
            if (used && !GetDestData(dst, "used", nullptr)) {
                if (AddDestData(batch, dst, "used", "p")) { // p for "present", opposite of absent (null)
                    tx_destinations.insert(dst);
                }
            } else if (!used && GetDestData(dst, "used", nullptr)) {
                EraseDestData(batch, dst, "used");
            }
        }
    }
}

bool CWallet::IsSpentKey(const uint256& hash, unsigned int n) const
{
    AssertLockHeld(cs_wallet);
    const CWalletTx* srctx = GetWalletTx(hash);
    if (srctx) {
        assert(srctx->tx->vout.size() > n);
        CTxDestination dest;
        if (!ExtractDestination(srctx->tx->vout[n].scriptPubKey, dest)) {
            return false;
        }
        if (GetDestData(dest, "used", nullptr)) {
            return true;
        }
        if (IsLegacy()) {
            LegacyScriptPubKeyMan* spk_man = GetLegacyScriptPubKeyMan();
            assert(spk_man != nullptr);
            for (const auto& keyid : GetAffectedKeys(srctx->tx->vout[n].scriptPubKey, *spk_man)) {
                WitnessV0KeyHash wpkh_dest(keyid);
                if (GetDestData(wpkh_dest, "used", nullptr)) {
                    return true;
                }
                ScriptHash sh_wpkh_dest(GetScriptForDestination(wpkh_dest));
                if (GetDestData(sh_wpkh_dest, "used", nullptr)) {
                    return true;
                }
                PKHash pkh_dest(keyid);
                if (GetDestData(pkh_dest, "used", nullptr)) {
                    return true;
                }
            }
        }
    }
    return false;
}

CWalletTx* CWallet::AddToWallet(CTransactionRef tx, const CWalletTx::Confirmation& confirm, const UpdateWalletTxFn& update_wtx, bool fFlushOnClose)
{
    LOCK(cs_wallet);

    WalletBatch batch(*database, fFlushOnClose);

    uint256 hash = tx->GetHash();

    if (IsWalletFlagSet(WALLET_FLAG_AVOID_REUSE)) {
        // Mark used destinations
        std::set<CTxDestination> tx_destinations;

        for (const CTxIn& txin : tx->vin) {
            const COutPoint& op = txin.prevout;
            SetSpentKeyState(batch, op.hash, op.n, true, tx_destinations);
        }

        MarkDestinationsDirty(tx_destinations);
    }

    // Inserts only if not already there, returns tx inserted or tx found
    auto ret = mapWallet.emplace(std::piecewise_construct, std::forward_as_tuple(hash), std::forward_as_tuple(this, tx));
    CWalletTx& wtx = (*ret.first).second;
    bool fInsertedNew = ret.second;
    bool fUpdated = update_wtx && update_wtx(wtx, fInsertedNew);
    if (fInsertedNew) {
        wtx.m_confirm = confirm;
        wtx.nTimeReceived = chain().getAdjustedTime();
        wtx.nOrderPos = IncOrderPosNext(&batch);
        wtx.m_it_wtxOrdered = wtxOrdered.insert(std::make_pair(wtx.nOrderPos, &wtx));
        wtx.nTimeSmart = ComputeTimeSmart(wtx);
        AddToSpends(hash);
        AddToAddressBloomFilter(wtx);
    }

    if (!fInsertedNew)
    {
        if (confirm.status != wtx.m_confirm.status) {
            wtx.m_confirm.status = confirm.status;
            wtx.m_confirm.nIndex = confirm.nIndex;
            wtx.m_confirm.hashBlock = confirm.hashBlock;
            wtx.m_confirm.block_height = confirm.block_height;
            fUpdated = true;
        } else {
            assert(wtx.m_confirm.nIndex == confirm.nIndex);
            assert(wtx.m_confirm.hashBlock == confirm.hashBlock);
            assert(wtx.m_confirm.block_height == confirm.block_height);
        }
        // If we have a witness-stripped version of this transaction, and we
        // see a new version with a witness, then we must be upgrading a pre-segwit
        // wallet.  Store the new version of the transaction with the witness,
        // as the stripped-version must be invalid.
        // TODO: Store all versions of the transaction, instead of just one.
        if (tx->HasWitness() && !wtx.tx->HasWitness()) {
            wtx.SetTx(tx);
            fUpdated = true;
        }
    }

    //// debug print
    WalletLogPrintf("AddToWallet %s  %s%s\n", hash.ToString(), (fInsertedNew ? "new" : ""), (fUpdated ? "update" : ""));

    // Write to disk
    if (fInsertedNew || fUpdated)
        if (!batch.WriteTx(wtx))
            return nullptr;

    // Break debit/credit balance caches:
    wtx.MarkDirty();

    // Notify UI of new or updated transaction
    NotifyTransactionChanged(this, hash, fInsertedNew ? CT_NEW : CT_UPDATED);

    // Notify listeners on new wallet transaction
    CWallet::TransactionAddedToWallet(wtx.tx, wtx.m_confirm.hashBlock);

#if HAVE_SYSTEM
    // notify an external script when a wallet transaction comes in or is updated
    std::string strCmd = gArgs.GetArg("-walletnotify", "");

    if (!strCmd.empty())
    {
        boost::replace_all(strCmd, "%s", hash.GetHex());
        if (confirm.status == CWalletTx::Status::CONFIRMED)
        {
            boost::replace_all(strCmd, "%b", confirm.hashBlock.GetHex());
            boost::replace_all(strCmd, "%h", ToString(confirm.block_height));
        } else {
            boost::replace_all(strCmd, "%b", "unconfirmed");
            boost::replace_all(strCmd, "%h", "-1");
        }
#ifndef WIN32
        // Substituting the wallet name isn't currently supported on windows
        // because windows shell escaping has not been implemented yet:
        // https://github.com/bitcoin/bitcoin/pull/13339#issuecomment-537384875
        // A few ways it could be implemented in the future are described in:
        // https://github.com/bitcoin/bitcoin/pull/13339#issuecomment-461288094
        boost::replace_all(strCmd, "%w", ShellEscape(GetName()));
#endif
        std::thread t(runCommand, strCmd);
        t.detach(); // thread runs free
    }
#endif

    return &wtx;
}

bool CWallet::LoadToWallet(const uint256& hash, const UpdateWalletTxFn& fill_wtx)
{
    const auto& ins = mapWallet.emplace(std::piecewise_construct, std::forward_as_tuple(hash), std::forward_as_tuple(this, nullptr));
    CWalletTx& wtx = ins.first->second;
    if (!fill_wtx(wtx, ins.second)) {
        return false;
    }
    // If wallet doesn't have a chain (e.g wallet-tool), don't bother to update txn.
    if (HaveChain()) {
        Optional<int> block_height = chain().getBlockHeight(wtx.m_confirm.hashBlock);
        if (block_height) {
            // Update cached block height variable since it not stored in the
            // serialized transaction.
            wtx.m_confirm.block_height = *block_height;
        } else if (wtx.isConflicted() || wtx.isConfirmed()) {
            // If tx block (or conflicting block) was reorged out of chain
            // while the wallet was shutdown, change tx status to UNCONFIRMED
            // and reset block height, hash, and index. ABANDONED tx don't have
            // associated blocks and don't need to be updated. The case where a
            // transaction was reorged out while online and then reconfirmed
            // while offline is covered by the rescan logic.
            wtx.setUnconfirmed();
            wtx.m_confirm.hashBlock = uint256();
            wtx.m_confirm.block_height = 0;
            wtx.m_confirm.nIndex = 0;
        }
    }
    if (/* insertion took place */ ins.second) {
        wtx.m_it_wtxOrdered = wtxOrdered.insert(std::make_pair(wtx.nOrderPos, &wtx));
    }
    AddToSpends(hash);
    for (const CTxIn& txin : wtx.tx->vin) {
        auto it = mapWallet.find(txin.prevout.hash);
        if (it != mapWallet.end()) {
            CWalletTx& prevtx = it->second;
            if (prevtx.isConflicted()) {
                MarkConflicted(prevtx.m_confirm.hashBlock, prevtx.m_confirm.block_height, wtx.GetHash());
            }
        }
    }
    return true;
}

void CWallet::RemoveTransactions(const CScript& script)
{
    LOCK(cs_wallet);

    std::vector<std::unique_ptr<CWalletTx>> vWtx;
    for (std::map<uint256, CWalletTx>::iterator it = mapWallet.begin(); it != mapWallet.end(); ++it) {
        const CWalletTx& wTx = it->second;
        bool txContainsScript = false;

        // if the tx sends to this script
        for (const CTxOut& txout : wTx.tx->vout) {
            txContainsScript |= script == txout.scriptPubKey;
        }

        // if the tx spends from this script
        if (!txContainsScript) {
            for (const CTxIn& txin : wTx.tx->vin) {
                std::map<uint256, CWalletTx>::const_iterator mi = mapWallet.find(txin.prevout.hash);
                if (mi != mapWallet.end()) {
                    const CWalletTx& prev = (*mi).second;
                    if (txin.prevout.n < prev.tx->vout.size()) {
                        txContainsScript |= script == prev.tx->vout[txin.prevout.n].scriptPubKey;
                    }
                }
            }
        }

        if (txContainsScript && !IsFromMe(*wTx.tx) && !IsMine(*wTx.tx)) {
            vWtx.push_back(MakeUnique<CWalletTx>(this, MakeTransactionRef(std::move(*wTx.tx))));
        }
    }

    for (const auto& wtx : vWtx) {
        mapWallet.erase(wtx->GetHash());
        WalletBatch(GetDatabase()).EraseTx(wtx->GetHash());
        NotifyTransactionChanged(this, wtx->GetHash(), CT_DELETED);
    }
}

bool CWallet::AddToWalletIfInvolvingMe(const CTransactionRef& ptx, CWalletTx::Confirmation confirm, bool fUpdate)
{
    const CTransaction& tx = *ptx;
    {
        AssertLockHeld(cs_wallet);

        if (!confirm.hashBlock.IsNull()) {
            for (const CTxIn& txin : tx.vin) {
                std::pair<TxSpends::const_iterator, TxSpends::const_iterator> range = mapTxSpends.equal_range(txin.prevout);
                while (range.first != range.second) {
                    if (range.first->second != tx.GetHash()) {
                        WalletLogPrintf("Transaction %s (in block %s) conflicts with wallet transaction %s (both spend %s:%i)\n", tx.GetHash().ToString(), confirm.hashBlock.ToString(), range.first->second.ToString(), range.first->first.hash.ToString(), range.first->first.n);
                        MarkConflicted(confirm.hashBlock, confirm.block_height, range.first->second);
                    }
                    range.first++;
                }
            }
        }

        bool fExisted = mapWallet.count(tx.GetHash()) != 0;
        if (fExisted && !fUpdate) return false;
        if (fExisted || IsMine(tx) || IsFromMe(tx))
        {
            /* Check if any keys in the wallet keypool that were supposed to be unused
             * have appeared in a new transaction. If so, remove those keys from the keypool.
             * This can happen when restoring an old wallet backup that does not contain
             * the mostly recently created transactions from newer versions of the wallet.
             */

            // loop though all outputs
            for (const CTxOut& txout: tx.vout) {
                for (const auto& spk_man_pair : m_spk_managers) {
                    spk_man_pair.second->MarkUnusedAddresses(txout.scriptPubKey);
                }
            }

            // Block disconnection override an abandoned tx as unconfirmed
            // which means user may have to call abandontransaction again
            return AddToWallet(MakeTransactionRef(tx), confirm, /* update_wtx= */ nullptr, /* fFlushOnClose= */ false);
        }
    }
    return false;
}

bool CWallet::TransactionCanBeAbandoned(const uint256& hashTx) const
{
    LOCK(cs_wallet);
    const CWalletTx* wtx = GetWalletTx(hashTx);
    return wtx && !wtx->isAbandoned() && wtx->GetDepthInMainChain() == 0 && !wtx->InMempool();
}

void CWallet::MarkInputsDirty(const CTransactionRef& tx)
{
    for (const CTxIn& txin : tx->vin) {
        auto it = mapWallet.find(txin.prevout.hash);
        if (it != mapWallet.end()) {
            it->second.MarkDirty();
        }
    }
}

bool CWallet::AbandonTransaction(const uint256& hashTx)
{
    LOCK(cs_wallet);

    WalletBatch batch(*database);

    std::set<uint256> todo;
    std::set<uint256> done;

    // Can't mark abandoned if confirmed or in mempool
    auto it = mapWallet.find(hashTx);
    assert(it != mapWallet.end());
    CWalletTx& origtx = it->second;
    if (origtx.GetDepthInMainChain() != 0 || origtx.InMempool()) {
        return false;
    }

    todo.insert(hashTx);

    while (!todo.empty()) {
        uint256 now = *todo.begin();
        todo.erase(now);
        done.insert(now);
        auto it = mapWallet.find(now);
        assert(it != mapWallet.end());
        CWalletTx& wtx = it->second;
        int currentconfirm = wtx.GetDepthInMainChain();
        // If the orig tx was not in block, none of its spends can be
        assert(currentconfirm <= 0);
        // if (currentconfirm < 0) {Tx and spends are already conflicted, no need to abandon}
        if (currentconfirm == 0 && !wtx.isAbandoned()) {
            // If the orig tx was not in block/mempool, none of its spends can be in mempool
            assert(!wtx.InMempool());
            wtx.setAbandoned();
            wtx.MarkDirty();
            batch.WriteTx(wtx);
            NotifyTransactionChanged(this, wtx.GetHash(), CT_UPDATED);
            // Iterate over all its outputs, and mark transactions in the wallet that spend them abandoned too
            TxSpends::const_iterator iter = mapTxSpends.lower_bound(COutPoint(now, 0));
            while (iter != mapTxSpends.end() && iter->first.hash == now) {
                if (!done.count(iter->second)) {
                    todo.insert(iter->second);
                }
                iter++;
            }
            // If a transaction changes 'conflicted' state, that changes the balance
            // available of the outputs it spends. So force those to be recomputed
            MarkInputsDirty(wtx.tx);
        }
    }

    return true;
}

void CWallet::MarkConflicted(const uint256& hashBlock, int conflicting_height, const uint256& hashTx)
{
    LOCK(cs_wallet);

    int conflictconfirms = (m_last_block_processed_height - conflicting_height + 1) * -1;
    // If number of conflict confirms cannot be determined, this means
    // that the block is still unknown or not yet part of the main chain,
    // for example when loading the wallet during a reindex. Do nothing in that
    // case.
    if (conflictconfirms >= 0)
        return;

    // Do not flush the wallet here for performance reasons
    WalletBatch batch(*database, false);

    std::set<uint256> todo;
    std::set<uint256> done;

    todo.insert(hashTx);

    while (!todo.empty()) {
        uint256 now = *todo.begin();
        todo.erase(now);
        done.insert(now);
        auto it = mapWallet.find(now);
        assert(it != mapWallet.end());
        CWalletTx& wtx = it->second;
        int currentconfirm = wtx.GetDepthInMainChain();
        if (conflictconfirms < currentconfirm) {
            // Block is 'more conflicted' than current confirm; update.
            // Mark transaction as conflicted with this block.
            wtx.m_confirm.nIndex = 0;
            wtx.m_confirm.hashBlock = hashBlock;
            wtx.m_confirm.block_height = conflicting_height;
            wtx.setConflicted();
            wtx.MarkDirty();
            batch.WriteTx(wtx);
            // Iterate over all its outputs, and mark transactions in the wallet that spend them conflicted too
            TxSpends::const_iterator iter = mapTxSpends.lower_bound(COutPoint(now, 0));
            while (iter != mapTxSpends.end() && iter->first.hash == now) {
                 if (!done.count(iter->second)) {
                     todo.insert(iter->second);
                 }
                 iter++;
            }
            // If a transaction changes 'conflicted' state, that changes the balance
            // available of the outputs it spends. So force those to be recomputed
            MarkInputsDirty(wtx.tx);
        }
    }
}

void CWallet::SyncTransaction(const CTransactionRef& ptx, CWalletTx::Confirmation confirm, bool update_tx)
{
    if (!AddToWalletIfInvolvingMe(ptx, confirm, update_tx))
        return; // Not one of ours

    // If a transaction changes 'conflicted' state, that changes the balance
    // available of the outputs it spends. So force those to be
    // recomputed, also:
    MarkInputsDirty(ptx);
}

void CWallet::transactionAddedToMempool(const CTransactionRef& tx, uint64_t mempool_sequence) {
    LOCK(cs_wallet);
    SyncTransaction(tx, {CWalletTx::Status::UNCONFIRMED, /* block height */ 0, /* block hash */ {}, /* index */ 0});

    auto it = mapWallet.find(tx->GetHash());
    if (it != mapWallet.end()) {
        // Refresh mempool status, but take into account that the transaction
        // might have been removed from the mempool after this notification was
        // sent.
        // This helps the wallet to be in an internally consistent state and
        // knows the removed transaction should not be considered trusted and
        // is eligible to be abandoned.
        it->second.fInMempool = chain().isInMempool(tx->GetHash());
    }
}

void CWallet::transactionRemovedFromMempool(const CTransactionRef& tx, MemPoolRemovalReason reason, uint64_t mempool_sequence) {
    LOCK(cs_wallet);
    auto it = mapWallet.find(tx->GetHash());
    if (it != mapWallet.end()) {
        it->second.fInMempool = false;
    }
    // Handle transactions that were removed from the mempool because they
    // conflict with transactions in a newly connected block.
    if (reason == MemPoolRemovalReason::CONFLICT) {
        // Call SyncNotifications, so external -walletnotify notifications will
        // be triggered for these transactions. Set Status::UNCONFIRMED instead
        // of Status::CONFLICTED for a few reasons:
        //
        // 1. The transactionRemovedFromMempool callback does not currently
        //    provide the conflicting block's hash and height, and for backwards
        //    compatibility reasons it may not be not safe to store conflicted
        //    wallet transactions with a null block hash. See
        //    https://github.com/bitcoin/bitcoin/pull/18600#discussion_r420195993.
        // 2. For most of these transactions, the wallet's internal conflict
        //    detection in the blockConnected handler will subsequently call
        //    MarkConflicted and update them with CONFLICTED status anyway. This
        //    applies to any wallet transaction that has inputs spent in the
        //    block, or that has ancestors in the wallet with inputs spent by
        //    the block.
        // 3. Longstanding behavior since the sync implementation in
        //    https://github.com/bitcoin/bitcoin/pull/9371 and the prior sync
        //    implementation before that was to mark these transactions
        //    unconfirmed rather than conflicted.
        //
        // Nothing described above should be seen as an unchangeable requirement
        // when improving this code in the future. The wallet's heuristics for
        // distinguishing between conflicted and unconfirmed transactions are
        // imperfect, and could be improved in general, see
        // https://github.com/bitcoin-core/bitcoin-devwiki/wiki/Wallet-Transaction-Conflict-Tracking
        SyncTransaction(tx, {CWalletTx::Status::UNCONFIRMED, /* block height */ 0, /* block hash */ {}, /* index */ 0});
    }
}

void CWallet::blockConnected(const CBlock& block, int height)
{
    const uint256& block_hash = block.GetHash();
    LOCK(cs_wallet);

    m_last_block_processed_height = height;
    m_last_block_processed = block_hash;
    for (size_t index = 0; index < block.vtx.size(); index++) {
        SyncTransaction(block.vtx[index], {CWalletTx::Status::CONFIRMED, height, block_hash, (int)index});
        transactionRemovedFromMempool(block.vtx[index], MemPoolRemovalReason::BLOCK, 0 /* mempool_sequence */);
    }
}

void CWallet::blockDisconnected(const CBlock& block, int height)
{
    LOCK(cs_wallet);

    // At block disconnection, this will change an abandoned transaction to
    // be unconfirmed, whether or not the transaction is added back to the mempool.
    // User may have to call abandontransaction again. It may be addressed in the
    // future with a stickier abandoned state or even removing abandontransaction call.
    m_last_block_processed_height = height - 1;
    m_last_block_processed = block.hashPrevBlock;
    for (const CTransactionRef& ptx : block.vtx) {
        SyncTransaction(ptx, {CWalletTx::Status::UNCONFIRMED, /* block height */ 0, /* block hash */ {}, /* index */ 0});
    }
}

void CWallet::updatedBlockTip()
{
    m_best_block_time = GetTime();
}


void CWallet::BlockUntilSyncedToCurrentChain() const {
    AssertLockNotHeld(cs_wallet);
    // Skip the queue-draining stuff if we know we're caught up with
    // ::ChainActive().Tip(), otherwise put a callback in the validation interface queue and wait
    // for the queue to drain enough to execute it (indicating we are caught up
    // at least with the time we entered this function).
    uint256 last_block_hash = WITH_LOCK(cs_wallet, return m_last_block_processed);
    chain().waitForNotificationsIfTipChanged(last_block_hash);
}


isminetype CWallet::IsMine(const CTxIn &txin) const
{
    AssertLockHeld(cs_wallet);
    std::map<uint256, CWalletTx>::const_iterator mi = mapWallet.find(txin.prevout.hash);
    if (mi != mapWallet.end())
    {
        const CWalletTx& prev = (*mi).second;
        if (txin.prevout.n < prev.tx->vout.size())
            return IsMine(prev.tx->vout[txin.prevout.n]);
    }
    return ISMINE_NO;
}

// Note that this function doesn't distinguish between a 0-valued input,
// and a not-"is mine" (according to the filter) input.
CAmount CWallet::GetDebit(const CTxIn &txin, const isminefilter& filter) const
{
    {
        LOCK(cs_wallet);
        std::map<uint256, CWalletTx>::const_iterator mi = mapWallet.find(txin.prevout.hash);
        if (mi != mapWallet.end())
        {
            const CWalletTx& prev = (*mi).second;
            if (txin.prevout.n < prev.tx->vout.size())
                if (IsMine(prev.tx->vout[txin.prevout.n]) & filter)
                    return prev.tx->vout[txin.prevout.n].nValue;
        }
    }
    return 0;
}

isminetype CWallet::IsMine(const CTxOut& txout) const
{
    AssertLockHeld(cs_wallet);
    return IsMine(txout.scriptPubKey);
}

isminetype CWallet::IsMine(const CTxDestination& dest) const
{
    AssertLockHeld(cs_wallet);
    return IsMine(GetScriptForDestination(dest));
}

isminetype CWallet::IsMine(const CScript& script) const
{
    AssertLockHeld(cs_wallet);
    isminetype result = ISMINE_NO;
    for (const auto& spk_man_pair : m_spk_managers) {
        result = std::max(result, spk_man_pair.second->IsMine(script));
    }
    return result;
}

CAmount CWallet::GetCredit(const CTxOut& txout, const isminefilter& filter) const
{
    if (!MoneyRange(txout.nValue))
        throw std::runtime_error(std::string(__func__) + ": value out of range");
    LOCK(cs_wallet);
    return ((IsMine(txout) & filter) ? txout.nValue : 0);
}

bool CWallet::IsChange(const CTxOut& txout) const
{
    return IsChange(txout.scriptPubKey);
}

bool CWallet::IsChange(const CScript& script) const
{
    // TODO: fix handling of 'change' outputs. The assumption is that any
    // payment to a script that is ours, but is not in the address book
    // is change. That assumption is likely to break when we implement multisignature
    // wallets that return change back into a multi-signature-protected address;
    // a better way of identifying which outputs are 'the send' and which are
    // 'the change' will need to be implemented (maybe extend CWalletTx to remember
    // which output, if any, was change).
    AssertLockHeld(cs_wallet);
    if (IsMine(script))
    {
        CTxDestination address;
        if (!ExtractDestination(script, address))
            return true;
        if (!FindAddressBookEntry(address)) {
            return true;
        }
    }
    return false;
}

CAmount CWallet::GetChange(const CTxOut& txout) const
{
    AssertLockHeld(cs_wallet);
    if (!MoneyRange(txout.nValue))
        throw std::runtime_error(std::string(__func__) + ": value out of range");
    return (IsChange(txout) ? txout.nValue : 0);
}

bool CWallet::IsMine(const CTransaction& tx) const
{
    AssertLockHeld(cs_wallet);
    for (const CTxOut& txout : tx.vout)
        if (IsMine(txout))
            return true;
    return false;
}

bool CWallet::IsFromMe(const CTransaction& tx) const
{
    return (GetDebit(tx, ISMINE_ALL) > 0);
}

CAmount CWallet::GetDebit(const CTransaction& tx, const isminefilter& filter) const
{
    CAmount nDebit = 0;
    for (const CTxIn& txin : tx.vin)
    {
        nDebit += GetDebit(txin, filter);
        if (!MoneyRange(nDebit))
            throw std::runtime_error(std::string(__func__) + ": value out of range");
    }
    return nDebit;
}

bool CWallet::IsAllFromMe(const CTransaction& tx, const isminefilter& filter) const
{
    LOCK(cs_wallet);

    for (const CTxIn& txin : tx.vin)
    {
        auto mi = mapWallet.find(txin.prevout.hash);
        if (mi == mapWallet.end())
            return false; // any unknown inputs can't be from us

        const CWalletTx& prev = (*mi).second;

        if (txin.prevout.n >= prev.tx->vout.size())
            return false; // invalid input!

        if (!(IsMine(prev.tx->vout[txin.prevout.n]) & filter))
            return false;
    }
    return true;
}

CAmount CWallet::GetCredit(const CTransaction& tx, const isminefilter& filter) const
{
    CAmount nCredit = 0;
    for (const CTxOut& txout : tx.vout)
    {
        nCredit += GetCredit(txout, filter);
        if (!MoneyRange(nCredit))
            throw std::runtime_error(std::string(__func__) + ": value out of range");
    }
    return nCredit;
}

CAmount CWallet::GetChange(const CTransaction& tx) const
{
    LOCK(cs_wallet);
    CAmount nChange = 0;
    for (const CTxOut& txout : tx.vout)
    {
        nChange += GetChange(txout);
        if (!MoneyRange(nChange))
            throw std::runtime_error(std::string(__func__) + ": value out of range");
    }
    return nChange;
}

bool CWallet::IsHDEnabled() const
{
    // All Active ScriptPubKeyMans must be HD for this to be true
    bool result = true;
    for (const auto& spk_man : GetActiveScriptPubKeyMans()) {
        result &= spk_man->IsHDEnabled();
    }
    return result;
}

bool CWallet::CanGetAddresses(bool internal) const
{
    LOCK(cs_wallet);
    if (m_spk_managers.empty()) return false;
    for (OutputType t : OUTPUT_TYPES) {
        auto spk_man = GetScriptPubKeyMan(t, internal);
        if (spk_man && spk_man->CanGetAddresses(internal)) {
            return true;
        }
    }
    return false;
}

void CWallet::SetWalletFlag(uint64_t flags)
{
    LOCK(cs_wallet);
    m_wallet_flags |= flags;
    if (!WalletBatch(*database).WriteWalletFlags(m_wallet_flags))
        throw std::runtime_error(std::string(__func__) + ": writing wallet flags failed");
}

void CWallet::UnsetWalletFlag(uint64_t flag)
{
    WalletBatch batch(*database);
    UnsetWalletFlagWithDB(batch, flag);
}

void CWallet::UnsetWalletFlagWithDB(WalletBatch& batch, uint64_t flag)
{
    LOCK(cs_wallet);
    m_wallet_flags &= ~flag;
    if (!batch.WriteWalletFlags(m_wallet_flags))
        throw std::runtime_error(std::string(__func__) + ": writing wallet flags failed");
}

void CWallet::UnsetBlankWalletFlag(WalletBatch& batch)
{
    UnsetWalletFlagWithDB(batch, WALLET_FLAG_BLANK_WALLET);
}

bool CWallet::IsWalletFlagSet(uint64_t flag) const
{
    return (m_wallet_flags & flag);
}

bool CWallet::LoadWalletFlags(uint64_t flags)
{
    LOCK(cs_wallet);
    if (((flags & KNOWN_WALLET_FLAGS) >> 32) ^ (flags >> 32)) {
        // contains unknown non-tolerable wallet flags
        return false;
    }
    m_wallet_flags = flags;

    return true;
}

bool CWallet::AddWalletFlags(uint64_t flags)
{
    LOCK(cs_wallet);
    // We should never be writing unknown non-tolerable wallet flags
    assert(((flags & KNOWN_WALLET_FLAGS) >> 32) == (flags >> 32));
    if (!WalletBatch(*database).WriteWalletFlags(flags)) {
        throw std::runtime_error(std::string(__func__) + ": writing wallet flags failed");
    }

    return LoadWalletFlags(flags);
}

int64_t CWalletTx::GetTxTime() const
{
    int64_t n = nTimeSmart;
    return n ? n : nTimeReceived;
}

// Helper for producing a max-sized low-S low-R signature (eg 71 bytes)
// or a max-sized low-S signature (e.g. 72 bytes) if use_max_sig is true
bool CWallet::DummySignInput(CTxIn &tx_in, const CTxOut &txout, bool use_max_sig) const
{
    // Fill in dummy signatures for fee calculation.
    const CScript& scriptPubKey = txout.scriptPubKey;
    SignatureData sigdata;

    std::unique_ptr<SigningProvider> provider = GetSolvingProvider(scriptPubKey);
    if (!provider) {
        // We don't know about this scriptpbuKey;
        return false;
    }

    if (!ProduceSignature(*provider, use_max_sig ? DUMMY_MAXIMUM_SIGNATURE_CREATOR : DUMMY_SIGNATURE_CREATOR, scriptPubKey, sigdata)) {
        return false;
    }
    UpdateInput(tx_in, sigdata);
    return true;
}

// Helper for producing a bunch of max-sized low-S low-R signatures (eg 71 bytes)
bool CWallet::DummySignTx(CMutableTransaction &txNew, const std::vector<CTxOut> &txouts, bool use_max_sig) const
{
    // Fill in dummy signatures for fee calculation.
    int nIn = 0;
    for (const auto& txout : txouts)
    {
        if (!DummySignInput(txNew.vin[nIn], txout, use_max_sig)) {
            return false;
        }

        nIn++;
    }
    return true;
}

bool CWallet::ImportScripts(const std::set<CScript> scripts, int64_t timestamp)
{
    auto spk_man = GetLegacyScriptPubKeyMan();
    if (!spk_man) {
        return false;
    }
    LOCK(spk_man->cs_KeyStore);
    return spk_man->ImportScripts(scripts, timestamp);
}

bool CWallet::ImportPrivKeys(const std::map<CKeyID, CKey>& privkey_map, const int64_t timestamp)
{
    auto spk_man = GetLegacyScriptPubKeyMan();
    if (!spk_man) {
        return false;
    }
    LOCK(spk_man->cs_KeyStore);
    return spk_man->ImportPrivKeys(privkey_map, timestamp);
}

bool CWallet::ImportPubKeys(const std::vector<CKeyID>& ordered_pubkeys, const std::map<CKeyID, CPubKey>& pubkey_map, const std::map<CKeyID, std::pair<CPubKey, KeyOriginInfo>>& key_origins, const bool add_keypool, const bool internal, const int64_t timestamp)
{
    auto spk_man = GetLegacyScriptPubKeyMan();
    if (!spk_man) {
        return false;
    }
    LOCK(spk_man->cs_KeyStore);
    return spk_man->ImportPubKeys(ordered_pubkeys, pubkey_map, key_origins, add_keypool, internal, timestamp);
}

bool CWallet::ImportScriptPubKeys(const std::string& label, const std::set<CScript>& script_pub_keys, const bool have_solving_data, const bool apply_label, const int64_t timestamp)
{
    auto spk_man = GetLegacyScriptPubKeyMan();
    if (!spk_man) {
        return false;
    }
    LOCK(spk_man->cs_KeyStore);
    if (!spk_man->ImportScriptPubKeys(script_pub_keys, have_solving_data, timestamp)) {
        return false;
    }
    if (apply_label) {
        WalletBatch batch(*database);
        for (const CScript& script : script_pub_keys) {
            CTxDestination dest;
            ExtractDestination(script, dest);
            if (IsValidDestination(dest)) {
                SetAddressBookWithDB(batch, dest, label, "receive");
            }
        }
    }
    return true;
}

int64_t CalculateMaximumSignedTxSize(const CTransaction &tx, const CWallet *wallet, bool use_max_sig)
{
    std::vector<CTxOut> txouts;
    for (const CTxIn& input : tx.vin) {
        const auto mi = wallet->mapWallet.find(input.prevout.hash);
        // Can not estimate size without knowing the input details
        if (mi == wallet->mapWallet.end()) {
            return -1;
        }
        assert(input.prevout.n < mi->second.tx->vout.size());
        txouts.emplace_back(mi->second.tx->vout[input.prevout.n]);
    }
    return CalculateMaximumSignedTxSize(tx, wallet, txouts, use_max_sig);
}

// txouts needs to be in the order of tx.vin
int64_t CalculateMaximumSignedTxSize(const CTransaction &tx, const CWallet *wallet, const std::vector<CTxOut>& txouts, bool use_max_sig)
{
    CMutableTransaction txNew(tx);
    if (!wallet->DummySignTx(txNew, txouts, use_max_sig)) {
        return -1;
    }
    return GetVirtualTransactionSize(CTransaction(txNew));
}

int CalculateMaximumSignedInputSize(const CTxOut& txout, const CWallet* wallet, bool use_max_sig)
{
    CMutableTransaction txn;
    txn.vin.push_back(CTxIn(COutPoint()));
    if (!wallet->DummySignInput(txn.vin[0], txout, use_max_sig)) {
        return -1;
    }
    return GetVirtualTransactionInputSize(txn.vin[0]);
}

void CWalletTx::GetAmounts(std::list<COutputEntry>& listReceived,
                           std::list<COutputEntry>& listSent, CAmount& nFee, const isminefilter& filter) const
{
    nFee = 0;
    listReceived.clear();
    listSent.clear();

    // Compute fee:
    CAmount nDebit = GetDebit(filter);
    if (nDebit > 0) // debit>0 means we signed/sent this transaction
    {
        CAmount nValueOut = tx->GetValueOut();
        nFee = nDebit - nValueOut;
    }

    LOCK(pwallet->cs_wallet);
    // Sent/received.
    for (unsigned int i = 0; i < tx->vout.size(); ++i)
    {
        const CTxOut& txout = tx->vout[i];
        isminetype fIsMine = pwallet->IsMine(txout);
        // Only need to handle txouts if AT LEAST one of these is true:
        //   1) they debit from us (sent)
        //   2) the output is to us (received)
        if (nDebit > 0)
        {
            // Don't report 'change' txouts
            if (pwallet->IsChange(txout))
                continue;
        }
        else if (!(fIsMine & filter))
            continue;

        // In either case, we need to get the destination address
        CTxDestination address;

        if (!ExtractDestination(txout.scriptPubKey, address) && !txout.scriptPubKey.IsUnspendable())
        {
            pwallet->WalletLogPrintf("CWalletTx::GetAmounts: Unknown transaction type found, txid %s\n",
                                    this->GetHash().ToString());
            address = CNoDestination();
        }

        COutputEntry output = {address, txout.nValue, (int)i};

        // If we are debited by the transaction, add the output as a "sent" entry
        if (nDebit > 0)
            listSent.push_back(output);

        // If we are receiving the output, add it as a "received" entry
        if (fIsMine & filter)
            listReceived.push_back(output);
    }

}

/**
 * Scan active chain for relevant transactions after importing keys. This should
 * be called whenever new keys are added to the wallet, with the oldest key
 * creation time.
 *
 * @return Earliest timestamp that could be successfully scanned from. Timestamp
 * returned will be higher than startTime if relevant blocks could not be read.
 */
int64_t CWallet::RescanFromTime(int64_t startTime, const WalletRescanReserver& reserver, bool update)
{
    // Find starting block. May be null if nCreateTime is greater than the
    // highest blockchain timestamp, in which case there is nothing that needs
    // to be scanned.
    int start_height = 0;
    uint256 start_block;
    bool start = chain().findFirstBlockWithTimeAndHeight(startTime - TIMESTAMP_WINDOW, 0, FoundBlock().hash(start_block).height(start_height));
    WalletLogPrintf("%s: Rescanning last %i blocks\n", __func__, start ? WITH_LOCK(cs_wallet, return GetLastBlockHeight()) - start_height + 1 : 0);

    if (start) {
        // TODO: this should take into account failure by ScanResult::USER_ABORT
        ScanResult result = ScanForWalletTransactions(start_block, start_height, {} /* max_height */, reserver, update);
        if (result.status == ScanResult::FAILURE) {
            int64_t time_max;
            CHECK_NONFATAL(chain().findBlock(result.last_failed_block, FoundBlock().maxTime(time_max)));
            return time_max + TIMESTAMP_WINDOW + 1;
        }
    }
    return startTime;
}

/**
 * Scan the block chain (starting in start_block) for transactions
 * from or to us. If fUpdate is true, found transactions that already
 * exist in the wallet will be updated.
 *
 * @param[in] start_block Scan starting block. If block is not on the active
 *                        chain, the scan will return SUCCESS immediately.
 * @param[in] start_height Height of start_block
 * @param[in] max_height  Optional max scanning height. If unset there is
 *                        no maximum and scanning can continue to the tip
 *
 * @return ScanResult returning scan information and indicating success or
 *         failure. Return status will be set to SUCCESS if scan was
 *         successful. FAILURE if a complete rescan was not possible (due to
 *         pruning or corruption). USER_ABORT if the rescan was aborted before
 *         it could complete.
 *
 * @pre Caller needs to make sure start_block (and the optional stop_block) are on
 * the main chain after to the addition of any new keys you want to detect
 * transactions for.
 */
CWallet::ScanResult CWallet::ScanForWalletTransactions(const uint256& start_block, int start_height, Optional<int> max_height, const WalletRescanReserver& reserver, bool fUpdate)
{
    int64_t nNow = GetTime();
    int64_t start_time = GetTimeMillis();

    assert(reserver.isReserved());

    uint256 block_hash = start_block;
    ScanResult result;

    WalletLogPrintf("Rescan started from block %s...\n", start_block.ToString());

    fAbortRescan = false;
    ShowProgress(strprintf("%s " + _("Rescanning...").translated, GetDisplayName()), 0); // show rescan progress in GUI as dialog or on splashscreen, if -rescan on startup
    uint256 tip_hash = WITH_LOCK(cs_wallet, return GetLastBlockHash());
    uint256 end_hash = tip_hash;
    if (max_height) chain().findAncestorByHeight(tip_hash, *max_height, FoundBlock().hash(end_hash));
    double progress_begin = chain().guessVerificationProgress(block_hash);
    double progress_end = chain().guessVerificationProgress(end_hash);
    double progress_current = progress_begin;
    int block_height = start_height;
    while (!fAbortRescan && !chain().shutdownRequested()) {
        if (progress_end - progress_begin > 0.0) {
            m_scanning_progress = (progress_current - progress_begin) / (progress_end - progress_begin);
        } else { // avoid divide-by-zero for single block scan range (i.e. start and stop hashes are equal)
            m_scanning_progress = 0;
        }
        if (block_height % 100 == 0 && progress_end - progress_begin > 0.0) {
            ShowProgress(strprintf("%s " + _("Rescanning...").translated, GetDisplayName()), std::max(1, std::min(99, (int)(m_scanning_progress * 100))));
        }
        if (GetTime() >= nNow + 60) {
            nNow = GetTime();
            WalletLogPrintf("Still rescanning. At block %d. Progress=%f\n", block_height, progress_current);
        }

        CBlock block;
        bool next_block;
        uint256 next_block_hash;
        bool reorg = false;
        if (chain().findBlock(block_hash, FoundBlock().data(block)) && !block.IsNull()) {
            LOCK(cs_wallet);
            next_block = chain().findNextBlock(block_hash, block_height, FoundBlock().hash(next_block_hash), &reorg);
            if (reorg) {
                // Abort scan if current block is no longer active, to prevent
                // marking transactions as coming from the wrong block.
                // TODO: This should return success instead of failure, see
                // https://github.com/bitcoin/bitcoin/pull/14711#issuecomment-458342518
                result.last_failed_block = block_hash;
                result.status = ScanResult::FAILURE;
                break;
            }
            for (size_t posInBlock = 0; posInBlock < block.vtx.size(); ++posInBlock) {
                SyncTransaction(block.vtx[posInBlock], {CWalletTx::Status::CONFIRMED, block_height, block_hash, (int)posInBlock}, fUpdate);
            }
            // scan succeeded, record block as most recent successfully scanned
            result.last_scanned_block = block_hash;
            result.last_scanned_height = block_height;
        } else {
            // could not scan block, keep scanning but record this block as the most recent failure
            result.last_failed_block = block_hash;
            result.status = ScanResult::FAILURE;
            next_block = chain().findNextBlock(block_hash, block_height, FoundBlock().hash(next_block_hash), &reorg);
        }
        if (max_height && block_height >= *max_height) {
            break;
        }
        {
            if (!next_block || reorg) {
                // break successfully when rescan has reached the tip, or
                // previous block is no longer on the chain due to a reorg
                break;
            }

            // increment block and verification progress
            block_hash = next_block_hash;
            ++block_height;
            progress_current = chain().guessVerificationProgress(block_hash);

            // handle updated tip hash
            const uint256 prev_tip_hash = tip_hash;
            tip_hash = WITH_LOCK(cs_wallet, return GetLastBlockHash());
            if (!max_height && prev_tip_hash != tip_hash) {
                // in case the tip has changed, update progress max
                progress_end = chain().guessVerificationProgress(tip_hash);
            }
        }
    }
    ShowProgress(strprintf("%s " + _("Rescanning...").translated, GetDisplayName()), 100); // hide progress dialog in GUI
    if (block_height && fAbortRescan) {
        WalletLogPrintf("Rescan aborted at block %d. Progress=%f\n", block_height, progress_current);
        result.status = ScanResult::USER_ABORT;
    } else if (block_height && chain().shutdownRequested()) {
        WalletLogPrintf("Rescan interrupted by shutdown request at block %d. Progress=%f\n", block_height, progress_current);
        result.status = ScanResult::USER_ABORT;
    } else {
        WalletLogPrintf("Rescan completed in %15dms\n", GetTimeMillis() - start_time);
    }
    return result;
}

void CWallet::ReacceptWalletTransactions()
{
    // If transactions aren't being broadcasted, don't let them into local mempool either
    if (!fBroadcastTransactions)
        return;
    std::map<int64_t, CWalletTx*> mapSorted;

    // Sort pending wallet transactions based on their initial wallet insertion order
    for (std::pair<const uint256, CWalletTx>& item : mapWallet) {
        const uint256& wtxid = item.first;
        CWalletTx& wtx = item.second;
        assert(wtx.GetHash() == wtxid);

        int nDepth = wtx.GetDepthInMainChain();

        if (!wtx.IsCoinBase() && (nDepth == 0 && !wtx.isAbandoned())) {
            mapSorted.insert(std::make_pair(wtx.nOrderPos, &wtx));
        }
    }

    // Try to add wallet transactions to memory pool
    for (const std::pair<const int64_t, CWalletTx*>& item : mapSorted) {
        CWalletTx& wtx = *(item.second);
        std::string unused_err_string;
        wtx.SubmitMemoryPoolAndRelay(unused_err_string, false);
    }
}

bool CWalletTx::SubmitMemoryPoolAndRelay(std::string& err_string, bool relay)
{
    // Can't relay if wallet is not broadcasting
    if (!pwallet->GetBroadcastTransactions()) return false;
    // Don't relay abandoned transactions
    if (isAbandoned()) return false;
    // Don't try to submit coinbase transactions. These would fail anyway but would
    // cause log spam.
    if (IsCoinBase()) return false;
    // Don't try to submit conflicted or confirmed transactions.
    if (GetDepthInMainChain() != 0) return false;

    // Submit transaction to mempool for relay
    pwallet->WalletLogPrintf("Submitting wtx %s to mempool for relay\n", GetHash().ToString());
    // We must set fInMempool here - while it will be re-set to true by the
    // entered-mempool callback, if we did not there would be a race where a
    // user could call sendmoney in a loop and hit spurious out of funds errors
    // because we think that this newly generated transaction's change is
    // unavailable as we're not yet aware that it is in the mempool.
    //
    // Irrespective of the failure reason, un-marking fInMempool
    // out-of-order is incorrect - it should be unmarked when
    // TransactionRemovedFromMempool fires.
    bool ret = pwallet->chain().broadcastTransaction(tx, pwallet->m_default_max_tx_fee, relay, err_string);
    fInMempool |= ret;
    return ret;
}

std::set<uint256> CWalletTx::GetConflicts() const
{
    std::set<uint256> result;
    if (pwallet != nullptr)
    {
        uint256 myHash = GetHash();
        result = pwallet->GetConflicts(myHash);
        result.erase(myHash);
    }
    return result;
}

CAmount CWalletTx::GetCachableAmount(AmountType type, const isminefilter& filter, bool recalculate) const
{
    auto& amount = m_amounts[type];
    if (recalculate || !amount.m_cached[filter]) {
        amount.Set(filter, type == DEBIT ? pwallet->GetDebit(*tx, filter) : pwallet->GetCredit(*tx, filter));
        m_is_cache_empty = false;
    }
    return amount.m_value[filter];
}

CAmount CWalletTx::GetDebit(const isminefilter& filter) const
{
    if (tx->vin.empty())
        return 0;

    CAmount debit = 0;
    if (filter & ISMINE_SPENDABLE) {
        debit += GetCachableAmount(DEBIT, ISMINE_SPENDABLE);
    }
    if (filter & ISMINE_WATCH_ONLY) {
        debit += GetCachableAmount(DEBIT, ISMINE_WATCH_ONLY);
    }
    return debit;
}

CAmount CWalletTx::GetCredit(const isminefilter& filter) const
{
    // Must wait until coinbase is safely deep enough in the chain before valuing it
    if (IsImmatureCoinBase())
        return 0;

    CAmount credit = 0;
    if (filter & ISMINE_SPENDABLE) {
        // GetBalance can assume transactions in mapWallet won't change
        credit += GetCachableAmount(CREDIT, ISMINE_SPENDABLE);
    }
    if (filter & ISMINE_WATCH_ONLY) {
        credit += GetCachableAmount(CREDIT, ISMINE_WATCH_ONLY);
    }
    return credit;
}

CAmount CWalletTx::GetImmatureCredit(bool fUseCache) const
{
    if (IsImmatureCoinBase() && IsInMainChain()) {
        return GetCachableAmount(IMMATURE_CREDIT, ISMINE_SPENDABLE, !fUseCache);
    }

    return 0;
}

CAmount CWalletTx::GetAvailableCredit(bool fUseCache, const isminefilter& filter) const
{
    if (pwallet == nullptr)
        return 0;

    // Avoid caching ismine for NO or ALL cases (could remove this check and simplify in the future).
    bool allow_cache = (filter & ISMINE_ALL) && (filter & ISMINE_ALL) != ISMINE_ALL;

    // Must wait until coinbase is safely deep enough in the chain before valuing it
    if (IsImmatureCoinBase())
        return 0;

    if (fUseCache && allow_cache && m_amounts[AVAILABLE_CREDIT].m_cached[filter]) {
        return m_amounts[AVAILABLE_CREDIT].m_value[filter];
    }

    bool allow_used_addresses = (filter & ISMINE_USED) || !pwallet->IsWalletFlagSet(WALLET_FLAG_AVOID_REUSE);
    CAmount nCredit = 0;
    uint256 hashTx = GetHash();
    for (unsigned int i = 0; i < tx->vout.size(); i++)
    {
        if (!pwallet->IsSpent(hashTx, i) && (allow_used_addresses || !pwallet->IsSpentKey(hashTx, i))) {
            const CTxOut &txout = tx->vout[i];
            nCredit += pwallet->GetCredit(txout, filter);
            if (!MoneyRange(nCredit))
                throw std::runtime_error(std::string(__func__) + " : value out of range");
        }
    }

    if (allow_cache) {
        m_amounts[AVAILABLE_CREDIT].Set(filter, nCredit);
        m_is_cache_empty = false;
    }

    return nCredit;
}

CAmount CWalletTx::GetImmatureWatchOnlyCredit(const bool fUseCache) const
{
    if (IsImmatureCoinBase() && IsInMainChain()) {
        return GetCachableAmount(IMMATURE_CREDIT, ISMINE_WATCH_ONLY, !fUseCache);
    }

    return 0;
}

CAmount CWalletTx::GetChange() const
{
    if (fChangeCached)
        return nChangeCached;
    nChangeCached = pwallet->GetChange(*tx);
    fChangeCached = true;
    return nChangeCached;
}

bool CWalletTx::InMempool() const
{
    return fInMempool;
}

bool CWalletTx::IsTrusted() const
{
    std::set<uint256> trusted_parents;
    LOCK(pwallet->cs_wallet);
    return pwallet->IsTrusted(*this, trusted_parents);
}

bool CWallet::IsTrusted(const CWalletTx& wtx, std::set<uint256>& trusted_parents) const
{
    AssertLockHeld(cs_wallet);
    // Quick answer in most cases
    if (!chain().checkFinalTx(*wtx.tx)) return false;
    int nDepth = wtx.GetDepthInMainChain();
    if (nDepth >= 1) return true;
    if (nDepth < 0) return false;
    // using wtx's cached debit
    if (!m_spend_zero_conf_change || !wtx.IsFromMe(ISMINE_ALL)) return false;

    // Don't trust unconfirmed transactions from us unless they are in the mempool.
    if (!wtx.InMempool()) return false;

    // Trusted if all inputs are from us and are in the mempool:
    for (const CTxIn& txin : wtx.tx->vin)
    {
        // Transactions not sent by us: not trusted
        const CWalletTx* parent = GetWalletTx(txin.prevout.hash);
        if (parent == nullptr) return false;
        const CTxOut& parentOut = parent->tx->vout[txin.prevout.n];
        // Check that this specific input being spent is trusted
        if (IsMine(parentOut) != ISMINE_SPENDABLE) return false;
        // If we've already trusted this parent, continue
        if (trusted_parents.count(parent->GetHash())) continue;
        // Recurse to check that the parent is also trusted
        if (!IsTrusted(*parent, trusted_parents)) return false;
        trusted_parents.insert(parent->GetHash());
    }
    return true;
}

bool CWalletTx::IsEquivalentTo(const CWalletTx& _tx) const
{
        CMutableTransaction tx1 {*this->tx};
        CMutableTransaction tx2 {*_tx.tx};
        for (auto& txin : tx1.vin) txin.scriptSig = CScript();
        for (auto& txin : tx2.vin) txin.scriptSig = CScript();
        return CTransaction(tx1) == CTransaction(tx2);
}

// Rebroadcast transactions from the wallet. We do this on a random timer
// to slightly obfuscate which transactions come from our wallet.
//
// Ideally, we'd only resend transactions that we think should have been
// mined in the most recent block. Any transaction that wasn't in the top
// blockweight of transactions in the mempool shouldn't have been mined,
// and so is probably just sitting in the mempool waiting to be confirmed.
// Rebroadcasting does nothing to speed up confirmation and only damages
// privacy.
void CWallet::ResendWalletTransactions()
{
    // During reindex, importing and IBD, old wallet transactions become
    // unconfirmed. Don't resend them as that would spam other nodes.
    if (!chain().isReadyToBroadcast()) return;

    // Do this infrequently and randomly to avoid giving away
    // that these are our transactions.
    if (GetTime() < nNextResend || !fBroadcastTransactions) return;
    bool fFirst = (nNextResend == 0);
    // resend 12-36 hours from now, ~1 day on average.
    nNextResend = GetTime() + (12 * 60 * 60) + GetRand(24 * 60 * 60);
    if (fFirst) return;

    int submitted_tx_count = 0;

    { // cs_wallet scope
        LOCK(cs_wallet);

        // Relay transactions
        for (std::pair<const uint256, CWalletTx>& item : mapWallet) {
            CWalletTx& wtx = item.second;
            // Attempt to rebroadcast all txes more than 5 minutes older than
            // the last block. SubmitMemoryPoolAndRelay() will not rebroadcast
            // any confirmed or conflicting txs.
            if (wtx.nTimeReceived > m_best_block_time - 5 * 60) continue;
            std::string unused_err_string;
            if (wtx.SubmitMemoryPoolAndRelay(unused_err_string, true)) ++submitted_tx_count;
        }
    } // cs_wallet

    if (submitted_tx_count > 0) {
        WalletLogPrintf("%s: resubmit %u unconfirmed transactions\n", __func__, submitted_tx_count);
    }
}

/** @} */ // end of mapWallet

void MaybeResendWalletTxs()
{
    for (const std::shared_ptr<CWallet>& pwallet : GetWallets()) {
        pwallet->ResendWalletTransactions();
    }
}


/** @defgroup Actions
 *
 * @{
 */


CWallet::Balance CWallet::GetBalance(const int min_depth, bool avoid_reuse) const
{
    Balance ret;
    isminefilter reuse_filter = avoid_reuse ? ISMINE_NO : ISMINE_USED;
    {
        LOCK(cs_wallet);
        std::set<uint256> trusted_parents;
        for (const auto& entry : mapWallet)
        {
            const CWalletTx& wtx = entry.second;
            const bool is_trusted{IsTrusted(wtx, trusted_parents)};
            const int tx_depth{wtx.GetDepthInMainChain()};
            const CAmount tx_credit_mine{wtx.GetAvailableCredit(/* fUseCache */ true, ISMINE_SPENDABLE | reuse_filter)};
            const CAmount tx_credit_watchonly{wtx.GetAvailableCredit(/* fUseCache */ true, ISMINE_WATCH_ONLY | reuse_filter)};
            if (is_trusted && tx_depth >= min_depth) {
                ret.m_mine_trusted += tx_credit_mine;
                ret.m_watchonly_trusted += tx_credit_watchonly;
            }
            if (!is_trusted && tx_depth == 0 && wtx.InMempool()) {
                ret.m_mine_untrusted_pending += tx_credit_mine;
                ret.m_watchonly_untrusted_pending += tx_credit_watchonly;
            }
            ret.m_mine_immature += wtx.GetImmatureCredit();
            ret.m_watchonly_immature += wtx.GetImmatureWatchOnlyCredit();
        }
    }
    return ret;
}

// Calculate total balance in a different way from GetBalance. The biggest
// difference is that GetBalance sums up all unspent TxOuts paying to the
// wallet, while this sums up both spent and unspent TxOuts paying to the
// wallet, and then subtracts the values of TxIns spending from the wallet. This
// also has fewer restrictions on which unconfirmed transactions are considered
// trusted.
CAmount CWallet::GetLegacyBalance(const isminefilter& filter, int minDepth) const
{
    LOCK(cs_wallet);

    CAmount balance = 0;
    for (const auto& entry : mapWallet) {
        const CWalletTx& wtx = entry.second;
        const int depth = wtx.GetDepthInMainChain();
        if (depth < 0 || !chain().checkFinalTx(*wtx.tx) || wtx.IsImmatureCoinBase()) {
            continue;
        }

        if (depth == 0) {
            bool have_conflicts = false;
            for (const CTxIn& txin : wtx.tx->vin) {
                if (mapTxSpends.count(txin.prevout) > 1) {
                    have_conflicts = true;
                    break;
                }
            }
            if (have_conflicts && !wtx.InMempool()) {
                // Rather than include two conflicting unconfirmed transactions in the same balance, only include ones in our mempool (which cannot contain conflicts)
                continue;
            }
        }

        // Loop through tx outputs and add incoming payments. For outgoing txs,
        // treat change outputs specially, as part of the amount debited.
        CAmount debit = wtx.GetDebit(filter);
        const bool outgoing = debit > 0;
        for (const CTxOut& out : wtx.tx->vout) {
            if (outgoing && IsChange(out)) {
                debit -= out.nValue;
            } else if (IsMine(out) & filter && depth >= minDepth) {
                balance += out.nValue;
            }
        }

        // For outgoing txs, subtract amount debited.
        if (outgoing) {
            balance -= debit;
        }
    }

    return balance;
}

CAmount CWallet::GetAvailableBalance(const CCoinControl* coinControl) const
{
    LOCK(cs_wallet);

    CAmount balance = 0;
    std::vector<COutput> vCoins;
    AvailableCoins(vCoins, true, coinControl);
    for (const COutput& out : vCoins) {
        if (out.fSpendable) {
            balance += out.tx->tx->vout[out.i].nValue;
        }
    }
    return balance;
}

void CWallet::AvailableCoins(std::vector<COutput>& vCoins, bool fOnlySafe, const CCoinControl* coinControl, const CAmount& nMinimumAmount, const CAmount& nMaximumAmount, const CAmount& nMinimumSumAmount, const uint64_t nMaximumCount) const
{
    AssertLockHeld(cs_wallet);

    vCoins.clear();
    CAmount nTotal = 0;
    // Either the WALLET_FLAG_AVOID_REUSE flag is not set (in which case we always allow), or we default to avoiding, and only in the case where
    // a coin control object is provided, and has the avoid address reuse flag set to false, do we allow already used addresses
    bool allow_used_addresses = !IsWalletFlagSet(WALLET_FLAG_AVOID_REUSE) || (coinControl && !coinControl->m_avoid_address_reuse);
    const int min_depth = {coinControl ? coinControl->m_min_depth : DEFAULT_MIN_DEPTH};
    const int max_depth = {coinControl ? coinControl->m_max_depth : DEFAULT_MAX_DEPTH};

    std::set<uint256> trusted_parents;
    for (const auto& entry : mapWallet)
    {
        const uint256& wtxid = entry.first;
        const CWalletTx& wtx = entry.second;

        if (!chain().checkFinalTx(*wtx.tx)) {
            continue;
        }

        if (wtx.IsImmatureCoinBase())
            continue;

        int nDepth = wtx.GetDepthInMainChain();
        if (nDepth < 0)
            continue;

        // We should not consider coins which aren't at least in our mempool
        // It's possible for these to be conflicted via ancestors which we may never be able to detect
        if (nDepth == 0 && !wtx.InMempool())
            continue;

        bool safeTx = IsTrusted(wtx, trusted_parents);

        // We should not consider coins from transactions that are replacing
        // other transactions.
        //
        // Example: There is a transaction A which is replaced by bumpfee
        // transaction B. In this case, we want to prevent creation of
        // a transaction B' which spends an output of B.
        //
        // Reason: If transaction A were initially confirmed, transactions B
        // and B' would no longer be valid, so the user would have to create
        // a new transaction C to replace B'. However, in the case of a
        // one-block reorg, transactions B' and C might BOTH be accepted,
        // when the user only wanted one of them. Specifically, there could
        // be a 1-block reorg away from the chain where transactions A and C
        // were accepted to another chain where B, B', and C were all
        // accepted.
        if (nDepth == 0 && wtx.mapValue.count("replaces_txid")) {
            safeTx = false;
        }

        // Similarly, we should not consider coins from transactions that
        // have been replaced. In the example above, we would want to prevent
        // creation of a transaction A' spending an output of A, because if
        // transaction B were initially confirmed, conflicting with A and
        // A', we wouldn't want to the user to create a transaction D
        // intending to replace A', but potentially resulting in a scenario
        // where A, A', and D could all be accepted (instead of just B and
        // D, or just A and A' like the user would want).
        if (nDepth == 0 && wtx.mapValue.count("replaced_by_txid")) {
            safeTx = false;
        }

        if (fOnlySafe && !safeTx) {
            continue;
        }

        if (nDepth < min_depth || nDepth > max_depth) {
            continue;
        }

        for (unsigned int i = 0; i < wtx.tx->vout.size(); i++) {
            // Only consider selected coins if add_inputs is false
            if (coinControl && !coinControl->m_add_inputs && !coinControl->IsSelected(COutPoint(entry.first, i))) {
                continue;
            }

            if (wtx.tx->vout[i].nValue < nMinimumAmount || wtx.tx->vout[i].nValue > nMaximumAmount)
                continue;

            if (coinControl && coinControl->HasSelected() && !coinControl->fAllowOtherInputs && !coinControl->IsSelected(COutPoint(entry.first, i)))
                continue;

            if (IsLockedCoin(entry.first, i))
                continue;

            if (IsSpent(wtxid, i))
                continue;

            isminetype mine = IsMine(wtx.tx->vout[i]);

            if (mine == ISMINE_NO) {
                continue;
            }

            if (!allow_used_addresses && IsSpentKey(wtxid, i)) {
                continue;
            }

            std::unique_ptr<SigningProvider> provider = GetSolvingProvider(wtx.tx->vout[i].scriptPubKey);

            bool solvable = provider ? IsSolvable(*provider, wtx.tx->vout[i].scriptPubKey) : false;
            bool spendable = ((mine & ISMINE_SPENDABLE) != ISMINE_NO) || (((mine & ISMINE_WATCH_ONLY) != ISMINE_NO) && (coinControl && coinControl->fAllowWatchOnly && solvable));

            vCoins.push_back(COutput(&wtx, i, nDepth, spendable, solvable, safeTx, (coinControl && coinControl->fAllowWatchOnly)));

            // Checks the sum amount of all UTXO's.
            if (nMinimumSumAmount != MAX_MONEY) {
                nTotal += wtx.tx->vout[i].nValue;

                if (nTotal >= nMinimumSumAmount) {
                    return;
                }
            }

            // Checks the maximum number of UTXO's.
            if (nMaximumCount > 0 && vCoins.size() >= nMaximumCount) {
                return;
            }
        }
    }
}

std::map<CTxDestination, std::vector<COutput>> CWallet::ListCoins() const
{
    AssertLockHeld(cs_wallet);

    std::map<CTxDestination, std::vector<COutput>> result;
    std::vector<COutput> availableCoins;

    AvailableCoins(availableCoins);

    for (const COutput& coin : availableCoins) {
        CTxDestination address;
        if ((coin.fSpendable || (IsWalletFlagSet(WALLET_FLAG_DISABLE_PRIVATE_KEYS) && coin.fSolvable)) &&
            ExtractDestination(FindNonChangeParentOutput(*coin.tx->tx, coin.i).scriptPubKey, address)) {
            result[address].emplace_back(std::move(coin));
        }
    }

    std::vector<COutPoint> lockedCoins;
    ListLockedCoins(lockedCoins);
    // Include watch-only for LegacyScriptPubKeyMan wallets without private keys
    const bool include_watch_only = GetLegacyScriptPubKeyMan() && IsWalletFlagSet(WALLET_FLAG_DISABLE_PRIVATE_KEYS);
    const isminetype is_mine_filter = include_watch_only ? ISMINE_WATCH_ONLY : ISMINE_SPENDABLE;
    for (const COutPoint& output : lockedCoins) {
        auto it = mapWallet.find(output.hash);
        if (it != mapWallet.end()) {
            int depth = it->second.GetDepthInMainChain();
            if (depth >= 0 && output.n < it->second.tx->vout.size() &&
                IsMine(it->second.tx->vout[output.n]) == is_mine_filter
            ) {
                CTxDestination address;
                if (ExtractDestination(FindNonChangeParentOutput(*it->second.tx, output.n).scriptPubKey, address)) {
                    result[address].emplace_back(
                        &it->second, output.n, depth, true /* spendable */, true /* solvable */, false /* safe */);
                }
            }
        }
    }

    return result;
}

const CTxOut& CWallet::FindNonChangeParentOutput(const CTransaction& tx, int output) const
{
    AssertLockHeld(cs_wallet);
    const CTransaction* ptx = &tx;
    int n = output;
    while (IsChange(ptx->vout[n]) && ptx->vin.size() > 0) {
        const COutPoint& prevout = ptx->vin[0].prevout;
        auto it = mapWallet.find(prevout.hash);
        if (it == mapWallet.end() || it->second.tx->vout.size() <= prevout.n ||
            !IsMine(it->second.tx->vout[prevout.n])) {
            break;
        }
        ptx = it->second.tx.get();
        n = prevout.n;
    }
    return ptx->vout[n];
}

bool CWallet::SelectCoinsMinConf(const CAmount& nTargetValue, const CoinEligibilityFilter& eligibility_filter, std::vector<OutputGroup> groups,
                                 std::set<CInputCoin>& setCoinsRet, CAmount& nValueRet, const CoinSelectionParams& coin_selection_params, bool& bnb_used) const
{
    setCoinsRet.clear();
    nValueRet = 0;

    std::vector<OutputGroup> utxo_pool;
    if (coin_selection_params.use_bnb) {
        // Calculate cost of change
        CAmount cost_of_change = coin_selection_params.m_discard_feerate.GetFee(coin_selection_params.change_spend_size) + coin_selection_params.m_effective_feerate.GetFee(coin_selection_params.change_output_size);

        // Filter by the min conf specs and add to utxo_pool and calculate effective value
        for (OutputGroup& group : groups) {
            if (!group.EligibleForSpending(eligibility_filter)) continue;

            if (coin_selection_params.m_subtract_fee_outputs) {
                // Set the effective feerate to 0 as we don't want to use the effective value since the fees will be deducted from the output
                group.SetFees(CFeeRate(0) /* effective_feerate */, coin_selection_params.m_long_term_feerate);
            } else {
                group.SetFees(coin_selection_params.m_effective_feerate, coin_selection_params.m_long_term_feerate);
            }

            OutputGroup pos_group = group.GetPositiveOnlyGroup();
            if (pos_group.effective_value > 0) utxo_pool.push_back(pos_group);
        }
        // Calculate the fees for things that aren't inputs
        CAmount not_input_fees = coin_selection_params.m_effective_feerate.GetFee(coin_selection_params.tx_noinputs_size);
        bnb_used = true;
        return SelectCoinsBnB(utxo_pool, nTargetValue, cost_of_change, setCoinsRet, nValueRet, not_input_fees);
    } else {
        // Filter by the min conf specs and add to utxo_pool
        for (const OutputGroup& group : groups) {
            if (!group.EligibleForSpending(eligibility_filter)) continue;
            utxo_pool.push_back(group);
        }
        bnb_used = false;
        return KnapsackSolver(nTargetValue, utxo_pool, setCoinsRet, nValueRet);
    }
}

bool CWallet::SelectCoins(const std::vector<COutput>& vAvailableCoins, const CAmount& nTargetValue, std::set<CInputCoin>& setCoinsRet, CAmount& nValueRet, const CCoinControl& coin_control, CoinSelectionParams& coin_selection_params, bool& bnb_used) const
{
    std::vector<COutput> vCoins(vAvailableCoins);
    CAmount value_to_select = nTargetValue;

    // Default to bnb was not used. If we use it, we set it later
    bnb_used = false;

    // coin control -> return all selected outputs (we want all selected to go into the transaction for sure)
    if (coin_control.HasSelected() && !coin_control.fAllowOtherInputs)
    {
        for (const COutput& out : vCoins)
        {
            if (!out.fSpendable)
                 continue;
            nValueRet += out.tx->tx->vout[out.i].nValue;
            setCoinsRet.insert(out.GetInputCoin());
        }
        return (nValueRet >= nTargetValue);
    }

    // calculate value from preset inputs and store them
    std::set<CInputCoin> setPresetCoins;
    CAmount nValueFromPresetInputs = 0;

    std::vector<COutPoint> vPresetInputs;
    coin_control.ListSelected(vPresetInputs);
    for (const COutPoint& outpoint : vPresetInputs)
    {
        std::map<uint256, CWalletTx>::const_iterator it = mapWallet.find(outpoint.hash);
        if (it != mapWallet.end())
        {
            const CWalletTx& wtx = it->second;
            // Clearly invalid input, fail
            if (wtx.tx->vout.size() <= outpoint.n) {
                return false;
            }
            // Just to calculate the marginal byte size
            CInputCoin coin(wtx.tx, outpoint.n, wtx.GetSpendSize(outpoint.n, false));
            nValueFromPresetInputs += coin.txout.nValue;
            if (coin.m_input_bytes <= 0) {
                return false; // Not solvable, can't estimate size for fee
            }
            coin.effective_value = coin.txout.nValue - coin_selection_params.m_effective_feerate.GetFee(coin.m_input_bytes);
            if (coin_selection_params.use_bnb) {
                value_to_select -= coin.effective_value;
            } else {
                value_to_select -= coin.txout.nValue;
            }
            setPresetCoins.insert(coin);
        } else {
            return false; // TODO: Allow non-wallet inputs
        }
    }

    // remove preset inputs from vCoins
    for (std::vector<COutput>::iterator it = vCoins.begin(); it != vCoins.end() && coin_control.HasSelected();)
    {
        if (setPresetCoins.count(it->GetInputCoin()))
            it = vCoins.erase(it);
        else
            ++it;
    }

    unsigned int limit_ancestor_count = 0;
    unsigned int limit_descendant_count = 0;
    chain().getPackageLimits(limit_ancestor_count, limit_descendant_count);
    size_t max_ancestors = (size_t)std::max<int64_t>(1, limit_ancestor_count);
    size_t max_descendants = (size_t)std::max<int64_t>(1, limit_descendant_count);
    bool fRejectLongChains = gArgs.GetBoolArg("-walletrejectlongchains", DEFAULT_WALLET_REJECT_LONG_CHAINS);

    // form groups from remaining coins; note that preset coins will not
    // automatically have their associated (same address) coins included
    if (coin_control.m_avoid_partial_spends && vCoins.size() > OUTPUT_GROUP_MAX_ENTRIES) {
        // Cases where we have 11+ outputs all pointing to the same destination may result in
        // privacy leaks as they will potentially be deterministically sorted. We solve that by
        // explicitly shuffling the outputs before processing
        Shuffle(vCoins.begin(), vCoins.end(), FastRandomContext());
    }
    std::vector<OutputGroup> groups = GroupOutputs(vCoins, !coin_control.m_avoid_partial_spends, max_ancestors);

    bool res = value_to_select <= 0 ||
        SelectCoinsMinConf(value_to_select, CoinEligibilityFilter(1, 6, 0), groups, setCoinsRet, nValueRet, coin_selection_params, bnb_used) ||
        SelectCoinsMinConf(value_to_select, CoinEligibilityFilter(1, 1, 0), groups, setCoinsRet, nValueRet, coin_selection_params, bnb_used) ||
        (m_spend_zero_conf_change && SelectCoinsMinConf(value_to_select, CoinEligibilityFilter(0, 1, 2), groups, setCoinsRet, nValueRet, coin_selection_params, bnb_used)) ||
        (m_spend_zero_conf_change && SelectCoinsMinConf(value_to_select, CoinEligibilityFilter(0, 1, std::min((size_t)4, max_ancestors/3), std::min((size_t)4, max_descendants/3)), groups, setCoinsRet, nValueRet, coin_selection_params, bnb_used)) ||
        (m_spend_zero_conf_change && SelectCoinsMinConf(value_to_select, CoinEligibilityFilter(0, 1, max_ancestors/2, max_descendants/2), groups, setCoinsRet, nValueRet, coin_selection_params, bnb_used)) ||
        (m_spend_zero_conf_change && SelectCoinsMinConf(value_to_select, CoinEligibilityFilter(0, 1, max_ancestors-1, max_descendants-1), groups, setCoinsRet, nValueRet, coin_selection_params, bnb_used)) ||
        // Try with unsafe inputs if they are allowed. This may spend unconfirmed outputs
        // received from other wallets.
        (m_spend_zero_conf_change && coin_control.m_include_unsafe_inputs
            && SelectCoinsMinConf(value_to_select,
                CoinEligibilityFilter(0 /* conf_mine */, 0 /* conf_theirs */, max_ancestors-1, max_descendants-1),
                groups, setCoinsRet, nValueRet, coin_selection_params, bnb_used)) ||
        (m_spend_zero_conf_change && !fRejectLongChains && SelectCoinsMinConf(value_to_select, CoinEligibilityFilter(0, 1, std::numeric_limits<uint64_t>::max()), groups, setCoinsRet, nValueRet, coin_selection_params, bnb_used));

    // because SelectCoinsMinConf clears the setCoinsRet, we now add the possible inputs to the coinset
    util::insert(setCoinsRet, setPresetCoins);

    // add preset inputs to the total value selected
    nValueRet += nValueFromPresetInputs;

    return res;
}

bool CWallet::SignTransaction(CMutableTransaction& tx) const
{
    AssertLockHeld(cs_wallet);

    // Build coins map
    std::map<COutPoint, Coin> coins;
    for (auto& input : tx.vin) {
        std::map<uint256, CWalletTx>::const_iterator mi = mapWallet.find(input.prevout.hash);
        if(mi == mapWallet.end() || input.prevout.n >= mi->second.tx->vout.size()) {
            return false;
        }
        const CWalletTx& wtx = mi->second;
        coins[input.prevout] = Coin(wtx.tx->vout[input.prevout.n], wtx.m_confirm.block_height, wtx.IsCoinBase());
    }
    std::map<int, std::string> input_errors;
    return SignTransaction(tx, coins, SIGHASH_ALL, input_errors);
}

bool CWallet::SignTransaction(CMutableTransaction& tx, const std::map<COutPoint, Coin>& coins, int sighash, std::map<int, std::string>& input_errors, Optional<CAmount>* inputs_amount_sum) const
{
    // Try to sign with all ScriptPubKeyMans
    for (ScriptPubKeyMan* spk_man : GetAllScriptPubKeyMans()) {
        // spk_man->SignTransaction will return true if the transaction is complete,
        // so we can exit early and return true if that happens
        if (spk_man->SignTransaction(tx, coins, sighash, input_errors, inputs_amount_sum)) {
            return true;
        }
    }

    // At this point, one input was not fully signed otherwise we would have exited already
    return false;
}

TransactionError CWallet::FillPSBT(PartiallySignedTransaction& psbtx, bool& complete, int sighash_type, bool sign, bool bip32derivs, size_t * n_signed) const
{
    if (n_signed) {
        *n_signed = 0;
    }
    LOCK(cs_wallet);
    // Get all of the previous transactions
    for (unsigned int i = 0; i < psbtx.tx->vin.size(); ++i) {
        const CTxIn& txin = psbtx.tx->vin[i];
        PSBTInput& input = psbtx.inputs.at(i);

        if (PSBTInputSigned(input)) {
            continue;
        }

        // If we have no utxo, grab it from the wallet.
        if (!input.non_witness_utxo) {
            const uint256& txhash = txin.prevout.hash;
            const auto it = mapWallet.find(txhash);
            if (it != mapWallet.end()) {
                const CWalletTx& wtx = it->second;
                // We only need the non_witness_utxo, which is a superset of the witness_utxo.
                //   The signing code will switch to the smaller witness_utxo if this is ok.
                input.non_witness_utxo = wtx.tx;
            }
        }
    }

    // Fill in information from ScriptPubKeyMans
    for (ScriptPubKeyMan* spk_man : GetAllScriptPubKeyMans()) {
        int n_signed_this_spkm = 0;
        TransactionError res = spk_man->FillPSBT(psbtx, sighash_type, sign, bip32derivs, &n_signed_this_spkm);
        if (res != TransactionError::OK) {
            return res;
        }

        if (n_signed) {
            (*n_signed) += n_signed_this_spkm;
        }
    }

    // Complete if every input is now signed
    complete = true;
    for (const auto& input : psbtx.inputs) {
        complete &= PSBTInputSigned(input);
    }

    return TransactionError::OK;
}

SigningResult CWallet::SignMessage(const std::string& message, const PKHash& pkhash, std::string& str_sig) const
{
    SignatureData sigdata;
    CScript script_pub_key = GetScriptForDestination(pkhash);
    for (const auto& spk_man_pair : m_spk_managers) {
        if (spk_man_pair.second->CanProvide(script_pub_key, sigdata)) {
            return spk_man_pair.second->SignMessage(message, pkhash, str_sig);
        }
    }
    return SigningResult::PRIVATE_KEY_NOT_AVAILABLE;
}

bool CWallet::FundTransaction(CMutableTransaction& tx, CAmount& nFeeRet, int& nChangePosInOut, bilingual_str& error, bool lockUnspents, const std::set<int>& setSubtractFeeFromOutputs, CCoinControl coinControl)
{
    std::vector<CRecipient> vecSend;

    // Turn the txout set into a CRecipient vector.
    for (size_t idx = 0; idx < tx.vout.size(); idx++) {
        const CTxOut& txOut = tx.vout[idx];
        CRecipient recipient = {txOut.scriptPubKey, txOut.nValue, setSubtractFeeFromOutputs.count(idx) == 1};
        vecSend.push_back(recipient);
    }

    coinControl.fAllowOtherInputs = true;

    for (const CTxIn& txin : tx.vin) {
        coinControl.Select(txin.prevout);
    }

    // Acquire the locks to prevent races to the new locked unspents between the
    // CreateTransaction call and LockCoin calls (when lockUnspents is true).
    LOCK(cs_wallet);

    CTransactionRef tx_new;
    FeeCalculation fee_calc_out;
    if (!CreateTransaction(vecSend, tx_new, nFeeRet, nChangePosInOut, error, coinControl, fee_calc_out, false)) {
        return false;
    }

    if (nChangePosInOut != -1) {
        tx.vout.insert(tx.vout.begin() + nChangePosInOut, tx_new->vout[nChangePosInOut]);
    }

    // Copy output sizes from new transaction; they may have had the fee
    // subtracted from them.
    for (unsigned int idx = 0; idx < tx.vout.size(); idx++) {
        tx.vout[idx].nValue = tx_new->vout[idx].nValue;
    }

    // Add new txins while keeping original txin scriptSig/order.
    for (const CTxIn& txin : tx_new->vin) {
        if (!coinControl.IsSelected(txin.prevout)) {
            tx.vin.push_back(txin);

        }
        if (lockUnspents) {
            LockCoin(txin.prevout);
        }

    }

    return true;
}

static bool IsCurrentForAntiFeeSniping(interfaces::Chain& chain, const uint256& block_hash)
{
    if (chain.isInitialBlockDownload()) {
        return false;
    }
    constexpr int64_t MAX_ANTI_FEE_SNIPING_TIP_AGE = 8 * 60 * 60; // in seconds
    int64_t block_time;
    CHECK_NONFATAL(chain.findBlock(block_hash, FoundBlock().time(block_time)));
    if (block_time < (GetTime() - MAX_ANTI_FEE_SNIPING_TIP_AGE)) {
        return false;
    }
    return true;
}

/**
 * Return a height-based locktime for new transactions (uses the height of the
 * current chain tip unless we are not synced with the current chain
 */
static uint32_t GetLocktimeForNewTransaction(interfaces::Chain& chain, const uint256& block_hash, int block_height)
{
    uint32_t locktime;
    // Discourage fee sniping.
    //
    // For a large miner the value of the transactions in the best block and
    // the mempool can exceed the cost of deliberately attempting to mine two
    // blocks to orphan the current best block. By setting nLockTime such that
    // only the next block can include the transaction, we discourage this
    // practice as the height restricted and limited blocksize gives miners
    // considering fee sniping fewer options for pulling off this attack.
    //
    // A simple way to think about this is from the wallet's point of view we
    // always want the blockchain to move forward. By setting nLockTime this
    // way we're basically making the statement that we only want this
    // transaction to appear in the next block; we don't want to potentially
    // encourage reorgs by allowing transactions to appear at lower heights
    // than the next block in forks of the best chain.
    //
    // Of course, the subsidy is high enough, and transaction volume low
    // enough, that fee sniping isn't a problem yet, but by implementing a fix
    // now we ensure code won't be written that makes assumptions about
    // nLockTime that preclude a fix later.
    if (IsCurrentForAntiFeeSniping(chain, block_hash)) {
        locktime = block_height;

        // Secondly occasionally randomly pick a nLockTime even further back, so
        // that transactions that are delayed after signing for whatever reason,
        // e.g. high-latency mix networks and some CoinJoin implementations, have
        // better privacy.
        if (GetRandInt(10) == 0)
            locktime = std::max(0, (int)locktime - GetRandInt(100));
    } else {
        // If our chain is lagging behind, we can't discourage fee sniping nor help
        // the privacy of high-latency transactions. To avoid leaking a potentially
        // unique "nLockTime fingerprint", set nLockTime to a constant.
        locktime = 0;
    }
    assert(locktime < LOCKTIME_THRESHOLD);
    return locktime;
}

OutputType CWallet::TransactionChangeType(const Optional<OutputType>& change_type, const std::vector<CRecipient>& vecSend)
{
    // If -changetype is specified, always use that change type.
    if (change_type) {
        return *change_type;
    }

    // if m_default_address_type is legacy, use legacy address as change (even
    // if some of the outputs are P2WPKH or P2WSH).
    if (m_default_address_type == OutputType::LEGACY) {
        return OutputType::LEGACY;
    }

    // if any destination is P2WPKH or P2WSH, use P2WPKH for the change
    // output.
    for (const auto& recipient : vecSend) {
        // Check if any destination contains a witness program:
        int witnessversion = 0;
        std::vector<unsigned char> witnessprogram;
        if (recipient.scriptPubKey.IsWitnessProgram(witnessversion, witnessprogram)) {
            return OutputType::BECH32;
        }
    }

    // else use m_default_address_type for change
    return m_default_address_type;
}

bool CWallet::CreateTransactionInternal(
        const std::vector<CRecipient>& vecSend,
        CTransactionRef& tx,
        CAmount& nFeeRet,
        int& nChangePosInOut,
        bilingual_str& error,
        const CCoinControl& coin_control,
        FeeCalculation& fee_calc_out,
        bool sign)
{
    CAmount nValue = 0;
    const OutputType change_type = TransactionChangeType(coin_control.m_change_type ? *coin_control.m_change_type : m_default_change_type, vecSend);
    ReserveDestination reservedest(this, change_type);
    int nChangePosRequest = nChangePosInOut;
    unsigned int nSubtractFeeFromAmount = 0;
    for (const auto& recipient : vecSend)
    {
        if (nValue < 0 || recipient.nAmount < 0)
        {
            error = _("Transaction amounts must not be negative");
            return false;
        }
        nValue += recipient.nAmount;

        if (recipient.fSubtractFeeFromAmount)
            nSubtractFeeFromAmount++;
    }
    if (vecSend.empty())
    {
        error = _("Transaction must have at least one recipient");
        return false;
    }

    CMutableTransaction txNew;
    FeeCalculation feeCalc;
    CAmount nFeeNeeded;
    int nBytes;
    {
        std::set<CInputCoin> setCoins;
        LOCK(cs_wallet);
        txNew.nLockTime = GetLocktimeForNewTransaction(chain(), GetLastBlockHash(), GetLastBlockHeight());
        {
            std::vector<COutput> vAvailableCoins;
            AvailableCoins(vAvailableCoins, !coin_control.m_include_unsafe_inputs, &coin_control, 1, MAX_MONEY, MAX_MONEY, 0);
            CoinSelectionParams coin_selection_params; // Parameters for coin selection, init with dummy

            // Create change script that will be used if we need change
            // TODO: pass in scriptChange instead of reservedest so
            // change transaction isn't always pay-to-bitcoin-address
            CScript scriptChange;

            // coin control: send change to custom address
            if (!boost::get<CNoDestination>(&coin_control.destChange)) {
                scriptChange = GetScriptForDestination(coin_control.destChange);
            } else { // no coin control: send change to newly generated address
                // Note: We use a new key here to keep it from being obvious which side is the change.
                //  The drawback is that by not reusing a previous key, the change may be lost if a
                //  backup is restored, if the backup doesn't have the new private key for the change.
                //  If we reused the old key, it would be possible to add code to look for and
                //  rediscover unknown transactions that were written with keys of ours to recover
                //  post-backup change.

                // Reserve a new key pair from key pool. If it fails, provide a dummy
                // destination in case we don't need change.
                CTxDestination dest;
                if (!reservedest.GetReservedDestination(dest, true)) {
                    error = _("Transaction needs a change address, but we can't generate it. Please call keypoolrefill first.");
                }
                scriptChange = GetScriptForDestination(dest);
                // A valid destination implies a change script (and
                // vice-versa). An empty change script will abort later, if the
                // change keypool ran out, but change is required.
                CHECK_NONFATAL(IsValidDestination(dest) != scriptChange.empty());
            }
            CTxOut change_prototype_txout(0, scriptChange);
            coin_selection_params.change_output_size = GetSerializeSize(change_prototype_txout);

            // Set discard feerate
            coin_selection_params.m_discard_feerate = GetDiscardRate(*this);

            // Get the fee rate to use effective values in coin selection
            coin_selection_params.m_effective_feerate = GetMinimumFeeRate(*this, coin_control, &feeCalc);
            // Do not, ever, assume that it's fine to change the fee rate if the user has explicitly
            // provided one
<<<<<<< HEAD
            if (coin_control.m_feerate && coin_selection_params.m_effective_feerate > *coin_control.m_feerate) {
                error = strprintf(_("Fee rate (%s) is lower than the minimum fee rate setting (%s)"), coin_control.m_feerate->ToString(FeeEstimateMode::SAT_VB), coin_selection_params.m_effective_feerate.ToString(FeeEstimateMode::SAT_VB));
                return false;
            }
            if (feeCalc.reason == FeeReason::FALLBACK && !m_allow_fallback_fee) {
                // eventually allow a fallback fee
                error = _("Fee estimation failed. Fallbackfee is disabled. Wait a few blocks or enable -fallbackfee.");
=======
            if (coin_control.m_feerate && nFeeRateNeeded > *coin_control.m_feerate) {
                error = strprintf(_("Fee rate (%s) is lower than the minimum fee rate setting (%s)"), coin_control.m_feerate->ToString(FeeEstimateMode::SAT_VB), nFeeRateNeeded.ToString(FeeEstimateMode::SAT_VB));
>>>>>>> 87c43654
                return false;
            }

            // Get long term estimate
            CCoinControl cc_temp;
            cc_temp.m_confirm_target = chain().estimateMaxBlocks();
            coin_selection_params.m_long_term_feerate = GetMinimumFeeRate(*this, cc_temp, nullptr);

            nFeeRet = 0;
            bool pick_new_inputs = true;
            CAmount nValueIn = 0;

            // BnB selector is the only selector used when this is true.
            // That should only happen on the first pass through the loop.
            coin_selection_params.use_bnb = true;
            coin_selection_params.m_subtract_fee_outputs = nSubtractFeeFromAmount != 0; // If we are doing subtract fee from recipient, don't use effective values
            // Start with no fee and loop until there is enough fee
            while (true)
            {
                nChangePosInOut = nChangePosRequest;
                txNew.vin.clear();
                txNew.vout.clear();
                bool fFirst = true;

                CAmount nValueToSelect = nValue;
                if (nSubtractFeeFromAmount == 0)
                    nValueToSelect += nFeeRet;

                // vouts to the payees
                if (!coin_selection_params.m_subtract_fee_outputs) {
                    coin_selection_params.tx_noinputs_size = 11; // Static vsize overhead + outputs vsize. 4 nVersion, 4 nLocktime, 1 input count, 1 output count, 1 witness overhead (dummy, flag, stack size)
                }
                for (const auto& recipient : vecSend)
                {
                    CTxOut txout(recipient.nAmount, recipient.scriptPubKey);

                    if (recipient.fSubtractFeeFromAmount)
                    {
                        assert(nSubtractFeeFromAmount != 0);
                        txout.nValue -= nFeeRet / nSubtractFeeFromAmount; // Subtract fee equally from each selected recipient

                        if (fFirst) // first receiver pays the remainder not divisible by output count
                        {
                            fFirst = false;
                            txout.nValue -= nFeeRet % nSubtractFeeFromAmount;
                        }
                    }
                    // Include the fee cost for outputs. Note this is only used for BnB right now
                    if (!coin_selection_params.m_subtract_fee_outputs) {
                        coin_selection_params.tx_noinputs_size += ::GetSerializeSize(txout, PROTOCOL_VERSION);
                    }

                    if (IsDust(txout, chain().relayDustFee()))
                    {
                        if (recipient.fSubtractFeeFromAmount && nFeeRet > 0)
                        {
                            if (txout.nValue < 0)
                                error = _("The transaction amount is too small to pay the fee");
                            else
                                error = _("The transaction amount is too small to send after the fee has been deducted");
                        }
                        else
                            error = _("Transaction amount too small");
                        return false;
                    }
                    txNew.vout.push_back(txout);
                }

                // Choose coins to use
                bool bnb_used = false;
                if (pick_new_inputs) {
                    nValueIn = 0;
                    setCoins.clear();
                    int change_spend_size = CalculateMaximumSignedInputSize(change_prototype_txout, this);
                    // If the wallet doesn't know how to sign change output, assume p2sh-p2wpkh
                    // as lower-bound to allow BnB to do it's thing
                    if (change_spend_size == -1) {
                        coin_selection_params.change_spend_size = DUMMY_NESTED_P2WPKH_INPUT_SIZE;
                    } else {
                        coin_selection_params.change_spend_size = (size_t)change_spend_size;
                    }
                    if (!SelectCoins(vAvailableCoins, nValueToSelect, setCoins, nValueIn, coin_control, coin_selection_params, bnb_used))
                    {
                        // If BnB was used, it was the first pass. No longer the first pass and continue loop with knapsack.
                        if (bnb_used) {
                            coin_selection_params.use_bnb = false;
                            continue;
                        }
                        else {
                            error = _("Insufficient funds");
                            return false;
                        }
                    }
                } else {
                    bnb_used = false;
                }

                const CAmount nChange = nValueIn - nValueToSelect;
                if (nChange > 0)
                {
                    // Fill a vout to ourself
                    CTxOut newTxOut(nChange, scriptChange);

                    // Never create dust outputs; if we would, just
                    // add the dust to the fee.
                    // The nChange when BnB is used is always going to go to fees.
                    if (IsDust(newTxOut, coin_selection_params.m_discard_feerate) || bnb_used)
                    {
                        nChangePosInOut = -1;
                        nFeeRet += nChange;
                    }
                    else
                    {
                        if (nChangePosInOut == -1)
                        {
                            // Insert change txn at random position:
                            nChangePosInOut = GetRandInt(txNew.vout.size()+1);
                        }
                        else if ((unsigned int)nChangePosInOut > txNew.vout.size())
                        {
                            error = _("Change index out of range");
                            return false;
                        }

                        std::vector<CTxOut>::iterator position = txNew.vout.begin()+nChangePosInOut;
                        txNew.vout.insert(position, newTxOut);
                    }
                } else {
                    nChangePosInOut = -1;
                }

                // Dummy fill vin for maximum size estimation
                //
                for (const auto& coin : setCoins) {
                    txNew.vin.push_back(CTxIn(coin.outpoint,CScript()));
                }

                nBytes = CalculateMaximumSignedTxSize(CTransaction(txNew), this, coin_control.fAllowWatchOnly);
                if (nBytes < 0) {
                    error = _("Signing transaction failed");
                    return false;
                }

                nFeeNeeded = coin_selection_params.m_effective_feerate.GetFee(nBytes);
                if (nFeeRet >= nFeeNeeded) {
                    // Reduce fee to only the needed amount if possible. This
                    // prevents potential overpayment in fees if the coins
                    // selected to meet nFeeNeeded result in a transaction that
                    // requires less fee than the prior iteration.

                    // If we have no change and a big enough excess fee, then
                    // try to construct transaction again only without picking
                    // new inputs. We now know we only need the smaller fee
                    // (because of reduced tx size) and so we should add a
                    // change output. Only try this once.
                    if (nChangePosInOut == -1 && nSubtractFeeFromAmount == 0 && pick_new_inputs) {
                        unsigned int tx_size_with_change = nBytes + coin_selection_params.change_output_size + 2; // Add 2 as a buffer in case increasing # of outputs changes compact size
                        CAmount fee_needed_with_change = coin_selection_params.m_effective_feerate.GetFee(tx_size_with_change);
                        CAmount minimum_value_for_change = GetDustThreshold(change_prototype_txout, coin_selection_params.m_discard_feerate);
                        if (nFeeRet >= fee_needed_with_change + minimum_value_for_change) {
                            pick_new_inputs = false;
                            nFeeRet = fee_needed_with_change;
                            continue;
                        }
                    }

                    // If we have change output already, just increase it
                    if (nFeeRet > nFeeNeeded && nChangePosInOut != -1 && nSubtractFeeFromAmount == 0) {
                        CAmount extraFeePaid = nFeeRet - nFeeNeeded;
                        std::vector<CTxOut>::iterator change_position = txNew.vout.begin()+nChangePosInOut;
                        change_position->nValue += extraFeePaid;
                        nFeeRet -= extraFeePaid;
                    }
                    break; // Done, enough fee included.
                }
                else if (!pick_new_inputs) {
                    // This shouldn't happen, we should have had enough excess
                    // fee to pay for the new output and still meet nFeeNeeded
                    // Or we should have just subtracted fee from recipients and
                    // nFeeNeeded should not have changed
                    error = _("Transaction fee and change calculation failed");
                    return false;
                }

                // Try to reduce change to include necessary fee
                if (nChangePosInOut != -1 && nSubtractFeeFromAmount == 0) {
                    CAmount additionalFeeNeeded = nFeeNeeded - nFeeRet;
                    std::vector<CTxOut>::iterator change_position = txNew.vout.begin()+nChangePosInOut;
                    // Only reduce change if remaining amount is still a large enough output.
                    if (change_position->nValue >= MIN_FINAL_CHANGE + additionalFeeNeeded) {
                        change_position->nValue -= additionalFeeNeeded;
                        nFeeRet += additionalFeeNeeded;
                        break; // Done, able to increase fee from change
                    }
                }

                // If subtracting fee from recipients, we now know what fee we
                // need to subtract, we have no reason to reselect inputs
                if (nSubtractFeeFromAmount > 0) {
                    pick_new_inputs = false;
                }

                // Include more fee and try again.
                nFeeRet = nFeeNeeded;
                coin_selection_params.use_bnb = false;
                continue;
            }

            // Give up if change keypool ran out and change is required
            if (scriptChange.empty() && nChangePosInOut != -1) {
                return false;
            }
        }

        // Shuffle selected coins and fill in final vin
        txNew.vin.clear();
        std::vector<CInputCoin> selected_coins(setCoins.begin(), setCoins.end());
        Shuffle(selected_coins.begin(), selected_coins.end(), FastRandomContext());

        // Note how the sequence number is set to non-maxint so that
        // the nLockTime set above actually works.
        //
        // BIP125 defines opt-in RBF as any nSequence < maxint-1, so
        // we use the highest possible value in that range (maxint-2)
        // to avoid conflicting with other possible uses of nSequence,
        // and in the spirit of "smallest possible change from prior
        // behavior."
        const uint32_t nSequence = coin_control.m_signal_bip125_rbf.get_value_or(m_signal_rbf) ? MAX_BIP125_RBF_SEQUENCE : (CTxIn::SEQUENCE_FINAL - 1);
        for (const auto& coin : selected_coins) {
            txNew.vin.push_back(CTxIn(coin.outpoint, CScript(), nSequence));
        }

        if (sign && !SignTransaction(txNew)) {
            error = _("Signing transaction failed");
            return false;
        }

        // Return the constructed transaction data.
        tx = MakeTransactionRef(std::move(txNew));

        // Limit size
        if (GetTransactionWeight(*tx) > MAX_STANDARD_TX_WEIGHT)
        {
            error = _("Transaction too large");
            return false;
        }
    }

    if (nFeeRet > m_default_max_tx_fee) {
        error = TransactionErrorString(TransactionError::MAX_FEE_EXCEEDED);
        return false;
    }

    if (gArgs.GetBoolArg("-walletrejectlongchains", DEFAULT_WALLET_REJECT_LONG_CHAINS)) {
        // Lastly, ensure this tx will pass the mempool's chain limits
        if (!chain().checkChainLimits(tx)) {
            error = _("Transaction has too long of a mempool chain");
            return false;
        }
    }

    // Before we return success, we assume any change key will be used to prevent
    // accidental re-use.
    reservedest.KeepDestination();
    fee_calc_out = feeCalc;

    WalletLogPrintf("Fee Calculation: Fee:%d Bytes:%u Needed:%d Tgt:%d (requested %d) Reason:\"%s\" Decay %.5f: Estimation: (%g - %g) %.2f%% %.1f/(%.1f %d mem %.1f out) Fail: (%g - %g) %.2f%% %.1f/(%.1f %d mem %.1f out)\n",
              nFeeRet, nBytes, nFeeNeeded, feeCalc.returnedTarget, feeCalc.desiredTarget, StringForFeeReason(feeCalc.reason), feeCalc.est.decay,
              feeCalc.est.pass.start, feeCalc.est.pass.end,
              (feeCalc.est.pass.totalConfirmed + feeCalc.est.pass.inMempool + feeCalc.est.pass.leftMempool) > 0.0 ? 100 * feeCalc.est.pass.withinTarget / (feeCalc.est.pass.totalConfirmed + feeCalc.est.pass.inMempool + feeCalc.est.pass.leftMempool) : 0.0,
              feeCalc.est.pass.withinTarget, feeCalc.est.pass.totalConfirmed, feeCalc.est.pass.inMempool, feeCalc.est.pass.leftMempool,
              feeCalc.est.fail.start, feeCalc.est.fail.end,
              (feeCalc.est.fail.totalConfirmed + feeCalc.est.fail.inMempool + feeCalc.est.fail.leftMempool) > 0.0 ? 100 * feeCalc.est.fail.withinTarget / (feeCalc.est.fail.totalConfirmed + feeCalc.est.fail.inMempool + feeCalc.est.fail.leftMempool) : 0.0,
              feeCalc.est.fail.withinTarget, feeCalc.est.fail.totalConfirmed, feeCalc.est.fail.inMempool, feeCalc.est.fail.leftMempool);
    return true;
}

bool CWallet::CreateTransaction(
        const std::vector<CRecipient>& vecSend,
        CTransactionRef& tx,
        CAmount& nFeeRet,
        int& nChangePosInOut,
        bilingual_str& error,
        const CCoinControl& coin_control,
        FeeCalculation& fee_calc_out,
        bool sign)
{
    int nChangePosIn = nChangePosInOut;
    CTransactionRef tx2 = tx;
    bool res = CreateTransactionInternal(vecSend, tx, nFeeRet, nChangePosInOut, error, coin_control, fee_calc_out, sign);
    // try with avoidpartialspends unless it's enabled already
    if (res && nFeeRet > 0 /* 0 means non-functional fee rate estimation */ && m_max_aps_fee > -1 && !coin_control.m_avoid_partial_spends) {
        CCoinControl tmp_cc = coin_control;
        tmp_cc.m_avoid_partial_spends = true;
        CAmount nFeeRet2;
        int nChangePosInOut2 = nChangePosIn;
        bilingual_str error2; // fired and forgotten; if an error occurs, we discard the results
        if (CreateTransactionInternal(vecSend, tx2, nFeeRet2, nChangePosInOut2, error2, tmp_cc, fee_calc_out, sign)) {
            // if fee of this alternative one is within the range of the max fee, we use this one
            const bool use_aps = nFeeRet2 <= nFeeRet + m_max_aps_fee;
            WalletLogPrintf("Fee non-grouped = %lld, grouped = %lld, using %s\n", nFeeRet, nFeeRet2, use_aps ? "grouped" : "non-grouped");
            if (use_aps) {
                tx = tx2;
                nFeeRet = nFeeRet2;
                nChangePosInOut = nChangePosInOut2;
            }
        }
    }
    return res;
}

void CWallet::CommitTransaction(CTransactionRef tx, mapValue_t mapValue, std::vector<std::pair<std::string, std::string>> orderForm)
{
    LOCK(cs_wallet);
    WalletLogPrintf("CommitTransaction:\n%s", tx->ToString()); /* Continued */

    // Add tx to wallet, because if it has change it's also ours,
    // otherwise just for transaction history.
    AddToWallet(tx, {}, [&](CWalletTx& wtx, bool new_tx) {
        CHECK_NONFATAL(wtx.mapValue.empty());
        CHECK_NONFATAL(wtx.vOrderForm.empty());
        wtx.mapValue = std::move(mapValue);
        wtx.vOrderForm = std::move(orderForm);
        wtx.fTimeReceivedIsTxTime = true;
        wtx.fFromMe = true;
        return true;
    });

    // Notify that old coins are spent
    for (const CTxIn& txin : tx->vin) {
        CWalletTx &coin = mapWallet.at(txin.prevout.hash);
        coin.MarkDirty();
        NotifyTransactionChanged(this, coin.GetHash(), CT_UPDATED);
    }

    // Get the inserted-CWalletTx from mapWallet so that the
    // fInMempool flag is cached properly
    CWalletTx& wtx = mapWallet.at(tx->GetHash());

    if (!fBroadcastTransactions) {
        // Don't submit tx to the mempool
        return;
    }

    std::string err_string;
    if (!wtx.SubmitMemoryPoolAndRelay(err_string, true)) {
        WalletLogPrintf("CommitTransaction(): Transaction cannot be broadcast immediately, %s\n", err_string);
        // TODO: if we expect the failure to be long term or permanent, instead delete wtx from the wallet and return failure.
    }
}

DBErrors CWallet::LoadWallet(bool& fFirstRunRet)
{
    LOCK(cs_wallet);

    fFirstRunRet = false;
    DBErrors nLoadWalletRet = WalletBatch(*database).LoadWallet(this);
    if (nLoadWalletRet == DBErrors::NEED_REWRITE)
    {
        if (database->Rewrite("\x04pool"))
        {
            for (const auto& spk_man_pair : m_spk_managers) {
                spk_man_pair.second->RewriteDB();
            }
        }
    }

    // This wallet is in its first run if there are no ScriptPubKeyMans and it isn't blank or no privkeys
    fFirstRunRet = m_spk_managers.empty() && !IsWalletFlagSet(WALLET_FLAG_DISABLE_PRIVATE_KEYS) && !IsWalletFlagSet(WALLET_FLAG_BLANK_WALLET);
    if (fFirstRunRet) {
        assert(m_external_spk_managers.empty());
        assert(m_internal_spk_managers.empty());
    }

    if (nLoadWalletRet != DBErrors::LOAD_OK)
        return nLoadWalletRet;

    BuildAddressBloomFilter();

    return DBErrors::LOAD_OK;
}

DBErrors CWallet::ZapSelectTx(std::vector<uint256>& vHashIn, std::vector<uint256>& vHashOut)
{
    AssertLockHeld(cs_wallet);
    DBErrors nZapSelectTxRet = WalletBatch(*database).ZapSelectTx(vHashIn, vHashOut);
    for (const uint256& hash : vHashOut) {
        const auto& it = mapWallet.find(hash);
        wtxOrdered.erase(it->second.m_it_wtxOrdered);
        for (const auto& txin : it->second.tx->vin)
            mapTxSpends.erase(txin.prevout);
        mapWallet.erase(it);
        NotifyTransactionChanged(this, hash, CT_DELETED);
    }

    if (nZapSelectTxRet == DBErrors::NEED_REWRITE)
    {
        if (database->Rewrite("\x04pool"))
        {
            for (const auto& spk_man_pair : m_spk_managers) {
                spk_man_pair.second->RewriteDB();
            }
        }
    }

    if (nZapSelectTxRet != DBErrors::LOAD_OK)
        return nZapSelectTxRet;

    MarkDirty();

    return DBErrors::LOAD_OK;
}

bool CWallet::SetAddressBookWithDB(WalletBatch& batch, const CTxDestination& address, const std::string& strName, const std::string& strPurpose)
{
    bool fUpdated = false;
    bool is_mine;
    {
        LOCK(cs_wallet);
        std::map<CTxDestination, CAddressBookData>::iterator mi = m_address_book.find(address);
        fUpdated = (mi != m_address_book.end() && !mi->second.IsChange());
        m_address_book[address].SetLabel(strName);
        if (!strPurpose.empty()) /* update purpose only if requested */
            m_address_book[address].purpose = strPurpose;
        is_mine = IsMine(address) != ISMINE_NO;
    }
    NotifyAddressBookChanged(this, address, strName, is_mine,
                             strPurpose, (fUpdated ? CT_UPDATED : CT_NEW) );
    if (!strPurpose.empty() && !batch.WritePurpose(EncodeDestination(address), strPurpose))
        return false;
    return batch.WriteName(EncodeDestination(address), strName);
}

bool CWallet::SetAddressBook(const CTxDestination& address, const std::string& strName, const std::string& strPurpose)
{
    WalletBatch batch(*database);
    return SetAddressBookWithDB(batch, address, strName, strPurpose);
}

bool CWallet::DelAddressBook(const CTxDestination& address)
{
    bool is_mine;
    WalletBatch batch(*database);
    {
        LOCK(cs_wallet);
        // If we want to delete receiving addresses, we need to take care that DestData "used" (and possibly newer DestData) gets preserved (and the "deleted" address transformed into a change entry instead of actually being deleted)
        // NOTE: This isn't a problem for sending addresses because they never have any DestData yet!
        // When adding new DestData, it should be considered here whether to retain or delete it (or move it?).
        if (IsMine(address)) {
            WalletLogPrintf("%s called with IsMine address, NOT SUPPORTED. Please report this bug! %s\n", __func__, PACKAGE_BUGREPORT);
            return false;
        }
        // Delete destdata tuples associated with address
        std::string strAddress = EncodeDestination(address);
        for (const std::pair<const std::string, std::string> &item : m_address_book[address].destdata)
        {
            batch.EraseDestData(strAddress, item.first);
        }
        m_address_book.erase(address);
        is_mine = IsMine(address) != ISMINE_NO;
    }

    NotifyAddressBookChanged(this, address, "", is_mine, "", CT_DELETED);

    batch.ErasePurpose(EncodeDestination(address));
    return batch.EraseName(EncodeDestination(address));
}

size_t CWallet::KeypoolCountExternalKeys() const
{
    AssertLockHeld(cs_wallet);

    unsigned int count = 0;
    for (auto spk_man : GetActiveScriptPubKeyMans()) {
        count += spk_man->KeypoolCountExternalKeys();
    }

    return count;
}

unsigned int CWallet::GetKeyPoolSize() const
{
    AssertLockHeld(cs_wallet);

    unsigned int count = 0;
    for (auto spk_man : GetActiveScriptPubKeyMans()) {
        count += spk_man->GetKeyPoolSize();
    }
    return count;
}

bool CWallet::TopUpKeyPool(unsigned int kpSize)
{
    LOCK(cs_wallet);
    bool res = true;
    for (auto spk_man : GetActiveScriptPubKeyMans()) {
        res &= spk_man->TopUp(kpSize);
    }
    return res;
}

bool CWallet::GetNewDestination(const OutputType type, const std::string label, CTxDestination& dest, std::string& error)
{
    LOCK(cs_wallet);
    error.clear();
    bool result = false;
    auto spk_man = GetScriptPubKeyMan(type, false /* internal */);
    if (spk_man) {
        spk_man->TopUp();
        result = spk_man->GetNewDestination(type, dest, error);
    } else {
        error = strprintf("Error: No %s addresses available.", FormatOutputType(type));
    }
    if (result) {
        SetAddressBook(dest, label, "receive");
    }

    return result;
}

bool CWallet::GetNewChangeDestination(const OutputType type, CTxDestination& dest, std::string& error)
{
    LOCK(cs_wallet);
    error.clear();

    ReserveDestination reservedest(this, type);
    if (!reservedest.GetReservedDestination(dest, true)) {
        error = _("Error: Keypool ran out, please call keypoolrefill first").translated;
        return false;
    }

    reservedest.KeepDestination();
    return true;
}

int64_t CWallet::GetOldestKeyPoolTime() const
{
    LOCK(cs_wallet);
    int64_t oldestKey = std::numeric_limits<int64_t>::max();
    for (const auto& spk_man_pair : m_spk_managers) {
        oldestKey = std::min(oldestKey, spk_man_pair.second->GetOldestKeyPoolTime());
    }
    return oldestKey;
}

void CWallet::MarkDestinationsDirty(const std::set<CTxDestination>& destinations) {
    for (auto& entry : mapWallet) {
        CWalletTx& wtx = entry.second;
        if (wtx.m_is_cache_empty) continue;
        for (unsigned int i = 0; i < wtx.tx->vout.size(); i++) {
            CTxDestination dst;
            if (ExtractDestination(wtx.tx->vout[i].scriptPubKey, dst) && destinations.count(dst)) {
                wtx.MarkDirty();
                break;
            }
        }
    }
}

std::map<CTxDestination, CAmount> CWallet::GetAddressBalances() const
{
    std::map<CTxDestination, CAmount> balances;

    {
        LOCK(cs_wallet);
        std::set<uint256> trusted_parents;
        for (const auto& walletEntry : mapWallet)
        {
            const CWalletTx& wtx = walletEntry.second;

            if (!IsTrusted(wtx, trusted_parents))
                continue;

            if (wtx.IsImmatureCoinBase())
                continue;

            int nDepth = wtx.GetDepthInMainChain();
            if (nDepth < (wtx.IsFromMe(ISMINE_ALL) ? 0 : 1))
                continue;

            for (unsigned int i = 0; i < wtx.tx->vout.size(); i++)
            {
                CTxDestination addr;
                if (!IsMine(wtx.tx->vout[i]))
                    continue;
                if(!ExtractDestination(wtx.tx->vout[i].scriptPubKey, addr))
                    continue;

                CAmount n = IsSpent(walletEntry.first, i) ? 0 : wtx.tx->vout[i].nValue;
                balances[addr] += n;
            }
        }
    }

    return balances;
}

std::set< std::set<CTxDestination> > CWallet::GetAddressGroupings() const
{
    AssertLockHeld(cs_wallet);
    std::set< std::set<CTxDestination> > groupings;
    std::set<CTxDestination> grouping;

    for (const auto& walletEntry : mapWallet)
    {
        const CWalletTx& wtx = walletEntry.second;

        if (wtx.tx->vin.size() > 0)
        {
            bool any_mine = false;
            // group all input addresses with each other
            for (const CTxIn& txin : wtx.tx->vin)
            {
                CTxDestination address;
                if(!IsMine(txin)) /* If this input isn't mine, ignore it */
                    continue;
                if(!ExtractDestination(mapWallet.at(txin.prevout.hash).tx->vout[txin.prevout.n].scriptPubKey, address))
                    continue;
                grouping.insert(address);
                any_mine = true;
            }

            // group change with input addresses
            if (any_mine)
            {
               for (const CTxOut& txout : wtx.tx->vout)
                   if (IsChange(txout))
                   {
                       CTxDestination txoutAddr;
                       if(!ExtractDestination(txout.scriptPubKey, txoutAddr))
                           continue;
                       grouping.insert(txoutAddr);
                   }
            }
            if (grouping.size() > 0)
            {
                groupings.insert(grouping);
                grouping.clear();
            }
        }

        // group lone addrs by themselves
        for (const auto& txout : wtx.tx->vout)
            if (IsMine(txout))
            {
                CTxDestination address;
                if(!ExtractDestination(txout.scriptPubKey, address))
                    continue;
                grouping.insert(address);
                groupings.insert(grouping);
                grouping.clear();
            }
    }

    std::set< std::set<CTxDestination>* > uniqueGroupings; // a set of pointers to groups of addresses
    std::map< CTxDestination, std::set<CTxDestination>* > setmap;  // map addresses to the unique group containing it
    for (std::set<CTxDestination> _grouping : groupings)
    {
        // make a set of all the groups hit by this new group
        std::set< std::set<CTxDestination>* > hits;
        std::map< CTxDestination, std::set<CTxDestination>* >::iterator it;
        for (const CTxDestination& address : _grouping)
            if ((it = setmap.find(address)) != setmap.end())
                hits.insert((*it).second);

        // merge all hit groups into a new single group and delete old groups
        std::set<CTxDestination>* merged = new std::set<CTxDestination>(_grouping);
        for (std::set<CTxDestination>* hit : hits)
        {
            merged->insert(hit->begin(), hit->end());
            uniqueGroupings.erase(hit);
            delete hit;
        }
        uniqueGroupings.insert(merged);

        // update setmap
        for (const CTxDestination& element : *merged)
            setmap[element] = merged;
    }

    std::set< std::set<CTxDestination> > ret;
    for (const std::set<CTxDestination>* uniqueGrouping : uniqueGroupings)
    {
        ret.insert(*uniqueGrouping);
        delete uniqueGrouping;
    }

    return ret;
}

std::set<CTxDestination> CWallet::GetLabelAddresses(const std::string& label) const
{
    LOCK(cs_wallet);
    std::set<CTxDestination> result;
    for (const std::pair<const CTxDestination, CAddressBookData>& item : m_address_book)
    {
        if (item.second.IsChange()) continue;
        const CTxDestination& address = item.first;
        const std::string& strName = item.second.GetLabel();
        if (strName == label)
            result.insert(address);
    }
    return result;
}

bool ReserveDestination::GetReservedDestination(CTxDestination& dest, bool internal)
{
    m_spk_man = pwallet->GetScriptPubKeyMan(type, internal);
    if (!m_spk_man) {
        return false;
    }


    if (nIndex == -1)
    {
        m_spk_man->TopUp();

        CKeyPool keypool;
        if (!m_spk_man->GetReservedDestination(type, internal, address, nIndex, keypool)) {
            return false;
        }
        fInternal = keypool.fInternal;
    }
    dest = address;
    return true;
}

void ReserveDestination::KeepDestination()
{
    if (nIndex != -1) {
        m_spk_man->KeepDestination(nIndex, type);
    }
    nIndex = -1;
    address = CNoDestination();
}

void ReserveDestination::ReturnDestination()
{
    if (nIndex != -1) {
        m_spk_man->ReturnDestination(nIndex, fInternal, address);
    }
    nIndex = -1;
    address = CNoDestination();
}

void CWallet::LockCoin(const COutPoint& output)
{
    AssertLockHeld(cs_wallet);
    setLockedCoins.insert(output);
}

void CWallet::UnlockCoin(const COutPoint& output)
{
    AssertLockHeld(cs_wallet);
    setLockedCoins.erase(output);
}

void CWallet::UnlockAllCoins()
{
    AssertLockHeld(cs_wallet);
    setLockedCoins.clear();
}

bool CWallet::IsLockedCoin(uint256 hash, unsigned int n) const
{
    AssertLockHeld(cs_wallet);
    COutPoint outpt(hash, n);

    return (setLockedCoins.count(outpt) > 0);
}

void CWallet::ListLockedCoins(std::vector<COutPoint>& vOutpts) const
{
    AssertLockHeld(cs_wallet);
    for (std::set<COutPoint>::iterator it = setLockedCoins.begin();
         it != setLockedCoins.end(); it++) {
        COutPoint outpt = (*it);
        vOutpts.push_back(outpt);
    }
}

/** @} */ // end of Actions

void CWallet::GetKeyBirthTimes(std::map<CKeyID, int64_t>& mapKeyBirth) const {
    AssertLockHeld(cs_wallet);
    mapKeyBirth.clear();

    LegacyScriptPubKeyMan* spk_man = GetLegacyScriptPubKeyMan();
    assert(spk_man != nullptr);
    LOCK(spk_man->cs_KeyStore);

    // get birth times for keys with metadata
    for (const auto& entry : spk_man->mapKeyMetadata) {
        if (entry.second.nCreateTime) {
            mapKeyBirth[entry.first] = entry.second.nCreateTime;
        }
    }

    // map in which we'll infer heights of other keys
    std::map<CKeyID, const CWalletTx::Confirmation*> mapKeyFirstBlock;
    CWalletTx::Confirmation max_confirm;
    max_confirm.block_height = GetLastBlockHeight() > 144 ? GetLastBlockHeight() - 144 : 0; // the tip can be reorganized; use a 144-block safety margin
    CHECK_NONFATAL(chain().findAncestorByHeight(GetLastBlockHash(), max_confirm.block_height, FoundBlock().hash(max_confirm.hashBlock)));
    for (const CKeyID &keyid : spk_man->GetKeys()) {
        if (mapKeyBirth.count(keyid) == 0)
            mapKeyFirstBlock[keyid] = &max_confirm;
    }

    // if there are no such keys, we're done
    if (mapKeyFirstBlock.empty())
        return;

    // find first block that affects those keys, if there are any left
    for (const auto& entry : mapWallet) {
        // iterate over all wallet transactions...
        const CWalletTx &wtx = entry.second;
        if (wtx.m_confirm.status == CWalletTx::CONFIRMED) {
            // ... which are already in a block
            for (const CTxOut &txout : wtx.tx->vout) {
                // iterate over all their outputs
                for (const auto &keyid : GetAffectedKeys(txout.scriptPubKey, *spk_man)) {
                    // ... and all their affected keys
                    auto rit = mapKeyFirstBlock.find(keyid);
                    if (rit != mapKeyFirstBlock.end() && wtx.m_confirm.block_height < rit->second->block_height) {
                        rit->second = &wtx.m_confirm;
                    }
                }
            }
        }
    }

    // Extract block timestamps for those keys
    for (const auto& entry : mapKeyFirstBlock) {
        int64_t block_time;
        CHECK_NONFATAL(chain().findBlock(entry.second->hashBlock, FoundBlock().time(block_time)));
        mapKeyBirth[entry.first] = block_time - TIMESTAMP_WINDOW; // block times can be 2h off
    }
}

/**
 * Compute smart timestamp for a transaction being added to the wallet.
 *
 * Logic:
 * - If sending a transaction, assign its timestamp to the current time.
 * - If receiving a transaction outside a block, assign its timestamp to the
 *   current time.
 * - If receiving a block with a future timestamp, assign all its (not already
 *   known) transactions' timestamps to the current time.
 * - If receiving a block with a past timestamp, before the most recent known
 *   transaction (that we care about), assign all its (not already known)
 *   transactions' timestamps to the same timestamp as that most-recent-known
 *   transaction.
 * - If receiving a block with a past timestamp, but after the most recent known
 *   transaction, assign all its (not already known) transactions' timestamps to
 *   the block time.
 *
 * For more information see CWalletTx::nTimeSmart,
 * https://bitcointalk.org/?topic=54527, or
 * https://github.com/bitcoin/bitcoin/pull/1393.
 */
unsigned int CWallet::ComputeTimeSmart(const CWalletTx& wtx) const
{
    unsigned int nTimeSmart = wtx.nTimeReceived;
    if (!wtx.isUnconfirmed() && !wtx.isAbandoned()) {
        int64_t blocktime;
        if (chain().findBlock(wtx.m_confirm.hashBlock, FoundBlock().time(blocktime))) {
            int64_t latestNow = wtx.nTimeReceived;
            int64_t latestEntry = 0;

            // Tolerate times up to the last timestamp in the wallet not more than 5 minutes into the future
            int64_t latestTolerated = latestNow + 300;
            const TxItems& txOrdered = wtxOrdered;
            for (auto it = txOrdered.rbegin(); it != txOrdered.rend(); ++it) {
                CWalletTx* const pwtx = it->second;
                if (pwtx == &wtx) {
                    continue;
                }
                int64_t nSmartTime;
                nSmartTime = pwtx->nTimeSmart;
                if (!nSmartTime) {
                    nSmartTime = pwtx->nTimeReceived;
                }
                if (nSmartTime <= latestTolerated) {
                    latestEntry = nSmartTime;
                    if (nSmartTime > latestNow) {
                        latestNow = nSmartTime;
                    }
                    break;
                }
            }

            nTimeSmart = std::max(latestEntry, std::min(blocktime, latestNow));
        } else {
            WalletLogPrintf("%s: found %s in block %s not in index\n", __func__, wtx.GetHash().ToString(), wtx.m_confirm.hashBlock.ToString());
        }
    }
    return nTimeSmart;
}

bool CWallet::AddDestData(WalletBatch& batch, const CTxDestination &dest, const std::string &key, const std::string &value)
{
    if (boost::get<CNoDestination>(&dest))
        return false;

    m_address_book[dest].destdata.insert(std::make_pair(key, value));
    return batch.WriteDestData(EncodeDestination(dest), key, value);
}

bool CWallet::EraseDestData(WalletBatch& batch, const CTxDestination &dest, const std::string &key)
{
    if (!m_address_book[dest].destdata.erase(key))
        return false;
    return batch.EraseDestData(EncodeDestination(dest), key);
}

void CWallet::LoadDestData(const CTxDestination &dest, const std::string &key, const std::string &value)
{
    m_address_book[dest].destdata.insert(std::make_pair(key, value));
}

bool CWallet::GetDestData(const CTxDestination &dest, const std::string &key, std::string *value) const
{
    std::map<CTxDestination, CAddressBookData>::const_iterator i = m_address_book.find(dest);
    if(i != m_address_book.end())
    {
        CAddressBookData::StringMap::const_iterator j = i->second.destdata.find(key);
        if(j != i->second.destdata.end())
        {
            if(value)
                *value = j->second;
            return true;
        }
    }
    return false;
}

std::vector<std::string> CWallet::GetDestValues(const std::string& prefix) const
{
    std::vector<std::string> values;
    for (const auto& address : m_address_book) {
        for (const auto& data : address.second.destdata) {
            if (!data.first.compare(0, prefix.size(), prefix)) {
                values.emplace_back(data.second);
            }
        }
    }
    return values;
}

std::unique_ptr<WalletDatabase> MakeWalletDatabase(const std::string& name, const DatabaseOptions& options, DatabaseStatus& status, bilingual_str& error_string)
{
    // Do some checking on wallet path. It should be either a:
    //
    // 1. Path where a directory can be created.
    // 2. Path to an existing directory.
    // 3. Path to a symlink to a directory.
    // 4. For backwards compatibility, the name of a data file in -walletdir.
    const fs::path& wallet_path = fs::absolute(name, GetWalletDir());
    fs::file_type path_type = fs::symlink_status(wallet_path).type();
    if (!(path_type == fs::file_not_found || path_type == fs::directory_file ||
          (path_type == fs::symlink_file && fs::is_directory(wallet_path)) ||
          (path_type == fs::regular_file && fs::path(name).filename() == name))) {
        error_string = Untranslated(strprintf(
              "Invalid -wallet path '%s'. -wallet path should point to a directory where wallet.dat and "
              "database/log.?????????? files can be stored, a location where such a directory could be created, "
              "or (for backwards compatibility) the name of an existing data file in -walletdir (%s)",
              name, GetWalletDir()));
        status = DatabaseStatus::FAILED_BAD_PATH;
        return nullptr;
    }
    return MakeDatabase(wallet_path, options, status, error_string);
}

std::shared_ptr<CWallet> CWallet::Create(interfaces::Chain& chain, const std::string& name, std::unique_ptr<WalletDatabase> database, uint64_t wallet_creation_flags, bilingual_str& error, std::vector<bilingual_str>& warnings)
{
    const std::string& walletFile = database->Filename();

    chain.initMessage(_("Loading wallet...").translated);

    int64_t nStart = GetTimeMillis();
    bool fFirstRun = true;
    // TODO: Can't use std::make_shared because we need a custom deleter but
    // should be possible to use std::allocate_shared.
    std::shared_ptr<CWallet> walletInstance(new CWallet(&chain, name, std::move(database)), ReleaseWallet);
    DBErrors nLoadWalletRet = walletInstance->LoadWallet(fFirstRun);
    if (nLoadWalletRet != DBErrors::LOAD_OK) {
        if (nLoadWalletRet == DBErrors::CORRUPT) {
            error = strprintf(_("Error loading %s: Wallet corrupted"), walletFile);
            return nullptr;
        }
        else if (nLoadWalletRet == DBErrors::NONCRITICAL_ERROR)
        {
            warnings.push_back(strprintf(_("Error reading %s! All keys read correctly, but transaction data"
                                           " or address book entries might be missing or incorrect."),
                walletFile));
        }
        else if (nLoadWalletRet == DBErrors::TOO_NEW) {
            error = strprintf(_("Error loading %s: Wallet requires newer version of %s"), walletFile, PACKAGE_NAME);
            return nullptr;
        }
        else if (nLoadWalletRet == DBErrors::NEED_REWRITE)
        {
            error = strprintf(_("Wallet needed to be rewritten: restart %s to complete"), PACKAGE_NAME);
            return nullptr;
        }
        else {
            error = strprintf(_("Error loading %s"), walletFile);
            return nullptr;
        }
    }

    if (fFirstRun)
    {
        // ensure this wallet.dat can only be opened by clients supporting HD with chain split and expects no default key
        walletInstance->SetMinVersion(FEATURE_LATEST);

        walletInstance->AddWalletFlags(wallet_creation_flags);

        // Only create LegacyScriptPubKeyMan when not descriptor wallet
        if (!walletInstance->IsWalletFlagSet(WALLET_FLAG_DESCRIPTORS)) {
            walletInstance->SetupLegacyScriptPubKeyMan();
        }

        if (!(wallet_creation_flags & (WALLET_FLAG_DISABLE_PRIVATE_KEYS | WALLET_FLAG_BLANK_WALLET))) {
            LOCK(walletInstance->cs_wallet);
            if (walletInstance->IsWalletFlagSet(WALLET_FLAG_DESCRIPTORS)) {
                walletInstance->SetupDescriptorScriptPubKeyMans();
                // SetupDescriptorScriptPubKeyMans already calls SetupGeneration for us so we don't need to call SetupGeneration separately
            } else {
                // Legacy wallets need SetupGeneration here.
                for (auto spk_man : walletInstance->GetActiveScriptPubKeyMans()) {
                    if (!spk_man->SetupGeneration()) {
                        error = _("Unable to generate initial keys");
                        return nullptr;
                    }
                }
            }
        }

        walletInstance->chainStateFlushed(chain.getTipLocator());
    } else if (wallet_creation_flags & WALLET_FLAG_DISABLE_PRIVATE_KEYS) {
        // Make it impossible to disable private keys after creation
        error = strprintf(_("Error loading %s: Private keys can only be disabled during creation"), walletFile);
        return NULL;
    } else if (walletInstance->IsWalletFlagSet(WALLET_FLAG_DISABLE_PRIVATE_KEYS)) {
        for (auto spk_man : walletInstance->GetActiveScriptPubKeyMans()) {
            if (spk_man->HavePrivateKeys()) {
                warnings.push_back(strprintf(_("Warning: Private keys detected in wallet {%s} with disabled private keys"), walletFile));
                break;
            }
        }
    }

    if (!gArgs.GetArg("-addresstype", "").empty()) {
        if (!ParseOutputType(gArgs.GetArg("-addresstype", ""), walletInstance->m_default_address_type)) {
            error = strprintf(_("Unknown address type '%s'"), gArgs.GetArg("-addresstype", ""));
            return nullptr;
        }
    }

    if (!gArgs.GetArg("-changetype", "").empty()) {
        OutputType out_type;
        if (!ParseOutputType(gArgs.GetArg("-changetype", ""), out_type)) {
            error = strprintf(_("Unknown change type '%s'"), gArgs.GetArg("-changetype", ""));
            return nullptr;
        }
        walletInstance->m_default_change_type = out_type;
    }

    if (gArgs.IsArgSet("-mintxfee")) {
        CAmount n = 0;
        if (!ParseMoney(gArgs.GetArg("-mintxfee", ""), n) || 0 == n) {
            error = AmountErrMsg("mintxfee", gArgs.GetArg("-mintxfee", ""));
            return nullptr;
        }
        if (n > HIGH_TX_FEE_PER_KB) {
            warnings.push_back(AmountHighWarn("-mintxfee") + Untranslated(" ") +
                               _("This is the minimum transaction fee you pay on every transaction."));
        }
        walletInstance->m_min_fee = CFeeRate(n);
    }

    if (gArgs.IsArgSet("-maxapsfee")) {
        const std::string max_aps_fee{gArgs.GetArg("-maxapsfee", "")};
        CAmount n = 0;
        if (max_aps_fee == "-1") {
            n = -1;
        } else if (!ParseMoney(max_aps_fee, n)) {
            error = AmountErrMsg("maxapsfee", max_aps_fee);
            return nullptr;
        }
        if (n > HIGH_APS_FEE) {
            warnings.push_back(AmountHighWarn("-maxapsfee") + Untranslated(" ") +
                              _("This is the maximum transaction fee you pay (in addition to the normal fee) to prioritize partial spend avoidance over regular coin selection."));
        }
        walletInstance->m_max_aps_fee = n;
    }

    if (gArgs.IsArgSet("-fallbackfee")) {
        CAmount nFeePerK = 0;
        if (!ParseMoney(gArgs.GetArg("-fallbackfee", ""), nFeePerK)) {
            error = strprintf(_("Invalid amount for -fallbackfee=<amount>: '%s'"), gArgs.GetArg("-fallbackfee", ""));
            return nullptr;
        }
        if (nFeePerK > HIGH_TX_FEE_PER_KB) {
            warnings.push_back(AmountHighWarn("-fallbackfee") + Untranslated(" ") +
                               _("This is the transaction fee you may pay when fee estimates are not available."));
        }
        walletInstance->m_fallback_fee = CFeeRate(nFeePerK);
    }
    // Disable fallback fee in case value was set to 0, enable if non-null value
    walletInstance->m_allow_fallback_fee = walletInstance->m_fallback_fee.GetFeePerK() != 0;

    if (gArgs.IsArgSet("-discardfee")) {
        CAmount nFeePerK = 0;
        if (!ParseMoney(gArgs.GetArg("-discardfee", ""), nFeePerK)) {
            error = strprintf(_("Invalid amount for -discardfee=<amount>: '%s'"), gArgs.GetArg("-discardfee", ""));
            return nullptr;
        }
        if (nFeePerK > HIGH_TX_FEE_PER_KB) {
            warnings.push_back(AmountHighWarn("-discardfee") + Untranslated(" ") +
                               _("This is the transaction fee you may discard if change is smaller than dust at this level"));
        }
        walletInstance->m_discard_rate = CFeeRate(nFeePerK);
    }
    if (gArgs.IsArgSet("-paytxfee")) {
        CAmount nFeePerK = 0;
        if (!ParseMoney(gArgs.GetArg("-paytxfee", ""), nFeePerK)) {
            error = AmountErrMsg("paytxfee", gArgs.GetArg("-paytxfee", ""));
            return nullptr;
        }
        if (nFeePerK > HIGH_TX_FEE_PER_KB) {
            warnings.push_back(AmountHighWarn("-paytxfee") + Untranslated(" ") +
                               _("This is the transaction fee you will pay if you send a transaction."));
        }
        walletInstance->m_pay_tx_fee = CFeeRate(nFeePerK, 1000);
        if (walletInstance->m_pay_tx_fee < chain.relayMinFee()) {
            error = strprintf(_("Invalid amount for -paytxfee=<amount>: '%s' (must be at least %s)"),
                gArgs.GetArg("-paytxfee", ""), chain.relayMinFee().ToString());
            return nullptr;
        }
    }

    if (gArgs.IsArgSet("-maxtxfee")) {
        CAmount nMaxFee = 0;
        if (!ParseMoney(gArgs.GetArg("-maxtxfee", ""), nMaxFee)) {
            error = AmountErrMsg("maxtxfee", gArgs.GetArg("-maxtxfee", ""));
            return nullptr;
        }
        if (nMaxFee > HIGH_MAX_TX_FEE) {
            warnings.push_back(_("-maxtxfee is set very high! Fees this large could be paid on a single transaction."));
        }
        if (CFeeRate(nMaxFee, 1000) < chain.relayMinFee()) {
            error = strprintf(_("Invalid amount for -maxtxfee=<amount>: '%s' (must be at least the minrelay fee of %s to prevent stuck transactions)"),
                gArgs.GetArg("-maxtxfee", ""), chain.relayMinFee().ToString());
            return nullptr;
        }
        walletInstance->m_default_max_tx_fee = nMaxFee;
    }

    if (chain.relayMinFee().GetFeePerK() > HIGH_TX_FEE_PER_KB) {
        warnings.push_back(AmountHighWarn("-minrelaytxfee") + Untranslated(" ") +
                           _("The wallet will avoid paying less than the minimum relay fee."));
    }

    walletInstance->m_confirm_target = gArgs.GetArg("-txconfirmtarget", DEFAULT_TX_CONFIRM_TARGET);
    walletInstance->m_spend_zero_conf_change = gArgs.GetBoolArg("-spendzeroconfchange", DEFAULT_SPEND_ZEROCONF_CHANGE);
    walletInstance->m_signal_rbf = gArgs.GetBoolArg("-walletrbf", DEFAULT_WALLET_RBF);

    walletInstance->WalletLogPrintf("Wallet completed loading in %15dms\n", GetTimeMillis() - nStart);

    // Try to top up keypool. No-op if the wallet is locked.
    walletInstance->TopUpKeyPool();

    LOCK(walletInstance->cs_wallet);

    // Register wallet with validationinterface. It's done before rescan to avoid
    // missing block connections between end of rescan and validation subscribing.
    // Because of wallet lock being hold, block connection notifications are going to
    // be pending on the validation-side until lock release. It's likely to have
    // block processing duplicata (if rescan block range overlaps with notification one)
    // but we guarantee at least than wallet state is correct after notifications delivery.
    // This is temporary until rescan and notifications delivery are unified under same
    // interface.
    walletInstance->m_chain_notifications_handler = walletInstance->chain().handleNotifications(walletInstance);

    int rescan_height = 0;
    if (!gArgs.GetBoolArg("-rescan", false))
    {
        WalletBatch batch(*walletInstance->database);
        CBlockLocator locator;
        if (batch.ReadBestBlock(locator)) {
            if (const Optional<int> fork_height = chain.findLocatorFork(locator)) {
                rescan_height = *fork_height;
            }
        }
    }

    const Optional<int> tip_height = chain.getHeight();
    if (tip_height) {
        walletInstance->m_last_block_processed = chain.getBlockHash(*tip_height);
        walletInstance->m_last_block_processed_height = *tip_height;
    } else {
        walletInstance->m_last_block_processed.SetNull();
        walletInstance->m_last_block_processed_height = -1;
    }

    if (tip_height && *tip_height != rescan_height)
    {
        // We can't rescan beyond non-pruned blocks, stop and throw an error.
        // This might happen if a user uses an old wallet within a pruned node
        // or if they ran -disablewallet for a longer time, then decided to re-enable
        if (chain.havePruned()) {
            // Exit early and print an error.
            // If a block is pruned after this check, we will load the wallet,
            // but fail the rescan with a generic error.
            int block_height = *tip_height;
            while (block_height > 0 && chain.haveBlockOnDisk(block_height - 1) && rescan_height != block_height) {
                --block_height;
            }

            if (rescan_height != block_height) {
                error = _("Prune: last wallet synchronisation goes beyond pruned data. You need to -reindex (download the whole blockchain again in case of pruned node)");
                return nullptr;
            }
        }

        chain.initMessage(_("Rescanning...").translated);
        walletInstance->WalletLogPrintf("Rescanning last %i blocks (from block %i)...\n", *tip_height - rescan_height, rescan_height);

        // No need to read and scan block if block was created before
        // our wallet birthday (as adjusted for block time variability)
        // The way the 'time_first_key' is initialized is just a workaround for the gcc bug #47679 since version 4.6.0.
        Optional<int64_t> time_first_key = MakeOptional(false, int64_t());;
        for (auto spk_man : walletInstance->GetAllScriptPubKeyMans()) {
            int64_t time = spk_man->GetTimeFirstKey();
            if (!time_first_key || time < *time_first_key) time_first_key = time;
        }
        if (time_first_key) {
            if (Optional<int> first_block = chain.findFirstBlockWithTimeAndHeight(*time_first_key - TIMESTAMP_WINDOW, rescan_height, nullptr)) {
                rescan_height = *first_block;
            }
        }

        {
            WalletRescanReserver reserver(*walletInstance);
            if (!reserver.reserve() || (ScanResult::SUCCESS != walletInstance->ScanForWalletTransactions(chain.getBlockHash(rescan_height), rescan_height, {} /* max height */, reserver, true /* update */).status)) {
                error = _("Failed to rescan the wallet during initialization");
                return nullptr;
            }
        }
        walletInstance->chainStateFlushed(chain.getTipLocator());
        walletInstance->database->IncrementUpdateCounter();
    }

    {
        LOCK(cs_wallets);
        for (auto& load_wallet : g_load_wallet_fns) {
            load_wallet(interfaces::MakeWallet(walletInstance));
        }
    }

    walletInstance->SetBroadcastTransactions(gArgs.GetBoolArg("-walletbroadcast", DEFAULT_WALLETBROADCAST));

    {
        walletInstance->WalletLogPrintf("setKeyPool.size() = %u\n",      walletInstance->GetKeyPoolSize());
        walletInstance->WalletLogPrintf("mapWallet.size() = %u\n",       walletInstance->mapWallet.size());
        walletInstance->WalletLogPrintf("m_address_book.size() = %u\n",  walletInstance->m_address_book.size());
    }

    return walletInstance;
}

const CAddressBookData* CWallet::FindAddressBookEntry(const CTxDestination& dest, bool allow_change) const
{
    const auto& address_book_it = m_address_book.find(dest);
    if (address_book_it == m_address_book.end()) return nullptr;
    if ((!allow_change) && address_book_it->second.IsChange()) {
        return nullptr;
    }
    return &address_book_it->second;
}

bool CWallet::UpgradeWallet(int version, bilingual_str& error)
{
    int prev_version = GetVersion();
    if (version == 0) {
        WalletLogPrintf("Performing wallet upgrade to %i\n", FEATURE_LATEST);
        version = FEATURE_LATEST;
    } else {
        WalletLogPrintf("Allowing wallet upgrade up to %i\n", version);
    }
    if (version < prev_version)
    {
        error = strprintf(_("Cannot downgrade wallet from version %i to version %i. Wallet version unchanged."), prev_version, version);
        return false;
    }

    LOCK(cs_wallet);

    // Do not upgrade versions to any version between HD_SPLIT and FEATURE_PRE_SPLIT_KEYPOOL unless already supporting HD_SPLIT
    if (!CanSupportFeature(FEATURE_HD_SPLIT) && version >= FEATURE_HD_SPLIT && version < FEATURE_PRE_SPLIT_KEYPOOL) {
<<<<<<< HEAD
        error = strprintf(_("Cannot upgrade a non HD split wallet from version %i to version %i without upgrading to support pre-split keypool. Please use version %i or no version specified."), prev_version, version, FEATURE_PRE_SPLIT_KEYPOOL);
=======
        error = _("Cannot upgrade a non HD split wallet without upgrading to support pre split keypool. Please use version 169900 or no version specified.");
>>>>>>> 87c43654
        return false;
    }

    // Permanently upgrade to the version
    SetMinVersion(GetClosestWalletFeature(version));

    for (auto spk_man : GetActiveScriptPubKeyMans()) {
        if (!spk_man->Upgrade(prev_version, version, error)) {
            return false;
        }
    }
    return true;
}

void CWallet::postInitProcess()
{
    LOCK(cs_wallet);

    // Add wallet transactions that aren't already in a block to mempool
    // Do this here as mempool requires genesis block to be loaded
    ReacceptWalletTransactions();

    // Update wallet transactions with current mempool transactions.
    chain().requestMempoolTransactions(*this);
}

bool CWallet::BackupWallet(const std::string& strDest) const
{
    return database->Backup(strDest);
}

CKeyPool::CKeyPool()
{
    nTime = GetTime();
    fInternal = false;
    m_pre_split = false;
}

CKeyPool::CKeyPool(const CPubKey& vchPubKeyIn, bool internalIn)
{
    nTime = GetTime();
    vchPubKey = vchPubKeyIn;
    fInternal = internalIn;
    m_pre_split = false;
}

int CWalletTx::GetDepthInMainChain() const
{
    assert(pwallet != nullptr);
    AssertLockHeld(pwallet->cs_wallet);
    if (isUnconfirmed() || isAbandoned()) return 0;

    return (pwallet->GetLastBlockHeight() - m_confirm.block_height + 1) * (isConflicted() ? -1 : 1);
}

int CWalletTx::GetBlocksToMaturity() const
{
    if (!IsCoinBase())
        return 0;
    int chain_depth = GetDepthInMainChain();
    assert(chain_depth >= 0); // coinbase tx should not be conflicted
    return std::max(0, (COINBASE_MATURITY+1) - chain_depth);
}

bool CWalletTx::IsImmatureCoinBase() const
{
    // note GetBlocksToMaturity is 0 for non-coinbase tx
    return GetBlocksToMaturity() > 0;
}

std::vector<OutputGroup> CWallet::GroupOutputs(const std::vector<COutput>& outputs, bool single_coin, const size_t max_ancestors) const {
    std::vector<OutputGroup> groups;
    std::map<CTxDestination, OutputGroup> gmap;
    std::set<CTxDestination> full_groups;

    for (const auto& output : outputs) {
        if (output.fSpendable) {
            CTxDestination dst;
            CInputCoin input_coin = output.GetInputCoin();

            size_t ancestors, descendants;
            chain().getTransactionAncestry(output.tx->GetHash(), ancestors, descendants);
            if (!single_coin && ExtractDestination(output.tx->tx->vout[output.i].scriptPubKey, dst)) {
                auto it = gmap.find(dst);
                if (it != gmap.end()) {
                    // Limit output groups to no more than OUTPUT_GROUP_MAX_ENTRIES
                    // number of entries, to protect against inadvertently creating
                    // a too-large transaction when using -avoidpartialspends to
                    // prevent breaking consensus or surprising users with a very
                    // high amount of fees.
                    if (it->second.m_outputs.size() >= OUTPUT_GROUP_MAX_ENTRIES) {
                        groups.push_back(it->second);
                        it->second = OutputGroup{};
                        full_groups.insert(dst);
                    }
                    it->second.Insert(input_coin, output.nDepth, output.tx->IsFromMe(ISMINE_ALL), ancestors, descendants);
                } else {
                    gmap[dst].Insert(input_coin, output.nDepth, output.tx->IsFromMe(ISMINE_ALL), ancestors, descendants);
                }
            } else {
                groups.emplace_back(input_coin, output.nDepth, output.tx->IsFromMe(ISMINE_ALL), ancestors, descendants);
            }
        }
    }
    if (!single_coin) {
        for (auto& it : gmap) {
            auto& group = it.second;
            if (full_groups.count(it.first) > 0) {
                // Make this unattractive as we want coin selection to avoid it if possible
                group.m_ancestors = max_ancestors - 1;
            }
            groups.push_back(group);
        }
    }
    return groups;
}

bool CWallet::IsCrypted() const
{
    return HasEncryptionKeys();
}

bool CWallet::IsLocked() const
{
    if (!IsCrypted()) {
        return false;
    }
    LOCK(cs_wallet);
    return vMasterKey.empty();
}

bool CWallet::Lock()
{
    if (!IsCrypted())
        return false;

    {
        LOCK(cs_wallet);
        vMasterKey.clear();
    }

    NotifyStatusChanged(this);
    return true;
}

bool CWallet::Unlock(const CKeyingMaterial& vMasterKeyIn, bool accept_no_keys)
{
    {
        LOCK(cs_wallet);
        for (const auto& spk_man_pair : m_spk_managers) {
            if (!spk_man_pair.second->CheckDecryptionKey(vMasterKeyIn, accept_no_keys)) {
                return false;
            }
        }
        vMasterKey = vMasterKeyIn;
    }
    NotifyStatusChanged(this);
    return true;
}

std::set<ScriptPubKeyMan*> CWallet::GetActiveScriptPubKeyMans() const
{
    std::set<ScriptPubKeyMan*> spk_mans;
    for (bool internal : {false, true}) {
        for (OutputType t : OUTPUT_TYPES) {
            auto spk_man = GetScriptPubKeyMan(t, internal);
            if (spk_man) {
                spk_mans.insert(spk_man);
            }
        }
    }
    return spk_mans;
}

std::set<ScriptPubKeyMan*> CWallet::GetAllScriptPubKeyMans() const
{
    std::set<ScriptPubKeyMan*> spk_mans;
    for (const auto& spk_man_pair : m_spk_managers) {
        spk_mans.insert(spk_man_pair.second.get());
    }
    return spk_mans;
}

ScriptPubKeyMan* CWallet::GetScriptPubKeyMan(const OutputType& type, bool internal) const
{
    const std::map<OutputType, ScriptPubKeyMan*>& spk_managers = internal ? m_internal_spk_managers : m_external_spk_managers;
    std::map<OutputType, ScriptPubKeyMan*>::const_iterator it = spk_managers.find(type);
    if (it == spk_managers.end()) {
        WalletLogPrintf("%s scriptPubKey Manager for output type %d does not exist\n", internal ? "Internal" : "External", static_cast<int>(type));
        return nullptr;
    }
    return it->second;
}

std::set<ScriptPubKeyMan*> CWallet::GetScriptPubKeyMans(const CScript& script, SignatureData& sigdata) const
{
    std::set<ScriptPubKeyMan*> spk_mans;
    for (const auto& spk_man_pair : m_spk_managers) {
        if (spk_man_pair.second->CanProvide(script, sigdata)) {
            spk_mans.insert(spk_man_pair.second.get());
        }
    }
    return spk_mans;
}

ScriptPubKeyMan* CWallet::GetScriptPubKeyMan(const CScript& script) const
{
    SignatureData sigdata;
    for (const auto& spk_man_pair : m_spk_managers) {
        if (spk_man_pair.second->CanProvide(script, sigdata)) {
            return spk_man_pair.second.get();
        }
    }
    return nullptr;
}

ScriptPubKeyMan* CWallet::GetScriptPubKeyMan(const uint256& id) const
{
    if (m_spk_managers.count(id) > 0) {
        return m_spk_managers.at(id).get();
    }
    return nullptr;
}

std::unique_ptr<SigningProvider> CWallet::GetSolvingProvider(const CScript& script) const
{
    SignatureData sigdata;
    return GetSolvingProvider(script, sigdata);
}

std::unique_ptr<SigningProvider> CWallet::GetSolvingProvider(const CScript& script, SignatureData& sigdata) const
{
    for (const auto& spk_man_pair : m_spk_managers) {
        if (spk_man_pair.second->CanProvide(script, sigdata)) {
            return spk_man_pair.second->GetSolvingProvider(script);
        }
    }
    return nullptr;
}

LegacyScriptPubKeyMan* CWallet::GetLegacyScriptPubKeyMan() const
{
    if (IsWalletFlagSet(WALLET_FLAG_DESCRIPTORS)) {
        return nullptr;
    }
    // Legacy wallets only have one ScriptPubKeyMan which is a LegacyScriptPubKeyMan.
    // Everything in m_internal_spk_managers and m_external_spk_managers point to the same legacyScriptPubKeyMan.
    auto it = m_internal_spk_managers.find(OutputType::LEGACY);
    if (it == m_internal_spk_managers.end()) return nullptr;
    return dynamic_cast<LegacyScriptPubKeyMan*>(it->second);
}

LegacyScriptPubKeyMan* CWallet::GetOrCreateLegacyScriptPubKeyMan()
{
    SetupLegacyScriptPubKeyMan();
    return GetLegacyScriptPubKeyMan();
}

void CWallet::SetupLegacyScriptPubKeyMan()
{
    if (!m_internal_spk_managers.empty() || !m_external_spk_managers.empty() || !m_spk_managers.empty() || IsWalletFlagSet(WALLET_FLAG_DESCRIPTORS)) {
        return;
    }

    auto spk_manager = std::unique_ptr<ScriptPubKeyMan>(new LegacyScriptPubKeyMan(*this));
    for (const auto& type : OUTPUT_TYPES) {
        m_internal_spk_managers[type] = spk_manager.get();
        m_external_spk_managers[type] = spk_manager.get();
    }
    m_spk_managers[spk_manager->GetID()] = std::move(spk_manager);
}

const CKeyingMaterial& CWallet::GetEncryptionKey() const
{
    return vMasterKey;
}

bool CWallet::HasEncryptionKeys() const
{
    return !mapMasterKeys.empty();
}

void CWallet::ConnectScriptPubKeyManNotifiers()
{
    for (const auto& spk_man : GetActiveScriptPubKeyMans()) {
        spk_man->NotifyWatchonlyChanged.connect(NotifyWatchonlyChanged);
        spk_man->NotifyCanGetAddressesChanged.connect(NotifyCanGetAddressesChanged);
    }
}

void CWallet::LoadDescriptorScriptPubKeyMan(uint256 id, WalletDescriptor& desc)
{
    auto spk_manager = std::unique_ptr<ScriptPubKeyMan>(new DescriptorScriptPubKeyMan(*this, desc));
    m_spk_managers[id] = std::move(spk_manager);
}

void CWallet::SetupDescriptorScriptPubKeyMans()
{
    AssertLockHeld(cs_wallet);

    // Make a seed
    CKey seed_key;
    seed_key.MakeNewKey(true);
    CPubKey seed = seed_key.GetPubKey();
    assert(seed_key.VerifyPubKey(seed));

    // Get the extended key
    CExtKey master_key;
    master_key.SetSeed(seed_key.begin(), seed_key.size());

    for (bool internal : {false, true}) {
        for (OutputType t : OUTPUT_TYPES) {
            auto spk_manager = std::unique_ptr<DescriptorScriptPubKeyMan>(new DescriptorScriptPubKeyMan(*this, internal));
            if (IsCrypted()) {
                if (IsLocked()) {
                    throw std::runtime_error(std::string(__func__) + ": Wallet is locked, cannot setup new descriptors");
                }
                if (!spk_manager->CheckDecryptionKey(vMasterKey) && !spk_manager->Encrypt(vMasterKey, nullptr)) {
                    throw std::runtime_error(std::string(__func__) + ": Could not encrypt new descriptors");
                }
            }
            spk_manager->SetupDescriptorGeneration(master_key, t);
            uint256 id = spk_manager->GetID();
            m_spk_managers[id] = std::move(spk_manager);
            AddActiveScriptPubKeyMan(id, t, internal);
        }
    }
}

void CWallet::AddActiveScriptPubKeyMan(uint256 id, OutputType type, bool internal)
{
    WalletBatch batch(*database);
    if (!batch.WriteActiveScriptPubKeyMan(static_cast<uint8_t>(type), id, internal)) {
        throw std::runtime_error(std::string(__func__) + ": writing active ScriptPubKeyMan id failed");
    }
    LoadActiveScriptPubKeyMan(id, type, internal);
}

void CWallet::LoadActiveScriptPubKeyMan(uint256 id, OutputType type, bool internal)
{
    WalletLogPrintf("Setting spkMan to active: id = %s, type = %d, internal = %d\n", id.ToString(), static_cast<int>(type), static_cast<int>(internal));
    auto& spk_mans = internal ? m_internal_spk_managers : m_external_spk_managers;
    auto spk_man = m_spk_managers.at(id).get();
    spk_man->SetInternal(internal);
    spk_mans[type] = spk_man;

    NotifyCanGetAddressesChanged();
}

bool CWallet::IsLegacy() const
{
    if (m_internal_spk_managers.count(OutputType::LEGACY) == 0) {
        return false;
    }
    auto spk_man = dynamic_cast<LegacyScriptPubKeyMan*>(m_internal_spk_managers.at(OutputType::LEGACY));
    return spk_man != nullptr;
}

DescriptorScriptPubKeyMan* CWallet::GetDescriptorScriptPubKeyMan(const WalletDescriptor& desc) const
{
    for (auto& spk_man_pair : m_spk_managers) {
        // Try to downcast to DescriptorScriptPubKeyMan then check if the descriptors match
        DescriptorScriptPubKeyMan* spk_manager = dynamic_cast<DescriptorScriptPubKeyMan*>(spk_man_pair.second.get());
        if (spk_manager != nullptr && spk_manager->HasWalletDescriptor(desc)) {
            return spk_manager;
        }
    }

    return nullptr;
}

ScriptPubKeyMan* CWallet::AddWalletDescriptor(WalletDescriptor& desc, const FlatSigningProvider& signing_provider, const std::string& label, bool internal)
{
    if (!IsWalletFlagSet(WALLET_FLAG_DESCRIPTORS)) {
        WalletLogPrintf("Cannot add WalletDescriptor to a non-descriptor wallet\n");
        return nullptr;
    }

    LOCK(cs_wallet);
    auto new_spk_man = std::unique_ptr<DescriptorScriptPubKeyMan>(new DescriptorScriptPubKeyMan(*this, desc));

    // If we already have this descriptor, remove it from the maps but add the existing cache to desc
    auto old_spk_man = GetDescriptorScriptPubKeyMan(desc);
    if (old_spk_man) {
        WalletLogPrintf("Update existing descriptor: %s\n", desc.descriptor->ToString());

        {
            LOCK(old_spk_man->cs_desc_man);
            new_spk_man->SetCache(old_spk_man->GetWalletDescriptor().cache);
        }

        // Remove from maps of active spkMans
        auto old_spk_man_id = old_spk_man->GetID();
        for (bool internal : {false, true}) {
            for (OutputType t : OUTPUT_TYPES) {
                auto active_spk_man = GetScriptPubKeyMan(t, internal);
                if (active_spk_man && active_spk_man->GetID() == old_spk_man_id) {
                    if (internal) {
                        m_internal_spk_managers.erase(t);
                    } else {
                        m_external_spk_managers.erase(t);
                    }
                    break;
                }
            }
        }
        m_spk_managers.erase(old_spk_man_id);
    }

    // Add the private keys to the descriptor
    for (const auto& entry : signing_provider.keys) {
        const CKey& key = entry.second;
        new_spk_man->AddDescriptorKey(key, key.GetPubKey());
    }

    // Top up key pool, the manager will generate new scriptPubKeys internally
    if (!new_spk_man->TopUp()) {
        WalletLogPrintf("Could not top up scriptPubKeys\n");
        return nullptr;
    }

    // Apply the label if necessary
    // Note: we disable labels for ranged descriptors
    if (!desc.descriptor->IsRange()) {
        auto script_pub_keys = new_spk_man->GetScriptPubKeys();
        if (script_pub_keys.empty()) {
            WalletLogPrintf("Could not generate scriptPubKeys (cache is empty)\n");
            return nullptr;
        }

        CTxDestination dest;
        if (!internal && ExtractDestination(script_pub_keys.at(0), dest)) {
            SetAddressBook(dest, label, "receive");
        }
    }

    // Save the descriptor to memory
    auto ret = new_spk_man.get();
    m_spk_managers[new_spk_man->GetID()] = std::move(new_spk_man);

    // Save the descriptor to DB
    ret->WriteDescriptor();

    return ret;
}<|MERGE_RESOLUTION|>--- conflicted
+++ resolved
@@ -2994,7 +2994,6 @@
             coin_selection_params.m_effective_feerate = GetMinimumFeeRate(*this, coin_control, &feeCalc);
             // Do not, ever, assume that it's fine to change the fee rate if the user has explicitly
             // provided one
-<<<<<<< HEAD
             if (coin_control.m_feerate && coin_selection_params.m_effective_feerate > *coin_control.m_feerate) {
                 error = strprintf(_("Fee rate (%s) is lower than the minimum fee rate setting (%s)"), coin_control.m_feerate->ToString(FeeEstimateMode::SAT_VB), coin_selection_params.m_effective_feerate.ToString(FeeEstimateMode::SAT_VB));
                 return false;
@@ -3002,10 +3001,6 @@
             if (feeCalc.reason == FeeReason::FALLBACK && !m_allow_fallback_fee) {
                 // eventually allow a fallback fee
                 error = _("Fee estimation failed. Fallbackfee is disabled. Wait a few blocks or enable -fallbackfee.");
-=======
-            if (coin_control.m_feerate && nFeeRateNeeded > *coin_control.m_feerate) {
-                error = strprintf(_("Fee rate (%s) is lower than the minimum fee rate setting (%s)"), coin_control.m_feerate->ToString(FeeEstimateMode::SAT_VB), nFeeRateNeeded.ToString(FeeEstimateMode::SAT_VB));
->>>>>>> 87c43654
                 return false;
             }
 
@@ -4308,11 +4303,7 @@
 
     // Do not upgrade versions to any version between HD_SPLIT and FEATURE_PRE_SPLIT_KEYPOOL unless already supporting HD_SPLIT
     if (!CanSupportFeature(FEATURE_HD_SPLIT) && version >= FEATURE_HD_SPLIT && version < FEATURE_PRE_SPLIT_KEYPOOL) {
-<<<<<<< HEAD
         error = strprintf(_("Cannot upgrade a non HD split wallet from version %i to version %i without upgrading to support pre-split keypool. Please use version %i or no version specified."), prev_version, version, FEATURE_PRE_SPLIT_KEYPOOL);
-=======
-        error = _("Cannot upgrade a non HD split wallet without upgrading to support pre split keypool. Please use version 169900 or no version specified.");
->>>>>>> 87c43654
         return false;
     }
 
