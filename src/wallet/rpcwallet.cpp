--- conflicted
+++ resolved
@@ -2686,20 +2686,12 @@
             "                  because they come from unconfirmed untrusted transactions or unconfirmed\n"
             "                  replacement transactions (cases where we are less sure that a conflicting\n"
             "                  transaction won't be mined).\n"
-<<<<<<< HEAD
             "5. query_options    (json, optional) JSON with query options\n"
-=======
-            "5. query options    (json, optional) JSON with query options\n"
->>>>>>> d73d5719
             "    {\n"
             "      \"minimumAmount\"    (numeric or string, default=0) Minimum value of each UTXO in " + CURRENCY_UNIT + "\n"
             "      \"maximumAmount\"    (numeric or string, default=unlimited) Maximum value of each UTXO in " + CURRENCY_UNIT + "\n"
             "      \"maximumCount\"     (numeric or string, default=unlimited) Maximum number of UTXOs\n"
-<<<<<<< HEAD
             "      \"minimumSumAmount\" (numeric or string, default=unlimited) Minimum sum value of all UTXOs in " + CURRENCY_UNIT + "\n"
-=======
-            "      \"minimumSumAmount\" (numeric or string, default=unlimited) Minimum sum value all UTXOs in " + CURRENCY_UNIT + "\n"
->>>>>>> d73d5719
             "    }\n"
             "\nResult\n"
             "[                   (array of json object)\n"
@@ -2764,10 +2756,6 @@
     CAmount nMinimumSumAmount = MAX_MONEY;
     uint64_t nMaximumCount = 0;
 
-<<<<<<< HEAD
-=======
-
->>>>>>> d73d5719
     if (request.params.size() > 4) {
         const UniValue& options = request.params[4].get_obj();
 
@@ -2790,10 +2778,6 @@
     LOCK2(cs_main, pwalletMain->cs_wallet);
 
     pwalletMain->AvailableCoins(vecOutputs, !include_unsafe, NULL, nMinimumAmount, nMaximumAmount, nMinimumSumAmount, nMaximumCount, nMinDepth, nMaxDepth);
-<<<<<<< HEAD
-=======
-
->>>>>>> d73d5719
     BOOST_FOREACH(const COutput& out, vecOutputs) {
         CTxDestination address;
         const CScript& scriptPubKey = out.tx->tx->vout[out.i].scriptPubKey;
