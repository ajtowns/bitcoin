--- conflicted
+++ resolved
@@ -1184,11 +1184,7 @@
     bool rv;
     {
         LOCK(cs_main);
-<<<<<<< HEAD
-        rv = AcceptToMemoryPool(mempool, state, final_tx, true, NULL, NULL, false, maxTxFee);
-=======
         rv = AcceptToMemoryPool(mempool, state, final_tx, NULL, NULL, maxTxFee);
->>>>>>> 52ed5c83
     }
     if (!rv) {
         pwallet->DelAddressBook(keyID);
