--- conflicted
+++ resolved
@@ -1070,13 +1070,8 @@
     }
 
     // Construct using pay-to-script-hash:
-<<<<<<< HEAD
-    CScript inner = CreateMultisigRedeemscript(required, pubkeys, fSorted);
-    CTxDestination dest = AddAndGetDestinationForScript(*pwallet, inner, output_type);
-=======
     CScript inner;
-    CTxDestination dest = AddAndGetMultisigDestination(required, pubkeys, output_type, *pwallet, inner);
->>>>>>> fa27a076
+    CTxDestination dest = AddAndGetMultisigDestination(required, pubkeys, output_type, *pwallet, inner, fSorted);
     pwallet->SetAddressBook(dest, label, "send");
 
     UniValue result(UniValue::VOBJ);
