--- conflicted
+++ resolved
@@ -2548,15 +2548,9 @@
 
     UniValue results(UniValue::VARR);
     vector<COutput> vecOutputs;
-<<<<<<< HEAD
     assert(pwallet != NULL);
     LOCK2(cs_main, pwallet->cs_wallet);
-    pwallet->AvailableCoins(vecOutputs, false, NULL, true);
-=======
-    assert(pwalletMain != NULL);
-    LOCK2(cs_main, pwalletMain->cs_wallet);
-    pwalletMain->AvailableCoins(vecOutputs, false, NULL, nMinimumAmount, nMaximumAmount, nMinimumSumAmount, nMaximumCount);
->>>>>>> ed5bc96e
+    pwallet->AvailableCoins(vecOutputs, false, NULL, nMinimumAmount, nMaximumAmount, nMinimumSumAmount, nMaximumCount);
     BOOST_FOREACH(const COutput& out, vecOutputs) {
         if (out.nDepth < nMinDepth || out.nDepth > nMaxDepth)
             continue;
