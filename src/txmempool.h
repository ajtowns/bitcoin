--- conflicted
+++ resolved
@@ -32,12 +32,6 @@
 
 class CBlockIndex;
 class CScript;
-<<<<<<< HEAD
-
-/** Fake height value used in Coin to signify they are only in the memory pool (since 0.8) */
-static const uint32_t MEMPOOL_HEIGHT = 0x7FFFFFFF;
-
-=======
 
 /** Fake height value used in Coin to signify they are only in the memory pool (since 0.8) */
 static const uint32_t MEMPOOL_HEIGHT = 0x7FFFFFFF;
@@ -47,7 +41,6 @@
     return std::max(int64_t(0), int64_t(std::ceil(nMempoolSizeMin / 1000000.0)));
 }
 
->>>>>>> 488c683b
 struct LockPoints
 {
     // Will be set to the blockchain height and median time past
@@ -173,82 +166,6 @@
     mutable size_t vTxHashesIdx; //!< Index in mempool's vTxHashes
 
     SPKStates_t mapSPK;
-<<<<<<< HEAD
-};
-
-// Helpers for modifying CTxMemPool::mapTx, which is a boost multi_index.
-struct update_descendant_state
-{
-    update_descendant_state(int64_t _modifySize, CAmount _modifyFee, int64_t _modifyCount) :
-        modifySize(_modifySize), modifyFee(_modifyFee), modifyCount(_modifyCount)
-    {}
-
-    void operator() (CTxMemPoolEntry &e)
-        { e.UpdateDescendantState(modifySize, modifyFee, modifyCount); }
-
-    private:
-        int64_t modifySize;
-        CAmount modifyFee;
-        int64_t modifyCount;
-};
-
-struct update_ancestor_state
-{
-    update_ancestor_state(int64_t _modifySize, CAmount _modifyFee, int64_t _modifyCount, int64_t _modifySigOpsCost) :
-        modifySize(_modifySize), modifyFee(_modifyFee), modifyCount(_modifyCount), modifySigOpsCost(_modifySigOpsCost)
-    {}
-
-    void operator() (CTxMemPoolEntry &e)
-        { e.UpdateAncestorState(modifySize, modifyFee, modifyCount, modifySigOpsCost); }
-
-    private:
-        int64_t modifySize;
-        CAmount modifyFee;
-        int64_t modifyCount;
-        int64_t modifySigOpsCost;
-};
-
-struct update_fee_delta
-{
-    update_fee_delta(int64_t _feeDelta) : feeDelta(_feeDelta) { }
-
-    void operator() (CTxMemPoolEntry &e) { e.UpdateFeeDelta(feeDelta); }
-
-private:
-    int64_t feeDelta;
-};
-
-struct update_lock_points
-{
-    update_lock_points(const LockPoints& _lp) : lp(_lp) { }
-
-    void operator() (CTxMemPoolEntry &e) { e.UpdateLockPoints(lp); }
-
-private:
-    const LockPoints& lp;
-};
-
-// extracts a transaction hash from CTxMempoolEntry or CTransactionRef
-struct mempoolentry_txid
-{
-    typedef uint256 result_type;
-    result_type operator() (const CTxMemPoolEntry &entry) const
-    {
-        return entry.GetTx().GetHash();
-    }
-
-    result_type operator() (const CTransactionRef& tx) const
-    {
-        return tx->GetHash();
-    }
-};
-
-/** \class CompareTxMemPoolEntryByDescendantScore
- *
- *  Sort an entry by max(score/size of entry's tx, score/size with all descendants).
- */
-class CompareTxMemPoolEntryByDescendantScore
-=======
 };
 
 // Helpers for modifying CTxMemPool::mapTx, which is a boost multi_index.
@@ -374,55 +291,10 @@
 };
 
 class CompareTxMemPoolEntryByEntryTime
->>>>>>> 488c683b
 {
 public:
     bool operator()(const CTxMemPoolEntry& a, const CTxMemPoolEntry& b)
     {
-<<<<<<< HEAD
-        bool fUseADescendants = UseDescendantScore(a);
-        bool fUseBDescendants = UseDescendantScore(b);
-
-        double aModFee = fUseADescendants ? a.GetModFeesWithDescendants() : a.GetModifiedFee();
-        double aSize = fUseADescendants ? a.GetSizeWithDescendants() : a.GetTxSize();
-
-        double bModFee = fUseBDescendants ? b.GetModFeesWithDescendants() : b.GetModifiedFee();
-        double bSize = fUseBDescendants ? b.GetSizeWithDescendants() : b.GetTxSize();
-
-        // Avoid division by rewriting (a/b > c/d) as (a*d > c*b).
-        double f1 = aModFee * bSize;
-        double f2 = aSize * bModFee;
-
-        if (f1 == f2) {
-            return a.GetTime() >= b.GetTime();
-        }
-        return f1 < f2;
-    }
-
-    // Calculate which score to use for an entry (avoiding division).
-    bool UseDescendantScore(const CTxMemPoolEntry &a)
-    {
-        double f1 = (double)a.GetModifiedFee() * a.GetSizeWithDescendants();
-        double f2 = (double)a.GetModFeesWithDescendants() * a.GetTxSize();
-        return f2 > f1;
-    }
-};
-
-/** \class CompareTxMemPoolEntryByScore
- *
- *  Sort by score of entry ((fee+delta)/size) in descending order
- */
-class CompareTxMemPoolEntryByScore
-{
-public:
-    bool operator()(const CTxMemPoolEntry& a, const CTxMemPoolEntry& b)
-    {
-        double f1 = (double)a.GetModifiedFee() * b.GetTxSize();
-        double f2 = (double)b.GetModifiedFee() * a.GetTxSize();
-        if (f1 == f2) {
-            return b.GetTx().GetHash() < a.GetTx().GetHash();
-        }
-=======
         return a.GetTime() < b.GetTime();
     }
 };
@@ -446,46 +318,10 @@
             return a.GetTx().GetHash() < b.GetTx().GetHash();
         }
 
->>>>>>> 488c683b
         return f1 > f2;
     }
 };
 
-<<<<<<< HEAD
-class CompareTxMemPoolEntryByEntryTime
-{
-public:
-    bool operator()(const CTxMemPoolEntry& a, const CTxMemPoolEntry& b)
-    {
-        return a.GetTime() < b.GetTime();
-    }
-};
-
-class CompareTxMemPoolEntryByAncestorFee
-{
-public:
-    bool operator()(const CTxMemPoolEntry& a, const CTxMemPoolEntry& b)
-    {
-        double aFees = a.GetModFeesWithAncestors();
-        double aSize = a.GetSizeWithAncestors();
-
-        double bFees = b.GetModFeesWithAncestors();
-        double bSize = b.GetSizeWithAncestors();
-
-        // Avoid division by rewriting (a/b > c/d) as (a*d > c*b).
-        double f1 = aFees * bSize;
-        double f2 = aSize * bFees;
-
-        if (f1 == f2) {
-            return a.GetTx().GetHash() < b.GetTx().GetHash();
-        }
-
-        return f1 > f2;
-    }
-};
-
-=======
->>>>>>> 488c683b
 uint160 ScriptHashkey(const CScript& script);
 
 // Multi_index tag names
@@ -619,17 +455,10 @@
     uint32_t nCheckFrequency; //!< Value n means that n times in 2^32 we check.
     unsigned int nTransactionsUpdated; //!< Used by getblocktemplate to trigger CreateNewBlock() invocation
     CBlockPolicyEstimator* minerPolicyEstimator;
-<<<<<<< HEAD
 
     uint64_t totalTxSize;      //!< sum of all mempool tx's virtual sizes. Differs from serialized tx size since witness data is discounted. Defined in BIP 141.
     uint64_t cachedInnerUsage; //!< sum of dynamic memory usage of all the map elements (NOT the maps themselves)
 
-=======
-
-    uint64_t totalTxSize;      //!< sum of all mempool tx's virtual sizes. Differs from serialized tx size since witness data is discounted. Defined in BIP 141.
-    uint64_t cachedInnerUsage; //!< sum of dynamic memory usage of all the map elements (NOT the maps themselves)
-
->>>>>>> 488c683b
     mutable int64_t lastRollingFeeUpdate;
     mutable bool blockSinceLastRollingFeeBump;
     mutable double rollingMinimumFeeRate; //!< minimum fee to get into the pool, decreases exponentially
