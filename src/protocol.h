// Copyright (c) 2009-2010 Satoshi Nakamoto
// Copyright (c) 2009-2019 The Bitcoin Core developers
// Distributed under the MIT software license, see the accompanying
// file COPYING or http://www.opensource.org/licenses/mit-license.php.

#ifndef __cplusplus
#error This header can only be compiled as C++.
#endif

#ifndef BITCOIN_PROTOCOL_H
#define BITCOIN_PROTOCOL_H

#include <netaddress.h>
#include <serialize.h>
#include <uint256.h>
#include <version.h>

#include <stdint.h>
#include <string>

/** Message header.
 * (4) message start.
 * (12) command.
 * (4) size.
 * (4) checksum.
 */
class CMessageHeader
{
public:
    static constexpr size_t MESSAGE_START_SIZE = 4;
    static constexpr size_t COMMAND_SIZE = 12;
    static constexpr size_t MESSAGE_SIZE_SIZE = 4;
    static constexpr size_t CHECKSUM_SIZE = 4;
    static constexpr size_t MESSAGE_SIZE_OFFSET = MESSAGE_START_SIZE + COMMAND_SIZE;
    static constexpr size_t CHECKSUM_OFFSET = MESSAGE_SIZE_OFFSET + MESSAGE_SIZE_SIZE;
    static constexpr size_t HEADER_SIZE = MESSAGE_START_SIZE + COMMAND_SIZE + MESSAGE_SIZE_SIZE + CHECKSUM_SIZE;
    typedef unsigned char MessageStartChars[MESSAGE_START_SIZE];

    explicit CMessageHeader(const MessageStartChars& pchMessageStartIn);

    /** Construct a P2P message header from message-start characters, a command and the size of the message.
     * @note Passing in a `pszCommand` longer than COMMAND_SIZE will result in a run-time assertion error.
     */
    CMessageHeader(const MessageStartChars& pchMessageStartIn, const char* pszCommand, unsigned int nMessageSizeIn);

    std::string GetCommand() const;
    bool IsValid(const MessageStartChars& messageStart) const;

    ADD_SERIALIZE_METHODS;

    template <typename Stream, typename Operation>
    inline void SerializationOp(Stream& s, Operation ser_action)
    {
        READWRITE(pchMessageStart);
        READWRITE(pchCommand);
        READWRITE(nMessageSize);
        READWRITE(pchChecksum);
    }

    char pchMessageStart[MESSAGE_START_SIZE];
    char pchCommand[COMMAND_SIZE];
    uint32_t nMessageSize;
    uint8_t pchChecksum[CHECKSUM_SIZE];
};

/**
 * Bitcoin protocol message types. When adding new message types, don't forget
 * to update allNetMessageTypes in protocol.cpp.
 */
namespace NetMsgType {

/**
 * The version message provides information about the transmitting node to the
 * receiving node at the beginning of a connection.
 * @see https://bitcoin.org/en/developer-reference#version
 */
extern const char *VERSION;
/**
 * The verack message acknowledges a previously-received version message,
 * informing the connecting node that it can begin to send other messages.
 * @see https://bitcoin.org/en/developer-reference#verack
 */
extern const char *VERACK;
/**
 * The addr (IP address) message relays connection information for peers on the
 * network.
 * @see https://bitcoin.org/en/developer-reference#addr
 */
extern const char *ADDR;
/**
 * The inv message (inventory message) transmits one or more inventories of
 * objects known to the transmitting peer.
 * @see https://bitcoin.org/en/developer-reference#inv
 */
extern const char *INV;
/**
 * The getdata message requests one or more data objects from another node.
 * @see https://bitcoin.org/en/developer-reference#getdata
 */
extern const char *GETDATA;
/**
 * The merkleblock message is a reply to a getdata message which requested a
 * block using the inventory type MSG_MERKLEBLOCK.
 * @since protocol version 70001 as described by BIP37.
 * @see https://bitcoin.org/en/developer-reference#merkleblock
 */
extern const char *MERKLEBLOCK;
/**
 * The getblocks message requests an inv message that provides block header
 * hashes starting from a particular point in the block chain.
 * @see https://bitcoin.org/en/developer-reference#getblocks
 */
extern const char *GETBLOCKS;
/**
 * The getheaders message requests a headers message that provides block
 * headers starting from a particular point in the block chain.
 * @since protocol version 31800.
 * @see https://bitcoin.org/en/developer-reference#getheaders
 */
extern const char *GETHEADERS;
/**
 * The tx message transmits a single transaction.
 * @see https://bitcoin.org/en/developer-reference#tx
 */
extern const char *TX;
/**
 * The headers message sends one or more block headers to a node which
 * previously requested certain headers with a getheaders message.
 * @since protocol version 31800.
 * @see https://bitcoin.org/en/developer-reference#headers
 */
extern const char *HEADERS;
/**
 * The block message transmits a single serialized block.
 * @see https://bitcoin.org/en/developer-reference#block
 */
extern const char *BLOCK;
/**
 * The getaddr message requests an addr message from the receiving node,
 * preferably one with lots of IP addresses of other receiving nodes.
 * @see https://bitcoin.org/en/developer-reference#getaddr
 */
extern const char *GETADDR;
/**
 * The mempool message requests the TXIDs of transactions that the receiving
 * node has verified as valid but which have not yet appeared in a block.
 * @since protocol version 60002.
 * @see https://bitcoin.org/en/developer-reference#mempool
 */
extern const char *MEMPOOL;
/**
 * The ping message is sent periodically to help confirm that the receiving
 * peer is still connected.
 * @see https://bitcoin.org/en/developer-reference#ping
 */
extern const char *PING;
/**
 * The pong message replies to a ping message, proving to the pinging node that
 * the ponging node is still alive.
 * @since protocol version 60001 as described by BIP31.
 * @see https://bitcoin.org/en/developer-reference#pong
 */
extern const char *PONG;
/**
 * The notfound message is a reply to a getdata message which requested an
 * object the receiving node does not have available for relay.
 * @since protocol version 70001.
 * @see https://bitcoin.org/en/developer-reference#notfound
 */
extern const char *NOTFOUND;
/**
 * The filterload message tells the receiving peer to filter all relayed
 * transactions and requested merkle blocks through the provided filter.
 * @since protocol version 70001 as described by BIP37.
 *   Only available with service bit NODE_BLOOM since protocol version
 *   70011 as described by BIP111.
 * @see https://bitcoin.org/en/developer-reference#filterload
 */
extern const char *FILTERLOAD;
/**
 * The filteradd message tells the receiving peer to add a single element to a
 * previously-set bloom filter, such as a new public key.
 * @since protocol version 70001 as described by BIP37.
 *   Only available with service bit NODE_BLOOM since protocol version
 *   70011 as described by BIP111.
 * @see https://bitcoin.org/en/developer-reference#filteradd
 */
extern const char *FILTERADD;
/**
 * The filterclear message tells the receiving peer to remove a previously-set
 * bloom filter.
 * @since protocol version 70001 as described by BIP37.
 *   Only available with service bit NODE_BLOOM since protocol version
 *   70011 as described by BIP111.
 * @see https://bitcoin.org/en/developer-reference#filterclear
 */
extern const char *FILTERCLEAR;
/**
 * The reject message informs the receiving node that one of its previous
 * messages has been rejected.
 * @since protocol version 70002 as described by BIP61.
 * @see https://bitcoin.org/en/developer-reference#reject
 */
extern const char *REJECT;
/**
 * Indicates that a node prefers to receive new block announcements via a
 * "headers" message rather than an "inv".
 * @since protocol version 70012 as described by BIP130.
 * @see https://bitcoin.org/en/developer-reference#sendheaders
 */
extern const char *SENDHEADERS;
/**
 * The feefilter message tells the receiving peer not to inv us any txs
 * which do not meet the specified min fee rate.
 * @since protocol version 70013 as described by BIP133
 */
extern const char *FEEFILTER;
/**
 * Contains a 1-byte bool and 8-byte LE version number.
 * Indicates that a node is willing to provide blocks via "cmpctblock" messages.
 * May indicate that a node prefers to receive new block announcements via a
 * "cmpctblock" message rather than an "inv", depending on message contents.
 * @since protocol version 70014 as described by BIP 152
 */
extern const char *SENDCMPCT;
/**
 * Contains a CBlockHeaderAndShortTxIDs object - providing a header and
 * list of "short txids".
 * @since protocol version 70014 as described by BIP 152
 */
extern const char *CMPCTBLOCK;
/**
 * Contains a BlockTransactionsRequest
 * Peer should respond with "blocktxn" message.
 * @since protocol version 70014 as described by BIP 152
 */
extern const char *GETBLOCKTXN;
/**
 * Contains a BlockTransactions.
 * Sent in response to a "getblocktxn" message.
 * @since protocol version 70014 as described by BIP 152
 */
extern const char *BLOCKTXN;
<<<<<<< HEAD

/**
 * getcfilters requests compact filters for a range of blocks.
 * Only available with service bit NODE_COMPACT_FILTERS as described by
 * BIP 157 & 158.
 */
extern const char *GETCFILTERS;
/**
 * cfilter is a response to a getcfilters request containing a single compact
 * filter.
 */
extern const char *CFILTER;
/**
 * getcfheaders requests compact filter headers for a range of blocks.
 * Only available with service bit NODE_COMPACT_FILTERS as described by
 * BIP 157 & 158.
 */
extern const char *GETCFHEADERS;
/**
 * cfheaders is a response to a getcfheaders request containing a vector of
 * filter headers for each block in the requested range.
 */
extern const char *CFHEADERS;
=======
>>>>>>> 837a8385
/**
 * getcfcheckpt requests evenly spaced compact filter headers, enabling
 * parallelized download and validation of the headers between them.
 * Only available with service bit NODE_COMPACT_FILTERS as described by
 * BIP 157 & 158.
 */
extern const char *GETCFCHECKPT;
/**
 * cfcheckpt is a response to a getcfcheckpt request containing a vector of
 * evenly spaced filter headers for blocks on the requested chain.
 * Only available with service bit NODE_COMPACT_FILTERS as described by
 * BIP 157 & 158.
 */
extern const char *CFCHECKPT;
};

/* Get a vector of all valid message types (see above) */
const std::vector<std::string> &getAllNetMessageTypes();

/** nServices flags */
enum ServiceFlags : uint64_t {
    // NOTE: When adding here, be sure to update qt/guiutil.cpp's formatServicesStr too
    // Nothing
    NODE_NONE = 0,
    // NODE_NETWORK means that the node is capable of serving the complete block chain. It is currently
    // set by all Bitcoin Core non pruned nodes, and is unset by SPV clients or other light clients.
    NODE_NETWORK = (1 << 0),
    // NODE_GETUTXO means the node is capable of responding to the getutxo protocol request.
    // Bitcoin Core does not support this but a patch set called Bitcoin XT does.
    // See BIP 64 for details on how this is implemented.
    NODE_GETUTXO = (1 << 1),
    // NODE_BLOOM means the node is capable and willing to handle bloom-filtered connections.
    // Bitcoin Core nodes used to support this by default, without advertising this bit,
    // but no longer do as of protocol version 70011 (= NO_BLOOM_VERSION)
    NODE_BLOOM = (1 << 2),
    // NODE_WITNESS indicates that a node can be asked for blocks and transactions including
    // witness data.
    NODE_WITNESS = (1 << 3),
    // NODE_COMPACT_FILTERS means the node will service basic block filter requests.
    // See BIP157 and BIP158 for details on how this is implemented.
    NODE_COMPACT_FILTERS = (1 << 6),
    // NODE_NETWORK_LIMITED means the same as NODE_NETWORK with the limitation of only
    // serving the last 288 (2 day) blocks
    // See BIP159 for details on how this is implemented.
    NODE_NETWORK_LIMITED = (1 << 10),

    // Bits 24-31 are reserved for temporary experiments. Just pick a bit that
    // isn't getting used, or one not being used much, and notify the
    // bitcoin-development mailing list. Remember that service bits are just
    // unauthenticated advertisements, so your code must be robust against
    // collisions and other cases where nodes may be advertising a service they
    // do not actually support. Other service bits should be allocated via the
    // BIP process.
};

/**
 * Gets the set of service flags which are "desirable" for a given peer.
 *
 * These are the flags which are required for a peer to support for them
 * to be "interesting" to us, ie for us to wish to use one of our few
 * outbound connection slots for or for us to wish to prioritize keeping
 * their connection around.
 *
 * Relevant service flags may be peer- and state-specific in that the
 * version of the peer may determine which flags are required (eg in the
 * case of NODE_NETWORK_LIMITED where we seek out NODE_NETWORK peers
 * unless they set NODE_NETWORK_LIMITED and we are out of IBD, in which
 * case NODE_NETWORK_LIMITED suffices).
 *
 * Thus, generally, avoid calling with peerServices == NODE_NONE, unless
 * state-specific flags must absolutely be avoided. When called with
 * peerServices == NODE_NONE, the returned desirable service flags are
 * guaranteed to not change dependent on state - ie they are suitable for
 * use when describing peers which we know to be desirable, but for which
 * we do not have a confirmed set of service flags.
 *
 * If the NODE_NONE return value is changed, contrib/seeds/makeseeds.py
 * should be updated appropriately to filter for the same nodes.
 */
ServiceFlags GetDesirableServiceFlags(ServiceFlags services);

/** Set the current IBD status in order to figure out the desirable service flags */
void SetServiceFlagsIBDCache(bool status);

/**
 * A shortcut for (services & GetDesirableServiceFlags(services))
 * == GetDesirableServiceFlags(services), ie determines whether the given
 * set of service flags are sufficient for a peer to be "relevant".
 */
static inline bool HasAllDesirableServiceFlags(ServiceFlags services) {
    return !(GetDesirableServiceFlags(services) & (~services));
}

/**
 * Checks if a peer with the given service flags may be capable of having a
 * robust address-storage DB.
 */
static inline bool MayHaveUsefulAddressDB(ServiceFlags services) {
    return (services & NODE_NETWORK) || (services & NODE_NETWORK_LIMITED);
}

/** A CService with information about it as peer */
class CAddress : public CService
{
public:
    CAddress();
    explicit CAddress(CService ipIn, ServiceFlags nServicesIn);

    void Init();

    ADD_SERIALIZE_METHODS;

    template <typename Stream, typename Operation>
    inline void SerializationOp(Stream& s, Operation ser_action)
    {
        if (ser_action.ForRead())
            Init();
        int nVersion = s.GetVersion();
        if (s.GetType() & SER_DISK)
            READWRITE(nVersion);
        if ((s.GetType() & SER_DISK) ||
            (nVersion >= CADDR_TIME_VERSION && !(s.GetType() & SER_GETHASH)))
            READWRITE(nTime);
        uint64_t nServicesInt = nServices;
        READWRITE(nServicesInt);
        nServices = static_cast<ServiceFlags>(nServicesInt);
        READWRITEAS(CService, *this);
    }

    // TODO: make private (improves encapsulation)
public:
    ServiceFlags nServices;

    // disk and network only
    unsigned int nTime;
};

/** getdata message type flags */
const uint32_t MSG_WITNESS_FLAG = 1 << 30;
const uint32_t MSG_TYPE_MASK    = 0xffffffff >> 2;

/** getdata / inv message types.
 * These numbers are defined by the protocol. When adding a new value, be sure
 * to mention it in the respective BIP.
 */
enum GetDataMsg
{
    UNDEFINED = 0,
    MSG_TX = 1,
    MSG_BLOCK = 2,
    // The following can only occur in getdata. Invs always use TX or BLOCK.
    MSG_FILTERED_BLOCK = 3,  //!< Defined in BIP37
    MSG_CMPCT_BLOCK = 4,     //!< Defined in BIP152
    MSG_WITNESS_BLOCK = MSG_BLOCK | MSG_WITNESS_FLAG, //!< Defined in BIP144
    MSG_WITNESS_TX = MSG_TX | MSG_WITNESS_FLAG,       //!< Defined in BIP144
    MSG_FILTERED_WITNESS_BLOCK = MSG_FILTERED_BLOCK | MSG_WITNESS_FLAG,
};

/** inv message data */
class CInv
{
public:
    CInv();
    CInv(int typeIn, const uint256& hashIn);

    ADD_SERIALIZE_METHODS;

    template <typename Stream, typename Operation>
    inline void SerializationOp(Stream& s, Operation ser_action)
    {
        READWRITE(type);
        READWRITE(hash);
    }

    friend bool operator<(const CInv& a, const CInv& b);

    std::string GetCommand() const;
    std::string ToString() const;

public:
    int type;
    uint256 hash;
};

#endif // BITCOIN_PROTOCOL_H<|MERGE_RESOLUTION|>--- conflicted
+++ resolved
@@ -241,7 +241,6 @@
  * @since protocol version 70014 as described by BIP 152
  */
 extern const char *BLOCKTXN;
-<<<<<<< HEAD
 
 /**
  * getcfilters requests compact filters for a range of blocks.
@@ -265,8 +264,6 @@
  * filter headers for each block in the requested range.
  */
 extern const char *CFHEADERS;
-=======
->>>>>>> 837a8385
 /**
  * getcfcheckpt requests evenly spaced compact filter headers, enabling
  * parallelized download and validation of the headers between them.
