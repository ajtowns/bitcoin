--- conflicted
+++ resolved
@@ -50,11 +50,8 @@
   qt/moc_macdockiconhandler.cpp \
   qt/moc_macnotificationhandler.cpp \
   qt/moc_modaloverlay.cpp \
-<<<<<<< HEAD
   qt/moc_mempoolstats.cpp \
-=======
   qt/moc_netwatch.cpp \
->>>>>>> 9ef8edb6
   qt/moc_notificator.cpp \
   qt/moc_openuridialog.cpp \
   qt/moc_optionsdialog.cpp \
@@ -124,11 +121,8 @@
   qt/macnotificationhandler.h \
   qt/macos_appnap.h \
   qt/modaloverlay.h \
-<<<<<<< HEAD
   qt/mempoolstats.h \
-=======
   qt/netwatch.h \
->>>>>>> 9ef8edb6
   qt/networkstyle.h \
   qt/notificator.h \
   qt/openuridialog.h \
@@ -225,11 +219,8 @@
   qt/guiutil.cpp \
   qt/intro.cpp \
   qt/modaloverlay.cpp \
-<<<<<<< HEAD
   qt/mempoolstats.cpp \
-=======
   qt/netwatch.cpp \
->>>>>>> 9ef8edb6
   qt/networkstyle.cpp \
   qt/notificator.cpp \
   qt/optionsdialog.cpp \
