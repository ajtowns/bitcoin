// Copyright (c) 2009-2010 Satoshi Nakamoto
// Copyright (c) 2009-2016 The Bitcoin Core developers
// Distributed under the MIT software license, see the accompanying
// file COPYING or http://www.opensource.org/licenses/mit-license.php.

#if defined(HAVE_CONFIG_H)
#include "config/bitcoin-config.h"
#endif

#include "chainparamsbase.h"
#include "clientversion.h"
#include "fs.h"
#include "rpc/client.h"
#include "rpc/protocol.h"
#include "util.h"
#include "utilstrencodings.h"

#include <stdio.h>

#include <event2/buffer.h>
#include <event2/keyvalq_struct.h>
#include "support/events.h"

#include <univalue.h>

static const char DEFAULT_RPCCONNECT[] = "127.0.0.1";
static const int DEFAULT_HTTP_CLIENT_TIMEOUT=900;
static const bool DEFAULT_NAMED=false;
static const int CONTINUE_EXECUTION=-1;

std::string HelpMessageCli()
{
    const auto defaultBaseParams = CreateBaseChainParams(CBaseChainParams::MAIN);
    const auto testnetBaseParams = CreateBaseChainParams(CBaseChainParams::TESTNET);
    std::string strUsage;
    strUsage += HelpMessageGroup(_("Options:"));
    strUsage += HelpMessageOpt("-?", _("This help message"));
    strUsage += HelpMessageOpt("-conf=<file>", strprintf(_("Specify configuration file (default: %s)"), BITCOIN_CONF_FILENAME));
    strUsage += HelpMessageOpt("-datadir=<dir>", _("Specify data directory"));
    strUsage += HelpMessageOpt("-getinfo", _("Get general information from the remote server"));
    AppendParamsHelpMessages(strUsage);
    strUsage += HelpMessageOpt("-named", strprintf(_("Pass named instead of positional arguments (default: %s)"), DEFAULT_NAMED));
    strUsage += HelpMessageOpt("-rpcconnect=<ip>", strprintf(_("Send commands to node running on <ip> (default: %s)"), DEFAULT_RPCCONNECT));
    strUsage += HelpMessageOpt("-rpcport=<port>", strprintf(_("Connect to JSON-RPC on <port> (default: %u or testnet: %u)"), defaultBaseParams->RPCPort(), testnetBaseParams->RPCPort()));
    strUsage += HelpMessageOpt("-rpcwait", _("Wait for RPC server to start"));
    strUsage += HelpMessageOpt("-rpcuser=<user>", _("Username for JSON-RPC connections"));
    strUsage += HelpMessageOpt("-rpcpassword=<pw>", _("Password for JSON-RPC connections"));
    strUsage += HelpMessageOpt("-rpcclienttimeout=<n>", strprintf(_("Timeout in seconds during HTTP requests, or 0 for no timeout. (default: %d)"), DEFAULT_HTTP_CLIENT_TIMEOUT));
    strUsage += HelpMessageOpt("-stdinrpcpass", strprintf(_("Read RPC password from standard input as a single line.  When combined with -stdin, the first line from standard input is used for the RPC password.")));
    strUsage += HelpMessageOpt("-stdin", _("Read extra arguments from standard input, one per line until EOF/Ctrl-D (recommended for sensitive information such as passphrases).  When combined with -stdinrpcpass, the first line from standard input is used for the RPC password."));
    strUsage += HelpMessageOpt("-rpcwallet=<walletname>", _("Send RPC for non-default wallet on RPC server (argument is wallet filename in bitcoind directory, required if bitcoind/-Qt runs with multiple wallets)"));

    return strUsage;
}

//////////////////////////////////////////////////////////////////////////////
//
// Start
//

//
// Exception thrown on connection error.  This error is used to determine
// when to wait if -rpcwait is given.
//
class CConnectionFailed : public std::runtime_error
{
public:

    explicit inline CConnectionFailed(const std::string& msg) :
        std::runtime_error(msg)
    {}

};

//
// This function returns either one of EXIT_ codes when it's expected to stop the process or
// CONTINUE_EXECUTION when it's expected to continue further.
//
static int AppInitRPC(int argc, char* argv[])
{
    //
    // Parameters
    //
    gArgs.ParseParameters(argc, argv);
    if (argc<2 || gArgs.IsArgSet("-?") || gArgs.IsArgSet("-h") || gArgs.IsArgSet("-help") || gArgs.IsArgSet("-version")) {
        std::string strUsage = strprintf(_("%s RPC client version"), _(PACKAGE_NAME)) + " " + FormatFullVersion() + "\n";
        if (!gArgs.IsArgSet("-version")) {
            strUsage += "\n" + _("Usage:") + "\n" +
                  "  bitcoin-cli [options] <command> [params]  " + strprintf(_("Send command to %s"), _(PACKAGE_NAME)) + "\n" +
                  "  bitcoin-cli [options] -named <command> [name=value] ... " + strprintf(_("Send command to %s (with named arguments)"), _(PACKAGE_NAME)) + "\n" +
                  "  bitcoin-cli [options] help                " + _("List commands") + "\n" +
                  "  bitcoin-cli [options] help <command>      " + _("Get help for a command") + "\n";

            strUsage += "\n" + HelpMessageCli();
        }

        fprintf(stdout, "%s", strUsage.c_str());
        if (argc < 2) {
            fprintf(stderr, "Error: too few parameters\n");
            return EXIT_FAILURE;
        }
        return EXIT_SUCCESS;
    }
    if (!fs::is_directory(GetDataDir(false))) {
        fprintf(stderr, "Error: Specified data directory \"%s\" does not exist.\n", gArgs.GetArg("-datadir", "").c_str());
        return EXIT_FAILURE;
    }
    try {
        gArgs.ReadConfigFile(gArgs.GetArg("-conf", BITCOIN_CONF_FILENAME));
    } catch (const std::exception& e) {
        fprintf(stderr,"Error reading configuration file: %s\n", e.what());
        return EXIT_FAILURE;
    }
    // Check for -testnet or -regtest parameter (BaseParams() calls are only valid after this clause)
    try {
        SelectBaseParams(ChainNameFromCommandLine());
    } catch (const std::exception& e) {
        fprintf(stderr, "Error: %s\n", e.what());
        return EXIT_FAILURE;
    }
    if (gArgs.GetBoolArg("-rpcssl", false))
    {
        fprintf(stderr, "Error: SSL mode for RPC (-rpcssl) is no longer supported.\n");
        return EXIT_FAILURE;
    }
    return CONTINUE_EXECUTION;
}


/** Reply structure for request_done to fill in */
struct HTTPReply
{
    HTTPReply(): status(0), error(-1) {}

    int status;
    int error;
    std::string body;
};

const char *http_errorstring(int code)
{
    switch(code) {
#if LIBEVENT_VERSION_NUMBER >= 0x02010300
    case EVREQ_HTTP_TIMEOUT:
        return "timeout reached";
    case EVREQ_HTTP_EOF:
        return "EOF reached";
    case EVREQ_HTTP_INVALID_HEADER:
        return "error while reading header, or invalid header";
    case EVREQ_HTTP_BUFFER_ERROR:
        return "error encountered while reading or writing";
    case EVREQ_HTTP_REQUEST_CANCEL:
        return "request was canceled";
    case EVREQ_HTTP_DATA_TOO_LONG:
        return "response body is larger than allowed";
#endif
    default:
        return "unknown";
    }
}

static void http_request_done(struct evhttp_request *req, void *ctx)
{
    HTTPReply *reply = static_cast<HTTPReply*>(ctx);

    if (req == nullptr) {
        /* If req is nullptr, it means an error occurred while connecting: the
         * error code will have been passed to http_error_cb.
         */
        reply->status = 0;
        return;
    }

    reply->status = evhttp_request_get_response_code(req);

    struct evbuffer *buf = evhttp_request_get_input_buffer(req);
    if (buf)
    {
        size_t size = evbuffer_get_length(buf);
        const char *data = (const char*)evbuffer_pullup(buf, size);
        if (data)
            reply->body = std::string(data, size);
        evbuffer_drain(buf, size);
    }
}

#if LIBEVENT_VERSION_NUMBER >= 0x02010300
static void http_error_cb(enum evhttp_request_error err, void *ctx)
{
    HTTPReply *reply = static_cast<HTTPReply*>(ctx);
    reply->error = err;
}
#endif

<<<<<<< HEAD
static UniValue CallRPC(const std::string& strMethod, const UniValue& params)
=======
/** Class that handles the conversion from a command-line to a JSON-RPC request,
 * as well as converting back to a JSON object that can be shown as result.
 */
class BaseRequestHandler
{
public:
    virtual UniValue PrepareRequest(const std::string& strMethod, const std::vector<std::string>& args) = 0;
    virtual UniValue ProcessReply(const UniValue &batch_in) = 0;
};

/** Process getinfo requests */
class GetinfoRequestHandler: public BaseRequestHandler
{
public:
    const int ID_NETWORKINFO = 0;
    const int ID_BLOCKCHAININFO = 1;
    const int ID_WALLETINFO = 2;

    /** Create a simulated `getinfo` request. */
    UniValue PrepareRequest(const std::string& strMethod, const std::vector<std::string>& args) override
    {
        UniValue result(UniValue::VARR);
        result.push_back(JSONRPCRequestObj("getnetworkinfo", NullUniValue, ID_NETWORKINFO));
        result.push_back(JSONRPCRequestObj("getblockchaininfo", NullUniValue, ID_BLOCKCHAININFO));
        result.push_back(JSONRPCRequestObj("getwalletinfo", NullUniValue, ID_WALLETINFO));
        return result;
    }

    /** Collect values from the batch and form a simulated `getinfo` reply. */
    UniValue ProcessReply(const UniValue &batch_in) override
    {
        UniValue result(UniValue::VOBJ);
        std::vector<UniValue> batch = JSONRPCProcessBatchReply(batch_in, 3);
        // Errors in getnetworkinfo() and getblockchaininfo() are fatal, pass them on
        // getwalletinfo() is allowed to fail in case there is no wallet.
        if (!batch[ID_NETWORKINFO]["error"].isNull()) {
            return batch[ID_NETWORKINFO];
        }
        if (!batch[ID_BLOCKCHAININFO]["error"].isNull()) {
            return batch[ID_BLOCKCHAININFO];
        }
        result.pushKV("version", batch[ID_NETWORKINFO]["result"]["version"]);
        result.pushKV("protocolversion", batch[ID_NETWORKINFO]["result"]["protocolversion"]);
        if (!batch[ID_WALLETINFO].isNull()) {
            result.pushKV("walletversion", batch[ID_WALLETINFO]["result"]["walletversion"]);
            result.pushKV("balance", batch[ID_WALLETINFO]["result"]["balance"]);
        }
        result.pushKV("blocks", batch[ID_BLOCKCHAININFO]["result"]["blocks"]);
        result.pushKV("timeoffset", batch[ID_NETWORKINFO]["result"]["timeoffset"]);
        result.pushKV("connections", batch[ID_NETWORKINFO]["result"]["connections"]);
        result.pushKV("proxy", batch[ID_NETWORKINFO]["result"]["networks"][0]["proxy"]);
        result.pushKV("difficulty", batch[ID_BLOCKCHAININFO]["result"]["difficulty"]);
        result.pushKV("testnet", UniValue(batch[ID_BLOCKCHAININFO]["result"]["chain"].get_str() == "test"));
        if (!batch[ID_WALLETINFO].isNull()) {
            result.pushKV("walletversion", batch[ID_WALLETINFO]["result"]["walletversion"]);
            result.pushKV("balance", batch[ID_WALLETINFO]["result"]["balance"]);
            result.pushKV("keypoololdest", batch[ID_WALLETINFO]["result"]["keypoololdest"]);
            result.pushKV("keypoolsize", batch[ID_WALLETINFO]["result"]["keypoolsize"]);
            if (!batch[ID_WALLETINFO]["result"]["unlocked_until"].isNull()) {
                result.pushKV("unlocked_until", batch[ID_WALLETINFO]["result"]["unlocked_until"]);
            }
            result.pushKV("paytxfee", batch[ID_WALLETINFO]["result"]["paytxfee"]);
        }
        result.pushKV("relayfee", batch[ID_NETWORKINFO]["result"]["relayfee"]);
        result.pushKV("warnings", batch[ID_NETWORKINFO]["result"]["warnings"]);
        return JSONRPCReplyObj(result, NullUniValue, 1);
    }
};

/** Process default single requests */
class DefaultRequestHandler: public BaseRequestHandler {
public:
    UniValue PrepareRequest(const std::string& method, const std::vector<std::string>& args) override
    {
        UniValue params;
        if(gArgs.GetBoolArg("-named", DEFAULT_NAMED)) {
            params = RPCConvertNamedValues(method, args);
        } else {
            params = RPCConvertValues(method, args);
        }
        return JSONRPCRequestObj(method, params, 1);
    }

    UniValue ProcessReply(const UniValue &reply) override
    {
        return reply.get_obj();
    }
};

UniValue CallRPC(BaseRequestHandler *rh, const std::string& strMethod, const std::vector<std::string>& args)
>>>>>>> 25acc38d
{
    std::string host;
    // In preference order, we choose the following for the port:
    //     1. -rpcport
    //     2. port in -rpcconnect (ie following : in ipv4 or ]: in ipv6)
    //     3. default port for chain
    int port = BaseParams().RPCPort();
    SplitHostPort(gArgs.GetArg("-rpcconnect", DEFAULT_RPCCONNECT), port, host);
    port = gArgs.GetArg("-rpcport", port);

    // Obtain event base
    raii_event_base base = obtain_event_base();

    // Synchronously look up hostname
    raii_evhttp_connection evcon = obtain_evhttp_connection_base(base.get(), host, port);
    evhttp_connection_set_timeout(evcon.get(), gArgs.GetArg("-rpcclienttimeout", DEFAULT_HTTP_CLIENT_TIMEOUT));

    HTTPReply response;
    raii_evhttp_request req = obtain_evhttp_request(http_request_done, (void*)&response);
    if (req == nullptr)
        throw std::runtime_error("create http request failed");
#if LIBEVENT_VERSION_NUMBER >= 0x02010300
    evhttp_request_set_error_cb(req.get(), http_error_cb);
#endif

    // Get credentials
    std::string strRPCUserColonPass;
    if (gArgs.GetArg("-rpcpassword", "") == "") {
        // Try fall back to cookie-based authentication if no password is provided
        if (!GetAuthCookie(&strRPCUserColonPass)) {
            throw std::runtime_error(strprintf(
                _("Could not locate RPC credentials. No authentication cookie could be found, and RPC password is not set.  See -rpcpassword and -stdinrpcpass.  Configuration file: (%s)"),
                    GetConfigFile(gArgs.GetArg("-conf", BITCOIN_CONF_FILENAME)).string().c_str()));

        }
    } else {
        strRPCUserColonPass = gArgs.GetArg("-rpcuser", "") + ":" + gArgs.GetArg("-rpcpassword", "");
    }

    struct evkeyvalq* output_headers = evhttp_request_get_output_headers(req.get());
    assert(output_headers);
    evhttp_add_header(output_headers, "Host", host.c_str());
    evhttp_add_header(output_headers, "Connection", "close");
    evhttp_add_header(output_headers, "Authorization", (std::string("Basic ") + EncodeBase64(strRPCUserColonPass)).c_str());

    // Attach request data
    std::string strRequest = rh->PrepareRequest(strMethod, args).write() + "\n";
    struct evbuffer* output_buffer = evhttp_request_get_output_buffer(req.get());
    assert(output_buffer);
    evbuffer_add(output_buffer, strRequest.data(), strRequest.size());

    // check if we should use a special wallet endpoint
    std::string endpoint = "/";
    std::string walletName = gArgs.GetArg("-rpcwallet", "");
    if (!walletName.empty()) {
        char *encodedURI = evhttp_uriencode(walletName.c_str(), walletName.size(), false);
        if (encodedURI) {
            endpoint = "/wallet/"+ std::string(encodedURI);
            free(encodedURI);
        }
        else {
            throw CConnectionFailed("uri-encode failed");
        }
    }
    int r = evhttp_make_request(evcon.get(), req.get(), EVHTTP_REQ_POST, endpoint.c_str());
    req.release(); // ownership moved to evcon in above call
    if (r != 0) {
        throw CConnectionFailed("send http request failed");
    }

    event_base_dispatch(base.get());

    if (response.status == 0)
        throw CConnectionFailed(strprintf("couldn't connect to server: %s (code %d)\n(make sure server is running and you are connecting to the correct RPC port)", http_errorstring(response.error), response.error));
    else if (response.status == HTTP_UNAUTHORIZED)
        throw std::runtime_error("incorrect rpcuser or rpcpassword (authorization failed)");
    else if (response.status >= 400 && response.status != HTTP_BAD_REQUEST && response.status != HTTP_NOT_FOUND && response.status != HTTP_INTERNAL_SERVER_ERROR)
        throw std::runtime_error(strprintf("server returned HTTP error %d", response.status));
    else if (response.body.empty())
        throw std::runtime_error("no response from server");

    // Parse reply
    UniValue valReply(UniValue::VSTR);
    if (!valReply.read(response.body))
        throw std::runtime_error("couldn't parse reply from server");
    const UniValue reply = rh->ProcessReply(valReply);
    if (reply.empty())
        throw std::runtime_error("expected reply to have result, error and id properties");

    return reply;
}

int CommandLineRPC(int argc, char *argv[])
{
    std::string strPrint;
    int nRet = 0;
    try {
        // Skip switches
        while (argc > 1 && IsSwitchChar(argv[1][0])) {
            argc--;
            argv++;
        }
        std::string rpcPass;
        if (gArgs.GetBoolArg("-stdinrpcpass", false)) {
            if(!std::getline(std::cin,rpcPass))
                throw std::runtime_error("-stdinrpcpass specified but failed to read from standard input");
            gArgs.ForceSetArg("-rpcpassword", rpcPass);
        }
        std::vector<std::string> args = std::vector<std::string>(&argv[1], &argv[argc]);
        if (gArgs.GetBoolArg("-stdin", false)) {
            // Read one arg per line from stdin and append
            std::string line;
            while (std::getline(std::cin,line))
                args.push_back(line);
        }
        std::unique_ptr<BaseRequestHandler> rh;
        std::string method;
        if (gArgs.GetBoolArg("-getinfo", false)) {
            rh.reset(new GetinfoRequestHandler());
            method = "";
        } else {
            rh.reset(new DefaultRequestHandler());
            if (args.size() < 1) {
                throw std::runtime_error("too few parameters (need at least command)");
            }
            method = args[0];
            args.erase(args.begin()); // Remove trailing method name from arguments vector
        }

        // Execute and handle connection failures with -rpcwait
        const bool fWait = gArgs.GetBoolArg("-rpcwait", false);
        do {
            try {
                const UniValue reply = CallRPC(rh.get(), method, args);

                // Parse reply
                const UniValue& result = find_value(reply, "result");
                const UniValue& error  = find_value(reply, "error");

                if (!error.isNull()) {
                    // Error
                    int code = error["code"].get_int();
                    if (fWait && code == RPC_IN_WARMUP)
                        throw CConnectionFailed("server in warmup");
                    strPrint = "error: " + error.write();
                    nRet = abs(code);
                    if (error.isObject())
                    {
                        UniValue errCode = find_value(error, "code");
                        UniValue errMsg  = find_value(error, "message");
                        strPrint = errCode.isNull() ? "" : "error code: "+errCode.getValStr()+"\n";

                        if (errMsg.isStr())
                            strPrint += "error message:\n"+errMsg.get_str();

                        if (errCode.isNum() && errCode.get_int() == RPC_WALLET_NOT_SPECIFIED) {
                            strPrint += "\nTry adding \"-rpcwallet=<filename>\" option to bitcoin-cli command line.";
                        }
                    }
                } else {
                    // Result
                    if (result.isNull())
                        strPrint = "";
                    else if (result.isStr())
                        strPrint = result.get_str();
                    else
                        strPrint = result.write(2);
                }
                // Connection succeeded, no need to retry.
                break;
            }
            catch (const CConnectionFailed&) {
                if (fWait)
                    MilliSleep(1000);
                else
                    throw;
            }
        } while (fWait);
    }
    catch (const boost::thread_interrupted&) {
        throw;
    }
    catch (const std::exception& e) {
        strPrint = std::string("error: ") + e.what();
        nRet = EXIT_FAILURE;
    }
    catch (...) {
        PrintExceptionContinue(nullptr, "CommandLineRPC()");
        throw;
    }

    if (strPrint != "") {
        fprintf((nRet == 0 ? stdout : stderr), "%s\n", strPrint.c_str());
    }
    return nRet;
}

int main(int argc, char* argv[])
{
    SetupEnvironment();
    if (!SetupNetworking()) {
        fprintf(stderr, "Error: Initializing networking failed\n");
        return EXIT_FAILURE;
    }

    try {
        int ret = AppInitRPC(argc, argv);
        if (ret != CONTINUE_EXECUTION)
            return ret;
    }
    catch (const std::exception& e) {
        PrintExceptionContinue(&e, "AppInitRPC()");
        return EXIT_FAILURE;
    } catch (...) {
        PrintExceptionContinue(nullptr, "AppInitRPC()");
        return EXIT_FAILURE;
    }

    int ret = EXIT_FAILURE;
    try {
        ret = CommandLineRPC(argc, argv);
    }
    catch (const std::exception& e) {
        PrintExceptionContinue(&e, "CommandLineRPC()");
    } catch (...) {
        PrintExceptionContinue(nullptr, "CommandLineRPC()");
    }
    return ret;
}<|MERGE_RESOLUTION|>--- conflicted
+++ resolved
@@ -192,9 +192,6 @@
 }
 #endif
 
-<<<<<<< HEAD
-static UniValue CallRPC(const std::string& strMethod, const UniValue& params)
-=======
 /** Class that handles the conversion from a command-line to a JSON-RPC request,
  * as well as converting back to a JSON object that can be shown as result.
  */
@@ -284,8 +281,7 @@
     }
 };
 
-UniValue CallRPC(BaseRequestHandler *rh, const std::string& strMethod, const std::vector<std::string>& args)
->>>>>>> 25acc38d
+static UniValue CallRPC(BaseRequestHandler *rh, const std::string& strMethod, const std::vector<std::string>& args)
 {
     std::string host;
     // In preference order, we choose the following for the port:
