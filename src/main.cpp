// Copyright (c) 2009-2010 Satoshi Nakamoto
// Copyright (c) 2009-2012 The Bitcoin developers
// Distributed under the MIT/X11 software license, see the accompanying
// file COPYING or http://www.opensource.org/licenses/mit-license.php.

#include "alert.h"
#include "checkpoints.h"
#include "db.h"
#include "txdb.h"
#include "net.h"
#include "init.h"
#include "ui_interface.h"
#include "checkqueue.h"
#include <boost/algorithm/string/replace.hpp>
#include <boost/filesystem.hpp>
#include <boost/filesystem/fstream.hpp>

using namespace std;
using namespace boost;

//
// Global state
//

CCriticalSection cs_setpwalletRegistered;
set<CWallet*> setpwalletRegistered;

CCriticalSection cs_main;

CTxMemPool mempool;
unsigned int nTransactionsUpdated = 0;

map<uint256, CBlockIndex*> mapBlockIndex;
uint256 hashGenesisBlock("0x000000000019d6689c085ae165831e934ff763ae46a2a6c172b3f1b60a8ce26f");
static CBigNum bnProofOfWorkLimit(~uint256(0) >> 32);
CBlockIndex* pindexGenesisBlock = NULL;
int nBestHeight = -1;
uint256 nBestChainWork = 0;
uint256 nBestInvalidWork = 0;
uint256 hashBestChain = 0;
CBlockIndex* pindexBest = NULL;
set<CBlockIndex*, CBlockIndexWorkComparator> setBlockIndexValid; // may contain all CBlockIndex*'s that have validness >=BLOCK_VALID_TRANSACTIONS, and must contain those who aren't failed
int64 nTimeBestReceived = 0;
int nScriptCheckThreads = 0;
bool fImporting = false;
bool fReindex = false;
bool fBenchmark = false;
bool fTxIndex = false;
unsigned int nCoinCacheSize = 5000;

/** Fees smaller than this (in satoshi) are considered zero fee (for transaction creation) */
int64 CTransaction::nMinTxFee = 10000;  // Override with -mintxfee
/** Fees smaller than this (in satoshi) are considered zero fee (for relaying) */
int64 CTransaction::nMinRelayTxFee = 10000;

CMedianFilter<int> cPeerBlockCounts(8, 0); // Amount of blocks that other nodes claim to have

map<uint256, CBlock*> mapOrphanBlocks;
multimap<uint256, CBlock*> mapOrphanBlocksByPrev;

map<uint256, CDataStream*> mapOrphanTransactions;
map<uint256, map<uint256, CDataStream*> > mapOrphanTransactionsByPrev;

// Constant stuff for coinbase transactions we create:
CScript COINBASE_FLAGS;

const string strMessageMagic = "Bitcoin Signed Message:\n";

double dHashesPerSec = 0.0;
int64 nHPSTimerStart = 0;

// Settings
int64 nTransactionFee = 0;



//////////////////////////////////////////////////////////////////////////////
//
// dispatching functions
//

// These functions dispatch to one or all registered wallets


void RegisterWallet(CWallet* pwalletIn)
{
    {
        LOCK(cs_setpwalletRegistered);
        setpwalletRegistered.insert(pwalletIn);
    }
}

void UnregisterWallet(CWallet* pwalletIn)
{
    {
        LOCK(cs_setpwalletRegistered);
        setpwalletRegistered.erase(pwalletIn);
    }
}

// get the wallet transaction with the given hash (if it exists)
bool static GetTransaction(const uint256& hashTx, CWalletTx& wtx)
{
    BOOST_FOREACH(CWallet* pwallet, setpwalletRegistered)
        if (pwallet->GetTransaction(hashTx,wtx))
            return true;
    return false;
}

// erases transaction with the given hash from all wallets
void static EraseFromWallets(uint256 hash)
{
    BOOST_FOREACH(CWallet* pwallet, setpwalletRegistered)
        pwallet->EraseFromWallet(hash);
}

// make sure all wallets know about the given transaction, in the given block
void SyncWithWallets(const uint256 &hash, const CTransaction& tx, const CBlock* pblock, bool fUpdate)
{
    BOOST_FOREACH(CWallet* pwallet, setpwalletRegistered)
        pwallet->AddToWalletIfInvolvingMe(hash, tx, pblock, fUpdate);
}

// notify wallets about a new best chain
void static SetBestChain(const CBlockLocator& loc)
{
    BOOST_FOREACH(CWallet* pwallet, setpwalletRegistered)
        pwallet->SetBestChain(loc);
}

// notify wallets about an updated transaction
void static UpdatedTransaction(const uint256& hashTx)
{
    BOOST_FOREACH(CWallet* pwallet, setpwalletRegistered)
        pwallet->UpdatedTransaction(hashTx);
}

// dump all wallets
void static PrintWallets(const CBlock& block)
{
    BOOST_FOREACH(CWallet* pwallet, setpwalletRegistered)
        pwallet->PrintWallet(block);
}

// notify wallets about an incoming inventory (for request counts)
void static Inventory(const uint256& hash)
{
    BOOST_FOREACH(CWallet* pwallet, setpwalletRegistered)
        pwallet->Inventory(hash);
}

// ask wallets to resend their transactions
void static ResendWalletTransactions()
{
    BOOST_FOREACH(CWallet* pwallet, setpwalletRegistered)
        pwallet->ResendWalletTransactions();
}







//////////////////////////////////////////////////////////////////////////////
//
// CCoinsView implementations
//

bool CCoinsView::GetCoins(const uint256 &txid, CCoins &coins) { return false; }
bool CCoinsView::SetCoins(const uint256 &txid, const CCoins &coins) { return false; }
bool CCoinsView::HaveCoins(const uint256 &txid) { return false; }
CBlockIndex *CCoinsView::GetBestBlock() { return NULL; }
bool CCoinsView::SetBestBlock(CBlockIndex *pindex) { return false; }
bool CCoinsView::BatchWrite(const std::map<uint256, CCoins> &mapCoins, CBlockIndex *pindex) { return false; }
bool CCoinsView::GetStats(CCoinsStats &stats) { return false; }


CCoinsViewBacked::CCoinsViewBacked(CCoinsView &viewIn) : base(&viewIn) { }
bool CCoinsViewBacked::GetCoins(const uint256 &txid, CCoins &coins) { return base->GetCoins(txid, coins); }
bool CCoinsViewBacked::SetCoins(const uint256 &txid, const CCoins &coins) { return base->SetCoins(txid, coins); }
bool CCoinsViewBacked::HaveCoins(const uint256 &txid) { return base->HaveCoins(txid); }
CBlockIndex *CCoinsViewBacked::GetBestBlock() { return base->GetBestBlock(); }
bool CCoinsViewBacked::SetBestBlock(CBlockIndex *pindex) { return base->SetBestBlock(pindex); }
void CCoinsViewBacked::SetBackend(CCoinsView &viewIn) { base = &viewIn; }
bool CCoinsViewBacked::BatchWrite(const std::map<uint256, CCoins> &mapCoins, CBlockIndex *pindex) { return base->BatchWrite(mapCoins, pindex); }
bool CCoinsViewBacked::GetStats(CCoinsStats &stats) { return base->GetStats(stats); }

CCoinsViewCache::CCoinsViewCache(CCoinsView &baseIn, bool fDummy) : CCoinsViewBacked(baseIn), pindexTip(NULL) { }

bool CCoinsViewCache::GetCoins(const uint256 &txid, CCoins &coins) {
    if (cacheCoins.count(txid)) {
        coins = cacheCoins[txid];
        return true;
    }
    if (base->GetCoins(txid, coins)) {
        cacheCoins[txid] = coins;
        return true;
    }
    return false;
}

std::map<uint256,CCoins>::iterator CCoinsViewCache::FetchCoins(const uint256 &txid) {
    std::map<uint256,CCoins>::iterator it = cacheCoins.lower_bound(txid);
    if (it != cacheCoins.end() && it->first == txid)
        return it;
    CCoins tmp;
    if (!base->GetCoins(txid,tmp))
        return cacheCoins.end();
    std::map<uint256,CCoins>::iterator ret = cacheCoins.insert(it, std::make_pair(txid, CCoins()));
    tmp.swap(ret->second);
    return ret;
}

CCoins &CCoinsViewCache::GetCoins(const uint256 &txid) {
    std::map<uint256,CCoins>::iterator it = FetchCoins(txid);
    assert(it != cacheCoins.end());
    return it->second;
}

bool CCoinsViewCache::SetCoins(const uint256 &txid, const CCoins &coins) {
    cacheCoins[txid] = coins;
    return true;
}

bool CCoinsViewCache::HaveCoins(const uint256 &txid) {
    return FetchCoins(txid) != cacheCoins.end();
}

CBlockIndex *CCoinsViewCache::GetBestBlock() {
    if (pindexTip == NULL)
        pindexTip = base->GetBestBlock();
    return pindexTip;
}

bool CCoinsViewCache::SetBestBlock(CBlockIndex *pindex) {
    pindexTip = pindex;
    return true;
}

bool CCoinsViewCache::BatchWrite(const std::map<uint256, CCoins> &mapCoins, CBlockIndex *pindex) {
    for (std::map<uint256, CCoins>::const_iterator it = mapCoins.begin(); it != mapCoins.end(); it++)
        cacheCoins[it->first] = it->second;
    pindexTip = pindex;
    return true;
}

bool CCoinsViewCache::Flush() {
    bool fOk = base->BatchWrite(cacheCoins, pindexTip);
    if (fOk)
        cacheCoins.clear();
    return fOk;
}

unsigned int CCoinsViewCache::GetCacheSize() {
    return cacheCoins.size();
}

/** CCoinsView that brings transactions from a memorypool into view.
    It does not check for spendings by memory pool transactions. */
CCoinsViewMemPool::CCoinsViewMemPool(CCoinsView &baseIn, CTxMemPool &mempoolIn) : CCoinsViewBacked(baseIn), mempool(mempoolIn) { }

bool CCoinsViewMemPool::GetCoins(const uint256 &txid, CCoins &coins) {
    if (base->GetCoins(txid, coins))
        return true;
    if (mempool.exists(txid)) {
        const CTransaction &tx = mempool.lookup(txid);
        coins = CCoins(tx, MEMPOOL_HEIGHT);
        return true;
    }
    return false;
}

bool CCoinsViewMemPool::HaveCoins(const uint256 &txid) {
    return mempool.exists(txid) || base->HaveCoins(txid);
}

CCoinsViewCache *pcoinsTip = NULL;
CBlockTreeDB *pblocktree = NULL;

//////////////////////////////////////////////////////////////////////////////
//
// mapOrphanTransactions
//

bool AddOrphanTx(const CDataStream& vMsg)
{
    CTransaction tx;
    CDataStream(vMsg) >> tx;
    uint256 hash = tx.GetHash();
    if (mapOrphanTransactions.count(hash))
        return false;

    CDataStream* pvMsg = new CDataStream(vMsg);

    // Ignore big transactions, to avoid a
    // send-big-orphans memory exhaustion attack. If a peer has a legitimate
    // large transaction with a missing parent then we assume
    // it will rebroadcast it later, after the parent transaction(s)
    // have been mined or received.
    // 10,000 orphans, each of which is at most 5,000 bytes big is
    // at most 500 megabytes of orphans:
    if (pvMsg->size() > 5000)
    {
        printf("ignoring large orphan tx (size: %"PRIszu", hash: %s)\n", pvMsg->size(), hash.ToString().c_str());
        delete pvMsg;
        return false;
    }

    mapOrphanTransactions[hash] = pvMsg;
    BOOST_FOREACH(const CTxIn& txin, tx.vin)
        mapOrphanTransactionsByPrev[txin.prevout.hash].insert(make_pair(hash, pvMsg));

    printf("stored orphan tx %s (mapsz %"PRIszu")\n", hash.ToString().c_str(),
        mapOrphanTransactions.size());
    return true;
}

void static EraseOrphanTx(uint256 hash)
{
    if (!mapOrphanTransactions.count(hash))
        return;
    const CDataStream* pvMsg = mapOrphanTransactions[hash];
    CTransaction tx;
    CDataStream(*pvMsg) >> tx;
    BOOST_FOREACH(const CTxIn& txin, tx.vin)
    {
        mapOrphanTransactionsByPrev[txin.prevout.hash].erase(hash);
        if (mapOrphanTransactionsByPrev[txin.prevout.hash].empty())
            mapOrphanTransactionsByPrev.erase(txin.prevout.hash);
    }
    delete pvMsg;
    mapOrphanTransactions.erase(hash);
}

unsigned int LimitOrphanTxSize(unsigned int nMaxOrphans)
{
    unsigned int nEvicted = 0;
    while (mapOrphanTransactions.size() > nMaxOrphans)
    {
        // Evict a random orphan:
        uint256 randomhash = GetRandHash();
        map<uint256, CDataStream*>::iterator it = mapOrphanTransactions.lower_bound(randomhash);
        if (it == mapOrphanTransactions.end())
            it = mapOrphanTransactions.begin();
        EraseOrphanTx(it->first);
        ++nEvicted;
    }
    return nEvicted;
}







//////////////////////////////////////////////////////////////////////////////
//
// CTransaction / CTxOut
//

bool CTxOut::IsDust() const
{
    // "Dust" is defined in terms of CTransaction::nMinRelayTxFee,
    // which has units satoshis-per-kilobyte.
    // If you'd pay more than 1/3 in fees
    // to spend something, then we consider it dust.
    // A typical txout is 34 bytes big, and will
    // need a CTxIn of at least 148 bytes to spend,
    // so dust is a txout less than 54 uBTC
    // (5460 satoshis) with default nMinRelayTxFee
    return ((nValue*1000)/(3*((int)GetSerializeSize(SER_DISK,0)+148)) < CTransaction::nMinRelayTxFee);
}

bool CTransaction::IsStandard() const
{
    if (nVersion > CTransaction::CURRENT_VERSION)
        return false;

    if (!IsFinal())
        return false;

    // Extremely large transactions with lots of inputs can cost the network
    // almost as much to process as they cost the sender in fees, because
    // computing signature hashes is O(ninputs*txsize). Limiting transactions
    // to MAX_STANDARD_TX_SIZE mitigates CPU exhaustion attacks.
    unsigned int sz = this->GetSerializeSize(SER_NETWORK, CTransaction::CURRENT_VERSION);
    if (sz >= MAX_STANDARD_TX_SIZE)
        return false;

    BOOST_FOREACH(const CTxIn& txin, vin)
    {
        // Biggest 'standard' txin is a 3-signature 3-of-3 CHECKMULTISIG
        // pay-to-script-hash, which is 3 ~80-byte signatures, 3
        // ~65-byte public keys, plus a few script ops.
        if (txin.scriptSig.size() > 500)
            return false;
        if (!txin.scriptSig.IsPushOnly())
            return false;
    }
    BOOST_FOREACH(const CTxOut& txout, vout) {
        if (!::IsStandard(txout.scriptPubKey))
            return false;
        if (txout.IsDust())
            return false;
    }
    return true;
}

//
// Check transaction inputs, and make sure any
// pay-to-script-hash transactions are evaluating IsStandard scripts
//
// Why bother? To avoid denial-of-service attacks; an attacker
// can submit a standard HASH... OP_EQUAL transaction,
// which will get accepted into blocks. The redemption
// script can be anything; an attacker could use a very
// expensive-to-check-upon-redemption script like:
//   DUP CHECKSIG DROP ... repeated 100 times... OP_1
//
bool CTransaction::AreInputsStandard(CCoinsViewCache& mapInputs) const
{
    if (IsCoinBase())
        return true; // Coinbases don't use vin normally

    for (unsigned int i = 0; i < vin.size(); i++)
    {
        const CTxOut& prev = GetOutputFor(vin[i], mapInputs);

        vector<vector<unsigned char> > vSolutions;
        txnouttype whichType;
        // get the scriptPubKey corresponding to this input:
        const CScript& prevScript = prev.scriptPubKey;
        if (!Solver(prevScript, whichType, vSolutions))
            return false;
        int nArgsExpected = ScriptSigArgsExpected(whichType, vSolutions);
        if (nArgsExpected < 0)
            return false;

        // Transactions with extra stuff in their scriptSigs are
        // non-standard. Note that this EvalScript() call will
        // be quick, because if there are any operations
        // beside "push data" in the scriptSig the
        // IsStandard() call returns false
        vector<vector<unsigned char> > stack;
        if (!EvalScript(stack, vin[i].scriptSig, *this, i, false, 0))
            return false;

        if (whichType == TX_SCRIPTHASH)
        {
            if (stack.empty())
                return false;
            CScript subscript(stack.back().begin(), stack.back().end());
            vector<vector<unsigned char> > vSolutions2;
            txnouttype whichType2;
            if (!Solver(subscript, whichType2, vSolutions2))
                return false;
            if (whichType2 == TX_SCRIPTHASH)
                return false;

            int tmpExpected;
            tmpExpected = ScriptSigArgsExpected(whichType2, vSolutions2);
            if (tmpExpected < 0)
                return false;
            nArgsExpected += tmpExpected;
        }

        if (stack.size() != (unsigned int)nArgsExpected)
            return false;
    }

    return true;
}

unsigned int CTransaction::GetLegacySigOpCount() const
{
    unsigned int nSigOps = 0;
    BOOST_FOREACH(const CTxIn& txin, vin)
    {
        nSigOps += txin.scriptSig.GetSigOpCount(false);
    }
    BOOST_FOREACH(const CTxOut& txout, vout)
    {
        nSigOps += txout.scriptPubKey.GetSigOpCount(false);
    }
    return nSigOps;
}


int CMerkleTx::SetMerkleBranch(const CBlock* pblock)
{
    CBlock blockTmp;

    if (pblock == NULL) {
        CCoins coins;
        if (pcoinsTip->GetCoins(GetHash(), coins)) {
            CBlockIndex *pindex = FindBlockByHeight(coins.nHeight);
            if (pindex) {
                if (!blockTmp.ReadFromDisk(pindex))
                    return 0;
                pblock = &blockTmp;
            }
        }
    }

    if (pblock) {
        // Update the tx's hashBlock
        hashBlock = pblock->GetHash();

        // Locate the transaction
        for (nIndex = 0; nIndex < (int)pblock->vtx.size(); nIndex++)
            if (pblock->vtx[nIndex] == *(CTransaction*)this)
                break;
        if (nIndex == (int)pblock->vtx.size())
        {
            vMerkleBranch.clear();
            nIndex = -1;
            printf("ERROR: SetMerkleBranch() : couldn't find tx in block\n");
            return 0;
        }

        // Fill in merkle branch
        vMerkleBranch = pblock->GetMerkleBranch(nIndex);
    }

    // Is the tx in a block that's in the main chain
    map<uint256, CBlockIndex*>::iterator mi = mapBlockIndex.find(hashBlock);
    if (mi == mapBlockIndex.end())
        return 0;
    CBlockIndex* pindex = (*mi).second;
    if (!pindex || !pindex->IsInMainChain())
        return 0;

    return pindexBest->nHeight - pindex->nHeight + 1;
}







bool CTransaction::CheckTransaction(CValidationState &state) const
{
    // Basic checks that don't depend on any context
    if (vin.empty())
        return state.DoS(10, error("CTransaction::CheckTransaction() : vin empty"));
    if (vout.empty())
        return state.DoS(10, error("CTransaction::CheckTransaction() : vout empty"));
    // Size limits
    if (::GetSerializeSize(*this, SER_NETWORK, PROTOCOL_VERSION) > MAX_BLOCK_SIZE)
        return state.DoS(100, error("CTransaction::CheckTransaction() : size limits failed"));

    // Check for negative or overflow output values
    int64 nValueOut = 0;
    BOOST_FOREACH(const CTxOut& txout, vout)
    {
        if (txout.nValue < 0)
            return state.DoS(100, error("CTransaction::CheckTransaction() : txout.nValue negative"));
        if (txout.nValue > MAX_MONEY)
            return state.DoS(100, error("CTransaction::CheckTransaction() : txout.nValue too high"));
        nValueOut += txout.nValue;
        if (!MoneyRange(nValueOut))
            return state.DoS(100, error("CTransaction::CheckTransaction() : txout total out of range"));
    }

    // Check for duplicate inputs
    set<COutPoint> vInOutPoints;
    BOOST_FOREACH(const CTxIn& txin, vin)
    {
        if (vInOutPoints.count(txin.prevout))
            return state.DoS(100, error("CTransaction::CheckTransaction() : duplicate inputs"));
        vInOutPoints.insert(txin.prevout);
    }

    if (IsCoinBase())
    {
        if (vin[0].scriptSig.size() < 2 || vin[0].scriptSig.size() > 100)
            return state.DoS(100, error("CTransaction::CheckTransaction() : coinbase script size"));
    }
    else
    {
        BOOST_FOREACH(const CTxIn& txin, vin)
            if (txin.prevout.IsNull())
                return state.DoS(10, error("CTransaction::CheckTransaction() : prevout is null"));
    }

    return true;
}

int64 CTransaction::GetMinFee(unsigned int nBlockSize, bool fAllowFree,
                              enum GetMinFee_mode mode) const
{
    // Base fee is either nMinTxFee or nMinRelayTxFee
    int64 nBaseFee = (mode == GMF_RELAY) ? nMinRelayTxFee : nMinTxFee;

    unsigned int nBytes = ::GetSerializeSize(*this, SER_NETWORK, PROTOCOL_VERSION);
    unsigned int nNewBlockSize = nBlockSize + nBytes;
    int64 nMinFee = (1 + (int64)nBytes / 1000) * nBaseFee;

    if (fAllowFree)
    {
        if (nBlockSize == 1)
        {
            // Transactions under 10K are free
            // (about 4500 BTC if made of 50 BTC inputs)
            if (nBytes < 10000)
                nMinFee = 0;
        }
        else
        {
            // Free transaction area
            if (nNewBlockSize < 27000)
                nMinFee = 0;
        }
    }

    // To limit dust spam, require base fee if any output is less than 0.01
    if (nMinFee < nBaseFee)
    {
        BOOST_FOREACH(const CTxOut& txout, vout)
            if (txout.nValue < CENT)
                nMinFee = nBaseFee;
    }

    // Raise the price as the block approaches full
    if (nBlockSize != 1 && nNewBlockSize >= MAX_BLOCK_SIZE_GEN/2)
    {
        if (nNewBlockSize >= MAX_BLOCK_SIZE_GEN)
            return MAX_MONEY;
        nMinFee *= MAX_BLOCK_SIZE_GEN / (MAX_BLOCK_SIZE_GEN - nNewBlockSize);
    }

    if (!MoneyRange(nMinFee))
        nMinFee = MAX_MONEY;
    return nMinFee;
}

void CTxMemPool::pruneSpent(const uint256 &hashTx, CCoins &coins)
{
    LOCK(cs);

    std::map<COutPoint, CInPoint>::iterator it = mapNextTx.lower_bound(COutPoint(hashTx, 0));

    // iterate over all COutPoints in mapNextTx whose hash equals the provided hashTx
    while (it != mapNextTx.end() && it->first.hash == hashTx) {
        coins.Spend(it->first.n); // and remove those outputs from coins
        it++;
    }
}

bool CTxMemPool::accept(CValidationState &state, CTransaction &tx, bool fCheckInputs, bool fLimitFree,
                        bool* pfMissingInputs)
{
    if (pfMissingInputs)
        *pfMissingInputs = false;

    if (!tx.CheckTransaction(state))
        return error("CTxMemPool::accept() : CheckTransaction failed");

    // Coinbase is only valid in a block, not as a loose transaction
    if (tx.IsCoinBase())
        return state.DoS(100, error("CTxMemPool::accept() : coinbase as individual tx"));

    // To help v0.1.5 clients who would see it as a negative number
    if ((int64)tx.nLockTime > std::numeric_limits<int>::max())
        return error("CTxMemPool::accept() : not accepting nLockTime beyond 2038 yet");

    // Rather not work on nonstandard transactions (unless -testnet)
    if (!fTestNet && !tx.IsStandard())
        return error("CTxMemPool::accept() : nonstandard transaction type");

    // is it already in the memory pool?
    uint256 hash = tx.GetHash();
    {
        LOCK(cs);
        if (mapTx.count(hash))
            return false;
    }

    // Check for conflicts with in-memory transactions
    CTransaction* ptxOld = NULL;
    for (unsigned int i = 0; i < tx.vin.size(); i++)
    {
        COutPoint outpoint = tx.vin[i].prevout;
        if (mapNextTx.count(outpoint))
        {
            // Disable replacement feature for now
            return false;

            // Allow replacing with a newer version of the same transaction
            if (i != 0)
                return false;
            ptxOld = mapNextTx[outpoint].ptx;
            if (ptxOld->IsFinal())
                return false;
            if (!tx.IsNewerThan(*ptxOld))
                return false;
            for (unsigned int i = 0; i < tx.vin.size(); i++)
            {
                COutPoint outpoint = tx.vin[i].prevout;
                if (!mapNextTx.count(outpoint) || mapNextTx[outpoint].ptx != ptxOld)
                    return false;
            }
            break;
        }
    }

    if (fCheckInputs)
    {
        CCoinsView dummy;
        CCoinsViewCache view(dummy);

        {
        LOCK(cs);
        CCoinsViewMemPool viewMemPool(*pcoinsTip, *this);
        view.SetBackend(viewMemPool);

        // do we already have it?
        if (view.HaveCoins(hash))
            return false;

        // do all inputs exist?
        // Note that this does not check for the presence of actual outputs (see the next check for that),
        // only helps filling in pfMissingInputs (to determine missing vs spent).
        BOOST_FOREACH(const CTxIn txin, tx.vin) {
            if (!view.HaveCoins(txin.prevout.hash)) {
                if (pfMissingInputs)
                    *pfMissingInputs = true;
                return false;
            }
        }

        // are the actual inputs available?
        if (!tx.HaveInputs(view))
            return state.Invalid(error("CTxMemPool::accept() : inputs already spent"));

        // Bring the best block into scope
        view.GetBestBlock();

        // we have all inputs cached now, so switch back to dummy, so we don't need to keep lock on mempool
        view.SetBackend(dummy);
        }

        // Check for non-standard pay-to-script-hash in inputs
        if (!tx.AreInputsStandard(view) && !fTestNet)
            return error("CTxMemPool::accept() : nonstandard transaction input");

        // Note: if you modify this code to accept non-standard transactions, then
        // you should add code here to check that the transaction does a
        // reasonable number of ECDSA signature verifications.

        int64 nFees = tx.GetValueIn(view)-tx.GetValueOut();
        unsigned int nSize = ::GetSerializeSize(tx, SER_NETWORK, PROTOCOL_VERSION);

        // Don't accept it if it can't get into a block
        int64 txMinFee = tx.GetMinFee(1000, true, GMF_RELAY);
        if (fLimitFree && nFees < txMinFee)
            return error("CTxMemPool::accept() : not enough fees %s, %"PRI64d" < %"PRI64d,
                         hash.ToString().c_str(),
                         nFees, txMinFee);

        // Continuously rate-limit free transactions
        // This mitigates 'penny-flooding' -- sending thousands of free transactions just to
        // be annoying or make others' transactions take longer to confirm.
        if (fLimitFree && nFees < CTransaction::nMinRelayTxFee)
        {
            static double dFreeCount;
            static int64 nLastTime;
            int64 nNow = GetTime();

            LOCK(cs);

            // Use an exponentially decaying ~10-minute window:
            dFreeCount *= pow(1.0 - 1.0/600.0, (double)(nNow - nLastTime));
            nLastTime = nNow;
            // -limitfreerelay unit is thousand-bytes-per-minute
            // At default rate it would take over a month to fill 1GB
            if (dFreeCount >= GetArg("-limitfreerelay", 15)*10*1000)
                return error("CTxMemPool::accept() : free transaction rejected by rate limiter");
            if (fDebug)
                printf("Rate limit dFreeCount: %g => %g\n", dFreeCount, dFreeCount+nSize);
            dFreeCount += nSize;
        }

        // Check against previous transactions
        // This is done last to help prevent CPU exhaustion denial-of-service attacks.
        if (!tx.CheckInputs(state, view, true, SCRIPT_VERIFY_P2SH | SCRIPT_VERIFY_STRICTENC))
        {
            return error("CTxMemPool::accept() : ConnectInputs failed %s", hash.ToString().c_str());
        }
    }

    // Store transaction in memory
    {
        LOCK(cs);
        if (ptxOld)
        {
            printf("CTxMemPool::accept() : replacing tx %s with new version\n", ptxOld->GetHash().ToString().c_str());
            remove(*ptxOld);
        }
        addUnchecked(hash, tx);
    }

    ///// are we sure this is ok when loading transactions or restoring block txes
    // If updated, erase old tx from wallet
    if (ptxOld)
        EraseFromWallets(ptxOld->GetHash());
    SyncWithWallets(hash, tx, NULL, true);

    printf("CTxMemPool::accept() : accepted %s (poolsz %"PRIszu")\n",
           hash.ToString().c_str(),
           mapTx.size());
    return true;
}

bool CTransaction::AcceptToMemoryPool(CValidationState &state, bool fCheckInputs, bool fLimitFree, bool* pfMissingInputs)
{
    try {
        return mempool.accept(state, *this, fCheckInputs, fLimitFree, pfMissingInputs);
    } catch(std::runtime_error &e) {
        return state.Abort(_("System error: ") + e.what());
    }
}

bool CTxMemPool::addUnchecked(const uint256& hash, CTransaction &tx)
{
    // Add to memory pool without checking anything.  Don't call this directly,
    // call CTxMemPool::accept to properly check the transaction first.
    {
        mapTx[hash] = tx;
        for (unsigned int i = 0; i < tx.vin.size(); i++)
            mapNextTx[tx.vin[i].prevout] = CInPoint(&mapTx[hash], i);
        nTransactionsUpdated++;
    }
    return true;
}


bool CTxMemPool::remove(const CTransaction &tx, bool fRecursive)
{
    // Remove transaction from memory pool
    {
        LOCK(cs);
        uint256 hash = tx.GetHash();
        if (mapTx.count(hash))
        {
            if (fRecursive) {
                for (unsigned int i = 0; i < tx.vout.size(); i++) {
                    std::map<COutPoint, CInPoint>::iterator it = mapNextTx.find(COutPoint(hash, i));
                    if (it != mapNextTx.end())
                        remove(*it->second.ptx, true);
                }
            }
            BOOST_FOREACH(const CTxIn& txin, tx.vin)
                mapNextTx.erase(txin.prevout);
            mapTx.erase(hash);
            nTransactionsUpdated++;
        }
    }
    return true;
}

bool CTxMemPool::removeConflicts(const CTransaction &tx)
{
    // Remove transactions which depend on inputs of tx, recursively
    LOCK(cs);
    BOOST_FOREACH(const CTxIn &txin, tx.vin) {
        std::map<COutPoint, CInPoint>::iterator it = mapNextTx.find(txin.prevout);
        if (it != mapNextTx.end()) {
            const CTransaction &txConflict = *it->second.ptx;
            if (txConflict != tx)
                remove(txConflict, true);
        }
    }
    return true;
}

void CTxMemPool::clear()
{
    LOCK(cs);
    mapTx.clear();
    mapNextTx.clear();
    ++nTransactionsUpdated;
}

void CTxMemPool::queryHashes(std::vector<uint256>& vtxid)
{
    vtxid.clear();

    LOCK(cs);
    vtxid.reserve(mapTx.size());
    for (map<uint256, CTransaction>::iterator mi = mapTx.begin(); mi != mapTx.end(); ++mi)
        vtxid.push_back((*mi).first);
}




int CMerkleTx::GetDepthInMainChain(CBlockIndex* &pindexRet) const
{
    if (hashBlock == 0 || nIndex == -1)
        return 0;

    // Find the block it claims to be in
    map<uint256, CBlockIndex*>::iterator mi = mapBlockIndex.find(hashBlock);
    if (mi == mapBlockIndex.end())
        return 0;
    CBlockIndex* pindex = (*mi).second;
    if (!pindex || !pindex->IsInMainChain())
        return 0;

    // Make sure the merkle branch connects to this block
    if (!fMerkleVerified)
    {
        if (CBlock::CheckMerkleBranch(GetHash(), vMerkleBranch, nIndex) != pindex->hashMerkleRoot)
            return 0;
        fMerkleVerified = true;
    }

    pindexRet = pindex;
    return pindexBest->nHeight - pindex->nHeight + 1;
}


int CMerkleTx::GetBlocksToMaturity() const
{
    if (!IsCoinBase())
        return 0;
    return max(0, (COINBASE_MATURITY+20) - GetDepthInMainChain());
}


bool CMerkleTx::AcceptToMemoryPool(bool fCheckInputs, bool fLimitFree)
{
    CValidationState state;
    return CTransaction::AcceptToMemoryPool(state, fCheckInputs, fLimitFree);
}



bool CWalletTx::AcceptWalletTransaction(bool fCheckInputs)
{
    {
        LOCK(mempool.cs);
        // Add previous supporting transactions first
        BOOST_FOREACH(CMerkleTx& tx, vtxPrev)
        {
            if (!tx.IsCoinBase())
            {
                uint256 hash = tx.GetHash();
                if (!mempool.exists(hash) && pcoinsTip->HaveCoins(hash))
                    tx.AcceptToMemoryPool(fCheckInputs, false);
            }
        }
        return AcceptToMemoryPool(fCheckInputs, false);
    }
    return false;
}


// Return transaction in tx, and if it was found inside a block, its hash is placed in hashBlock
bool GetTransaction(const uint256 &hash, CTransaction &txOut, uint256 &hashBlock, bool fAllowSlow)
{
    CBlockIndex *pindexSlow = NULL;
    {
        LOCK(cs_main);
        {
            LOCK(mempool.cs);
            if (mempool.exists(hash))
            {
                txOut = mempool.lookup(hash);
                return true;
            }
        }

        if (fTxIndex) {
            CDiskTxPos postx;
            if (pblocktree->ReadTxIndex(hash, postx)) {
                CAutoFile file(OpenBlockFile(postx, true), SER_DISK, CLIENT_VERSION);
                CBlockHeader header;
                try {
                    file >> header;
                    fseek(file, postx.nTxOffset, SEEK_CUR);
                    file >> txOut;
                } catch (std::exception &e) {
                    return error("%s() : deserialize or I/O error", __PRETTY_FUNCTION__);
                }
                hashBlock = header.GetHash();
                if (txOut.GetHash() != hash)
                    return error("%s() : txid mismatch", __PRETTY_FUNCTION__);
                return true;
            }
        }

        if (fAllowSlow) { // use coin database to locate block that contains transaction, and scan it
            int nHeight = -1;
            {
                CCoinsViewCache &view = *pcoinsTip;
                CCoins coins;
                if (view.GetCoins(hash, coins))
                    nHeight = coins.nHeight;
            }
            if (nHeight > 0)
                pindexSlow = FindBlockByHeight(nHeight);
        }
    }

    if (pindexSlow) {
        CBlock block;
        if (block.ReadFromDisk(pindexSlow)) {
            BOOST_FOREACH(const CTransaction &tx, block.vtx) {
                if (tx.GetHash() == hash) {
                    txOut = tx;
                    hashBlock = pindexSlow->GetBlockHash();
                    return true;
                }
            }
        }
    }

    return false;
}






//////////////////////////////////////////////////////////////////////////////
//
// CBlock and CBlockIndex
//

static CBlockIndex* pblockindexFBBHLast;
CBlockIndex* FindBlockByHeight(int nHeight)
{
    CBlockIndex *pblockindex;
    if (nHeight < nBestHeight / 2)
        pblockindex = pindexGenesisBlock;
    else
        pblockindex = pindexBest;
    if (pblockindexFBBHLast && abs(nHeight - pblockindex->nHeight) > abs(nHeight - pblockindexFBBHLast->nHeight))
        pblockindex = pblockindexFBBHLast;
    while (pblockindex->nHeight > nHeight)
        pblockindex = pblockindex->pprev;
    while (pblockindex->nHeight < nHeight)
        pblockindex = pblockindex->pnext;
    pblockindexFBBHLast = pblockindex;
    return pblockindex;
}

bool CBlock::ReadFromDisk(const CBlockIndex* pindex)
{
    if (!ReadFromDisk(pindex->GetBlockPos()))
        return false;
    if (GetHash() != pindex->GetBlockHash())
        return error("CBlock::ReadFromDisk() : GetHash() doesn't match index");
    return true;
}

uint256 static GetOrphanRoot(const CBlockHeader* pblock)
{
    // Work back to the first block in the orphan chain
    while (mapOrphanBlocks.count(pblock->hashPrevBlock))
        pblock = mapOrphanBlocks[pblock->hashPrevBlock];
    return pblock->GetHash();
}

int64 static GetBlockValue(int nHeight, int64 nFees)
{
    int64 nSubsidy = 50 * COIN;

    // Subsidy is cut in half every 210000 blocks, which will occur approximately every 4 years
    nSubsidy >>= (nHeight / 210000);

    return nSubsidy + nFees;
}

static const int64 nTargetTimespan = 14 * 24 * 60 * 60; // two weeks
static const int64 nTargetSpacing = 10 * 60;
static const int64 nInterval = nTargetTimespan / nTargetSpacing;

//
// minimum amount of work that could possibly be required nTime after
// minimum work required was nBase
//
unsigned int ComputeMinWork(unsigned int nBase, int64 nTime)
{
    // Testnet has min-difficulty blocks
    // after nTargetSpacing*2 time between blocks:
    if (fTestNet && nTime > nTargetSpacing*2)
        return bnProofOfWorkLimit.GetCompact();

    CBigNum bnResult;
    bnResult.SetCompact(nBase);
    while (nTime > 0 && bnResult < bnProofOfWorkLimit)
    {
        // Maximum 400% adjustment...
        bnResult *= 4;
        // ... in best-case exactly 4-times-normal target time
        nTime -= nTargetTimespan*4;
    }
    if (bnResult > bnProofOfWorkLimit)
        bnResult = bnProofOfWorkLimit;
    return bnResult.GetCompact();
}

unsigned int static GetNextWorkRequired(const CBlockIndex* pindexLast, const CBlockHeader *pblock)
{
    unsigned int nProofOfWorkLimit = bnProofOfWorkLimit.GetCompact();

    // Genesis block
    if (pindexLast == NULL)
        return nProofOfWorkLimit;

    // Only change once per interval
    if ((pindexLast->nHeight+1) % nInterval != 0)
    {
        // Special difficulty rule for testnet:
        if (fTestNet)
        {
            // If the new block's timestamp is more than 2* 10 minutes
            // then allow mining of a min-difficulty block.
            if (pblock->nTime > pindexLast->nTime + nTargetSpacing*2)
                return nProofOfWorkLimit;
            else
            {
                // Return the last non-special-min-difficulty-rules-block
                const CBlockIndex* pindex = pindexLast;
                while (pindex->pprev && pindex->nHeight % nInterval != 0 && pindex->nBits == nProofOfWorkLimit)
                    pindex = pindex->pprev;
                return pindex->nBits;
            }
        }

        return pindexLast->nBits;
    }

    // Go back by what we want to be 14 days worth of blocks
    const CBlockIndex* pindexFirst = pindexLast;
    for (int i = 0; pindexFirst && i < nInterval-1; i++)
        pindexFirst = pindexFirst->pprev;
    assert(pindexFirst);

    // Limit adjustment step
    int64 nActualTimespan = pindexLast->GetBlockTime() - pindexFirst->GetBlockTime();
    printf("  nActualTimespan = %"PRI64d"  before bounds\n", nActualTimespan);
    if (nActualTimespan < nTargetTimespan/4)
        nActualTimespan = nTargetTimespan/4;
    if (nActualTimespan > nTargetTimespan*4)
        nActualTimespan = nTargetTimespan*4;

    // Retarget
    CBigNum bnNew;
    bnNew.SetCompact(pindexLast->nBits);
    bnNew *= nActualTimespan;
    bnNew /= nTargetTimespan;

    if (bnNew > bnProofOfWorkLimit)
        bnNew = bnProofOfWorkLimit;

    /// debug print
    printf("GetNextWorkRequired RETARGET\n");
    printf("nTargetTimespan = %"PRI64d"    nActualTimespan = %"PRI64d"\n", nTargetTimespan, nActualTimespan);
    printf("Before: %08x  %s\n", pindexLast->nBits, CBigNum().SetCompact(pindexLast->nBits).getuint256().ToString().c_str());
    printf("After:  %08x  %s\n", bnNew.GetCompact(), bnNew.getuint256().ToString().c_str());

    return bnNew.GetCompact();
}

bool CheckProofOfWork(uint256 hash, unsigned int nBits)
{
    CBigNum bnTarget;
    bnTarget.SetCompact(nBits);

    // Check range
    if (bnTarget <= 0 || bnTarget > bnProofOfWorkLimit)
        return error("CheckProofOfWork() : nBits below minimum work");

    // Check proof of work matches claimed amount
    if (hash > bnTarget.getuint256())
        return error("CheckProofOfWork() : hash doesn't match nBits");

    return true;
}

// Return maximum amount of blocks that other nodes claim to have
int GetNumBlocksOfPeers()
{
    return std::max(cPeerBlockCounts.median(), Checkpoints::GetTotalBlocksEstimate());
}

bool IsInitialBlockDownload()
{
    if (pindexBest == NULL || fImporting || fReindex || nBestHeight < Checkpoints::GetTotalBlocksEstimate())
        return true;
    static int64 nLastUpdate;
    static CBlockIndex* pindexLastBest;
    if (pindexBest != pindexLastBest)
    {
        pindexLastBest = pindexBest;
        nLastUpdate = GetTime();
    }
    return (GetTime() - nLastUpdate < 10 &&
            pindexBest->GetBlockTime() < GetTime() - 24 * 60 * 60);
}

void static InvalidChainFound(CBlockIndex* pindexNew)
{
    if (pindexNew->nChainWork > nBestInvalidWork)
    {
        nBestInvalidWork = pindexNew->nChainWork;
        pblocktree->WriteBestInvalidWork(CBigNum(nBestInvalidWork));
        uiInterface.NotifyBlocksChanged();
    }
    printf("InvalidChainFound: invalid block=%s  height=%d  log2_work=%.8g  date=%s\n",
      pindexNew->GetBlockHash().ToString().c_str(), pindexNew->nHeight,
      log(pindexNew->nChainWork.getdouble())/log(2.0), DateTimeStrFormat("%Y-%m-%d %H:%M:%S",
      pindexNew->GetBlockTime()).c_str());
    printf("InvalidChainFound:  current best=%s  height=%d  log2_work=%.8g  date=%s\n",
      hashBestChain.ToString().c_str(), nBestHeight, log(nBestChainWork.getdouble())/log(2.0),
      DateTimeStrFormat("%Y-%m-%d %H:%M:%S", pindexBest->GetBlockTime()).c_str());
    if (pindexBest && nBestInvalidWork > nBestChainWork + (pindexBest->GetBlockWork() * 6).getuint256())
        printf("InvalidChainFound: Warning: Displayed transactions may not be correct! You may need to upgrade, or other nodes may need to upgrade.\n");
}

void static InvalidBlockFound(CBlockIndex *pindex) {
    pindex->nStatus |= BLOCK_FAILED_VALID;
    pblocktree->WriteBlockIndex(CDiskBlockIndex(pindex));
    setBlockIndexValid.erase(pindex);
    InvalidChainFound(pindex);
    if (pindex->pnext) {
        CValidationState stateDummy;
        ConnectBestBlock(stateDummy); // reorganise away from the failed block
    }
}

bool ConnectBestBlock(CValidationState &state) {
    do {
        CBlockIndex *pindexNewBest;

        {
            std::set<CBlockIndex*,CBlockIndexWorkComparator>::reverse_iterator it = setBlockIndexValid.rbegin();
            if (it == setBlockIndexValid.rend())
                return true;
            pindexNewBest = *it;
        }

        if (pindexNewBest == pindexBest || (pindexBest && pindexNewBest->nChainWork == pindexBest->nChainWork))
            return true; // nothing to do

        // check ancestry
        CBlockIndex *pindexTest = pindexNewBest;
        std::vector<CBlockIndex*> vAttach;
        do {
            if (pindexTest->nStatus & BLOCK_FAILED_MASK) {
                // mark descendants failed
                CBlockIndex *pindexFailed = pindexNewBest;
                while (pindexTest != pindexFailed) {
                    pindexFailed->nStatus |= BLOCK_FAILED_CHILD;
                    setBlockIndexValid.erase(pindexFailed);
                    pblocktree->WriteBlockIndex(CDiskBlockIndex(pindexFailed));
                    pindexFailed = pindexFailed->pprev;
                }
                InvalidChainFound(pindexNewBest);
                break;
            }

            if (pindexBest == NULL || pindexTest->nChainWork > pindexBest->nChainWork)
                vAttach.push_back(pindexTest);

            if (pindexTest->pprev == NULL || pindexTest->pnext != NULL) {
                reverse(vAttach.begin(), vAttach.end());
                BOOST_FOREACH(CBlockIndex *pindexSwitch, vAttach) {
                    boost::this_thread::interruption_point();
                    try {
                        if (!SetBestChain(state, pindexSwitch))
                            return false;
                    } catch(std::runtime_error &e) {
                        return state.Abort(_("System error: ") + e.what());
                    }
                }
                return true;
            }
            pindexTest = pindexTest->pprev;
        } while(true);
    } while(true);
}

void CBlockHeader::UpdateTime(const CBlockIndex* pindexPrev)
{
    nTime = max(pindexPrev->GetMedianTimePast()+1, GetAdjustedTime());

    // Updating time can change work required on testnet:
    if (fTestNet)
        nBits = GetNextWorkRequired(pindexPrev, this);
}











const CTxOut &CTransaction::GetOutputFor(const CTxIn& input, CCoinsViewCache& view)
{
    const CCoins &coins = view.GetCoins(input.prevout.hash);
    assert(coins.IsAvailable(input.prevout.n));
    return coins.vout[input.prevout.n];
}

int64 CTransaction::GetValueIn(CCoinsViewCache& inputs) const
{
    if (IsCoinBase())
        return 0;

    int64 nResult = 0;
    for (unsigned int i = 0; i < vin.size(); i++)
        nResult += GetOutputFor(vin[i], inputs).nValue;

    return nResult;
}

unsigned int CTransaction::GetP2SHSigOpCount(CCoinsViewCache& inputs) const
{
    if (IsCoinBase())
        return 0;

    unsigned int nSigOps = 0;
    for (unsigned int i = 0; i < vin.size(); i++)
    {
        const CTxOut &prevout = GetOutputFor(vin[i], inputs);
        if (prevout.scriptPubKey.IsPayToScriptHash())
            nSigOps += prevout.scriptPubKey.GetSigOpCount(vin[i].scriptSig);
    }
    return nSigOps;
}

void CTransaction::UpdateCoins(CValidationState &state, CCoinsViewCache &inputs, CTxUndo &txundo, int nHeight, const uint256 &txhash) const
{
    // mark inputs spent
    if (!IsCoinBase()) {
        BOOST_FOREACH(const CTxIn &txin, vin) {
            CCoins &coins = inputs.GetCoins(txin.prevout.hash);
            CTxInUndo undo;
            assert(coins.Spend(txin.prevout, undo));
            txundo.vprevout.push_back(undo);
        }
    }

    // add outputs
    assert(inputs.SetCoins(txhash, CCoins(*this, nHeight)));
}

bool CTransaction::HaveInputs(CCoinsViewCache &inputs) const
{
    if (!IsCoinBase()) {
        // first check whether information about the prevout hash is available
        for (unsigned int i = 0; i < vin.size(); i++) {
            const COutPoint &prevout = vin[i].prevout;
            if (!inputs.HaveCoins(prevout.hash))
                return false;
        }

        // then check whether the actual outputs are available
        for (unsigned int i = 0; i < vin.size(); i++) {
            const COutPoint &prevout = vin[i].prevout;
            const CCoins &coins = inputs.GetCoins(prevout.hash);
            if (!coins.IsAvailable(prevout.n))
                return false;
        }
    }
    return true;
}

bool CScriptCheck::operator()() const {
    const CScript &scriptSig = ptxTo->vin[nIn].scriptSig;
    if (!VerifyScript(scriptSig, scriptPubKey, *ptxTo, nIn, nFlags, nHashType))
        return error("CScriptCheck() : %s VerifySignature failed", ptxTo->GetHash().ToString().c_str());
    return true;
}

bool VerifySignature(const CCoins& txFrom, const CTransaction& txTo, unsigned int nIn, unsigned int flags, int nHashType)
{
    return CScriptCheck(txFrom, txTo, nIn, flags, nHashType)();
}

bool CTransaction::CheckInputs(CValidationState &state, CCoinsViewCache &inputs, bool fScriptChecks, unsigned int flags, std::vector<CScriptCheck> *pvChecks) const
{
    if (!IsCoinBase())
    {
        if (pvChecks)
            pvChecks->reserve(vin.size());

        // This doesn't trigger the DoS code on purpose; if it did, it would make it easier
        // for an attacker to attempt to split the network.
        if (!HaveInputs(inputs))
            return state.Invalid(error("CheckInputs() : %s inputs unavailable", GetHash().ToString().c_str()));

        // While checking, GetBestBlock() refers to the parent block.
        // This is also true for mempool checks.
        int nSpendHeight = inputs.GetBestBlock()->nHeight + 1;
        int64 nValueIn = 0;
        int64 nFees = 0;
        for (unsigned int i = 0; i < vin.size(); i++)
        {
            const COutPoint &prevout = vin[i].prevout;
            const CCoins &coins = inputs.GetCoins(prevout.hash);

            // If prev is coinbase, check that it's matured
            if (coins.IsCoinBase()) {
                if (nSpendHeight - coins.nHeight < COINBASE_MATURITY)
                    return state.Invalid(error("CheckInputs() : tried to spend coinbase at depth %d", nSpendHeight - coins.nHeight));
            }

            // Check for negative or overflow input values
            nValueIn += coins.vout[prevout.n].nValue;
            if (!MoneyRange(coins.vout[prevout.n].nValue) || !MoneyRange(nValueIn))
                return state.DoS(100, error("CheckInputs() : txin values out of range"));

        }

        if (nValueIn < GetValueOut())
            return state.DoS(100, error("CheckInputs() : %s value in < value out", GetHash().ToString().c_str()));

        // Tally transaction fees
        int64 nTxFee = nValueIn - GetValueOut();
        if (nTxFee < 0)
            return state.DoS(100, error("CheckInputs() : %s nTxFee < 0", GetHash().ToString().c_str()));
        nFees += nTxFee;
        if (!MoneyRange(nFees))
            return state.DoS(100, error("CheckInputs() : nFees out of range"));

        // The first loop above does all the inexpensive checks.
        // Only if ALL inputs pass do we perform expensive ECDSA signature checks.
        // Helps prevent CPU exhaustion attacks.

        // Skip ECDSA signature verification when connecting blocks
        // before the last block chain checkpoint. This is safe because block merkle hashes are
        // still computed and checked, and any change will be caught at the next checkpoint.
        if (fScriptChecks) {
            for (unsigned int i = 0; i < vin.size(); i++) {
                const COutPoint &prevout = vin[i].prevout;
                const CCoins &coins = inputs.GetCoins(prevout.hash);

                // Verify signature
                CScriptCheck check(coins, *this, i, flags, 0);
                if (pvChecks) {
                    pvChecks->push_back(CScriptCheck());
                    check.swap(pvChecks->back());
                } else if (!check()) {
                    if (flags & SCRIPT_VERIFY_STRICTENC) {
                        // For now, check whether the failure was caused by non-canonical
                        // encodings or not; if so, don't trigger DoS protection.
                        CScriptCheck check(coins, *this, i, flags & (~SCRIPT_VERIFY_STRICTENC), 0);
                        if (check())
                            return state.Invalid();
                    }
                    return state.DoS(100,false);
                }
            }
        }
    }

    return true;
}




bool CBlock::DisconnectBlock(CValidationState &state, CBlockIndex *pindex, CCoinsViewCache &view, bool *pfClean)
{
    assert(pindex == view.GetBestBlock());

    if (pfClean)
        *pfClean = false;

    bool fClean = true;

    CBlockUndo blockUndo;
    CDiskBlockPos pos = pindex->GetUndoPos();
    if (pos.IsNull())
        return error("DisconnectBlock() : no undo data available");
    if (!blockUndo.ReadFromDisk(pos, pindex->pprev->GetBlockHash()))
        return error("DisconnectBlock() : failure reading undo data");

    if (blockUndo.vtxundo.size() + 1 != vtx.size())
        return error("DisconnectBlock() : block and undo data inconsistent");

    // undo transactions in reverse order
    for (int i = vtx.size() - 1; i >= 0; i--) {
        const CTransaction &tx = vtx[i];
        uint256 hash = tx.GetHash();

        // check that all outputs are available
        if (!view.HaveCoins(hash)) {
            fClean = fClean && error("DisconnectBlock() : outputs still spent? database corrupted");
            view.SetCoins(hash, CCoins());
        }
        CCoins &outs = view.GetCoins(hash);

        CCoins outsBlock = CCoins(tx, pindex->nHeight);
        if (outs != outsBlock)
            fClean = fClean && error("DisconnectBlock() : added transaction mismatch? database corrupted");

        // remove outputs
        outs = CCoins();

        // restore inputs
        if (i > 0) { // not coinbases
            const CTxUndo &txundo = blockUndo.vtxundo[i-1];
            if (txundo.vprevout.size() != tx.vin.size())
                return error("DisconnectBlock() : transaction and undo data inconsistent");
            for (unsigned int j = tx.vin.size(); j-- > 0;) {
                const COutPoint &out = tx.vin[j].prevout;
                const CTxInUndo &undo = txundo.vprevout[j];
                CCoins coins;
                view.GetCoins(out.hash, coins); // this can fail if the prevout was already entirely spent
                if (undo.nHeight != 0) {
                    // undo data contains height: this is the last output of the prevout tx being spent
                    if (!coins.IsPruned())
                        fClean = fClean && error("DisconnectBlock() : undo data overwriting existing transaction");
                    coins = CCoins();
                    coins.fCoinBase = undo.fCoinBase;
                    coins.nHeight = undo.nHeight;
                    coins.nVersion = undo.nVersion;
                } else {
                    if (coins.IsPruned())
                        fClean = fClean && error("DisconnectBlock() : undo data adding output to missing transaction");
                }
                if (coins.IsAvailable(out.n))
                    fClean = fClean && error("DisconnectBlock() : undo data overwriting existing output");
                if (coins.vout.size() < out.n+1)
                    coins.vout.resize(out.n+1);
                coins.vout[out.n] = undo.txout;
                if (!view.SetCoins(out.hash, coins))
                    return error("DisconnectBlock() : cannot restore coin inputs");
            }
        }
    }

    // move best block pointer to prevout block
    view.SetBestBlock(pindex->pprev);

    if (pfClean) {
        *pfClean = fClean;
        return true;
    } else {
        return fClean;
    }
}

void static FlushBlockFile(bool fFinalize = false)
{
    LOCK(cs_LastBlockFile);

    CDiskBlockPos posOld(nLastBlockFile, 0);

    FILE *fileOld = OpenBlockFile(posOld);
    if (fileOld) {
        if (fFinalize)
            TruncateFile(fileOld, infoLastBlockFile.nSize);
        FileCommit(fileOld);
        fclose(fileOld);
    }

    fileOld = OpenUndoFile(posOld);
    if (fileOld) {
        if (fFinalize)
            TruncateFile(fileOld, infoLastBlockFile.nUndoSize);
        FileCommit(fileOld);
        fclose(fileOld);
    }
}

bool FindUndoPos(CValidationState &state, int nFile, CDiskBlockPos &pos, unsigned int nAddSize);

static CCheckQueue<CScriptCheck> scriptcheckqueue(128);

void ThreadScriptCheck() {
    RenameThread("bitcoin-scriptch");
    scriptcheckqueue.Thread();
}

bool CBlock::ConnectBlock(CValidationState &state, CBlockIndex* pindex, CCoinsViewCache &view, bool fJustCheck)
{
    // Check it again in case a previous version let a bad block in
    if (!CheckBlock(state, !fJustCheck, !fJustCheck))
        return false;

    // verify that the view's current state corresponds to the previous block
    assert(pindex->pprev == view.GetBestBlock());

    // Special case for the genesis block, skipping connection of its transactions
    // (its coinbase is unspendable)
    if (GetHash() == hashGenesisBlock) {
        view.SetBestBlock(pindex);
        pindexGenesisBlock = pindex;
        return true;
    }

    bool fScriptChecks = pindex->nHeight >= Checkpoints::GetTotalBlocksEstimate();

    // Do not allow blocks that contain transactions which 'overwrite' older transactions,
    // unless those are already completely spent.
    // If such overwrites are allowed, coinbases and transactions depending upon those
    // can be duplicated to remove the ability to spend the first instance -- even after
    // being sent to another address.
    // See BIP30 and http://r6.ca/blog/20120206T005236Z.html for more information.
    // This logic is not necessary for memory pool transactions, as AcceptToMemoryPool
    // already refuses previously-known transaction ids entirely.
    // This rule was originally applied all blocks whose timestamp was after March 15, 2012, 0:00 UTC.
    // Now that the whole chain is irreversibly beyond that time it is applied to all blocks except the
    // two in the chain that violate it. This prevents exploiting the issue against nodes in their
    // initial block download.
    bool fEnforceBIP30 = (!pindex->phashBlock) || // Enforce on CreateNewBlock invocations which don't have a hash.
                          !((pindex->nHeight==91842 && pindex->GetBlockHash() == uint256("0x00000000000a4d0a398161ffc163c503763b1f4360639393e0e4c8e300e0caec")) ||
                           (pindex->nHeight==91880 && pindex->GetBlockHash() == uint256("0x00000000000743f190a18c5577a3c2d2a1f610ae9601ac046a38084ccb7cd721")));
    if (fEnforceBIP30) {
        for (unsigned int i=0; i<vtx.size(); i++) {
            uint256 hash = GetTxHash(i);
            if (view.HaveCoins(hash) && !view.GetCoins(hash).IsPruned())
                return state.DoS(100, error("ConnectBlock() : tried to overwrite transaction"));
        }
    }

    // BIP16 didn't become active until Apr 1 2012
    int64 nBIP16SwitchTime = 1333238400;
    bool fStrictPayToScriptHash = (pindex->nTime >= nBIP16SwitchTime);

    unsigned int flags = SCRIPT_VERIFY_NOCACHE |
                         (fStrictPayToScriptHash ? SCRIPT_VERIFY_P2SH : SCRIPT_VERIFY_NONE);

    CBlockUndo blockundo;

    CCheckQueueControl<CScriptCheck> control(fScriptChecks && nScriptCheckThreads ? &scriptcheckqueue : NULL);

    int64 nStart = GetTimeMicros();
    int64 nFees = 0;
    int nInputs = 0;
    unsigned int nSigOps = 0;
    CDiskTxPos pos(pindex->GetBlockPos(), GetSizeOfCompactSize(vtx.size()));
    std::vector<std::pair<uint256, CDiskTxPos> > vPos;
    vPos.reserve(vtx.size());
    for (unsigned int i=0; i<vtx.size(); i++)
    {
        const CTransaction &tx = vtx[i];

        nInputs += tx.vin.size();
        nSigOps += tx.GetLegacySigOpCount();
        if (nSigOps > MAX_BLOCK_SIGOPS)
            return state.DoS(100, error("ConnectBlock() : too many sigops"));

        if (!tx.IsCoinBase())
        {
            if (!tx.HaveInputs(view))
                return state.DoS(100, error("ConnectBlock() : inputs missing/spent"));

            if (fStrictPayToScriptHash)
            {
                // Add in sigops done by pay-to-script-hash inputs;
                // this is to prevent a "rogue miner" from creating
                // an incredibly-expensive-to-validate block.
                nSigOps += tx.GetP2SHSigOpCount(view);
                if (nSigOps > MAX_BLOCK_SIGOPS)
                     return state.DoS(100, error("ConnectBlock() : too many sigops"));
            }

            nFees += tx.GetValueIn(view)-tx.GetValueOut();

            std::vector<CScriptCheck> vChecks;
            if (!tx.CheckInputs(state, view, fScriptChecks, flags, nScriptCheckThreads ? &vChecks : NULL))
                return false;
            control.Add(vChecks);
        }

        CTxUndo txundo;
        tx.UpdateCoins(state, view, txundo, pindex->nHeight, GetTxHash(i));
        if (!tx.IsCoinBase())
            blockundo.vtxundo.push_back(txundo);

        vPos.push_back(std::make_pair(GetTxHash(i), pos));
        pos.nTxOffset += ::GetSerializeSize(tx, SER_DISK, CLIENT_VERSION);
    }
    int64 nTime = GetTimeMicros() - nStart;
    if (fBenchmark)
        printf("- Connect %u transactions: %.2fms (%.3fms/tx, %.3fms/txin)\n", (unsigned)vtx.size(), 0.001 * nTime, 0.001 * nTime / vtx.size(), nInputs <= 1 ? 0 : 0.001 * nTime / (nInputs-1));

    if (vtx[0].GetValueOut() > GetBlockValue(pindex->nHeight, nFees))
        return state.DoS(100, error("ConnectBlock() : coinbase pays too much (actual=%"PRI64d" vs limit=%"PRI64d")", vtx[0].GetValueOut(), GetBlockValue(pindex->nHeight, nFees)));

    if (!control.Wait())
        return state.DoS(100, false);
    int64 nTime2 = GetTimeMicros() - nStart;
    if (fBenchmark)
        printf("- Verify %u txins: %.2fms (%.3fms/txin)\n", nInputs - 1, 0.001 * nTime2, nInputs <= 1 ? 0 : 0.001 * nTime2 / (nInputs-1));

    if (fJustCheck)
        return true;

    // Write undo information to disk
    if (pindex->GetUndoPos().IsNull() || (pindex->nStatus & BLOCK_VALID_MASK) < BLOCK_VALID_SCRIPTS)
    {
        if (pindex->GetUndoPos().IsNull()) {
            CDiskBlockPos pos;
            if (!FindUndoPos(state, pindex->nFile, pos, ::GetSerializeSize(blockundo, SER_DISK, CLIENT_VERSION) + 40))
                return error("ConnectBlock() : FindUndoPos failed");
            if (!blockundo.WriteToDisk(pos, pindex->pprev->GetBlockHash()))
                return state.Abort(_("Failed to write undo data"));

            // update nUndoPos in block index
            pindex->nUndoPos = pos.nPos;
            pindex->nStatus |= BLOCK_HAVE_UNDO;
        }

        pindex->nStatus = (pindex->nStatus & ~BLOCK_VALID_MASK) | BLOCK_VALID_SCRIPTS;

        CDiskBlockIndex blockindex(pindex);
        if (!pblocktree->WriteBlockIndex(blockindex))
            return state.Abort(_("Failed to write block index"));
    }

    if (fTxIndex)
        if (!pblocktree->WriteTxIndex(vPos))
            return state.Abort(_("Failed to write transaction index"));

    // add this block to the view's block chain
    assert(view.SetBestBlock(pindex));

    // Watch for transactions paying to me
    for (unsigned int i=0; i<vtx.size(); i++)
        SyncWithWallets(GetTxHash(i), vtx[i], this, true);

    return true;
}

bool SetBestChain(CValidationState &state, CBlockIndex* pindexNew)
{
    // All modifications to the coin state will be done in this cache.
    // Only when all have succeeded, we push it to pcoinsTip.
    CCoinsViewCache view(*pcoinsTip, true);

    // Find the fork (typically, there is none)
    CBlockIndex* pfork = view.GetBestBlock();
    CBlockIndex* plonger = pindexNew;
    while (pfork && pfork != plonger)
    {
        while (plonger->nHeight > pfork->nHeight) {
            plonger = plonger->pprev;
            assert(plonger != NULL);
        }
        if (pfork == plonger)
            break;
        pfork = pfork->pprev;
        assert(pfork != NULL);
    }

    // List of what to disconnect (typically nothing)
    vector<CBlockIndex*> vDisconnect;
    for (CBlockIndex* pindex = view.GetBestBlock(); pindex != pfork; pindex = pindex->pprev)
        vDisconnect.push_back(pindex);

    // List of what to connect (typically only pindexNew)
    vector<CBlockIndex*> vConnect;
    for (CBlockIndex* pindex = pindexNew; pindex != pfork; pindex = pindex->pprev)
        vConnect.push_back(pindex);
    reverse(vConnect.begin(), vConnect.end());

    if (vDisconnect.size() > 0) {
        printf("REORGANIZE: Disconnect %"PRIszu" blocks; %s..\n", vDisconnect.size(), pfork->GetBlockHash().ToString().c_str());
        printf("REORGANIZE: Connect %"PRIszu" blocks; ..%s\n", vConnect.size(), pindexNew->GetBlockHash().ToString().c_str());
    }

    // Disconnect shorter branch
<<<<<<< HEAD
    vector<CTransaction> vResurrect;
    BOOST_FOREACH(CBlockIndex* pindex, vDisconnect) {
        CBlock block;
        if (!block.ReadFromDisk(pindex))
            return state.Abort(_("Failed to read block"));
        int64 nStart = GetTimeMicros();
        if (!block.DisconnectBlock(state, pindex, view))
            return error("SetBestBlock() : DisconnectBlock %s failed", pindex->GetBlockHash().ToString().c_str());
        if (fBenchmark)
            printf("- Disconnect: %.2fms\n", (GetTimeMicros() - nStart) * 0.001);

        // Queue memory transactions to resurrect.
        // We only do this for blocks after the last checkpoint (reorganisation before that
        // point should only happen with -reindex/-loadblock, or a misbehaving peer.
        BOOST_FOREACH(const CTransaction& tx, block.vtx)
            if (!tx.IsCoinBase() && pindex->nHeight > Checkpoints::GetTotalBlocksEstimate())
                vResurrect.push_back(tx);
=======
    list<CTransaction> vResurrect;
    BOOST_FOREACH(CBlockIndex* pindex, vDisconnect)
    {
        CBlock block;
        if (!block.ReadFromDisk(pindex))
            return error("Reorganize() : ReadFromDisk for disconnect failed");
        if (!block.DisconnectBlock(txdb, pindex))
            return error("Reorganize() : DisconnectBlock %s failed", pindex->GetBlockHash().ToString().substr(0,20).c_str());

        // Queue memory transactions to resurrect
        BOOST_REVERSE_FOREACH(const CTransaction& tx, block.vtx)
            if (!tx.IsCoinBase())
                vResurrect.push_front(tx);
>>>>>>> 8e40df64
    }

    // Connect longer branch
    vector<CTransaction> vDelete;
    BOOST_FOREACH(CBlockIndex *pindex, vConnect) {
        CBlock block;
        if (!block.ReadFromDisk(pindex))
            return state.Abort(_("Failed to read block"));
        int64 nStart = GetTimeMicros();
        if (!block.ConnectBlock(state, pindex, view)) {
            if (state.IsInvalid()) {
                InvalidChainFound(pindexNew);
                InvalidBlockFound(pindex);
            }
            return error("SetBestBlock() : ConnectBlock %s failed", pindex->GetBlockHash().ToString().c_str());
        }
        if (fBenchmark)
            printf("- Connect: %.2fms\n", (GetTimeMicros() - nStart) * 0.001);

        // Queue memory transactions to delete
        BOOST_FOREACH(const CTransaction& tx, block.vtx)
            vDelete.push_back(tx);
    }

    // Flush changes to global coin state
    int64 nStart = GetTimeMicros();
    int nModified = view.GetCacheSize();
    assert(view.Flush());
    int64 nTime = GetTimeMicros() - nStart;
    if (fBenchmark)
        printf("- Flush %i transactions: %.2fms (%.4fms/tx)\n", nModified, 0.001 * nTime, 0.001 * nTime / nModified);

    // Make sure it's successfully written to disk before changing memory structure
    bool fIsInitialDownload = IsInitialBlockDownload();
    if (!fIsInitialDownload || pcoinsTip->GetCacheSize() > nCoinCacheSize) {
        // Typical CCoins structures on disk are around 100 bytes in size.
        // Pushing a new one to the database can cause it to be written
        // twice (once in the log, and once in the tables). This is already
        // an overestimation, as most will delete an existing entry or
        // overwrite one. Still, use a conservative safety factor of 2.
        if (!CheckDiskSpace(100 * 2 * 2 * pcoinsTip->GetCacheSize()))
            return state.Error();
        FlushBlockFile();
        pblocktree->Sync();
        if (!pcoinsTip->Flush())
            return state.Abort(_("Failed to write to coin database"));
    }

    // At this point, all changes have been done to the database.
    // Proceed by updating the memory structures.

    // Disconnect shorter branch
    BOOST_FOREACH(CBlockIndex* pindex, vDisconnect)
        if (pindex->pprev)
            pindex->pprev->pnext = NULL;

    // Connect longer branch
    BOOST_FOREACH(CBlockIndex* pindex, vConnect)
        if (pindex->pprev)
            pindex->pprev->pnext = pindex;

    // Resurrect memory transactions that were in the disconnected branch
    BOOST_FOREACH(CTransaction& tx, vResurrect) {
        // ignore validation errors in resurrected transactions
        CValidationState stateDummy;
        tx.AcceptToMemoryPool(stateDummy, true, false);
    }

    // Delete redundant memory transactions that are in the connected branch
    BOOST_FOREACH(CTransaction& tx, vDelete) {
        mempool.remove(tx);
        mempool.removeConflicts(tx);
    }

    // Update best block in wallet (so we can detect restored wallets)
    if ((pindexNew->nHeight % 20160) == 0 || (!fIsInitialDownload && (pindexNew->nHeight % 144) == 0))
    {
        const CBlockLocator locator(pindexNew);
        ::SetBestChain(locator);
    }

    // New best block
    hashBestChain = pindexNew->GetBlockHash();
    pindexBest = pindexNew;
    pblockindexFBBHLast = NULL;
    nBestHeight = pindexBest->nHeight;
    nBestChainWork = pindexNew->nChainWork;
    nTimeBestReceived = GetTime();
    nTransactionsUpdated++;
    printf("SetBestChain: new best=%s  height=%d  log2_work=%.8g  tx=%lu  date=%s progress=%f\n",
      hashBestChain.ToString().c_str(), nBestHeight, log(nBestChainWork.getdouble())/log(2.0), (unsigned long)pindexNew->nChainTx,
      DateTimeStrFormat("%Y-%m-%d %H:%M:%S", pindexBest->GetBlockTime()).c_str(),
      Checkpoints::GuessVerificationProgress(pindexBest));

    // Check the version of the last 100 blocks to see if we need to upgrade:
    if (!fIsInitialDownload)
    {
        int nUpgraded = 0;
        const CBlockIndex* pindex = pindexBest;
        for (int i = 0; i < 100 && pindex != NULL; i++)
        {
            if (pindex->nVersion > CBlock::CURRENT_VERSION)
                ++nUpgraded;
            pindex = pindex->pprev;
        }
        if (nUpgraded > 0)
            printf("SetBestChain: %d of last 100 blocks above version %d\n", nUpgraded, CBlock::CURRENT_VERSION);
        if (nUpgraded > 100/2)
            // strMiscWarning is read by GetWarnings(), called by Qt and the JSON-RPC code to warn the user:
            strMiscWarning = _("Warning: This version is obsolete, upgrade required!");
    }

    std::string strCmd = GetArg("-blocknotify", "");

    if (!fIsInitialDownload && !strCmd.empty())
    {
        boost::replace_all(strCmd, "%s", hashBestChain.GetHex());
        boost::thread t(runCommand, strCmd); // thread runs free
    }

    return true;
}


bool CBlock::AddToBlockIndex(CValidationState &state, const CDiskBlockPos &pos)
{
    // Check for duplicate
    uint256 hash = GetHash();
    if (mapBlockIndex.count(hash))
        return state.Invalid(error("AddToBlockIndex() : %s already exists", hash.ToString().c_str()));

    // Construct new block index object
    CBlockIndex* pindexNew = new CBlockIndex(*this);
    assert(pindexNew);
    map<uint256, CBlockIndex*>::iterator mi = mapBlockIndex.insert(make_pair(hash, pindexNew)).first;
    pindexNew->phashBlock = &((*mi).first);
    map<uint256, CBlockIndex*>::iterator miPrev = mapBlockIndex.find(hashPrevBlock);
    if (miPrev != mapBlockIndex.end())
    {
        pindexNew->pprev = (*miPrev).second;
        pindexNew->nHeight = pindexNew->pprev->nHeight + 1;
    }
    pindexNew->nTx = vtx.size();
    pindexNew->nChainWork = (pindexNew->pprev ? pindexNew->pprev->nChainWork : 0) + pindexNew->GetBlockWork().getuint256();
    pindexNew->nChainTx = (pindexNew->pprev ? pindexNew->pprev->nChainTx : 0) + pindexNew->nTx;
    pindexNew->nFile = pos.nFile;
    pindexNew->nDataPos = pos.nPos;
    pindexNew->nUndoPos = 0;
    pindexNew->nStatus = BLOCK_VALID_TRANSACTIONS | BLOCK_HAVE_DATA;
    setBlockIndexValid.insert(pindexNew);

    if (!pblocktree->WriteBlockIndex(CDiskBlockIndex(pindexNew)))
        return state.Abort(_("Failed to write block index"));

    // New best?
    if (!ConnectBestBlock(state))
        return false;

    if (pindexNew == pindexBest)
    {
        // Notify UI to display prev block's coinbase if it was ours
        static uint256 hashPrevBestCoinBase;
        UpdatedTransaction(hashPrevBestCoinBase);
        hashPrevBestCoinBase = GetTxHash(0);
    }

    if (!pblocktree->Flush())
        return state.Abort(_("Failed to sync block index"));

    uiInterface.NotifyBlocksChanged();
    return true;
}


bool FindBlockPos(CValidationState &state, CDiskBlockPos &pos, unsigned int nAddSize, unsigned int nHeight, uint64 nTime, bool fKnown = false)
{
    bool fUpdatedLast = false;

    LOCK(cs_LastBlockFile);

    if (fKnown) {
        if (nLastBlockFile != pos.nFile) {
            nLastBlockFile = pos.nFile;
            infoLastBlockFile.SetNull();
            pblocktree->ReadBlockFileInfo(nLastBlockFile, infoLastBlockFile);
            fUpdatedLast = true;
        }
    } else {
        while (infoLastBlockFile.nSize + nAddSize >= MAX_BLOCKFILE_SIZE) {
            printf("Leaving block file %i: %s\n", nLastBlockFile, infoLastBlockFile.ToString().c_str());
            FlushBlockFile(true);
            nLastBlockFile++;
            infoLastBlockFile.SetNull();
            pblocktree->ReadBlockFileInfo(nLastBlockFile, infoLastBlockFile); // check whether data for the new file somehow already exist; can fail just fine
            fUpdatedLast = true;
        }
        pos.nFile = nLastBlockFile;
        pos.nPos = infoLastBlockFile.nSize;
    }

    infoLastBlockFile.nSize += nAddSize;
    infoLastBlockFile.AddBlock(nHeight, nTime);

    if (!fKnown) {
        unsigned int nOldChunks = (pos.nPos + BLOCKFILE_CHUNK_SIZE - 1) / BLOCKFILE_CHUNK_SIZE;
        unsigned int nNewChunks = (infoLastBlockFile.nSize + BLOCKFILE_CHUNK_SIZE - 1) / BLOCKFILE_CHUNK_SIZE;
        if (nNewChunks > nOldChunks) {
            if (CheckDiskSpace(nNewChunks * BLOCKFILE_CHUNK_SIZE - pos.nPos)) {
                FILE *file = OpenBlockFile(pos);
                if (file) {
                    printf("Pre-allocating up to position 0x%x in blk%05u.dat\n", nNewChunks * BLOCKFILE_CHUNK_SIZE, pos.nFile);
                    AllocateFileRange(file, pos.nPos, nNewChunks * BLOCKFILE_CHUNK_SIZE - pos.nPos);
                    fclose(file);
                }
            }
            else
                return state.Error();
        }
    }

    if (!pblocktree->WriteBlockFileInfo(nLastBlockFile, infoLastBlockFile))
        return state.Abort(_("Failed to write file info"));
    if (fUpdatedLast)
        pblocktree->WriteLastBlockFile(nLastBlockFile);

    return true;
}

bool FindUndoPos(CValidationState &state, int nFile, CDiskBlockPos &pos, unsigned int nAddSize)
{
    pos.nFile = nFile;

    LOCK(cs_LastBlockFile);

    unsigned int nNewSize;
    if (nFile == nLastBlockFile) {
        pos.nPos = infoLastBlockFile.nUndoSize;
        nNewSize = (infoLastBlockFile.nUndoSize += nAddSize);
        if (!pblocktree->WriteBlockFileInfo(nLastBlockFile, infoLastBlockFile))
            return state.Abort(_("Failed to write block info"));
    } else {
        CBlockFileInfo info;
        if (!pblocktree->ReadBlockFileInfo(nFile, info))
            return state.Abort(_("Failed to read block info"));
        pos.nPos = info.nUndoSize;
        nNewSize = (info.nUndoSize += nAddSize);
        if (!pblocktree->WriteBlockFileInfo(nFile, info))
            return state.Abort(_("Failed to write block info"));
    }

    unsigned int nOldChunks = (pos.nPos + UNDOFILE_CHUNK_SIZE - 1) / UNDOFILE_CHUNK_SIZE;
    unsigned int nNewChunks = (nNewSize + UNDOFILE_CHUNK_SIZE - 1) / UNDOFILE_CHUNK_SIZE;
    if (nNewChunks > nOldChunks) {
        if (CheckDiskSpace(nNewChunks * UNDOFILE_CHUNK_SIZE - pos.nPos)) {
            FILE *file = OpenUndoFile(pos);
            if (file) {
                printf("Pre-allocating up to position 0x%x in rev%05u.dat\n", nNewChunks * UNDOFILE_CHUNK_SIZE, pos.nFile);
                AllocateFileRange(file, pos.nPos, nNewChunks * UNDOFILE_CHUNK_SIZE - pos.nPos);
                fclose(file);
            }
        }
        else
            return state.Error();
    }

    return true;
}


bool CBlock::CheckBlock(CValidationState &state, bool fCheckPOW, bool fCheckMerkleRoot) const
{
    // These are checks that are independent of context
    // that can be verified before saving an orphan block.

    // Size limits
    if (vtx.empty() || vtx.size() > MAX_BLOCK_SIZE || ::GetSerializeSize(*this, SER_NETWORK, PROTOCOL_VERSION) > MAX_BLOCK_SIZE)
        return state.DoS(100, error("CheckBlock() : size limits failed"));

    // Special short-term limits to avoid 10,000 BDB lock limit:
    if (GetBlockTime() >= 1363867200 && // start enforcing 21 March 2013, noon GMT
        GetBlockTime() < 1368576000)  // stop enforcing 15 May 2013 00:00:00
    {
        // Rule is: #unique txids referenced <= 4,500
        // ... to prevent 10,000 BDB lock exhaustion on old clients
        set<uint256> setTxIn;
        for (size_t i = 0; i < vtx.size(); i++)
        {
            setTxIn.insert(vtx[i].GetHash());
            if (i == 0) continue; // skip coinbase txin
            BOOST_FOREACH(const CTxIn& txin, vtx[i].vin)
                setTxIn.insert(txin.prevout.hash);
        }
        size_t nTxids = setTxIn.size();
        if (nTxids > 4500)
            return error("CheckBlock() : 15 May maxlocks violation");
    }

    // Check proof of work matches claimed amount
    if (fCheckPOW && !CheckProofOfWork(GetHash(), nBits))
        return state.DoS(50, error("CheckBlock() : proof of work failed"));

    // Check timestamp
    if (GetBlockTime() > GetAdjustedTime() + 2 * 60 * 60)
        return state.Invalid(error("CheckBlock() : block timestamp too far in the future"));

    // First transaction must be coinbase, the rest must not be
    if (vtx.empty() || !vtx[0].IsCoinBase())
        return state.DoS(100, error("CheckBlock() : first tx is not coinbase"));
    for (unsigned int i = 1; i < vtx.size(); i++)
        if (vtx[i].IsCoinBase())
            return state.DoS(100, error("CheckBlock() : more than one coinbase"));

    // Check transactions
    BOOST_FOREACH(const CTransaction& tx, vtx)
        if (!tx.CheckTransaction(state))
            return error("CheckBlock() : CheckTransaction failed");

    // Build the merkle tree already. We need it anyway later, and it makes the
    // block cache the transaction hashes, which means they don't need to be
    // recalculated many times during this block's validation.
    BuildMerkleTree();

    // Check for duplicate txids. This is caught by ConnectInputs(),
    // but catching it earlier avoids a potential DoS attack:
    set<uint256> uniqueTx;
    for (unsigned int i=0; i<vtx.size(); i++) {
        uniqueTx.insert(GetTxHash(i));
    }
    if (uniqueTx.size() != vtx.size())
        return state.DoS(100, error("CheckBlock() : duplicate transaction"));

    unsigned int nSigOps = 0;
    BOOST_FOREACH(const CTransaction& tx, vtx)
    {
        nSigOps += tx.GetLegacySigOpCount();
    }
    if (nSigOps > MAX_BLOCK_SIGOPS)
        return state.DoS(100, error("CheckBlock() : out-of-bounds SigOpCount"));

    // Check merkle root
    if (fCheckMerkleRoot && hashMerkleRoot != BuildMerkleTree())
        return state.DoS(100, error("CheckBlock() : hashMerkleRoot mismatch"));

    return true;
}

bool CBlock::AcceptBlock(CValidationState &state, CDiskBlockPos *dbp)
{
    // Check for duplicate
    uint256 hash = GetHash();
    if (mapBlockIndex.count(hash))
        return state.Invalid(error("AcceptBlock() : block already in mapBlockIndex"));

    // Get prev block index
    CBlockIndex* pindexPrev = NULL;
    int nHeight = 0;
    if (hash != hashGenesisBlock) {
        map<uint256, CBlockIndex*>::iterator mi = mapBlockIndex.find(hashPrevBlock);
        if (mi == mapBlockIndex.end())
            return state.DoS(10, error("AcceptBlock() : prev block not found"));
        pindexPrev = (*mi).second;
        nHeight = pindexPrev->nHeight+1;

        // Check proof of work
        if (nBits != GetNextWorkRequired(pindexPrev, this))
            return state.DoS(100, error("AcceptBlock() : incorrect proof of work"));

        // Check timestamp against prev
        if (GetBlockTime() <= pindexPrev->GetMedianTimePast())
            return state.Invalid(error("AcceptBlock() : block's timestamp is too early"));

        // Check that all transactions are finalized
        BOOST_FOREACH(const CTransaction& tx, vtx)
            if (!tx.IsFinal(nHeight, GetBlockTime()))
                return state.DoS(10, error("AcceptBlock() : contains a non-final transaction"));

        // Check that the block chain matches the known block chain up to a checkpoint
        if (!Checkpoints::CheckBlock(nHeight, hash))
            return state.DoS(100, error("AcceptBlock() : rejected by checkpoint lock-in at %d", nHeight));

        // Reject block.nVersion=1 blocks when 95% (75% on testnet) of the network has upgraded:
        if (nVersion < 2)
        {
            if ((!fTestNet && CBlockIndex::IsSuperMajority(2, pindexPrev, 950, 1000)) ||
                (fTestNet && CBlockIndex::IsSuperMajority(2, pindexPrev, 75, 100)))
            {
                return state.Invalid(error("AcceptBlock() : rejected nVersion=1 block"));
            }
        }
        // Enforce block.nVersion=2 rule that the coinbase starts with serialized block height
        if (nVersion >= 2)
        {
            // if 750 of the last 1,000 blocks are version 2 or greater (51/100 if testnet):
            if ((!fTestNet && CBlockIndex::IsSuperMajority(2, pindexPrev, 750, 1000)) ||
                (fTestNet && CBlockIndex::IsSuperMajority(2, pindexPrev, 51, 100)))
            {
                CScript expect = CScript() << nHeight;
                if (!std::equal(expect.begin(), expect.end(), vtx[0].vin[0].scriptSig.begin()))
                    return state.DoS(100, error("AcceptBlock() : block height mismatch in coinbase"));
            }
        }
    }

    // Write block to history file
    try {
        unsigned int nBlockSize = ::GetSerializeSize(*this, SER_DISK, CLIENT_VERSION);
        CDiskBlockPos blockPos;
        if (dbp != NULL)
            blockPos = *dbp;
        if (!FindBlockPos(state, blockPos, nBlockSize+8, nHeight, nTime, dbp != NULL))
            return error("AcceptBlock() : FindBlockPos failed");
        if (dbp == NULL)
            if (!WriteToDisk(blockPos))
                return state.Abort(_("Failed to write block"));
        if (!AddToBlockIndex(state, blockPos))
            return error("AcceptBlock() : AddToBlockIndex failed");
    } catch(std::runtime_error &e) {
        return state.Abort(_("System error: ") + e.what());
    }

    // Relay inventory, but don't relay old inventory during initial block download
    int nBlockEstimate = Checkpoints::GetTotalBlocksEstimate();
    if (hashBestChain == hash)
    {
        LOCK(cs_vNodes);
        BOOST_FOREACH(CNode* pnode, vNodes)
            if (nBestHeight > (pnode->nStartingHeight != -1 ? pnode->nStartingHeight - 2000 : nBlockEstimate))
                pnode->PushInventory(CInv(MSG_BLOCK, hash));
    }

    return true;
}

bool CBlockIndex::IsSuperMajority(int minVersion, const CBlockIndex* pstart, unsigned int nRequired, unsigned int nToCheck)
{
    unsigned int nFound = 0;
    for (unsigned int i = 0; i < nToCheck && nFound < nRequired && pstart != NULL; i++)
    {
        if (pstart->nVersion >= minVersion)
            ++nFound;
        pstart = pstart->pprev;
    }
    return (nFound >= nRequired);
}

bool ProcessBlock(CValidationState &state, CNode* pfrom, CBlock* pblock, CDiskBlockPos *dbp)
{
    // Check for duplicate
    uint256 hash = pblock->GetHash();
    if (mapBlockIndex.count(hash))
        return state.Invalid(error("ProcessBlock() : already have block %d %s", mapBlockIndex[hash]->nHeight, hash.ToString().c_str()));
    if (mapOrphanBlocks.count(hash))
        return state.Invalid(error("ProcessBlock() : already have block (orphan) %s", hash.ToString().c_str()));

    // Preliminary checks
    if (!pblock->CheckBlock(state))
        return error("ProcessBlock() : CheckBlock FAILED");

    CBlockIndex* pcheckpoint = Checkpoints::GetLastCheckpoint(mapBlockIndex);
    if (pcheckpoint && pblock->hashPrevBlock != hashBestChain)
    {
        // Extra checks to prevent "fill up memory by spamming with bogus blocks"
        int64 deltaTime = pblock->GetBlockTime() - pcheckpoint->nTime;
        if (deltaTime < 0)
        {
            return state.DoS(100, error("ProcessBlock() : block with timestamp before last checkpoint"));
        }
        CBigNum bnNewBlock;
        bnNewBlock.SetCompact(pblock->nBits);
        CBigNum bnRequired;
        bnRequired.SetCompact(ComputeMinWork(pcheckpoint->nBits, deltaTime));
        if (bnNewBlock > bnRequired)
        {
            return state.DoS(100, error("ProcessBlock() : block with too little proof-of-work"));
        }
    }


    // If we don't already have its previous block, shunt it off to holding area until we get it
    if (pblock->hashPrevBlock != 0 && !mapBlockIndex.count(pblock->hashPrevBlock))
    {
        printf("ProcessBlock: ORPHAN BLOCK, prev=%s\n", pblock->hashPrevBlock.ToString().c_str());

        // Accept orphans as long as there is a node to request its parents from
        if (pfrom) {
            CBlock* pblock2 = new CBlock(*pblock);
            mapOrphanBlocks.insert(make_pair(hash, pblock2));
            mapOrphanBlocksByPrev.insert(make_pair(pblock2->hashPrevBlock, pblock2));

            // Ask this guy to fill in what we're missing
            pfrom->PushGetBlocks(pindexBest, GetOrphanRoot(pblock2));
        }
        return true;
    }

    // Store to disk
    if (!pblock->AcceptBlock(state, dbp))
        return error("ProcessBlock() : AcceptBlock FAILED");

    // Recursively process any orphan blocks that depended on this one
    vector<uint256> vWorkQueue;
    vWorkQueue.push_back(hash);
    for (unsigned int i = 0; i < vWorkQueue.size(); i++)
    {
        uint256 hashPrev = vWorkQueue[i];
        for (multimap<uint256, CBlock*>::iterator mi = mapOrphanBlocksByPrev.lower_bound(hashPrev);
             mi != mapOrphanBlocksByPrev.upper_bound(hashPrev);
             ++mi)
        {
            CBlock* pblockOrphan = (*mi).second;
            // Use a dummy CValidationState so someone can't setup nodes to counter-DoS based on orphan resolution (that is, feeding people an invalid block based on LegitBlockX in order to get anyone relaying LegitBlockX banned)
            CValidationState stateDummy;
            if (pblockOrphan->AcceptBlock(stateDummy))
                vWorkQueue.push_back(pblockOrphan->GetHash());
            mapOrphanBlocks.erase(pblockOrphan->GetHash());
            delete pblockOrphan;
        }
        mapOrphanBlocksByPrev.erase(hashPrev);
    }

    printf("ProcessBlock: ACCEPTED\n");
    return true;
}








CMerkleBlock::CMerkleBlock(const CBlock& block, CBloomFilter& filter)
{
    header = block.GetBlockHeader();

    vector<bool> vMatch;
    vector<uint256> vHashes;

    vMatch.reserve(block.vtx.size());
    vHashes.reserve(block.vtx.size());

    for (unsigned int i = 0; i < block.vtx.size(); i++)
    {
        uint256 hash = block.vtx[i].GetHash();
        if (filter.IsRelevantAndUpdate(block.vtx[i], hash))
        {
            vMatch.push_back(true);
            vMatchedTxn.push_back(make_pair(i, hash));
        }
        else
            vMatch.push_back(false);
        vHashes.push_back(hash);
    }

    txn = CPartialMerkleTree(vHashes, vMatch);
}








uint256 CPartialMerkleTree::CalcHash(int height, unsigned int pos, const std::vector<uint256> &vTxid) {
    if (height == 0) {
        // hash at height 0 is the txids themself
        return vTxid[pos];
    } else {
        // calculate left hash
        uint256 left = CalcHash(height-1, pos*2, vTxid), right;
        // calculate right hash if not beyong the end of the array - copy left hash otherwise1
        if (pos*2+1 < CalcTreeWidth(height-1))
            right = CalcHash(height-1, pos*2+1, vTxid);
        else
            right = left;
        // combine subhashes
        return Hash(BEGIN(left), END(left), BEGIN(right), END(right));
    }
}

void CPartialMerkleTree::TraverseAndBuild(int height, unsigned int pos, const std::vector<uint256> &vTxid, const std::vector<bool> &vMatch) {
    // determine whether this node is the parent of at least one matched txid
    bool fParentOfMatch = false;
    for (unsigned int p = pos << height; p < (pos+1) << height && p < nTransactions; p++)
        fParentOfMatch |= vMatch[p];
    // store as flag bit
    vBits.push_back(fParentOfMatch);
    if (height==0 || !fParentOfMatch) {
        // if at height 0, or nothing interesting below, store hash and stop
        vHash.push_back(CalcHash(height, pos, vTxid));
    } else {
        // otherwise, don't store any hash, but descend into the subtrees
        TraverseAndBuild(height-1, pos*2, vTxid, vMatch);
        if (pos*2+1 < CalcTreeWidth(height-1))
            TraverseAndBuild(height-1, pos*2+1, vTxid, vMatch);
    }
}

uint256 CPartialMerkleTree::TraverseAndExtract(int height, unsigned int pos, unsigned int &nBitsUsed, unsigned int &nHashUsed, std::vector<uint256> &vMatch) {
    if (nBitsUsed >= vBits.size()) {
        // overflowed the bits array - failure
        fBad = true;
        return 0;
    }
    bool fParentOfMatch = vBits[nBitsUsed++];
    if (height==0 || !fParentOfMatch) {
        // if at height 0, or nothing interesting below, use stored hash and do not descend
        if (nHashUsed >= vHash.size()) {
            // overflowed the hash array - failure
            fBad = true;
            return 0;
        }
        const uint256 &hash = vHash[nHashUsed++];
        if (height==0 && fParentOfMatch) // in case of height 0, we have a matched txid
            vMatch.push_back(hash);
        return hash;
    } else {
        // otherwise, descend into the subtrees to extract matched txids and hashes
        uint256 left = TraverseAndExtract(height-1, pos*2, nBitsUsed, nHashUsed, vMatch), right;
        if (pos*2+1 < CalcTreeWidth(height-1))
            right = TraverseAndExtract(height-1, pos*2+1, nBitsUsed, nHashUsed, vMatch);
        else
            right = left;
        // and combine them before returning
        return Hash(BEGIN(left), END(left), BEGIN(right), END(right));
    }
}

CPartialMerkleTree::CPartialMerkleTree(const std::vector<uint256> &vTxid, const std::vector<bool> &vMatch) : nTransactions(vTxid.size()), fBad(false) {
    // reset state
    vBits.clear();
    vHash.clear();

    // calculate height of tree
    int nHeight = 0;
    while (CalcTreeWidth(nHeight) > 1)
        nHeight++;

    // traverse the partial tree
    TraverseAndBuild(nHeight, 0, vTxid, vMatch);
}

CPartialMerkleTree::CPartialMerkleTree() : nTransactions(0), fBad(true) {}

uint256 CPartialMerkleTree::ExtractMatches(std::vector<uint256> &vMatch) {
    vMatch.clear();
    // An empty set will not work
    if (nTransactions == 0)
        return 0;
    // check for excessively high numbers of transactions
    if (nTransactions > MAX_BLOCK_SIZE / 60) // 60 is the lower bound for the size of a serialized CTransaction
        return 0;
    // there can never be more hashes provided than one for every txid
    if (vHash.size() > nTransactions)
        return 0;
    // there must be at least one bit per node in the partial tree, and at least one node per hash
    if (vBits.size() < vHash.size())
        return 0;
    // calculate height of tree
    int nHeight = 0;
    while (CalcTreeWidth(nHeight) > 1)
        nHeight++;
    // traverse the partial tree
    unsigned int nBitsUsed = 0, nHashUsed = 0;
    uint256 hashMerkleRoot = TraverseAndExtract(nHeight, 0, nBitsUsed, nHashUsed, vMatch);
    // verify that no problems occured during the tree traversal
    if (fBad)
        return 0;
    // verify that all bits were consumed (except for the padding caused by serializing it as a byte sequence)
    if ((nBitsUsed+7)/8 != (vBits.size()+7)/8)
        return 0;
    // verify that all hashes were consumed
    if (nHashUsed != vHash.size())
        return 0;
    return hashMerkleRoot;
}







bool AbortNode(const std::string &strMessage) {
    strMiscWarning = strMessage;
    printf("*** %s\n", strMessage.c_str());
    uiInterface.ThreadSafeMessageBox(strMessage, "", CClientUIInterface::MSG_ERROR);
    StartShutdown();
    return false;
}

bool CheckDiskSpace(uint64 nAdditionalBytes)
{
    uint64 nFreeBytesAvailable = filesystem::space(GetDataDir()).available;

    // Check for nMinDiskSpace bytes (currently 50MB)
    if (nFreeBytesAvailable < nMinDiskSpace + nAdditionalBytes)
        return AbortNode(_("Error: Disk space is low!"));

    return true;
}

CCriticalSection cs_LastBlockFile;
CBlockFileInfo infoLastBlockFile;
int nLastBlockFile = 0;

FILE* OpenDiskFile(const CDiskBlockPos &pos, const char *prefix, bool fReadOnly)
{
    if (pos.IsNull())
        return NULL;
    boost::filesystem::path path = GetDataDir() / "blocks" / strprintf("%s%05u.dat", prefix, pos.nFile);
    boost::filesystem::create_directories(path.parent_path());
    FILE* file = fopen(path.string().c_str(), "rb+");
    if (!file && !fReadOnly)
        file = fopen(path.string().c_str(), "wb+");
    if (!file) {
        printf("Unable to open file %s\n", path.string().c_str());
        return NULL;
    }
    if (pos.nPos) {
        if (fseek(file, pos.nPos, SEEK_SET)) {
            printf("Unable to seek to position %u of %s\n", pos.nPos, path.string().c_str());
            fclose(file);
            return NULL;
        }
    }
    return file;
}

FILE* OpenBlockFile(const CDiskBlockPos &pos, bool fReadOnly) {
    return OpenDiskFile(pos, "blk", fReadOnly);
}

FILE* OpenUndoFile(const CDiskBlockPos &pos, bool fReadOnly) {
    return OpenDiskFile(pos, "rev", fReadOnly);
}

CBlockIndex * InsertBlockIndex(uint256 hash)
{
    if (hash == 0)
        return NULL;

    // Return existing
    map<uint256, CBlockIndex*>::iterator mi = mapBlockIndex.find(hash);
    if (mi != mapBlockIndex.end())
        return (*mi).second;

    // Create new
    CBlockIndex* pindexNew = new CBlockIndex();
    if (!pindexNew)
        throw runtime_error("LoadBlockIndex() : new CBlockIndex failed");
    mi = mapBlockIndex.insert(make_pair(hash, pindexNew)).first;
    pindexNew->phashBlock = &((*mi).first);

    return pindexNew;
}

bool static LoadBlockIndexDB()
{
    if (!pblocktree->LoadBlockIndexGuts())
        return false;

    boost::this_thread::interruption_point();

    // Calculate nChainWork
    vector<pair<int, CBlockIndex*> > vSortedByHeight;
    vSortedByHeight.reserve(mapBlockIndex.size());
    BOOST_FOREACH(const PAIRTYPE(uint256, CBlockIndex*)& item, mapBlockIndex)
    {
        CBlockIndex* pindex = item.second;
        vSortedByHeight.push_back(make_pair(pindex->nHeight, pindex));
    }
    sort(vSortedByHeight.begin(), vSortedByHeight.end());
    BOOST_FOREACH(const PAIRTYPE(int, CBlockIndex*)& item, vSortedByHeight)
    {
        CBlockIndex* pindex = item.second;
        pindex->nChainWork = (pindex->pprev ? pindex->pprev->nChainWork : 0) + pindex->GetBlockWork().getuint256();
        pindex->nChainTx = (pindex->pprev ? pindex->pprev->nChainTx : 0) + pindex->nTx;
        if ((pindex->nStatus & BLOCK_VALID_MASK) >= BLOCK_VALID_TRANSACTIONS && !(pindex->nStatus & BLOCK_FAILED_MASK))
            setBlockIndexValid.insert(pindex);
    }

    // Load block file info
    pblocktree->ReadLastBlockFile(nLastBlockFile);
    printf("LoadBlockIndexDB(): last block file = %i\n", nLastBlockFile);
    if (pblocktree->ReadBlockFileInfo(nLastBlockFile, infoLastBlockFile))
        printf("LoadBlockIndexDB(): last block file info: %s\n", infoLastBlockFile.ToString().c_str());

    // Load nBestInvalidWork, OK if it doesn't exist
    CBigNum bnBestInvalidWork;
    pblocktree->ReadBestInvalidWork(bnBestInvalidWork);
    nBestInvalidWork = bnBestInvalidWork.getuint256();

    // Check whether we need to continue reindexing
    bool fReindexing = false;
    pblocktree->ReadReindexing(fReindexing);
    fReindex |= fReindexing;

    // Check whether we have a transaction index
    pblocktree->ReadFlag("txindex", fTxIndex);
    printf("LoadBlockIndexDB(): transaction index %s\n", fTxIndex ? "enabled" : "disabled");

    // Load hashBestChain pointer to end of best chain
    pindexBest = pcoinsTip->GetBestBlock();
    if (pindexBest == NULL)
        return true;
    hashBestChain = pindexBest->GetBlockHash();
    nBestHeight = pindexBest->nHeight;
    nBestChainWork = pindexBest->nChainWork;

    // set 'next' pointers in best chain
    CBlockIndex *pindex = pindexBest;
    while(pindex != NULL && pindex->pprev != NULL) {
         CBlockIndex *pindexPrev = pindex->pprev;
         pindexPrev->pnext = pindex;
         pindex = pindexPrev;
    }
    printf("LoadBlockIndexDB(): hashBestChain=%s  height=%d date=%s\n",
        hashBestChain.ToString().c_str(), nBestHeight,
        DateTimeStrFormat("%Y-%m-%d %H:%M:%S", pindexBest->GetBlockTime()).c_str());

    return true;
}

bool VerifyDB() {
    if (pindexBest == NULL || pindexBest->pprev == NULL)
        return true;

    // Verify blocks in the best chain
    int nCheckLevel = GetArg("-checklevel", 3);
    int nCheckDepth = GetArg( "-checkblocks", 288);
    if (nCheckDepth == 0)
        nCheckDepth = 1000000000; // suffices until the year 19000
    if (nCheckDepth > nBestHeight)
        nCheckDepth = nBestHeight;
    nCheckLevel = std::max(0, std::min(4, nCheckLevel));
    printf("Verifying last %i blocks at level %i\n", nCheckDepth, nCheckLevel);
    CCoinsViewCache coins(*pcoinsTip, true);
    CBlockIndex* pindexState = pindexBest;
    CBlockIndex* pindexFailure = NULL;
    int nGoodTransactions = 0;
    CValidationState state;
    for (CBlockIndex* pindex = pindexBest; pindex && pindex->pprev; pindex = pindex->pprev)
    {
        boost::this_thread::interruption_point();
        if (pindex->nHeight < nBestHeight-nCheckDepth)
            break;
        CBlock block;
        // check level 0: read from disk
        if (!block.ReadFromDisk(pindex))
            return error("VerifyDB() : *** block.ReadFromDisk failed at %d, hash=%s", pindex->nHeight, pindex->GetBlockHash().ToString().c_str());
        // check level 1: verify block validity
        if (nCheckLevel >= 1 && !block.CheckBlock(state))
            return error("VerifyDB() : *** found bad block at %d, hash=%s\n", pindex->nHeight, pindex->GetBlockHash().ToString().c_str());
        // check level 2: verify undo validity
        if (nCheckLevel >= 2 && pindex) {
            CBlockUndo undo;
            CDiskBlockPos pos = pindex->GetUndoPos();
            if (!pos.IsNull()) {
                if (!undo.ReadFromDisk(pos, pindex->pprev->GetBlockHash()))
                    return error("VerifyDB() : *** found bad undo data at %d, hash=%s\n", pindex->nHeight, pindex->GetBlockHash().ToString().c_str());
            }
        }
        // check level 3: check for inconsistencies during memory-only disconnect of tip blocks
        if (nCheckLevel >= 3 && pindex == pindexState && (coins.GetCacheSize() + pcoinsTip->GetCacheSize()) <= 2*nCoinCacheSize + 32000) {
            bool fClean = true;
            if (!block.DisconnectBlock(state, pindex, coins, &fClean))
                return error("VerifyDB() : *** irrecoverable inconsistency in block data at %d, hash=%s", pindex->nHeight, pindex->GetBlockHash().ToString().c_str());
            pindexState = pindex->pprev;
            if (!fClean) {
                nGoodTransactions = 0;
                pindexFailure = pindex;
            } else
                nGoodTransactions += block.vtx.size();
        }
    }
    if (pindexFailure)
        return error("VerifyDB() : *** coin database inconsistencies found (last %i blocks, %i good transactions before that)\n", pindexBest->nHeight - pindexFailure->nHeight + 1, nGoodTransactions);

    // check level 4: try reconnecting blocks
    if (nCheckLevel >= 4) {
        CBlockIndex *pindex = pindexState;
        while (pindex != pindexBest) {
            boost::this_thread::interruption_point();
            pindex = pindex->pnext;
            CBlock block;
            if (!block.ReadFromDisk(pindex))
                return error("VerifyDB() : *** block.ReadFromDisk failed at %d, hash=%s", pindex->nHeight, pindex->GetBlockHash().ToString().c_str());
            if (!block.ConnectBlock(state, pindex, coins))
                return error("VerifyDB() : *** found unconnectable block at %d, hash=%s", pindex->nHeight, pindex->GetBlockHash().ToString().c_str());
        }
    }

    printf("No coin database inconsistencies in last %i blocks (%i transactions)\n", pindexBest->nHeight - pindexState->nHeight, nGoodTransactions);

    return true;
}

void UnloadBlockIndex()
{
    mapBlockIndex.clear();
    setBlockIndexValid.clear();
    pindexGenesisBlock = NULL;
    nBestHeight = 0;
    nBestChainWork = 0;
    nBestInvalidWork = 0;
    hashBestChain = 0;
    pindexBest = NULL;
}

bool LoadBlockIndex()
{
    if (fTestNet)
    {
        pchMessageStart[0] = 0x0b;
        pchMessageStart[1] = 0x11;
        pchMessageStart[2] = 0x09;
        pchMessageStart[3] = 0x07;
        hashGenesisBlock = uint256("000000000933ea01ad0ee984209779baaec3ced90fa3f408719526f8d77f4943");
    }

    //
    // Load block index from databases
    //
    if (!fReindex && !LoadBlockIndexDB())
        return false;

    return true;
}


bool InitBlockIndex() {
    // Check whether we're already initialized
    if (pindexGenesisBlock != NULL)
        return true;

    // Use the provided setting for -txindex in the new database
    fTxIndex = GetBoolArg("-txindex", false);
    pblocktree->WriteFlag("txindex", fTxIndex);
    printf("Initializing databases...\n");

    // Only add the genesis block if not reindexing (in which case we reuse the one already on disk)
    if (!fReindex) {
        // Genesis Block:
        // CBlock(hash=000000000019d6, ver=1, hashPrevBlock=00000000000000, hashMerkleRoot=4a5e1e, nTime=1231006505, nBits=1d00ffff, nNonce=2083236893, vtx=1)
        //   CTransaction(hash=4a5e1e, ver=1, vin.size=1, vout.size=1, nLockTime=0)
        //     CTxIn(COutPoint(000000, -1), coinbase 04ffff001d0104455468652054696d65732030332f4a616e2f32303039204368616e63656c6c6f72206f6e206272696e6b206f66207365636f6e64206261696c6f757420666f722062616e6b73)
        //     CTxOut(nValue=50.00000000, scriptPubKey=0x5F1DF16B2B704C8A578D0B)
        //   vMerkleTree: 4a5e1e

        // Genesis block
        const char* pszTimestamp = "The Times 03/Jan/2009 Chancellor on brink of second bailout for banks";
        CTransaction txNew;
        txNew.vin.resize(1);
        txNew.vout.resize(1);
        txNew.vin[0].scriptSig = CScript() << 486604799 << CBigNum(4) << vector<unsigned char>((const unsigned char*)pszTimestamp, (const unsigned char*)pszTimestamp + strlen(pszTimestamp));
        txNew.vout[0].nValue = 50 * COIN;
        txNew.vout[0].scriptPubKey = CScript() << ParseHex("04678afdb0fe5548271967f1a67130b7105cd6a828e03909a67962e0ea1f61deb649f6bc3f4cef38c4f35504e51ec112de5c384df7ba0b8d578a4c702b6bf11d5f") << OP_CHECKSIG;
        CBlock block;
        block.vtx.push_back(txNew);
        block.hashPrevBlock = 0;
        block.hashMerkleRoot = block.BuildMerkleTree();
        block.nVersion = 1;
        block.nTime    = 1231006505;
        block.nBits    = 0x1d00ffff;
        block.nNonce   = 2083236893;

        if (fTestNet)
        {
            block.nTime    = 1296688602;
            block.nNonce   = 414098458;
        }

        //// debug print
        uint256 hash = block.GetHash();
        printf("%s\n", hash.ToString().c_str());
        printf("%s\n", hashGenesisBlock.ToString().c_str());
        printf("%s\n", block.hashMerkleRoot.ToString().c_str());
        assert(block.hashMerkleRoot == uint256("0x4a5e1e4baab89f3a32518a88c31bc87f618f76673e2cc77ab2127b7afdeda33b"));
        block.print();
        assert(hash == hashGenesisBlock);

        // Start new block file
        try {
            unsigned int nBlockSize = ::GetSerializeSize(block, SER_DISK, CLIENT_VERSION);
            CDiskBlockPos blockPos;
            CValidationState state;
            if (!FindBlockPos(state, blockPos, nBlockSize+8, 0, block.nTime))
                return error("LoadBlockIndex() : FindBlockPos failed");
            if (!block.WriteToDisk(blockPos))
                return error("LoadBlockIndex() : writing genesis block to disk failed");
            if (!block.AddToBlockIndex(state, blockPos))
                return error("LoadBlockIndex() : genesis block not accepted");
        } catch(std::runtime_error &e) {
            return error("LoadBlockIndex() : failed to initialize block database: %s", e.what());
        }
    }

    return true;
}



void PrintBlockTree()
{
    // pre-compute tree structure
    map<CBlockIndex*, vector<CBlockIndex*> > mapNext;
    for (map<uint256, CBlockIndex*>::iterator mi = mapBlockIndex.begin(); mi != mapBlockIndex.end(); ++mi)
    {
        CBlockIndex* pindex = (*mi).second;
        mapNext[pindex->pprev].push_back(pindex);
        // test
        //while (rand() % 3 == 0)
        //    mapNext[pindex->pprev].push_back(pindex);
    }

    vector<pair<int, CBlockIndex*> > vStack;
    vStack.push_back(make_pair(0, pindexGenesisBlock));

    int nPrevCol = 0;
    while (!vStack.empty())
    {
        int nCol = vStack.back().first;
        CBlockIndex* pindex = vStack.back().second;
        vStack.pop_back();

        // print split or gap
        if (nCol > nPrevCol)
        {
            for (int i = 0; i < nCol-1; i++)
                printf("| ");
            printf("|\\\n");
        }
        else if (nCol < nPrevCol)
        {
            for (int i = 0; i < nCol; i++)
                printf("| ");
            printf("|\n");
       }
        nPrevCol = nCol;

        // print columns
        for (int i = 0; i < nCol; i++)
            printf("| ");

        // print item
        CBlock block;
        block.ReadFromDisk(pindex);
        printf("%d (blk%05u.dat:0x%x)  %s  tx %"PRIszu"",
            pindex->nHeight,
            pindex->GetBlockPos().nFile, pindex->GetBlockPos().nPos,
            DateTimeStrFormat("%Y-%m-%d %H:%M:%S", block.GetBlockTime()).c_str(),
            block.vtx.size());

        PrintWallets(block);

        // put the main time-chain first
        vector<CBlockIndex*>& vNext = mapNext[pindex];
        for (unsigned int i = 0; i < vNext.size(); i++)
        {
            if (vNext[i]->pnext)
            {
                swap(vNext[0], vNext[i]);
                break;
            }
        }

        // iterate children
        for (unsigned int i = 0; i < vNext.size(); i++)
            vStack.push_back(make_pair(nCol+i, vNext[i]));
    }
}

bool LoadExternalBlockFile(FILE* fileIn, CDiskBlockPos *dbp)
{
    int64 nStart = GetTimeMillis();

    int nLoaded = 0;
    try {
        CBufferedFile blkdat(fileIn, 2*MAX_BLOCK_SIZE, MAX_BLOCK_SIZE+8, SER_DISK, CLIENT_VERSION);
        uint64 nStartByte = 0;
        if (dbp) {
            // (try to) skip already indexed part
            CBlockFileInfo info;
            if (pblocktree->ReadBlockFileInfo(dbp->nFile, info)) {
                nStartByte = info.nSize;
                blkdat.Seek(info.nSize);
            }
        }
        uint64 nRewind = blkdat.GetPos();
        while (blkdat.good() && !blkdat.eof()) {
            boost::this_thread::interruption_point();

            blkdat.SetPos(nRewind);
            nRewind++; // start one byte further next time, in case of failure
            blkdat.SetLimit(); // remove former limit
            unsigned int nSize = 0;
            try {
                // locate a header
                unsigned char buf[4];
                blkdat.FindByte(pchMessageStart[0]);
                nRewind = blkdat.GetPos()+1;
                blkdat >> FLATDATA(buf);
                if (memcmp(buf, pchMessageStart, 4))
                    continue;
                // read size
                blkdat >> nSize;
                if (nSize < 80 || nSize > MAX_BLOCK_SIZE)
                    continue;
            } catch (std::exception &e) {
                // no valid block header found; don't complain
                break;
            }
            try {
                // read block
                uint64 nBlockPos = blkdat.GetPos();
                blkdat.SetLimit(nBlockPos + nSize);
                CBlock block;
                blkdat >> block;
                nRewind = blkdat.GetPos();

                // process block
                if (nBlockPos >= nStartByte) {
                    LOCK(cs_main);
                    if (dbp)
                        dbp->nPos = nBlockPos;
                    CValidationState state;
                    if (ProcessBlock(state, NULL, &block, dbp))
                        nLoaded++;
                    if (state.IsError())
                        break;
                }
            } catch (std::exception &e) {
                printf("%s() : Deserialize or I/O error caught during load\n", __PRETTY_FUNCTION__);
            }
        }
        fclose(fileIn);
    } catch(std::runtime_error &e) {
        AbortNode(_("Error: system error: ") + e.what());
    }
    if (nLoaded > 0)
        printf("Loaded %i blocks from external file in %"PRI64d"ms\n", nLoaded, GetTimeMillis() - nStart);
    return nLoaded > 0;
}










//////////////////////////////////////////////////////////////////////////////
//
// CAlert
//

extern map<uint256, CAlert> mapAlerts;
extern CCriticalSection cs_mapAlerts;

string GetWarnings(string strFor)
{
    int nPriority = 0;
    string strStatusBar;
    string strRPC;

    if (GetBoolArg("-testsafemode"))
        strRPC = "test";

    if (!CLIENT_VERSION_IS_RELEASE)
        strStatusBar = _("This is a pre-release test build - use at your own risk - do not use for mining or merchant applications");

    // Misc warnings like out of disk space and clock is wrong
    if (strMiscWarning != "")
    {
        nPriority = 1000;
        strStatusBar = strMiscWarning;
    }

    // Longer invalid proof-of-work chain
    if (pindexBest && nBestInvalidWork > nBestChainWork + (pindexBest->GetBlockWork() * 6).getuint256())
    {
        nPriority = 2000;
        strStatusBar = strRPC = _("Warning: Displayed transactions may not be correct! You may need to upgrade, or other nodes may need to upgrade.");
    }

    // Alerts
    {
        LOCK(cs_mapAlerts);
        BOOST_FOREACH(PAIRTYPE(const uint256, CAlert)& item, mapAlerts)
        {
            const CAlert& alert = item.second;
            if (alert.AppliesToMe() && alert.nPriority > nPriority)
            {
                nPriority = alert.nPriority;
                strStatusBar = alert.strStatusBar;
            }
        }
    }

    if (strFor == "statusbar")
        return strStatusBar;
    else if (strFor == "rpc")
        return strRPC;
    assert(!"GetWarnings() : invalid parameter");
    return "error";
}








//////////////////////////////////////////////////////////////////////////////
//
// Messages
//


bool static AlreadyHave(const CInv& inv)
{
    switch (inv.type)
    {
    case MSG_TX:
        {
            bool txInMap = false;
            {
                LOCK(mempool.cs);
                txInMap = mempool.exists(inv.hash);
            }
            return txInMap || mapOrphanTransactions.count(inv.hash) ||
                pcoinsTip->HaveCoins(inv.hash);
        }
    case MSG_BLOCK:
        return mapBlockIndex.count(inv.hash) ||
               mapOrphanBlocks.count(inv.hash);
    }
    // Don't know what it is, just say we already got one
    return true;
}




// The message start string is designed to be unlikely to occur in normal data.
// The characters are rarely used upper ASCII, not valid as UTF-8, and produce
// a large 4-byte int at any alignment.
unsigned char pchMessageStart[4] = { 0xf9, 0xbe, 0xb4, 0xd9 };


void static ProcessGetData(CNode* pfrom)
{
    std::deque<CInv>::iterator it = pfrom->vRecvGetData.begin();

    vector<CInv> vNotFound;

    while (it != pfrom->vRecvGetData.end()) {
        // Don't bother if send buffer is too full to respond anyway
        if (pfrom->nSendSize >= SendBufferSize())
            break;

        const CInv &inv = *it;
        {
            boost::this_thread::interruption_point();
            it++;

            if (inv.type == MSG_BLOCK || inv.type == MSG_FILTERED_BLOCK)
            {
                // Send block from disk
                map<uint256, CBlockIndex*>::iterator mi = mapBlockIndex.find(inv.hash);
                if (mi != mapBlockIndex.end())
                {
                    CBlock block;
                    block.ReadFromDisk((*mi).second);
                    if (inv.type == MSG_BLOCK)
                        pfrom->PushMessage("block", block);
                    else // MSG_FILTERED_BLOCK)
                    {
                        LOCK(pfrom->cs_filter);
                        if (pfrom->pfilter)
                        {
                            CMerkleBlock merkleBlock(block, *pfrom->pfilter);
                            pfrom->PushMessage("merkleblock", merkleBlock);
                            // CMerkleBlock just contains hashes, so also push any transactions in the block the client did not see
                            // This avoids hurting performance by pointlessly requiring a round-trip
                            // Note that there is currently no way for a node to request any single transactions we didnt send here -
                            // they must either disconnect and retry or request the full block.
                            // Thus, the protocol spec specified allows for us to provide duplicate txn here,
                            // however we MUST always provide at least what the remote peer needs
                            typedef std::pair<unsigned int, uint256> PairType;
                            BOOST_FOREACH(PairType& pair, merkleBlock.vMatchedTxn)
                                if (!pfrom->setInventoryKnown.count(CInv(MSG_TX, pair.second)))
                                    pfrom->PushMessage("tx", block.vtx[pair.first]);
                        }
                        // else
                            // no response
                    }

                    // Trigger them to send a getblocks request for the next batch of inventory
                    if (inv.hash == pfrom->hashContinue)
                    {
                        // Bypass PushInventory, this must send even if redundant,
                        // and we want it right after the last block so they don't
                        // wait for other stuff first.
                        vector<CInv> vInv;
                        vInv.push_back(CInv(MSG_BLOCK, hashBestChain));
                        pfrom->PushMessage("inv", vInv);
                        pfrom->hashContinue = 0;
                    }
                }
            }
            else if (inv.IsKnownType())
            {
                // Send stream from relay memory
                bool pushed = false;
                {
                    LOCK(cs_mapRelay);
                    map<CInv, CDataStream>::iterator mi = mapRelay.find(inv);
                    if (mi != mapRelay.end()) {
                        pfrom->PushMessage(inv.GetCommand(), (*mi).second);
                        pushed = true;
                    }
                }
                if (!pushed && inv.type == MSG_TX) {
                    LOCK(mempool.cs);
                    if (mempool.exists(inv.hash)) {
                        CTransaction tx = mempool.lookup(inv.hash);
                        CDataStream ss(SER_NETWORK, PROTOCOL_VERSION);
                        ss.reserve(1000);
                        ss << tx;
                        pfrom->PushMessage("tx", ss);
                        pushed = true;
                    }
                }
                if (!pushed) {
                    vNotFound.push_back(inv);
                }
            }

            // Track requests for our stuff.
            Inventory(inv.hash);
        }
    }

    pfrom->vRecvGetData.erase(pfrom->vRecvGetData.begin(), it);

    if (!vNotFound.empty()) {
        // Let the peer know that we didn't find what it asked for, so it doesn't
        // have to wait around forever. Currently only SPV clients actually care
        // about this message: it's needed when they are recursively walking the
        // dependencies of relevant unconfirmed transactions. SPV clients want to
        // do that because they want to know about (and store and rebroadcast and
        // risk analyze) the dependencies of transactions relevant to them, without
        // having to download the entire memory pool.
        pfrom->PushMessage("notfound", vNotFound);
    }
}

bool static ProcessMessage(CNode* pfrom, string strCommand, CDataStream& vRecv)
{
    RandAddSeedPerfmon();
    if (fDebug)
        printf("received: %s (%"PRIszu" bytes)\n", strCommand.c_str(), vRecv.size());
    if (mapArgs.count("-dropmessagestest") && GetRand(atoi(mapArgs["-dropmessagestest"])) == 0)
    {
        printf("dropmessagestest DROPPING RECV MESSAGE\n");
        return true;
    }





    if (strCommand == "version")
    {
        // Each connection can only send one version message
        if (pfrom->nVersion != 0)
        {
            pfrom->Misbehaving(1);
            return false;
        }

        int64 nTime;
        CAddress addrMe;
        CAddress addrFrom;
        uint64 nNonce = 1;
        vRecv >> pfrom->nVersion >> pfrom->nServices >> nTime >> addrMe;
        if (pfrom->nVersion < MIN_PROTO_VERSION)
        {
            // Since February 20, 2012, the protocol is initiated at version 209,
            // and earlier versions are no longer supported
            printf("partner %s using obsolete version %i; disconnecting\n", pfrom->addr.ToString().c_str(), pfrom->nVersion);
            pfrom->fDisconnect = true;
            return false;
        }

        if (pfrom->nVersion == 10300)
            pfrom->nVersion = 300;
        if (!vRecv.empty())
            vRecv >> addrFrom >> nNonce;
        if (!vRecv.empty())
            vRecv >> pfrom->strSubVer;
        if (!vRecv.empty())
            vRecv >> pfrom->nStartingHeight;
        if (!vRecv.empty())
            vRecv >> pfrom->fRelayTxes; // set to true after we get the first filter* message
        else
            pfrom->fRelayTxes = true;

        if (pfrom->fInbound && addrMe.IsRoutable())
        {
            pfrom->addrLocal = addrMe;
            SeenLocal(addrMe);
        }

        // Disconnect if we connected to ourself
        if (nNonce == nLocalHostNonce && nNonce > 1)
        {
            printf("connected to self at %s, disconnecting\n", pfrom->addr.ToString().c_str());
            pfrom->fDisconnect = true;
            return true;
        }

        // Be shy and don't send version until we hear
        if (pfrom->fInbound)
            pfrom->PushVersion();

        pfrom->fClient = !(pfrom->nServices & NODE_NETWORK);

        AddTimeData(pfrom->addr, nTime);

        // Change version
        pfrom->PushMessage("verack");
        pfrom->ssSend.SetVersion(min(pfrom->nVersion, PROTOCOL_VERSION));

        if (!pfrom->fInbound)
        {
            // Advertise our address
            if (!fNoListen && !IsInitialBlockDownload())
            {
                CAddress addr = GetLocalAddress(&pfrom->addr);
                if (addr.IsRoutable())
                    pfrom->PushAddress(addr);
            }

            // Get recent addresses
            if (pfrom->fOneShot || pfrom->nVersion >= CADDR_TIME_VERSION || addrman.size() < 1000)
            {
                pfrom->PushMessage("getaddr");
                pfrom->fGetAddr = true;
            }
            addrman.Good(pfrom->addr);
        } else {
            if (((CNetAddr)pfrom->addr) == (CNetAddr)addrFrom)
            {
                addrman.Add(addrFrom, addrFrom);
                addrman.Good(addrFrom);
            }
        }

        // Relay alerts
        {
            LOCK(cs_mapAlerts);
            BOOST_FOREACH(PAIRTYPE(const uint256, CAlert)& item, mapAlerts)
                item.second.RelayTo(pfrom);
        }

        pfrom->fSuccessfullyConnected = true;

        printf("receive version message: version %d, blocks=%d, us=%s, them=%s, peer=%s\n", pfrom->nVersion, pfrom->nStartingHeight, addrMe.ToString().c_str(), addrFrom.ToString().c_str(), pfrom->addr.ToString().c_str());

        cPeerBlockCounts.input(pfrom->nStartingHeight);
    }


    else if (pfrom->nVersion == 0)
    {
        // Must have a version message before anything else
        pfrom->Misbehaving(1);
        return false;
    }


    else if (strCommand == "verack")
    {
        pfrom->SetRecvVersion(min(pfrom->nVersion, PROTOCOL_VERSION));
    }


    else if (strCommand == "addr")
    {
        vector<CAddress> vAddr;
        vRecv >> vAddr;

        // Don't want addr from older versions unless seeding
        if (pfrom->nVersion < CADDR_TIME_VERSION && addrman.size() > 1000)
            return true;
        if (vAddr.size() > 1000)
        {
            pfrom->Misbehaving(20);
            return error("message addr size() = %"PRIszu"", vAddr.size());
        }

        // Store the new addresses
        vector<CAddress> vAddrOk;
        int64 nNow = GetAdjustedTime();
        int64 nSince = nNow - 10 * 60;
        BOOST_FOREACH(CAddress& addr, vAddr)
        {
            boost::this_thread::interruption_point();

            if (addr.nTime <= 100000000 || addr.nTime > nNow + 10 * 60)
                addr.nTime = nNow - 5 * 24 * 60 * 60;
            pfrom->AddAddressKnown(addr);
            bool fReachable = IsReachable(addr);
            if (addr.nTime > nSince && !pfrom->fGetAddr && vAddr.size() <= 10 && addr.IsRoutable())
            {
                // Relay to a limited number of other nodes
                {
                    LOCK(cs_vNodes);
                    // Use deterministic randomness to send to the same nodes for 24 hours
                    // at a time so the setAddrKnowns of the chosen nodes prevent repeats
                    static uint256 hashSalt;
                    if (hashSalt == 0)
                        hashSalt = GetRandHash();
                    uint64 hashAddr = addr.GetHash();
                    uint256 hashRand = hashSalt ^ (hashAddr<<32) ^ ((GetTime()+hashAddr)/(24*60*60));
                    hashRand = Hash(BEGIN(hashRand), END(hashRand));
                    multimap<uint256, CNode*> mapMix;
                    BOOST_FOREACH(CNode* pnode, vNodes)
                    {
                        if (pnode->nVersion < CADDR_TIME_VERSION)
                            continue;
                        unsigned int nPointer;
                        memcpy(&nPointer, &pnode, sizeof(nPointer));
                        uint256 hashKey = hashRand ^ nPointer;
                        hashKey = Hash(BEGIN(hashKey), END(hashKey));
                        mapMix.insert(make_pair(hashKey, pnode));
                    }
                    int nRelayNodes = fReachable ? 2 : 1; // limited relaying of addresses outside our network(s)
                    for (multimap<uint256, CNode*>::iterator mi = mapMix.begin(); mi != mapMix.end() && nRelayNodes-- > 0; ++mi)
                        ((*mi).second)->PushAddress(addr);
                }
            }
            // Do not store addresses outside our network
            if (fReachable)
                vAddrOk.push_back(addr);
        }
        addrman.Add(vAddrOk, pfrom->addr, 2 * 60 * 60);
        if (vAddr.size() < 1000)
            pfrom->fGetAddr = false;
        if (pfrom->fOneShot)
            pfrom->fDisconnect = true;
    }


    else if (strCommand == "inv")
    {
        vector<CInv> vInv;
        vRecv >> vInv;
        if (vInv.size() > MAX_INV_SZ)
        {
            pfrom->Misbehaving(20);
            return error("message inv size() = %"PRIszu"", vInv.size());
        }

        // find last block in inv vector
        unsigned int nLastBlock = (unsigned int)(-1);
        for (unsigned int nInv = 0; nInv < vInv.size(); nInv++) {
            if (vInv[vInv.size() - 1 - nInv].type == MSG_BLOCK) {
                nLastBlock = vInv.size() - 1 - nInv;
                break;
            }
        }
        for (unsigned int nInv = 0; nInv < vInv.size(); nInv++)
        {
            const CInv &inv = vInv[nInv];

            boost::this_thread::interruption_point();
            pfrom->AddInventoryKnown(inv);

            bool fAlreadyHave = AlreadyHave(inv);
            if (fDebug)
                printf("  got inventory: %s  %s\n", inv.ToString().c_str(), fAlreadyHave ? "have" : "new");

            if (!fAlreadyHave) {
                if (!fImporting && !fReindex)
                    pfrom->AskFor(inv);
            } else if (inv.type == MSG_BLOCK && mapOrphanBlocks.count(inv.hash)) {
                pfrom->PushGetBlocks(pindexBest, GetOrphanRoot(mapOrphanBlocks[inv.hash]));
            } else if (nInv == nLastBlock) {
                // In case we are on a very long side-chain, it is possible that we already have
                // the last block in an inv bundle sent in response to getblocks. Try to detect
                // this situation and push another getblocks to continue.
                pfrom->PushGetBlocks(mapBlockIndex[inv.hash], uint256(0));
                if (fDebug)
                    printf("force request: %s\n", inv.ToString().c_str());
            }

            // Track requests for our stuff
            Inventory(inv.hash);
        }
    }


    else if (strCommand == "getdata")
    {
        vector<CInv> vInv;
        vRecv >> vInv;
        if (vInv.size() > MAX_INV_SZ)
        {
            pfrom->Misbehaving(20);
            return error("message getdata size() = %"PRIszu"", vInv.size());
        }

        if (fDebugNet || (vInv.size() != 1))
            printf("received getdata (%"PRIszu" invsz)\n", vInv.size());

        if ((fDebugNet && vInv.size() > 0) || (vInv.size() == 1))
            printf("received getdata for: %s\n", vInv[0].ToString().c_str());

        pfrom->vRecvGetData.insert(pfrom->vRecvGetData.end(), vInv.begin(), vInv.end());
        ProcessGetData(pfrom);
    }


    else if (strCommand == "getblocks")
    {
        CBlockLocator locator;
        uint256 hashStop;
        vRecv >> locator >> hashStop;

        // Find the last block the caller has in the main chain
        CBlockIndex* pindex = locator.GetBlockIndex();

        // Send the rest of the chain
        if (pindex)
            pindex = pindex->pnext;
        int nLimit = 500;
        printf("getblocks %d to %s limit %d\n", (pindex ? pindex->nHeight : -1), hashStop.ToString().c_str(), nLimit);
        for (; pindex; pindex = pindex->pnext)
        {
            if (pindex->GetBlockHash() == hashStop)
            {
                printf("  getblocks stopping at %d %s\n", pindex->nHeight, pindex->GetBlockHash().ToString().c_str());
                break;
            }
            pfrom->PushInventory(CInv(MSG_BLOCK, pindex->GetBlockHash()));
            if (--nLimit <= 0)
            {
                // When this block is requested, we'll send an inv that'll make them
                // getblocks the next batch of inventory.
                printf("  getblocks stopping at limit %d %s\n", pindex->nHeight, pindex->GetBlockHash().ToString().c_str());
                pfrom->hashContinue = pindex->GetBlockHash();
                break;
            }
        }
    }


    else if (strCommand == "getheaders")
    {
        CBlockLocator locator;
        uint256 hashStop;
        vRecv >> locator >> hashStop;

        CBlockIndex* pindex = NULL;
        if (locator.IsNull())
        {
            // If locator is null, return the hashStop block
            map<uint256, CBlockIndex*>::iterator mi = mapBlockIndex.find(hashStop);
            if (mi == mapBlockIndex.end())
                return true;
            pindex = (*mi).second;
        }
        else
        {
            // Find the last block the caller has in the main chain
            pindex = locator.GetBlockIndex();
            if (pindex)
                pindex = pindex->pnext;
        }

        // we must use CBlocks, as CBlockHeaders won't include the 0x00 nTx count at the end
        vector<CBlock> vHeaders;
        int nLimit = 2000;
        printf("getheaders %d to %s\n", (pindex ? pindex->nHeight : -1), hashStop.ToString().c_str());
        for (; pindex; pindex = pindex->pnext)
        {
            vHeaders.push_back(pindex->GetBlockHeader());
            if (--nLimit <= 0 || pindex->GetBlockHash() == hashStop)
                break;
        }
        pfrom->PushMessage("headers", vHeaders);
    }


    else if (strCommand == "tx")
    {
        vector<uint256> vWorkQueue;
        vector<uint256> vEraseQueue;
        CDataStream vMsg(vRecv);
        CTransaction tx;
        vRecv >> tx;

        CInv inv(MSG_TX, tx.GetHash());
        pfrom->AddInventoryKnown(inv);

        // Truncate messages to the size of the tx in them
        unsigned int nSize = ::GetSerializeSize(tx, SER_NETWORK, PROTOCOL_VERSION);
        unsigned int oldSize = vMsg.size();
        if (nSize < oldSize) {
            vMsg.resize(nSize);
            printf("truncating oversized TX %s (%u -> %u)\n",
                   tx.GetHash().ToString().c_str(),
                   oldSize, nSize);
        }

        bool fMissingInputs = false;
        CValidationState state;
        if (tx.AcceptToMemoryPool(state, true, true, &fMissingInputs))
        {
            RelayTransaction(tx, inv.hash, vMsg);
            mapAlreadyAskedFor.erase(inv);
            vWorkQueue.push_back(inv.hash);
            vEraseQueue.push_back(inv.hash);

            // Recursively process any orphan transactions that depended on this one
            for (unsigned int i = 0; i < vWorkQueue.size(); i++)
            {
                uint256 hashPrev = vWorkQueue[i];
                for (map<uint256, CDataStream*>::iterator mi = mapOrphanTransactionsByPrev[hashPrev].begin();
                     mi != mapOrphanTransactionsByPrev[hashPrev].end();
                     ++mi)
                {
                    const CDataStream& vMsg = *((*mi).second);
                    CTransaction tx;
                    CDataStream(vMsg) >> tx;
                    CInv inv(MSG_TX, tx.GetHash());
                    bool fMissingInputs2 = false;
                    // Use a dummy CValidationState so someone can't setup nodes to counter-DoS based on orphan resolution (that is, feeding people an invalid transaction based on LegitTxX in order to get anyone relaying LegitTxX banned)
                    CValidationState stateDummy;

                    if (tx.AcceptToMemoryPool(stateDummy, true, true, &fMissingInputs2))
                    {
                        printf("   accepted orphan tx %s\n", inv.hash.ToString().c_str());
                        RelayTransaction(tx, inv.hash, vMsg);
                        mapAlreadyAskedFor.erase(inv);
                        vWorkQueue.push_back(inv.hash);
                        vEraseQueue.push_back(inv.hash);
                    }
                    else if (!fMissingInputs2)
                    {
                        // invalid or too-little-fee orphan
                        vEraseQueue.push_back(inv.hash);
                        printf("   removed orphan tx %s\n", inv.hash.ToString().c_str());
                    }
                }
            }

            BOOST_FOREACH(uint256 hash, vEraseQueue)
                EraseOrphanTx(hash);
        }
        else if (fMissingInputs)
        {
            AddOrphanTx(vMsg);

            // DoS prevention: do not allow mapOrphanTransactions to grow unbounded
            unsigned int nEvicted = LimitOrphanTxSize(MAX_ORPHAN_TRANSACTIONS);
            if (nEvicted > 0)
                printf("mapOrphan overflow, removed %u tx\n", nEvicted);
        }
        int nDoS;
        if (state.IsInvalid(nDoS))
            pfrom->Misbehaving(nDoS);
    }


    else if (strCommand == "block" && !fImporting && !fReindex) // Ignore blocks received while importing
    {
        CBlock block;
        vRecv >> block;

        printf("received block %s\n", block.GetHash().ToString().c_str());
        // block.print();

        CInv inv(MSG_BLOCK, block.GetHash());
        pfrom->AddInventoryKnown(inv);

        CValidationState state;
        if (ProcessBlock(state, pfrom, &block))
            mapAlreadyAskedFor.erase(inv);
        int nDoS;
        if (state.IsInvalid(nDoS))
            pfrom->Misbehaving(nDoS);
    }


    else if (strCommand == "getaddr")
    {
        pfrom->vAddrToSend.clear();
        vector<CAddress> vAddr = addrman.GetAddr();
        BOOST_FOREACH(const CAddress &addr, vAddr)
            pfrom->PushAddress(addr);
    }


    else if (strCommand == "mempool")
    {
        std::vector<uint256> vtxid;
        LOCK2(mempool.cs, pfrom->cs_filter);
        mempool.queryHashes(vtxid);
        vector<CInv> vInv;
        BOOST_FOREACH(uint256& hash, vtxid) {
            CInv inv(MSG_TX, hash);
            if ((pfrom->pfilter && pfrom->pfilter->IsRelevantAndUpdate(mempool.lookup(hash), hash)) ||
               (!pfrom->pfilter))
                vInv.push_back(inv);
            if (vInv.size() == MAX_INV_SZ)
                break;
        }
        if (vInv.size() > 0)
            pfrom->PushMessage("inv", vInv);
    }


    else if (strCommand == "ping")
    {
        if (pfrom->nVersion > BIP0031_VERSION)
        {
            uint64 nonce = 0;
            vRecv >> nonce;
            // Echo the message back with the nonce. This allows for two useful features:
            //
            // 1) A remote node can quickly check if the connection is operational
            // 2) Remote nodes can measure the latency of the network thread. If this node
            //    is overloaded it won't respond to pings quickly and the remote node can
            //    avoid sending us more work, like chain download requests.
            //
            // The nonce stops the remote getting confused between different pings: without
            // it, if the remote node sends a ping once per second and this node takes 5
            // seconds to respond to each, the 5th ping the remote sends would appear to
            // return very quickly.
            pfrom->PushMessage("pong", nonce);
        }
    }


    else if (strCommand == "alert")
    {
        CAlert alert;
        vRecv >> alert;

        uint256 alertHash = alert.GetHash();
        if (pfrom->setKnown.count(alertHash) == 0)
        {
            if (alert.ProcessAlert())
            {
                // Relay
                pfrom->setKnown.insert(alertHash);
                {
                    LOCK(cs_vNodes);
                    BOOST_FOREACH(CNode* pnode, vNodes)
                        alert.RelayTo(pnode);
                }
            }
            else {
                // Small DoS penalty so peers that send us lots of
                // duplicate/expired/invalid-signature/whatever alerts
                // eventually get banned.
                // This isn't a Misbehaving(100) (immediate ban) because the
                // peer might be an older or different implementation with
                // a different signature key, etc.
                pfrom->Misbehaving(10);
            }
        }
    }


    else if (strCommand == "filterload")
    {
        CBloomFilter filter;
        vRecv >> filter;

        if (!filter.IsWithinSizeConstraints())
            // There is no excuse for sending a too-large filter
            pfrom->Misbehaving(100);
        else
        {
            LOCK(pfrom->cs_filter);
            delete pfrom->pfilter;
            pfrom->pfilter = new CBloomFilter(filter);
        }
        pfrom->fRelayTxes = true;
    }


    else if (strCommand == "filteradd")
    {
        vector<unsigned char> vData;
        vRecv >> vData;

        // Nodes must NEVER send a data item > 520 bytes (the max size for a script data object,
        // and thus, the maximum size any matched object can have) in a filteradd message
        if (vData.size() > MAX_SCRIPT_ELEMENT_SIZE)
        {
            pfrom->Misbehaving(100);
        } else {
            LOCK(pfrom->cs_filter);
            if (pfrom->pfilter)
                pfrom->pfilter->insert(vData);
            else
                pfrom->Misbehaving(100);
        }
    }


    else if (strCommand == "filterclear")
    {
        LOCK(pfrom->cs_filter);
        delete pfrom->pfilter;
        pfrom->pfilter = NULL;
        pfrom->fRelayTxes = true;
    }


    else
    {
        // Ignore unknown commands for extensibility
    }


    // Update the last seen time for this node's address
    if (pfrom->fNetworkNode)
        if (strCommand == "version" || strCommand == "addr" || strCommand == "inv" || strCommand == "getdata" || strCommand == "ping")
            AddressCurrentlyConnected(pfrom->addr);


    return true;
}

// requires LOCK(cs_vRecvMsg)
bool ProcessMessages(CNode* pfrom)
{
    //if (fDebug)
    //    printf("ProcessMessages(%zu messages)\n", pfrom->vRecvMsg.size());

    //
    // Message format
    //  (4) message start
    //  (12) command
    //  (4) size
    //  (4) checksum
    //  (x) data
    //
    bool fOk = true;

    if (!pfrom->vRecvGetData.empty())
        ProcessGetData(pfrom);

    std::deque<CNetMessage>::iterator it = pfrom->vRecvMsg.begin();
    while (!pfrom->fDisconnect && it != pfrom->vRecvMsg.end()) {
        // Don't bother if send buffer is too full to respond anyway
        if (pfrom->nSendSize >= SendBufferSize())
            break;

        // get next message
        CNetMessage& msg = *it;

        //if (fDebug)
        //    printf("ProcessMessages(message %u msgsz, %zu bytes, complete:%s)\n",
        //            msg.hdr.nMessageSize, msg.vRecv.size(),
        //            msg.complete() ? "Y" : "N");

        // end, if an incomplete message is found
        if (!msg.complete())
            break;

        // at this point, any failure means we can delete the current message
        it++;

        // Scan for message start
        if (memcmp(msg.hdr.pchMessageStart, pchMessageStart, sizeof(pchMessageStart)) != 0) {
            printf("\n\nPROCESSMESSAGE: INVALID MESSAGESTART\n\n");
            fOk = false;
            break;
        }

        // Read header
        CMessageHeader& hdr = msg.hdr;
        if (!hdr.IsValid())
        {
            printf("\n\nPROCESSMESSAGE: ERRORS IN HEADER %s\n\n\n", hdr.GetCommand().c_str());
            continue;
        }
        string strCommand = hdr.GetCommand();

        // Message size
        unsigned int nMessageSize = hdr.nMessageSize;

        // Checksum
        CDataStream& vRecv = msg.vRecv;
        uint256 hash = Hash(vRecv.begin(), vRecv.begin() + nMessageSize);
        unsigned int nChecksum = 0;
        memcpy(&nChecksum, &hash, sizeof(nChecksum));
        if (nChecksum != hdr.nChecksum)
        {
            printf("ProcessMessages(%s, %u bytes) : CHECKSUM ERROR nChecksum=%08x hdr.nChecksum=%08x\n",
               strCommand.c_str(), nMessageSize, nChecksum, hdr.nChecksum);
            continue;
        }

        // Process message
        bool fRet = false;
        try
        {
            {
                LOCK(cs_main);
                fRet = ProcessMessage(pfrom, strCommand, vRecv);
            }
            boost::this_thread::interruption_point();
        }
        catch (std::ios_base::failure& e)
        {
            if (strstr(e.what(), "end of data"))
            {
                // Allow exceptions from under-length message on vRecv
                printf("ProcessMessages(%s, %u bytes) : Exception '%s' caught, normally caused by a message being shorter than its stated length\n", strCommand.c_str(), nMessageSize, e.what());
            }
            else if (strstr(e.what(), "size too large"))
            {
                // Allow exceptions from over-long size
                printf("ProcessMessages(%s, %u bytes) : Exception '%s' caught\n", strCommand.c_str(), nMessageSize, e.what());
            }
            else
            {
                PrintExceptionContinue(&e, "ProcessMessages()");
            }
        }
        catch (boost::thread_interrupted) {
            throw;
        }
        catch (std::exception& e) {
            PrintExceptionContinue(&e, "ProcessMessages()");
        } catch (...) {
            PrintExceptionContinue(NULL, "ProcessMessages()");
        }

        if (!fRet)
            printf("ProcessMessage(%s, %u bytes) FAILED\n", strCommand.c_str(), nMessageSize);
    }

    // In case the connection got shut down, its receive buffer was wiped
    if (!pfrom->fDisconnect)
        pfrom->vRecvMsg.erase(pfrom->vRecvMsg.begin(), it);

    return fOk;
}


bool SendMessages(CNode* pto, bool fSendTrickle)
{
    TRY_LOCK(cs_main, lockMain);
    if (lockMain) {
        // Don't send anything until we get their version message
        if (pto->nVersion == 0)
            return true;

        // Keep-alive ping. We send a nonce of zero because we don't use it anywhere
        // right now.
        if (pto->nLastSend && GetTime() - pto->nLastSend > 30 * 60 && pto->vSendMsg.empty()) {
            uint64 nonce = 0;
            if (pto->nVersion > BIP0031_VERSION)
                pto->PushMessage("ping", nonce);
            else
                pto->PushMessage("ping");
        }

        // Start block sync
        if (pto->fStartSync && !fImporting && !fReindex) {
            pto->fStartSync = false;
            pto->PushGetBlocks(pindexBest, uint256(0));
        }

        // Resend wallet transactions that haven't gotten in a block yet
        // Except during reindex, importing and IBD, when old wallet
        // transactions become unconfirmed and spams other nodes.
        if (!fReindex && !fImporting && !IsInitialBlockDownload())
        {
            ResendWalletTransactions();
        }

        // Address refresh broadcast
        static int64 nLastRebroadcast;
        if (!IsInitialBlockDownload() && (GetTime() - nLastRebroadcast > 24 * 60 * 60))
        {
            {
                LOCK(cs_vNodes);
                BOOST_FOREACH(CNode* pnode, vNodes)
                {
                    // Periodically clear setAddrKnown to allow refresh broadcasts
                    if (nLastRebroadcast)
                        pnode->setAddrKnown.clear();

                    // Rebroadcast our address
                    if (!fNoListen)
                    {
                        CAddress addr = GetLocalAddress(&pnode->addr);
                        if (addr.IsRoutable())
                            pnode->PushAddress(addr);
                    }
                }
            }
            nLastRebroadcast = GetTime();
        }

        //
        // Message: addr
        //
        if (fSendTrickle)
        {
            vector<CAddress> vAddr;
            vAddr.reserve(pto->vAddrToSend.size());
            BOOST_FOREACH(const CAddress& addr, pto->vAddrToSend)
            {
                // returns true if wasn't already contained in the set
                if (pto->setAddrKnown.insert(addr).second)
                {
                    vAddr.push_back(addr);
                    // receiver rejects addr messages larger than 1000
                    if (vAddr.size() >= 1000)
                    {
                        pto->PushMessage("addr", vAddr);
                        vAddr.clear();
                    }
                }
            }
            pto->vAddrToSend.clear();
            if (!vAddr.empty())
                pto->PushMessage("addr", vAddr);
        }


        //
        // Message: inventory
        //
        vector<CInv> vInv;
        vector<CInv> vInvWait;
        {
            LOCK(pto->cs_inventory);
            vInv.reserve(pto->vInventoryToSend.size());
            vInvWait.reserve(pto->vInventoryToSend.size());
            BOOST_FOREACH(const CInv& inv, pto->vInventoryToSend)
            {
                if (pto->setInventoryKnown.count(inv))
                    continue;

                // trickle out tx inv to protect privacy
                if (inv.type == MSG_TX && !fSendTrickle)
                {
                    // 1/4 of tx invs blast to all immediately
                    static uint256 hashSalt;
                    if (hashSalt == 0)
                        hashSalt = GetRandHash();
                    uint256 hashRand = inv.hash ^ hashSalt;
                    hashRand = Hash(BEGIN(hashRand), END(hashRand));
                    bool fTrickleWait = ((hashRand & 3) != 0);

                    // always trickle our own transactions
                    if (!fTrickleWait)
                    {
                        CWalletTx wtx;
                        if (GetTransaction(inv.hash, wtx))
                            if (wtx.fFromMe)
                                fTrickleWait = true;
                    }

                    if (fTrickleWait)
                    {
                        vInvWait.push_back(inv);
                        continue;
                    }
                }

                // returns true if wasn't already contained in the set
                if (pto->setInventoryKnown.insert(inv).second)
                {
                    vInv.push_back(inv);
                    if (vInv.size() >= 1000)
                    {
                        pto->PushMessage("inv", vInv);
                        vInv.clear();
                    }
                }
            }
            pto->vInventoryToSend = vInvWait;
        }
        if (!vInv.empty())
            pto->PushMessage("inv", vInv);


        //
        // Message: getdata
        //
        vector<CInv> vGetData;
        int64 nNow = GetTime() * 1000000;
        while (!pto->mapAskFor.empty() && (*pto->mapAskFor.begin()).first <= nNow)
        {
            const CInv& inv = (*pto->mapAskFor.begin()).second;
            if (!AlreadyHave(inv))
            {
                if (fDebugNet)
                    printf("sending getdata: %s\n", inv.ToString().c_str());
                vGetData.push_back(inv);
                if (vGetData.size() >= 1000)
                {
                    pto->PushMessage("getdata", vGetData);
                    vGetData.clear();
                }
            }
            pto->mapAskFor.erase(pto->mapAskFor.begin());
        }
        if (!vGetData.empty())
            pto->PushMessage("getdata", vGetData);

    }
    return true;
}














//////////////////////////////////////////////////////////////////////////////
//
// BitcoinMiner
//

int static FormatHashBlocks(void* pbuffer, unsigned int len)
{
    unsigned char* pdata = (unsigned char*)pbuffer;
    unsigned int blocks = 1 + ((len + 8) / 64);
    unsigned char* pend = pdata + 64 * blocks;
    memset(pdata + len, 0, 64 * blocks - len);
    pdata[len] = 0x80;
    unsigned int bits = len * 8;
    pend[-1] = (bits >> 0) & 0xff;
    pend[-2] = (bits >> 8) & 0xff;
    pend[-3] = (bits >> 16) & 0xff;
    pend[-4] = (bits >> 24) & 0xff;
    return blocks;
}

static const unsigned int pSHA256InitState[8] =
{0x6a09e667, 0xbb67ae85, 0x3c6ef372, 0xa54ff53a, 0x510e527f, 0x9b05688c, 0x1f83d9ab, 0x5be0cd19};

void SHA256Transform(void* pstate, void* pinput, const void* pinit)
{
    SHA256_CTX ctx;
    unsigned char data[64];

    SHA256_Init(&ctx);

    for (int i = 0; i < 16; i++)
        ((uint32_t*)data)[i] = ByteReverse(((uint32_t*)pinput)[i]);

    for (int i = 0; i < 8; i++)
        ctx.h[i] = ((uint32_t*)pinit)[i];

    SHA256_Update(&ctx, data, sizeof(data));
    for (int i = 0; i < 8; i++)
        ((uint32_t*)pstate)[i] = ctx.h[i];
}

//
// ScanHash scans nonces looking for a hash with at least some zero bits.
// It operates on big endian data.  Caller does the byte reversing.
// All input buffers are 16-byte aligned.  nNonce is usually preserved
// between calls, but periodically or if nNonce is 0xffff0000 or above,
// the block is rebuilt and nNonce starts over at zero.
//
unsigned int static ScanHash_CryptoPP(char* pmidstate, char* pdata, char* phash1, char* phash, unsigned int& nHashesDone)
{
    unsigned int& nNonce = *(unsigned int*)(pdata + 12);
    for (;;)
    {
        // Crypto++ SHA256
        // Hash pdata using pmidstate as the starting state into
        // pre-formatted buffer phash1, then hash phash1 into phash
        nNonce++;
        SHA256Transform(phash1, pdata, pmidstate);
        SHA256Transform(phash, phash1, pSHA256InitState);

        // Return the nonce if the hash has at least some zero bits,
        // caller will check if it has enough to reach the target
        if (((unsigned short*)phash)[14] == 0)
            return nNonce;

        // If nothing found after trying for a while, return -1
        if ((nNonce & 0xffff) == 0)
        {
            nHashesDone = 0xffff+1;
            return (unsigned int) -1;
        }
        if ((nNonce & 0xfff) == 0)
            boost::this_thread::interruption_point();
    }
}

// Some explaining would be appreciated
class COrphan
{
public:
    CTransaction* ptx;
    set<uint256> setDependsOn;
    double dPriority;
    double dFeePerKb;

    COrphan(CTransaction* ptxIn)
    {
        ptx = ptxIn;
        dPriority = dFeePerKb = 0;
    }

    void print() const
    {
        printf("COrphan(hash=%s, dPriority=%.1f, dFeePerKb=%.1f)\n",
               ptx->GetHash().ToString().c_str(), dPriority, dFeePerKb);
        BOOST_FOREACH(uint256 hash, setDependsOn)
            printf("   setDependsOn %s\n", hash.ToString().c_str());
    }
};


uint64 nLastBlockTx = 0;
uint64 nLastBlockSize = 0;

// We want to sort transactions by priority and fee, so:
typedef boost::tuple<double, double, CTransaction*> TxPriority;
class TxPriorityCompare
{
    bool byFee;
public:
    TxPriorityCompare(bool _byFee) : byFee(_byFee) { }
    bool operator()(const TxPriority& a, const TxPriority& b)
    {
        if (byFee)
        {
            if (a.get<1>() == b.get<1>())
                return a.get<0>() < b.get<0>();
            return a.get<1>() < b.get<1>();
        }
        else
        {
            if (a.get<0>() == b.get<0>())
                return a.get<1>() < b.get<1>();
            return a.get<0>() < b.get<0>();
        }
    }
};

CBlockTemplate* CreateNewBlock(CReserveKey& reservekey)
{
    // Create new block
    auto_ptr<CBlockTemplate> pblocktemplate(new CBlockTemplate());
    if(!pblocktemplate.get())
        return NULL;
    CBlock *pblock = &pblocktemplate->block; // pointer for convenience

    // Create coinbase tx
    CTransaction txNew;
    txNew.vin.resize(1);
    txNew.vin[0].prevout.SetNull();
    txNew.vout.resize(1);
    CPubKey pubkey;
    if (!reservekey.GetReservedKey(pubkey))
        return NULL;
    txNew.vout[0].scriptPubKey << pubkey << OP_CHECKSIG;

    // Add our coinbase tx as first transaction
    pblock->vtx.push_back(txNew);
    pblocktemplate->vTxFees.push_back(-1); // updated at end
    pblocktemplate->vTxSigOps.push_back(-1); // updated at end

    // Largest block you're willing to create:
    unsigned int nBlockMaxSize = GetArg("-blockmaxsize", MAX_BLOCK_SIZE_GEN/2);
    // Limit to betweeen 1K and MAX_BLOCK_SIZE-1K for sanity:
    nBlockMaxSize = std::max((unsigned int)1000, std::min((unsigned int)(MAX_BLOCK_SIZE-1000), nBlockMaxSize));

    // Special compatibility rule before 15 May: limit size to 500,000 bytes:
    if (GetAdjustedTime() < 1368576000)
        nBlockMaxSize = std::min(nBlockMaxSize, (unsigned int)(MAX_BLOCK_SIZE_GEN));

    // How much of the block should be dedicated to high-priority transactions,
    // included regardless of the fees they pay
    unsigned int nBlockPrioritySize = GetArg("-blockprioritysize", 27000);
    nBlockPrioritySize = std::min(nBlockMaxSize, nBlockPrioritySize);

    // Minimum block size you want to create; block will be filled with free transactions
    // until there are no more or the block reaches this size:
    unsigned int nBlockMinSize = GetArg("-blockminsize", 0);
    nBlockMinSize = std::min(nBlockMaxSize, nBlockMinSize);

    // Collect memory pool transactions into the block
    int64 nFees = 0;
    {
        LOCK2(cs_main, mempool.cs);
        CBlockIndex* pindexPrev = pindexBest;
        CCoinsViewCache view(*pcoinsTip, true);

        // Priority order to process transactions
        list<COrphan> vOrphan; // list memory doesn't move
        map<uint256, vector<COrphan*> > mapDependers;
        bool fPrintPriority = GetBoolArg("-printpriority");

        // This vector will be sorted into a priority queue:
        vector<TxPriority> vecPriority;
        vecPriority.reserve(mempool.mapTx.size());
        for (map<uint256, CTransaction>::iterator mi = mempool.mapTx.begin(); mi != mempool.mapTx.end(); ++mi)
        {
            CTransaction& tx = (*mi).second;
            if (tx.IsCoinBase() || !tx.IsFinal())
                continue;

            COrphan* porphan = NULL;
            double dPriority = 0;
            int64 nTotalIn = 0;
            bool fMissingInputs = false;
            BOOST_FOREACH(const CTxIn& txin, tx.vin)
            {
                // Read prev transaction
                if (!view.HaveCoins(txin.prevout.hash))
                {
                    // This should never happen; all transactions in the memory
                    // pool should connect to either transactions in the chain
                    // or other transactions in the memory pool.
                    if (!mempool.mapTx.count(txin.prevout.hash))
                    {
                        printf("ERROR: mempool transaction missing input\n");
                        if (fDebug) assert("mempool transaction missing input" == 0);
                        fMissingInputs = true;
                        if (porphan)
                            vOrphan.pop_back();
                        break;
                    }

                    // Has to wait for dependencies
                    if (!porphan)
                    {
                        // Use list for automatic deletion
                        vOrphan.push_back(COrphan(&tx));
                        porphan = &vOrphan.back();
                    }
                    mapDependers[txin.prevout.hash].push_back(porphan);
                    porphan->setDependsOn.insert(txin.prevout.hash);
                    nTotalIn += mempool.mapTx[txin.prevout.hash].vout[txin.prevout.n].nValue;
                    continue;
                }
                const CCoins &coins = view.GetCoins(txin.prevout.hash);

                int64 nValueIn = coins.vout[txin.prevout.n].nValue;
                nTotalIn += nValueIn;

                int nConf = pindexPrev->nHeight - coins.nHeight + 1;

                dPriority += (double)nValueIn * nConf;
            }
            if (fMissingInputs) continue;

            // Priority is sum(valuein * age) / txsize
            unsigned int nTxSize = ::GetSerializeSize(tx, SER_NETWORK, PROTOCOL_VERSION);
            dPriority /= nTxSize;

            // This is a more accurate fee-per-kilobyte than is used by the client code, because the
            // client code rounds up the size to the nearest 1K. That's good, because it gives an
            // incentive to create smaller transactions.
            double dFeePerKb =  double(nTotalIn-tx.GetValueOut()) / (double(nTxSize)/1000.0);

            if (porphan)
            {
                porphan->dPriority = dPriority;
                porphan->dFeePerKb = dFeePerKb;
            }
            else
                vecPriority.push_back(TxPriority(dPriority, dFeePerKb, &(*mi).second));
        }

        // Collect transactions into block
        uint64 nBlockSize = 1000;
        uint64 nBlockTx = 0;
        int nBlockSigOps = 100;
        bool fSortedByFee = (nBlockPrioritySize <= 0);

        TxPriorityCompare comparer(fSortedByFee);
        std::make_heap(vecPriority.begin(), vecPriority.end(), comparer);

        while (!vecPriority.empty())
        {
            // Take highest priority transaction off the priority queue:
            double dPriority = vecPriority.front().get<0>();
            double dFeePerKb = vecPriority.front().get<1>();
            CTransaction& tx = *(vecPriority.front().get<2>());

            std::pop_heap(vecPriority.begin(), vecPriority.end(), comparer);
            vecPriority.pop_back();

            // Size limits
            unsigned int nTxSize = ::GetSerializeSize(tx, SER_NETWORK, PROTOCOL_VERSION);
            if (nBlockSize + nTxSize >= nBlockMaxSize)
                continue;

            // Legacy limits on sigOps:
            unsigned int nTxSigOps = tx.GetLegacySigOpCount();
            if (nBlockSigOps + nTxSigOps >= MAX_BLOCK_SIGOPS)
                continue;

            // Skip free transactions if we're past the minimum block size:
            if (fSortedByFee && (dFeePerKb < CTransaction::nMinTxFee) && (nBlockSize + nTxSize >= nBlockMinSize))
                continue;

            // Prioritize by fee once past the priority size or we run out of high-priority
            // transactions:
            if (!fSortedByFee &&
                ((nBlockSize + nTxSize >= nBlockPrioritySize) || (dPriority < COIN * 144 / 250)))
            {
                fSortedByFee = true;
                comparer = TxPriorityCompare(fSortedByFee);
                std::make_heap(vecPriority.begin(), vecPriority.end(), comparer);
            }

            if (!tx.HaveInputs(view))
                continue;

            int64 nTxFees = tx.GetValueIn(view)-tx.GetValueOut();

            nTxSigOps += tx.GetP2SHSigOpCount(view);
            if (nBlockSigOps + nTxSigOps >= MAX_BLOCK_SIGOPS)
                continue;

            CValidationState state;
            if (!tx.CheckInputs(state, view, true, SCRIPT_VERIFY_P2SH))
                continue;

            CTxUndo txundo;
            uint256 hash = tx.GetHash();
            tx.UpdateCoins(state, view, txundo, pindexPrev->nHeight+1, hash);

            // Added
            pblock->vtx.push_back(tx);
            pblocktemplate->vTxFees.push_back(nTxFees);
            pblocktemplate->vTxSigOps.push_back(nTxSigOps);
            nBlockSize += nTxSize;
            ++nBlockTx;
            nBlockSigOps += nTxSigOps;
            nFees += nTxFees;

            if (fPrintPriority)
            {
                printf("priority %.1f feeperkb %.1f txid %s\n",
                       dPriority, dFeePerKb, tx.GetHash().ToString().c_str());
            }

            // Add transactions that depend on this one to the priority queue
            if (mapDependers.count(hash))
            {
                BOOST_FOREACH(COrphan* porphan, mapDependers[hash])
                {
                    if (!porphan->setDependsOn.empty())
                    {
                        porphan->setDependsOn.erase(hash);
                        if (porphan->setDependsOn.empty())
                        {
                            vecPriority.push_back(TxPriority(porphan->dPriority, porphan->dFeePerKb, porphan->ptx));
                            std::push_heap(vecPriority.begin(), vecPriority.end(), comparer);
                        }
                    }
                }
            }
        }

        nLastBlockTx = nBlockTx;
        nLastBlockSize = nBlockSize;
        printf("CreateNewBlock(): total size %"PRI64u"\n", nBlockSize);

        pblock->vtx[0].vout[0].nValue = GetBlockValue(pindexPrev->nHeight+1, nFees);
        pblocktemplate->vTxFees[0] = -nFees;

        // Fill in header
        pblock->hashPrevBlock  = pindexPrev->GetBlockHash();
        pblock->UpdateTime(pindexPrev);
        pblock->nBits          = GetNextWorkRequired(pindexPrev, pblock);
        pblock->nNonce         = 0;
        pblock->vtx[0].vin[0].scriptSig = CScript() << OP_0 << OP_0;
        pblocktemplate->vTxSigOps[0] = pblock->vtx[0].GetLegacySigOpCount();

        CBlockIndex indexDummy(*pblock);
        indexDummy.pprev = pindexPrev;
        indexDummy.nHeight = pindexPrev->nHeight + 1;
        CCoinsViewCache viewNew(*pcoinsTip, true);
        CValidationState state;
        if (!pblock->ConnectBlock(state, &indexDummy, viewNew, true))
            throw std::runtime_error("CreateNewBlock() : ConnectBlock failed");
    }

    return pblocktemplate.release();
}


void IncrementExtraNonce(CBlock* pblock, CBlockIndex* pindexPrev, unsigned int& nExtraNonce)
{
    // Update nExtraNonce
    static uint256 hashPrevBlock;
    if (hashPrevBlock != pblock->hashPrevBlock)
    {
        nExtraNonce = 0;
        hashPrevBlock = pblock->hashPrevBlock;
    }
    ++nExtraNonce;
    unsigned int nHeight = pindexPrev->nHeight+1; // Height first in coinbase required for block.version=2
    pblock->vtx[0].vin[0].scriptSig = (CScript() << nHeight << CBigNum(nExtraNonce)) + COINBASE_FLAGS;
    assert(pblock->vtx[0].vin[0].scriptSig.size() <= 100);

    pblock->hashMerkleRoot = pblock->BuildMerkleTree();
}


void FormatHashBuffers(CBlock* pblock, char* pmidstate, char* pdata, char* phash1)
{
    //
    // Pre-build hash buffers
    //
    struct
    {
        struct unnamed2
        {
            int nVersion;
            uint256 hashPrevBlock;
            uint256 hashMerkleRoot;
            unsigned int nTime;
            unsigned int nBits;
            unsigned int nNonce;
        }
        block;
        unsigned char pchPadding0[64];
        uint256 hash1;
        unsigned char pchPadding1[64];
    }
    tmp;
    memset(&tmp, 0, sizeof(tmp));

    tmp.block.nVersion       = pblock->nVersion;
    tmp.block.hashPrevBlock  = pblock->hashPrevBlock;
    tmp.block.hashMerkleRoot = pblock->hashMerkleRoot;
    tmp.block.nTime          = pblock->nTime;
    tmp.block.nBits          = pblock->nBits;
    tmp.block.nNonce         = pblock->nNonce;

    FormatHashBlocks(&tmp.block, sizeof(tmp.block));
    FormatHashBlocks(&tmp.hash1, sizeof(tmp.hash1));

    // Byte swap all the input buffer
    for (unsigned int i = 0; i < sizeof(tmp)/4; i++)
        ((unsigned int*)&tmp)[i] = ByteReverse(((unsigned int*)&tmp)[i]);

    // Precalc the first half of the first hash, which stays constant
    SHA256Transform(pmidstate, &tmp.block, pSHA256InitState);

    memcpy(pdata, &tmp.block, 128);
    memcpy(phash1, &tmp.hash1, 64);
}


bool CheckWork(CBlock* pblock, CWallet& wallet, CReserveKey& reservekey)
{
    uint256 hash = pblock->GetHash();
    uint256 hashTarget = CBigNum().SetCompact(pblock->nBits).getuint256();

    if (hash > hashTarget)
        return false;

    //// debug print
    printf("BitcoinMiner:\n");
    printf("proof-of-work found  \n  hash: %s  \ntarget: %s\n", hash.GetHex().c_str(), hashTarget.GetHex().c_str());
    pblock->print();
    printf("generated %s\n", FormatMoney(pblock->vtx[0].vout[0].nValue).c_str());

    // Found a solution
    {
        LOCK(cs_main);
        if (pblock->hashPrevBlock != hashBestChain)
            return error("BitcoinMiner : generated block is stale");

        // Remove key from key pool
        reservekey.KeepKey();

        // Track how many getdata requests this block gets
        {
            LOCK(wallet.cs_wallet);
            wallet.mapRequestCount[pblock->GetHash()] = 0;
        }

        // Process this block the same as if we had received it from another node
        CValidationState state;
        if (!ProcessBlock(state, NULL, pblock))
            return error("BitcoinMiner : ProcessBlock, block not accepted");
    }

    return true;
}

void static BitcoinMiner(CWallet *pwallet)
{
    printf("BitcoinMiner started\n");
    SetThreadPriority(THREAD_PRIORITY_LOWEST);
    RenameThread("bitcoin-miner");

    // Each thread has its own key and counter
    CReserveKey reservekey(pwallet);
    unsigned int nExtraNonce = 0;

    try { loop {
        while (vNodes.empty())
            MilliSleep(1000);

        //
        // Create new block
        //
        unsigned int nTransactionsUpdatedLast = nTransactionsUpdated;
        CBlockIndex* pindexPrev = pindexBest;

        auto_ptr<CBlockTemplate> pblocktemplate(CreateNewBlock(reservekey));
        if (!pblocktemplate.get())
            return;
        CBlock *pblock = &pblocktemplate->block;
        IncrementExtraNonce(pblock, pindexPrev, nExtraNonce);

        printf("Running BitcoinMiner with %"PRIszu" transactions in block (%u bytes)\n", pblock->vtx.size(),
               ::GetSerializeSize(*pblock, SER_NETWORK, PROTOCOL_VERSION));

        //
        // Pre-build hash buffers
        //
        char pmidstatebuf[32+16]; char* pmidstate = alignup<16>(pmidstatebuf);
        char pdatabuf[128+16];    char* pdata     = alignup<16>(pdatabuf);
        char phash1buf[64+16];    char* phash1    = alignup<16>(phash1buf);

        FormatHashBuffers(pblock, pmidstate, pdata, phash1);

        unsigned int& nBlockTime = *(unsigned int*)(pdata + 64 + 4);
        unsigned int& nBlockBits = *(unsigned int*)(pdata + 64 + 8);
        unsigned int& nBlockNonce = *(unsigned int*)(pdata + 64 + 12);


        //
        // Search
        //
        int64 nStart = GetTime();
        uint256 hashTarget = CBigNum().SetCompact(pblock->nBits).getuint256();
        uint256 hashbuf[2];
        uint256& hash = *alignup<16>(hashbuf);
        loop
        {
            unsigned int nHashesDone = 0;
            unsigned int nNonceFound;

            // Crypto++ SHA256
            nNonceFound = ScanHash_CryptoPP(pmidstate, pdata + 64, phash1,
                                            (char*)&hash, nHashesDone);

            // Check if something found
            if (nNonceFound != (unsigned int) -1)
            {
                for (unsigned int i = 0; i < sizeof(hash)/4; i++)
                    ((unsigned int*)&hash)[i] = ByteReverse(((unsigned int*)&hash)[i]);

                if (hash <= hashTarget)
                {
                    // Found a solution
                    pblock->nNonce = ByteReverse(nNonceFound);
                    assert(hash == pblock->GetHash());

                    SetThreadPriority(THREAD_PRIORITY_NORMAL);
                    CheckWork(pblock, *pwalletMain, reservekey);
                    SetThreadPriority(THREAD_PRIORITY_LOWEST);
                    break;
                }
            }

            // Meter hashes/sec
            static int64 nHashCounter;
            if (nHPSTimerStart == 0)
            {
                nHPSTimerStart = GetTimeMillis();
                nHashCounter = 0;
            }
            else
                nHashCounter += nHashesDone;
            if (GetTimeMillis() - nHPSTimerStart > 4000)
            {
                static CCriticalSection cs;
                {
                    LOCK(cs);
                    if (GetTimeMillis() - nHPSTimerStart > 4000)
                    {
                        dHashesPerSec = 1000.0 * nHashCounter / (GetTimeMillis() - nHPSTimerStart);
                        nHPSTimerStart = GetTimeMillis();
                        nHashCounter = 0;
                        static int64 nLogTime;
                        if (GetTime() - nLogTime > 30 * 60)
                        {
                            nLogTime = GetTime();
                            printf("hashmeter %6.0f khash/s\n", dHashesPerSec/1000.0);
                        }
                    }
                }
            }

            // Check for stop or if block needs to be rebuilt
            boost::this_thread::interruption_point();
            if (vNodes.empty())
                break;
            if (nBlockNonce >= 0xffff0000)
                break;
            if (nTransactionsUpdated != nTransactionsUpdatedLast && GetTime() - nStart > 60)
                break;
            if (pindexPrev != pindexBest)
                break;

            // Update nTime every few seconds
            pblock->UpdateTime(pindexPrev);
            nBlockTime = ByteReverse(pblock->nTime);
            if (fTestNet)
            {
                // Changing pblock->nTime can change work required on testnet:
                nBlockBits = ByteReverse(pblock->nBits);
                hashTarget = CBigNum().SetCompact(pblock->nBits).getuint256();
            }
        }
    } }
    catch (boost::thread_interrupted)
    {
        printf("BitcoinMiner terminated\n");
        throw;
    }
}

void GenerateBitcoins(bool fGenerate, CWallet* pwallet)
{
    static boost::thread_group* minerThreads = NULL;

    int nThreads = GetArg("-genproclimit", -1);
    if (nThreads < 0)
        nThreads = boost::thread::hardware_concurrency();

    if (minerThreads != NULL)
    {
        minerThreads->interrupt_all();
        delete minerThreads;
        minerThreads = NULL;
    }

    if (nThreads == 0 || !fGenerate)
        return;

    minerThreads = new boost::thread_group();
    for (int i = 0; i < nThreads; i++)
        minerThreads->create_thread(boost::bind(&BitcoinMiner, pwallet));
}

// Amount compression:
// * If the amount is 0, output 0
// * first, divide the amount (in base units) by the largest power of 10 possible; call the exponent e (e is max 9)
// * if e<9, the last digit of the resulting number cannot be 0; store it as d, and drop it (divide by 10)
//   * call the result n
//   * output 1 + 10*(9*n + d - 1) + e
// * if e==9, we only know the resulting number is not zero, so output 1 + 10*(n - 1) + 9
// (this is decodable, as d is in [1-9] and e is in [0-9])

uint64 CTxOutCompressor::CompressAmount(uint64 n)
{
    if (n == 0)
        return 0;
    int e = 0;
    while (((n % 10) == 0) && e < 9) {
        n /= 10;
        e++;
    }
    if (e < 9) {
        int d = (n % 10);
        assert(d >= 1 && d <= 9);
        n /= 10;
        return 1 + (n*9 + d - 1)*10 + e;
    } else {
        return 1 + (n - 1)*10 + 9;
    }
}

uint64 CTxOutCompressor::DecompressAmount(uint64 x)
{
    // x = 0  OR  x = 1+10*(9*n + d - 1) + e  OR  x = 1+10*(n - 1) + 9
    if (x == 0)
        return 0;
    x--;
    // x = 10*(9*n + d - 1) + e
    int e = x % 10;
    x /= 10;
    uint64 n = 0;
    if (e < 9) {
        // x = 9*n + d - 1
        int d = (x % 9) + 1;
        x /= 9;
        // x = n
        n = x*10 + d;
    } else {
        n = x+1;
    }
    while (e) {
        n *= 10;
        e--;
    }
    return n;
}


class CMainCleanup
{
public:
    CMainCleanup() {}
    ~CMainCleanup() {
        // block headers
        std::map<uint256, CBlockIndex*>::iterator it1 = mapBlockIndex.begin();
        for (; it1 != mapBlockIndex.end(); it1++)
            delete (*it1).second;
        mapBlockIndex.clear();

        // orphan blocks
        std::map<uint256, CBlock*>::iterator it2 = mapOrphanBlocks.begin();
        for (; it2 != mapOrphanBlocks.end(); it2++)
            delete (*it2).second;
        mapOrphanBlocks.clear();

        // orphan transactions
        std::map<uint256, CDataStream*>::iterator it3 = mapOrphanTransactions.begin();
        for (; it3 != mapOrphanTransactions.end(); it3++)
            delete (*it3).second;
        mapOrphanTransactions.clear();
    }
} instance_of_cmaincleanup;<|MERGE_RESOLUTION|>--- conflicted
+++ resolved
@@ -1778,8 +1778,7 @@
     }
 
     // Disconnect shorter branch
-<<<<<<< HEAD
-    vector<CTransaction> vResurrect;
+    list<CTransaction> vResurrect;
     BOOST_FOREACH(CBlockIndex* pindex, vDisconnect) {
         CBlock block;
         if (!block.ReadFromDisk(pindex))
@@ -1793,24 +1792,9 @@
         // Queue memory transactions to resurrect.
         // We only do this for blocks after the last checkpoint (reorganisation before that
         // point should only happen with -reindex/-loadblock, or a misbehaving peer.
-        BOOST_FOREACH(const CTransaction& tx, block.vtx)
+        BOOST_REVERSE_FOREACH(const CTransaction& tx, block.vtx)
             if (!tx.IsCoinBase() && pindex->nHeight > Checkpoints::GetTotalBlocksEstimate())
-                vResurrect.push_back(tx);
-=======
-    list<CTransaction> vResurrect;
-    BOOST_FOREACH(CBlockIndex* pindex, vDisconnect)
-    {
-        CBlock block;
-        if (!block.ReadFromDisk(pindex))
-            return error("Reorganize() : ReadFromDisk for disconnect failed");
-        if (!block.DisconnectBlock(txdb, pindex))
-            return error("Reorganize() : DisconnectBlock %s failed", pindex->GetBlockHash().ToString().substr(0,20).c_str());
-
-        // Queue memory transactions to resurrect
-        BOOST_REVERSE_FOREACH(const CTransaction& tx, block.vtx)
-            if (!tx.IsCoinBase())
                 vResurrect.push_front(tx);
->>>>>>> 8e40df64
     }
 
     // Connect longer branch
