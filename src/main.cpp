// Copyright (c) 2009-2010 Satoshi Nakamoto
// Copyright (c) 2009-2012 The Bitcoin developers
// Distributed under the MIT/X11 software license, see the accompanying
// file COPYING or http://www.opensource.org/licenses/mit-license.php.

#include "alert.h"
#include "checkpoints.h"
#include "db.h"
#include "txdb.h"
#include "net.h"
#include "init.h"
#include "ui_interface.h"
#include "checkqueue.h"
#include <boost/algorithm/string/replace.hpp>
#include <boost/filesystem.hpp>
#include <boost/filesystem/fstream.hpp>

using namespace std;
using namespace boost;

//
// Global state
//

CCriticalSection cs_setpwalletRegistered;
set<CWallet*> setpwalletRegistered;

CCriticalSection cs_main;

CTxMemPool mempool;
unsigned int nTransactionsUpdated = 0;

map<uint256, CBlockIndex*> mapBlockIndex;
uint256 hashGenesisBlock("0x000000000019d6689c085ae165831e934ff763ae46a2a6c172b3f1b60a8ce26f");
static CBigNum bnProofOfWorkLimit(~uint256(0) >> 32);
CBlockIndex* pindexGenesisBlock = NULL;
int nBestHeight = -1;
uint256 nBestChainWork = 0;
uint256 nBestInvalidWork = 0;
uint256 hashBestChain = 0;
CBlockIndex* pindexBest = NULL;
set<CBlockIndex*, CBlockIndexWorkComparator> setBlockIndexValid; // may contain all CBlockIndex*'s that have validness >=BLOCK_VALID_TRANSACTIONS, and must contain those who aren't failed
int64 nTimeBestReceived = 0;
int nScriptCheckThreads = 0;
bool fImporting = false;
bool fReindex = false;
bool fBenchmark = false;
bool fTxIndex = false;
unsigned int nCoinCacheSize = 5000;

/** Fees smaller than this (in satoshi) are considered zero fee (for transaction creation) */
int64 CTransaction::nMinTxFee = 10000;  // Override with -mintxfee
/** Fees smaller than this (in satoshi) are considered zero fee (for relaying) */
int64 CTransaction::nMinRelayTxFee = 10000;

CMedianFilter<int> cPeerBlockCounts(8, 0); // Amount of blocks that other nodes claim to have

map<uint256, CBlock*> mapOrphanBlocks;
multimap<uint256, CBlock*> mapOrphanBlocksByPrev;

map<uint256, CTransaction> mapOrphanTransactions;
map<uint256, set<uint256> > mapOrphanTransactionsByPrev;

// Constant stuff for coinbase transactions we create:
CScript COINBASE_FLAGS;

const string strMessageMagic = "Bitcoin Signed Message:\n";

double dHashesPerSec = 0.0;
int64 nHPSTimerStart = 0;

// Settings
int64 nTransactionFee = 0;



//////////////////////////////////////////////////////////////////////////////
//
// dispatching functions
//

// These functions dispatch to one or all registered wallets


void RegisterWallet(CWallet* pwalletIn)
{
    {
        LOCK(cs_setpwalletRegistered);
        setpwalletRegistered.insert(pwalletIn);
    }
}

void UnregisterWallet(CWallet* pwalletIn)
{
    {
        LOCK(cs_setpwalletRegistered);
        setpwalletRegistered.erase(pwalletIn);
    }
}

// get the wallet transaction with the given hash (if it exists)
bool static GetTransaction(const uint256& hashTx, CWalletTx& wtx)
{
    BOOST_FOREACH(CWallet* pwallet, setpwalletRegistered)
        if (pwallet->GetTransaction(hashTx,wtx))
            return true;
    return false;
}

// erases transaction with the given hash from all wallets
void static EraseFromWallets(uint256 hash)
{
    BOOST_FOREACH(CWallet* pwallet, setpwalletRegistered)
        pwallet->EraseFromWallet(hash);
}

// make sure all wallets know about the given transaction, in the given block
void SyncWithWallets(const uint256 &hash, const CTransaction& tx, const CBlock* pblock, bool fUpdate)
{
    BOOST_FOREACH(CWallet* pwallet, setpwalletRegistered)
        pwallet->AddToWalletIfInvolvingMe(hash, tx, pblock, fUpdate);
}

// notify wallets about a new best chain
void static SetBestChain(const CBlockLocator& loc)
{
    BOOST_FOREACH(CWallet* pwallet, setpwalletRegistered)
        pwallet->SetBestChain(loc);
}

// notify wallets about an updated transaction
void static UpdatedTransaction(const uint256& hashTx)
{
    BOOST_FOREACH(CWallet* pwallet, setpwalletRegistered)
        pwallet->UpdatedTransaction(hashTx);
}

// dump all wallets
void static PrintWallets(const CBlock& block)
{
    BOOST_FOREACH(CWallet* pwallet, setpwalletRegistered)
        pwallet->PrintWallet(block);
}

// notify wallets about an incoming inventory (for request counts)
void static Inventory(const uint256& hash)
{
    BOOST_FOREACH(CWallet* pwallet, setpwalletRegistered)
        pwallet->Inventory(hash);
}

// ask wallets to resend their transactions
void static ResendWalletTransactions()
{
    BOOST_FOREACH(CWallet* pwallet, setpwalletRegistered)
        pwallet->ResendWalletTransactions();
}







//////////////////////////////////////////////////////////////////////////////
//
// CCoinsView implementations
//

bool CCoinsView::GetCoins(const uint256 &txid, CCoins &coins) { return false; }
bool CCoinsView::SetCoins(const uint256 &txid, const CCoins &coins) { return false; }
bool CCoinsView::HaveCoins(const uint256 &txid) { return false; }
CBlockIndex *CCoinsView::GetBestBlock() { return NULL; }
bool CCoinsView::SetBestBlock(CBlockIndex *pindex) { return false; }
bool CCoinsView::BatchWrite(const std::map<uint256, CCoins> &mapCoins, CBlockIndex *pindex) { return false; }
bool CCoinsView::GetStats(CCoinsStats &stats) { return false; }


CCoinsViewBacked::CCoinsViewBacked(CCoinsView &viewIn) : base(&viewIn) { }
bool CCoinsViewBacked::GetCoins(const uint256 &txid, CCoins &coins) { return base->GetCoins(txid, coins); }
bool CCoinsViewBacked::SetCoins(const uint256 &txid, const CCoins &coins) { return base->SetCoins(txid, coins); }
bool CCoinsViewBacked::HaveCoins(const uint256 &txid) { return base->HaveCoins(txid); }
CBlockIndex *CCoinsViewBacked::GetBestBlock() { return base->GetBestBlock(); }
bool CCoinsViewBacked::SetBestBlock(CBlockIndex *pindex) { return base->SetBestBlock(pindex); }
void CCoinsViewBacked::SetBackend(CCoinsView &viewIn) { base = &viewIn; }
bool CCoinsViewBacked::BatchWrite(const std::map<uint256, CCoins> &mapCoins, CBlockIndex *pindex) { return base->BatchWrite(mapCoins, pindex); }
bool CCoinsViewBacked::GetStats(CCoinsStats &stats) { return base->GetStats(stats); }

CCoinsViewCache::CCoinsViewCache(CCoinsView &baseIn, bool fDummy) : CCoinsViewBacked(baseIn), pindexTip(NULL) { }

bool CCoinsViewCache::GetCoins(const uint256 &txid, CCoins &coins) {
    if (cacheCoins.count(txid)) {
        coins = cacheCoins[txid];
        return true;
    }
    if (base->GetCoins(txid, coins)) {
        cacheCoins[txid] = coins;
        return true;
    }
    return false;
}

std::map<uint256,CCoins>::iterator CCoinsViewCache::FetchCoins(const uint256 &txid) {
    std::map<uint256,CCoins>::iterator it = cacheCoins.lower_bound(txid);
    if (it != cacheCoins.end() && it->first == txid)
        return it;
    CCoins tmp;
    if (!base->GetCoins(txid,tmp))
        return cacheCoins.end();
    std::map<uint256,CCoins>::iterator ret = cacheCoins.insert(it, std::make_pair(txid, CCoins()));
    tmp.swap(ret->second);
    return ret;
}

CCoins &CCoinsViewCache::GetCoins(const uint256 &txid) {
    std::map<uint256,CCoins>::iterator it = FetchCoins(txid);
    assert(it != cacheCoins.end());
    return it->second;
}

bool CCoinsViewCache::SetCoins(const uint256 &txid, const CCoins &coins) {
    cacheCoins[txid] = coins;
    return true;
}

bool CCoinsViewCache::HaveCoins(const uint256 &txid) {
    return FetchCoins(txid) != cacheCoins.end();
}

CBlockIndex *CCoinsViewCache::GetBestBlock() {
    if (pindexTip == NULL)
        pindexTip = base->GetBestBlock();
    return pindexTip;
}

bool CCoinsViewCache::SetBestBlock(CBlockIndex *pindex) {
    pindexTip = pindex;
    return true;
}

bool CCoinsViewCache::BatchWrite(const std::map<uint256, CCoins> &mapCoins, CBlockIndex *pindex) {
    for (std::map<uint256, CCoins>::const_iterator it = mapCoins.begin(); it != mapCoins.end(); it++)
        cacheCoins[it->first] = it->second;
    pindexTip = pindex;
    return true;
}

bool CCoinsViewCache::Flush() {
    bool fOk = base->BatchWrite(cacheCoins, pindexTip);
    if (fOk)
        cacheCoins.clear();
    return fOk;
}

unsigned int CCoinsViewCache::GetCacheSize() {
    return cacheCoins.size();
}

/** CCoinsView that brings transactions from a memorypool into view.
    It does not check for spendings by memory pool transactions. */
CCoinsViewMemPool::CCoinsViewMemPool(CCoinsView &baseIn, CTxMemPool &mempoolIn) : CCoinsViewBacked(baseIn), mempool(mempoolIn) { }

bool CCoinsViewMemPool::GetCoins(const uint256 &txid, CCoins &coins) {
    if (base->GetCoins(txid, coins))
        return true;
    if (mempool.exists(txid)) {
        const CTransaction &tx = mempool.lookup(txid);
        coins = CCoins(tx, MEMPOOL_HEIGHT);
        return true;
    }
    return false;
}

bool CCoinsViewMemPool::HaveCoins(const uint256 &txid) {
    return mempool.exists(txid) || base->HaveCoins(txid);
}

CCoinsViewCache *pcoinsTip = NULL;
CBlockTreeDB *pblocktree = NULL;

//////////////////////////////////////////////////////////////////////////////
//
// mapOrphanTransactions
//

bool AddOrphanTx(const CTransaction& tx)
{
    uint256 hash = tx.GetHash();
    if (mapOrphanTransactions.count(hash))
        return false;

    // Ignore big transactions, to avoid a
    // send-big-orphans memory exhaustion attack. If a peer has a legitimate
    // large transaction with a missing parent then we assume
    // it will rebroadcast it later, after the parent transaction(s)
    // have been mined or received.
    // 10,000 orphans, each of which is at most 5,000 bytes big is
    // at most 500 megabytes of orphans:
    unsigned int sz = tx.GetSerializeSize(SER_NETWORK, CTransaction::CURRENT_VERSION);
    if (sz > 5000)
    {
        printf("ignoring large orphan tx (size: %u, hash: %s)\n", sz, hash.ToString().c_str());
        return false;
    }

    mapOrphanTransactions[hash] = tx;
    BOOST_FOREACH(const CTxIn& txin, tx.vin)
        mapOrphanTransactionsByPrev[txin.prevout.hash].insert(hash);

    printf("stored orphan tx %s (mapsz %"PRIszu")\n", hash.ToString().c_str(),
        mapOrphanTransactions.size());
    return true;
}

void static EraseOrphanTx(uint256 hash)
{
    if (!mapOrphanTransactions.count(hash))
        return;
    const CTransaction& tx = mapOrphanTransactions[hash];
    BOOST_FOREACH(const CTxIn& txin, tx.vin)
    {
        mapOrphanTransactionsByPrev[txin.prevout.hash].erase(hash);
        if (mapOrphanTransactionsByPrev[txin.prevout.hash].empty())
            mapOrphanTransactionsByPrev.erase(txin.prevout.hash);
    }
    mapOrphanTransactions.erase(hash);
}

unsigned int LimitOrphanTxSize(unsigned int nMaxOrphans)
{
    unsigned int nEvicted = 0;
    while (mapOrphanTransactions.size() > nMaxOrphans)
    {
        // Evict a random orphan:
        uint256 randomhash = GetRandHash();
        map<uint256, CTransaction>::iterator it = mapOrphanTransactions.lower_bound(randomhash);
        if (it == mapOrphanTransactions.end())
            it = mapOrphanTransactions.begin();
        EraseOrphanTx(it->first);
        ++nEvicted;
    }
    return nEvicted;
}







//////////////////////////////////////////////////////////////////////////////
//
// CTransaction / CTxOut
//

bool CTxOut::IsDust() const
{
    // "Dust" is defined in terms of CTransaction::nMinRelayTxFee,
    // which has units satoshis-per-kilobyte.
    // If you'd pay more than 1/3 in fees
    // to spend something, then we consider it dust.
    // A typical txout is 34 bytes big, and will
    // need a CTxIn of at least 148 bytes to spend,
    // so dust is a txout less than 54 uBTC
    // (5460 satoshis) with default nMinRelayTxFee
    return ((nValue*1000)/(3*((int)GetSerializeSize(SER_DISK,0)+148)) < CTransaction::nMinRelayTxFee);
}

bool CTransaction::IsStandard() const
{
    if (nVersion > CTransaction::CURRENT_VERSION)
        return false;

    if (!IsFinal())
        return false;

    // Extremely large transactions with lots of inputs can cost the network
    // almost as much to process as they cost the sender in fees, because
    // computing signature hashes is O(ninputs*txsize). Limiting transactions
    // to MAX_STANDARD_TX_SIZE mitigates CPU exhaustion attacks.
    unsigned int sz = this->GetSerializeSize(SER_NETWORK, CTransaction::CURRENT_VERSION);
    if (sz >= MAX_STANDARD_TX_SIZE)
        return false;

    BOOST_FOREACH(const CTxIn& txin, vin)
    {
        // Biggest 'standard' txin is a 3-signature 3-of-3 CHECKMULTISIG
        // pay-to-script-hash, which is 3 ~80-byte signatures, 3
        // ~65-byte public keys, plus a few script ops.
        if (txin.scriptSig.size() > 500)
            return false;
        if (!txin.scriptSig.IsPushOnly())
            return false;
    }
    BOOST_FOREACH(const CTxOut& txout, vout) {
        if (!::IsStandard(txout.scriptPubKey))
            return false;
        if (txout.IsDust())
            return false;
    }
    return true;
}

//
// Check transaction inputs, and make sure any
// pay-to-script-hash transactions are evaluating IsStandard scripts
//
// Why bother? To avoid denial-of-service attacks; an attacker
// can submit a standard HASH... OP_EQUAL transaction,
// which will get accepted into blocks. The redemption
// script can be anything; an attacker could use a very
// expensive-to-check-upon-redemption script like:
//   DUP CHECKSIG DROP ... repeated 100 times... OP_1
//
bool CTransaction::AreInputsStandard(CCoinsViewCache& mapInputs) const
{
    if (IsCoinBase())
        return true; // Coinbases don't use vin normally

    for (unsigned int i = 0; i < vin.size(); i++)
    {
        const CTxOut& prev = GetOutputFor(vin[i], mapInputs);

        vector<vector<unsigned char> > vSolutions;
        txnouttype whichType;
        // get the scriptPubKey corresponding to this input:
        const CScript& prevScript = prev.scriptPubKey;
        if (!Solver(prevScript, whichType, vSolutions))
            return false;
        int nArgsExpected = ScriptSigArgsExpected(whichType, vSolutions);
        if (nArgsExpected < 0)
            return false;

        // Transactions with extra stuff in their scriptSigs are
        // non-standard. Note that this EvalScript() call will
        // be quick, because if there are any operations
        // beside "push data" in the scriptSig the
        // IsStandard() call returns false
        vector<vector<unsigned char> > stack;
        if (!EvalScript(stack, vin[i].scriptSig, *this, i, false, 0))
            return false;

        if (whichType == TX_SCRIPTHASH)
        {
            if (stack.empty())
                return false;
            CScript subscript(stack.back().begin(), stack.back().end());
            vector<vector<unsigned char> > vSolutions2;
            txnouttype whichType2;
            if (!Solver(subscript, whichType2, vSolutions2))
                return false;
            if (whichType2 == TX_SCRIPTHASH)
                return false;

            int tmpExpected;
            tmpExpected = ScriptSigArgsExpected(whichType2, vSolutions2);
            if (tmpExpected < 0)
                return false;
            nArgsExpected += tmpExpected;
        }

        if (stack.size() != (unsigned int)nArgsExpected)
            return false;
    }

    return true;
}

unsigned int CTransaction::GetLegacySigOpCount() const
{
    unsigned int nSigOps = 0;
    BOOST_FOREACH(const CTxIn& txin, vin)
    {
        nSigOps += txin.scriptSig.GetSigOpCount(false);
    }
    BOOST_FOREACH(const CTxOut& txout, vout)
    {
        nSigOps += txout.scriptPubKey.GetSigOpCount(false);
    }
    return nSigOps;
}


int CMerkleTx::SetMerkleBranch(const CBlock* pblock)
{
    CBlock blockTmp;

    if (pblock == NULL) {
        CCoins coins;
        if (pcoinsTip->GetCoins(GetHash(), coins)) {
            CBlockIndex *pindex = FindBlockByHeight(coins.nHeight);
            if (pindex) {
                if (!blockTmp.ReadFromDisk(pindex))
                    return 0;
                pblock = &blockTmp;
            }
        }
    }

    if (pblock) {
        // Update the tx's hashBlock
        hashBlock = pblock->GetHash();

        // Locate the transaction
        for (nIndex = 0; nIndex < (int)pblock->vtx.size(); nIndex++)
            if (pblock->vtx[nIndex] == *(CTransaction*)this)
                break;
        if (nIndex == (int)pblock->vtx.size())
        {
            vMerkleBranch.clear();
            nIndex = -1;
            printf("ERROR: SetMerkleBranch() : couldn't find tx in block\n");
            return 0;
        }

        // Fill in merkle branch
        vMerkleBranch = pblock->GetMerkleBranch(nIndex);
    }

    // Is the tx in a block that's in the main chain
    map<uint256, CBlockIndex*>::iterator mi = mapBlockIndex.find(hashBlock);
    if (mi == mapBlockIndex.end())
        return 0;
    CBlockIndex* pindex = (*mi).second;
    if (!pindex || !pindex->IsInMainChain())
        return 0;

    return pindexBest->nHeight - pindex->nHeight + 1;
}







bool CTransaction::CheckTransaction(CValidationState &state) const
{
    // Basic checks that don't depend on any context
    if (vin.empty())
        return state.DoS(10, error("CTransaction::CheckTransaction() : vin empty"));
    if (vout.empty())
        return state.DoS(10, error("CTransaction::CheckTransaction() : vout empty"));
    // Size limits
    if (::GetSerializeSize(*this, SER_NETWORK, PROTOCOL_VERSION) > MAX_BLOCK_SIZE)
        return state.DoS(100, error("CTransaction::CheckTransaction() : size limits failed"));

    // Check for negative or overflow output values
    int64 nValueOut = 0;
    BOOST_FOREACH(const CTxOut& txout, vout)
    {
        if (txout.nValue < 0)
            return state.DoS(100, error("CTransaction::CheckTransaction() : txout.nValue negative"));
        if (txout.nValue > MAX_MONEY)
            return state.DoS(100, error("CTransaction::CheckTransaction() : txout.nValue too high"));
        nValueOut += txout.nValue;
        if (!MoneyRange(nValueOut))
            return state.DoS(100, error("CTransaction::CheckTransaction() : txout total out of range"));
    }

    // Check for duplicate inputs
    set<COutPoint> vInOutPoints;
    BOOST_FOREACH(const CTxIn& txin, vin)
    {
        if (vInOutPoints.count(txin.prevout))
            return state.DoS(100, error("CTransaction::CheckTransaction() : duplicate inputs"));
        vInOutPoints.insert(txin.prevout);
    }

    if (IsCoinBase())
    {
        if (vin[0].scriptSig.size() < 2 || vin[0].scriptSig.size() > 100)
            return state.DoS(100, error("CTransaction::CheckTransaction() : coinbase script size"));
    }
    else
    {
        BOOST_FOREACH(const CTxIn& txin, vin)
            if (txin.prevout.IsNull())
                return state.DoS(10, error("CTransaction::CheckTransaction() : prevout is null"));
    }

    return true;
}

int64 CTransaction::GetMinFee(unsigned int nBlockSize, bool fAllowFree,
                              enum GetMinFee_mode mode) const
{
    // Base fee is either nMinTxFee or nMinRelayTxFee
    int64 nBaseFee = (mode == GMF_RELAY) ? nMinRelayTxFee : nMinTxFee;

    unsigned int nBytes = ::GetSerializeSize(*this, SER_NETWORK, PROTOCOL_VERSION);
    unsigned int nNewBlockSize = nBlockSize + nBytes;
    int64 nMinFee = (1 + (int64)nBytes / 1000) * nBaseFee;

    if (fAllowFree)
    {
        if (nBlockSize == 1)
        {
            // Transactions under 10K are free
            // (about 4500 BTC if made of 50 BTC inputs)
            if (nBytes < 10000)
                nMinFee = 0;
        }
        else
        {
            // Free transaction area
            if (nNewBlockSize < 27000)
                nMinFee = 0;
        }
    }

    // To limit dust spam, require base fee if any output is less than 0.01
    if (nMinFee < nBaseFee)
    {
        BOOST_FOREACH(const CTxOut& txout, vout)
            if (txout.nValue < CENT)
                nMinFee = nBaseFee;
    }

    // Raise the price as the block approaches full
    if (nBlockSize != 1 && nNewBlockSize >= MAX_BLOCK_SIZE_GEN/2)
    {
        if (nNewBlockSize >= MAX_BLOCK_SIZE_GEN)
            return MAX_MONEY;
        nMinFee *= MAX_BLOCK_SIZE_GEN / (MAX_BLOCK_SIZE_GEN - nNewBlockSize);
    }

    if (!MoneyRange(nMinFee))
        nMinFee = MAX_MONEY;
    return nMinFee;
}

void CTxMemPool::pruneSpent(const uint256 &hashTx, CCoins &coins)
{
    LOCK(cs);

    std::map<COutPoint, CInPoint>::iterator it = mapNextTx.lower_bound(COutPoint(hashTx, 0));

    // iterate over all COutPoints in mapNextTx whose hash equals the provided hashTx
    while (it != mapNextTx.end() && it->first.hash == hashTx) {
        coins.Spend(it->first.n); // and remove those outputs from coins
        it++;
    }
}

bool CTxMemPool::accept(CValidationState &state, const CTransaction &tx, bool fCheckInputs, bool fLimitFree,
                        bool* pfMissingInputs)
{
    if (pfMissingInputs)
        *pfMissingInputs = false;

    if (!tx.CheckTransaction(state))
        return error("CTxMemPool::accept() : CheckTransaction failed");

    // Coinbase is only valid in a block, not as a loose transaction
    if (tx.IsCoinBase())
        return state.DoS(100, error("CTxMemPool::accept() : coinbase as individual tx"));

    // To help v0.1.5 clients who would see it as a negative number
    if ((int64)tx.nLockTime > std::numeric_limits<int>::max())
        return error("CTxMemPool::accept() : not accepting nLockTime beyond 2038 yet");

    // Rather not work on nonstandard transactions (unless -testnet)
    if (!fTestNet && !tx.IsStandard())
        return error("CTxMemPool::accept() : nonstandard transaction type");

    // is it already in the memory pool?
    uint256 hash = tx.GetHash();
    {
        LOCK(cs);
        if (mapTx.count(hash))
            return false;
    }

    // Check for conflicts with in-memory transactions
    CTransaction* ptxOld = NULL;
    for (unsigned int i = 0; i < tx.vin.size(); i++)
    {
        COutPoint outpoint = tx.vin[i].prevout;
        if (mapNextTx.count(outpoint))
        {
            // Disable replacement feature for now
            return false;

            // Allow replacing with a newer version of the same transaction
            if (i != 0)
                return false;
            ptxOld = mapNextTx[outpoint].ptx;
            if (ptxOld->IsFinal())
                return false;
            if (!tx.IsNewerThan(*ptxOld))
                return false;
            for (unsigned int i = 0; i < tx.vin.size(); i++)
            {
                COutPoint outpoint = tx.vin[i].prevout;
                if (!mapNextTx.count(outpoint) || mapNextTx[outpoint].ptx != ptxOld)
                    return false;
            }
            break;
        }
    }

    if (fCheckInputs)
    {
        CCoinsView dummy;
        CCoinsViewCache view(dummy);

        {
        LOCK(cs);
        CCoinsViewMemPool viewMemPool(*pcoinsTip, *this);
        view.SetBackend(viewMemPool);

        // do we already have it?
        if (view.HaveCoins(hash))
            return false;

        // do all inputs exist?
        // Note that this does not check for the presence of actual outputs (see the next check for that),
        // only helps filling in pfMissingInputs (to determine missing vs spent).
        BOOST_FOREACH(const CTxIn txin, tx.vin) {
            if (!view.HaveCoins(txin.prevout.hash)) {
                if (pfMissingInputs)
                    *pfMissingInputs = true;
                return false;
            }
        }

        // are the actual inputs available?
        if (!tx.HaveInputs(view))
            return state.Invalid(error("CTxMemPool::accept() : inputs already spent"));

        // Bring the best block into scope
        view.GetBestBlock();

        // we have all inputs cached now, so switch back to dummy, so we don't need to keep lock on mempool
        view.SetBackend(dummy);
        }

        // Check for non-standard pay-to-script-hash in inputs
        if (!tx.AreInputsStandard(view) && !fTestNet)
            return error("CTxMemPool::accept() : nonstandard transaction input");

        // Note: if you modify this code to accept non-standard transactions, then
        // you should add code here to check that the transaction does a
        // reasonable number of ECDSA signature verifications.

        int64 nFees = tx.GetValueIn(view)-tx.GetValueOut();
        unsigned int nSize = ::GetSerializeSize(tx, SER_NETWORK, PROTOCOL_VERSION);

        // Don't accept it if it can't get into a block
        int64 txMinFee = tx.GetMinFee(1000, true, GMF_RELAY);
        if (fLimitFree && nFees < txMinFee)
            return error("CTxMemPool::accept() : not enough fees %s, %"PRI64d" < %"PRI64d,
                         hash.ToString().c_str(),
                         nFees, txMinFee);

        // Continuously rate-limit free transactions
        // This mitigates 'penny-flooding' -- sending thousands of free transactions just to
        // be annoying or make others' transactions take longer to confirm.
        if (fLimitFree && nFees < CTransaction::nMinRelayTxFee)
        {
            static double dFreeCount;
            static int64 nLastTime;
            int64 nNow = GetTime();

            LOCK(cs);

            // Use an exponentially decaying ~10-minute window:
            dFreeCount *= pow(1.0 - 1.0/600.0, (double)(nNow - nLastTime));
            nLastTime = nNow;
            // -limitfreerelay unit is thousand-bytes-per-minute
            // At default rate it would take over a month to fill 1GB
            if (dFreeCount >= GetArg("-limitfreerelay", 15)*10*1000)
                return error("CTxMemPool::accept() : free transaction rejected by rate limiter");
            if (fDebug)
                printf("Rate limit dFreeCount: %g => %g\n", dFreeCount, dFreeCount+nSize);
            dFreeCount += nSize;
        }

        // Check against previous transactions
        // This is done last to help prevent CPU exhaustion denial-of-service attacks.
        if (!tx.CheckInputs(state, view, true, SCRIPT_VERIFY_P2SH | SCRIPT_VERIFY_STRICTENC))
        {
            return error("CTxMemPool::accept() : ConnectInputs failed %s", hash.ToString().c_str());
        }
    }

    // Store transaction in memory
    {
        LOCK(cs);
        if (ptxOld)
        {
            printf("CTxMemPool::accept() : replacing tx %s with new version\n", ptxOld->GetHash().ToString().c_str());
            remove(*ptxOld);
        }
        addUnchecked(hash, tx);
    }

    ///// are we sure this is ok when loading transactions or restoring block txes
    // If updated, erase old tx from wallet
    if (ptxOld)
        EraseFromWallets(ptxOld->GetHash());
    SyncWithWallets(hash, tx, NULL, true);

    printf("CTxMemPool::accept() : accepted %s (poolsz %"PRIszu")\n",
           hash.ToString().c_str(),
           mapTx.size());
    return true;
}

bool CTransaction::AcceptToMemoryPool(CValidationState &state, bool fCheckInputs, bool fLimitFree, bool* pfMissingInputs) const
{
    try {
        return mempool.accept(state, *this, fCheckInputs, fLimitFree, pfMissingInputs);
    } catch(std::runtime_error &e) {
        return state.Abort(_("System error: ") + e.what());
    }
}

bool CTxMemPool::addUnchecked(const uint256& hash, const CTransaction &tx)
{
    // Add to memory pool without checking anything.  Don't call this directly,
    // call CTxMemPool::accept to properly check the transaction first.
    {
        mapTx[hash] = tx;
        for (unsigned int i = 0; i < tx.vin.size(); i++)
            mapNextTx[tx.vin[i].prevout] = CInPoint(&mapTx[hash], i);
        nTransactionsUpdated++;
    }
    return true;
}


<<<<<<< HEAD
bool CTxMemPool::remove(const CTransaction &tx, bool fRecursive)
=======
bool CTxMemPool::remove(CTransaction &tx, bool fRecursive)
>>>>>>> 2c7c45b5
{
    // Remove transaction from memory pool
    {
        LOCK(cs);
        uint256 hash = tx.GetHash();
        if (fRecursive) {
            for (unsigned int i = 0; i < tx.vout.size(); i++) {
                std::map<COutPoint, CInPoint>::iterator it = mapNextTx.find(COutPoint(hash, i));
                if (it != mapNextTx.end())
                    remove(*it->second.ptx, true);
            }
        }
        if (mapTx.count(hash))
        {
            if (fRecursive) {
                for (unsigned int i = 0; i < tx.vout.size(); i++) {
                    std::map<COutPoint, CInPoint>::iterator it = mapNextTx.find(COutPoint(hash, i));
                    if (it != mapNextTx.end())
                        remove(*it->second.ptx, true);
                }
            }
            BOOST_FOREACH(const CTxIn& txin, tx.vin)
                mapNextTx.erase(txin.prevout);
            mapTx.erase(hash);
            nTransactionsUpdated++;
        }
    }
    return true;
}

bool CTxMemPool::removeConflicts(const CTransaction &tx)
{
    // Remove transactions which depend on inputs of tx, recursively
    LOCK(cs);
    BOOST_FOREACH(const CTxIn &txin, tx.vin) {
        std::map<COutPoint, CInPoint>::iterator it = mapNextTx.find(txin.prevout);
        if (it != mapNextTx.end()) {
            const CTransaction &txConflict = *it->second.ptx;
            if (txConflict != tx)
                remove(txConflict, true);
        }
    }
    return true;
}

void CTxMemPool::clear()
{
    LOCK(cs);
    mapTx.clear();
    mapNextTx.clear();
    ++nTransactionsUpdated;
}

void CTxMemPool::queryHashes(std::vector<uint256>& vtxid)
{
    vtxid.clear();

    LOCK(cs);
    vtxid.reserve(mapTx.size());
    for (map<uint256, CTransaction>::iterator mi = mapTx.begin(); mi != mapTx.end(); ++mi)
        vtxid.push_back((*mi).first);
}




int CMerkleTx::GetDepthInMainChain(CBlockIndex* &pindexRet) const
{
    if (hashBlock == 0 || nIndex == -1)
        return 0;

    // Find the block it claims to be in
    map<uint256, CBlockIndex*>::iterator mi = mapBlockIndex.find(hashBlock);
    if (mi == mapBlockIndex.end())
        return 0;
    CBlockIndex* pindex = (*mi).second;
    if (!pindex || !pindex->IsInMainChain())
        return 0;

    // Make sure the merkle branch connects to this block
    if (!fMerkleVerified)
    {
        if (CBlock::CheckMerkleBranch(GetHash(), vMerkleBranch, nIndex) != pindex->hashMerkleRoot)
            return 0;
        fMerkleVerified = true;
    }

    pindexRet = pindex;
    return pindexBest->nHeight - pindex->nHeight + 1;
}


int CMerkleTx::GetBlocksToMaturity() const
{
    if (!IsCoinBase())
        return 0;
    return max(0, (COINBASE_MATURITY+20) - GetDepthInMainChain());
}


bool CMerkleTx::AcceptToMemoryPool(bool fCheckInputs, bool fLimitFree)
{
    CValidationState state;
    return CTransaction::AcceptToMemoryPool(state, fCheckInputs, fLimitFree);
}



bool CWalletTx::AcceptWalletTransaction(bool fCheckInputs)
{
    {
        LOCK(mempool.cs);
        // Add previous supporting transactions first
        BOOST_FOREACH(CMerkleTx& tx, vtxPrev)
        {
            if (!tx.IsCoinBase())
            {
                uint256 hash = tx.GetHash();
                if (!mempool.exists(hash) && pcoinsTip->HaveCoins(hash))
                    tx.AcceptToMemoryPool(fCheckInputs, false);
            }
        }
        return AcceptToMemoryPool(fCheckInputs, false);
    }
    return false;
}


// Return transaction in tx, and if it was found inside a block, its hash is placed in hashBlock
bool GetTransaction(const uint256 &hash, CTransaction &txOut, uint256 &hashBlock, bool fAllowSlow)
{
    CBlockIndex *pindexSlow = NULL;
    {
        LOCK(cs_main);
        {
            LOCK(mempool.cs);
            if (mempool.exists(hash))
            {
                txOut = mempool.lookup(hash);
                return true;
            }
        }

        if (fTxIndex) {
            CDiskTxPos postx;
            if (pblocktree->ReadTxIndex(hash, postx)) {
                CAutoFile file(OpenBlockFile(postx, true), SER_DISK, CLIENT_VERSION);
                CBlockHeader header;
                try {
                    file >> header;
                    fseek(file, postx.nTxOffset, SEEK_CUR);
                    file >> txOut;
                } catch (std::exception &e) {
                    return error("%s() : deserialize or I/O error", __PRETTY_FUNCTION__);
                }
                hashBlock = header.GetHash();
                if (txOut.GetHash() != hash)
                    return error("%s() : txid mismatch", __PRETTY_FUNCTION__);
                return true;
            }
        }

        if (fAllowSlow) { // use coin database to locate block that contains transaction, and scan it
            int nHeight = -1;
            {
                CCoinsViewCache &view = *pcoinsTip;
                CCoins coins;
                if (view.GetCoins(hash, coins))
                    nHeight = coins.nHeight;
            }
            if (nHeight > 0)
                pindexSlow = FindBlockByHeight(nHeight);
        }
    }

    if (pindexSlow) {
        CBlock block;
        if (block.ReadFromDisk(pindexSlow)) {
            BOOST_FOREACH(const CTransaction &tx, block.vtx) {
                if (tx.GetHash() == hash) {
                    txOut = tx;
                    hashBlock = pindexSlow->GetBlockHash();
                    return true;
                }
            }
        }
    }

    return false;
}






//////////////////////////////////////////////////////////////////////////////
//
// CBlock and CBlockIndex
//

static CBlockIndex* pblockindexFBBHLast;
CBlockIndex* FindBlockByHeight(int nHeight)
{
    CBlockIndex *pblockindex;
    if (nHeight < nBestHeight / 2)
        pblockindex = pindexGenesisBlock;
    else
        pblockindex = pindexBest;
    if (pblockindexFBBHLast && abs(nHeight - pblockindex->nHeight) > abs(nHeight - pblockindexFBBHLast->nHeight))
        pblockindex = pblockindexFBBHLast;
    while (pblockindex->nHeight > nHeight)
        pblockindex = pblockindex->pprev;
    while (pblockindex->nHeight < nHeight)
        pblockindex = pblockindex->pnext;
    pblockindexFBBHLast = pblockindex;
    return pblockindex;
}

bool CBlock::ReadFromDisk(const CBlockIndex* pindex)
{
    if (!ReadFromDisk(pindex->GetBlockPos()))
        return false;
    if (GetHash() != pindex->GetBlockHash())
        return error("CBlock::ReadFromDisk() : GetHash() doesn't match index");
    return true;
}

uint256 static GetOrphanRoot(const CBlockHeader* pblock)
{
    // Work back to the first block in the orphan chain
    while (mapOrphanBlocks.count(pblock->hashPrevBlock))
        pblock = mapOrphanBlocks[pblock->hashPrevBlock];
    return pblock->GetHash();
}

int64 static GetBlockValue(int nHeight, int64 nFees)
{
    int64 nSubsidy = 50 * COIN;

    // Subsidy is cut in half every 210000 blocks, which will occur approximately every 4 years
    nSubsidy >>= (nHeight / 210000);

    return nSubsidy + nFees;
}

static const int64 nTargetTimespan = 14 * 24 * 60 * 60; // two weeks
static const int64 nTargetSpacing = 10 * 60;
static const int64 nInterval = nTargetTimespan / nTargetSpacing;

//
// minimum amount of work that could possibly be required nTime after
// minimum work required was nBase
//
unsigned int ComputeMinWork(unsigned int nBase, int64 nTime)
{
    // Testnet has min-difficulty blocks
    // after nTargetSpacing*2 time between blocks:
    if (fTestNet && nTime > nTargetSpacing*2)
        return bnProofOfWorkLimit.GetCompact();

    CBigNum bnResult;
    bnResult.SetCompact(nBase);
    while (nTime > 0 && bnResult < bnProofOfWorkLimit)
    {
        // Maximum 400% adjustment...
        bnResult *= 4;
        // ... in best-case exactly 4-times-normal target time
        nTime -= nTargetTimespan*4;
    }
    if (bnResult > bnProofOfWorkLimit)
        bnResult = bnProofOfWorkLimit;
    return bnResult.GetCompact();
}

unsigned int static GetNextWorkRequired(const CBlockIndex* pindexLast, const CBlockHeader *pblock)
{
    unsigned int nProofOfWorkLimit = bnProofOfWorkLimit.GetCompact();

    // Genesis block
    if (pindexLast == NULL)
        return nProofOfWorkLimit;

    // Only change once per interval
    if ((pindexLast->nHeight+1) % nInterval != 0)
    {
        // Special difficulty rule for testnet:
        if (fTestNet)
        {
            // If the new block's timestamp is more than 2* 10 minutes
            // then allow mining of a min-difficulty block.
            if (pblock->nTime > pindexLast->nTime + nTargetSpacing*2)
                return nProofOfWorkLimit;
            else
            {
                // Return the last non-special-min-difficulty-rules-block
                const CBlockIndex* pindex = pindexLast;
                while (pindex->pprev && pindex->nHeight % nInterval != 0 && pindex->nBits == nProofOfWorkLimit)
                    pindex = pindex->pprev;
                return pindex->nBits;
            }
        }

        return pindexLast->nBits;
    }

    // Go back by what we want to be 14 days worth of blocks
    const CBlockIndex* pindexFirst = pindexLast;
    for (int i = 0; pindexFirst && i < nInterval-1; i++)
        pindexFirst = pindexFirst->pprev;
    assert(pindexFirst);

    // Limit adjustment step
    int64 nActualTimespan = pindexLast->GetBlockTime() - pindexFirst->GetBlockTime();
    printf("  nActualTimespan = %"PRI64d"  before bounds\n", nActualTimespan);
    if (nActualTimespan < nTargetTimespan/4)
        nActualTimespan = nTargetTimespan/4;
    if (nActualTimespan > nTargetTimespan*4)
        nActualTimespan = nTargetTimespan*4;

    // Retarget
    CBigNum bnNew;
    bnNew.SetCompact(pindexLast->nBits);
    bnNew *= nActualTimespan;
    bnNew /= nTargetTimespan;

    if (bnNew > bnProofOfWorkLimit)
        bnNew = bnProofOfWorkLimit;

    /// debug print
    printf("GetNextWorkRequired RETARGET\n");
    printf("nTargetTimespan = %"PRI64d"    nActualTimespan = %"PRI64d"\n", nTargetTimespan, nActualTimespan);
    printf("Before: %08x  %s\n", pindexLast->nBits, CBigNum().SetCompact(pindexLast->nBits).getuint256().ToString().c_str());
    printf("After:  %08x  %s\n", bnNew.GetCompact(), bnNew.getuint256().ToString().c_str());

    return bnNew.GetCompact();
}

bool CheckProofOfWork(uint256 hash, unsigned int nBits)
{
    CBigNum bnTarget;
    bnTarget.SetCompact(nBits);

    // Check range
    if (bnTarget <= 0 || bnTarget > bnProofOfWorkLimit)
        return error("CheckProofOfWork() : nBits below minimum work");

    // Check proof of work matches claimed amount
    if (hash > bnTarget.getuint256())
        return error("CheckProofOfWork() : hash doesn't match nBits");

    return true;
}

// Return maximum amount of blocks that other nodes claim to have
int GetNumBlocksOfPeers()
{
    return std::max(cPeerBlockCounts.median(), Checkpoints::GetTotalBlocksEstimate());
}

bool IsInitialBlockDownload()
{
    if (pindexBest == NULL || fImporting || fReindex || nBestHeight < Checkpoints::GetTotalBlocksEstimate())
        return true;
    static int64 nLastUpdate;
    static CBlockIndex* pindexLastBest;
    if (pindexBest != pindexLastBest)
    {
        pindexLastBest = pindexBest;
        nLastUpdate = GetTime();
    }
    return (GetTime() - nLastUpdate < 10 &&
            pindexBest->GetBlockTime() < GetTime() - 24 * 60 * 60);
}

void static InvalidChainFound(CBlockIndex* pindexNew)
{
    if (pindexNew->nChainWork > nBestInvalidWork)
    {
        nBestInvalidWork = pindexNew->nChainWork;
        pblocktree->WriteBestInvalidWork(CBigNum(nBestInvalidWork));
        uiInterface.NotifyBlocksChanged();
    }
    printf("InvalidChainFound: invalid block=%s  height=%d  log2_work=%.8g  date=%s\n",
      pindexNew->GetBlockHash().ToString().c_str(), pindexNew->nHeight,
      log(pindexNew->nChainWork.getdouble())/log(2.0), DateTimeStrFormat("%Y-%m-%d %H:%M:%S",
      pindexNew->GetBlockTime()).c_str());
    printf("InvalidChainFound:  current best=%s  height=%d  log2_work=%.8g  date=%s\n",
      hashBestChain.ToString().c_str(), nBestHeight, log(nBestChainWork.getdouble())/log(2.0),
      DateTimeStrFormat("%Y-%m-%d %H:%M:%S", pindexBest->GetBlockTime()).c_str());
    if (pindexBest && nBestInvalidWork > nBestChainWork + (pindexBest->GetBlockWork() * 6).getuint256())
        printf("InvalidChainFound: Warning: Displayed transactions may not be correct! You may need to upgrade, or other nodes may need to upgrade.\n");
}

void static InvalidBlockFound(CBlockIndex *pindex) {
    pindex->nStatus |= BLOCK_FAILED_VALID;
    pblocktree->WriteBlockIndex(CDiskBlockIndex(pindex));
    setBlockIndexValid.erase(pindex);
    InvalidChainFound(pindex);
    if (pindex->pnext) {
        CValidationState stateDummy;
        ConnectBestBlock(stateDummy); // reorganise away from the failed block
    }
}

bool ConnectBestBlock(CValidationState &state) {
    do {
        CBlockIndex *pindexNewBest;

        {
            std::set<CBlockIndex*,CBlockIndexWorkComparator>::reverse_iterator it = setBlockIndexValid.rbegin();
            if (it == setBlockIndexValid.rend())
                return true;
            pindexNewBest = *it;
        }

        if (pindexNewBest == pindexBest || (pindexBest && pindexNewBest->nChainWork == pindexBest->nChainWork))
            return true; // nothing to do

        // check ancestry
        CBlockIndex *pindexTest = pindexNewBest;
        std::vector<CBlockIndex*> vAttach;
        do {
            if (pindexTest->nStatus & BLOCK_FAILED_MASK) {
                // mark descendants failed
                CBlockIndex *pindexFailed = pindexNewBest;
                while (pindexTest != pindexFailed) {
                    pindexFailed->nStatus |= BLOCK_FAILED_CHILD;
                    setBlockIndexValid.erase(pindexFailed);
                    pblocktree->WriteBlockIndex(CDiskBlockIndex(pindexFailed));
                    pindexFailed = pindexFailed->pprev;
                }
                InvalidChainFound(pindexNewBest);
                break;
            }

            if (pindexBest == NULL || pindexTest->nChainWork > pindexBest->nChainWork)
                vAttach.push_back(pindexTest);

            if (pindexTest->pprev == NULL || pindexTest->pnext != NULL) {
                reverse(vAttach.begin(), vAttach.end());
                BOOST_FOREACH(CBlockIndex *pindexSwitch, vAttach) {
                    boost::this_thread::interruption_point();
                    try {
                        if (!SetBestChain(state, pindexSwitch))
                            return false;
                    } catch(std::runtime_error &e) {
                        return state.Abort(_("System error: ") + e.what());
                    }
                }
                return true;
            }
            pindexTest = pindexTest->pprev;
        } while(true);
    } while(true);
}

void CBlockHeader::UpdateTime(const CBlockIndex* pindexPrev)
{
    nTime = max(pindexPrev->GetMedianTimePast()+1, GetAdjustedTime());

    // Updating time can change work required on testnet:
    if (fTestNet)
        nBits = GetNextWorkRequired(pindexPrev, this);
}











const CTxOut &CTransaction::GetOutputFor(const CTxIn& input, CCoinsViewCache& view)
{
    const CCoins &coins = view.GetCoins(input.prevout.hash);
    assert(coins.IsAvailable(input.prevout.n));
    return coins.vout[input.prevout.n];
}

int64 CTransaction::GetValueIn(CCoinsViewCache& inputs) const
{
    if (IsCoinBase())
        return 0;

    int64 nResult = 0;
    for (unsigned int i = 0; i < vin.size(); i++)
        nResult += GetOutputFor(vin[i], inputs).nValue;

    return nResult;
}

unsigned int CTransaction::GetP2SHSigOpCount(CCoinsViewCache& inputs) const
{
    if (IsCoinBase())
        return 0;

    unsigned int nSigOps = 0;
    for (unsigned int i = 0; i < vin.size(); i++)
    {
        const CTxOut &prevout = GetOutputFor(vin[i], inputs);
        if (prevout.scriptPubKey.IsPayToScriptHash())
            nSigOps += prevout.scriptPubKey.GetSigOpCount(vin[i].scriptSig);
    }
    return nSigOps;
}

void CTransaction::UpdateCoins(CValidationState &state, CCoinsViewCache &inputs, CTxUndo &txundo, int nHeight, const uint256 &txhash) const
{
    // mark inputs spent
    if (!IsCoinBase()) {
        BOOST_FOREACH(const CTxIn &txin, vin) {
            CCoins &coins = inputs.GetCoins(txin.prevout.hash);
            CTxInUndo undo;
            assert(coins.Spend(txin.prevout, undo));
            txundo.vprevout.push_back(undo);
        }
    }

    // add outputs
    assert(inputs.SetCoins(txhash, CCoins(*this, nHeight)));
}

bool CTransaction::HaveInputs(CCoinsViewCache &inputs) const
{
    if (!IsCoinBase()) {
        // first check whether information about the prevout hash is available
        for (unsigned int i = 0; i < vin.size(); i++) {
            const COutPoint &prevout = vin[i].prevout;
            if (!inputs.HaveCoins(prevout.hash))
                return false;
        }

        // then check whether the actual outputs are available
        for (unsigned int i = 0; i < vin.size(); i++) {
            const COutPoint &prevout = vin[i].prevout;
            const CCoins &coins = inputs.GetCoins(prevout.hash);
            if (!coins.IsAvailable(prevout.n))
                return false;
        }
    }
    return true;
}

bool CScriptCheck::operator()() const {
    const CScript &scriptSig = ptxTo->vin[nIn].scriptSig;
    if (!VerifyScript(scriptSig, scriptPubKey, *ptxTo, nIn, nFlags, nHashType))
        return error("CScriptCheck() : %s VerifySignature failed", ptxTo->GetHash().ToString().c_str());
    return true;
}

bool VerifySignature(const CCoins& txFrom, const CTransaction& txTo, unsigned int nIn, unsigned int flags, int nHashType)
{
    return CScriptCheck(txFrom, txTo, nIn, flags, nHashType)();
}

bool CTransaction::CheckInputs(CValidationState &state, CCoinsViewCache &inputs, bool fScriptChecks, unsigned int flags, std::vector<CScriptCheck> *pvChecks) const
{
    if (!IsCoinBase())
    {
        if (pvChecks)
            pvChecks->reserve(vin.size());

        // This doesn't trigger the DoS code on purpose; if it did, it would make it easier
        // for an attacker to attempt to split the network.
        if (!HaveInputs(inputs))
            return state.Invalid(error("CheckInputs() : %s inputs unavailable", GetHash().ToString().c_str()));

        // While checking, GetBestBlock() refers to the parent block.
        // This is also true for mempool checks.
        int nSpendHeight = inputs.GetBestBlock()->nHeight + 1;
        int64 nValueIn = 0;
        int64 nFees = 0;
        for (unsigned int i = 0; i < vin.size(); i++)
        {
            const COutPoint &prevout = vin[i].prevout;
            const CCoins &coins = inputs.GetCoins(prevout.hash);

            // If prev is coinbase, check that it's matured
            if (coins.IsCoinBase()) {
                if (nSpendHeight - coins.nHeight < COINBASE_MATURITY)
                    return state.Invalid(error("CheckInputs() : tried to spend coinbase at depth %d", nSpendHeight - coins.nHeight));
            }

            // Check for negative or overflow input values
            nValueIn += coins.vout[prevout.n].nValue;
            if (!MoneyRange(coins.vout[prevout.n].nValue) || !MoneyRange(nValueIn))
                return state.DoS(100, error("CheckInputs() : txin values out of range"));

        }

        if (nValueIn < GetValueOut())
            return state.DoS(100, error("CheckInputs() : %s value in < value out", GetHash().ToString().c_str()));

        // Tally transaction fees
        int64 nTxFee = nValueIn - GetValueOut();
        if (nTxFee < 0)
            return state.DoS(100, error("CheckInputs() : %s nTxFee < 0", GetHash().ToString().c_str()));
        nFees += nTxFee;
        if (!MoneyRange(nFees))
            return state.DoS(100, error("CheckInputs() : nFees out of range"));

        // The first loop above does all the inexpensive checks.
        // Only if ALL inputs pass do we perform expensive ECDSA signature checks.
        // Helps prevent CPU exhaustion attacks.

        // Skip ECDSA signature verification when connecting blocks
        // before the last block chain checkpoint. This is safe because block merkle hashes are
        // still computed and checked, and any change will be caught at the next checkpoint.
        if (fScriptChecks) {
            for (unsigned int i = 0; i < vin.size(); i++) {
                const COutPoint &prevout = vin[i].prevout;
                const CCoins &coins = inputs.GetCoins(prevout.hash);

                // Verify signature
                CScriptCheck check(coins, *this, i, flags, 0);
                if (pvChecks) {
                    pvChecks->push_back(CScriptCheck());
                    check.swap(pvChecks->back());
                } else if (!check()) {
                    if (flags & SCRIPT_VERIFY_STRICTENC) {
                        // For now, check whether the failure was caused by non-canonical
                        // encodings or not; if so, don't trigger DoS protection.
                        CScriptCheck check(coins, *this, i, flags & (~SCRIPT_VERIFY_STRICTENC), 0);
                        if (check())
                            return state.Invalid();
                    }
                    return state.DoS(100,false);
                }
            }
        }
    }

    return true;
}




bool CBlock::DisconnectBlock(CValidationState &state, CBlockIndex *pindex, CCoinsViewCache &view, bool *pfClean)
{
    assert(pindex == view.GetBestBlock());

    if (pfClean)
        *pfClean = false;

    bool fClean = true;

    CBlockUndo blockUndo;
    CDiskBlockPos pos = pindex->GetUndoPos();
    if (pos.IsNull())
        return error("DisconnectBlock() : no undo data available");
    if (!blockUndo.ReadFromDisk(pos, pindex->pprev->GetBlockHash()))
        return error("DisconnectBlock() : failure reading undo data");

    if (blockUndo.vtxundo.size() + 1 != vtx.size())
        return error("DisconnectBlock() : block and undo data inconsistent");

    // undo transactions in reverse order
    for (int i = vtx.size() - 1; i >= 0; i--) {
        const CTransaction &tx = vtx[i];
        uint256 hash = tx.GetHash();

        // check that all outputs are available
        if (!view.HaveCoins(hash)) {
            fClean = fClean && error("DisconnectBlock() : outputs still spent? database corrupted");
            view.SetCoins(hash, CCoins());
        }
        CCoins &outs = view.GetCoins(hash);

        CCoins outsBlock = CCoins(tx, pindex->nHeight);
        if (outs != outsBlock)
            fClean = fClean && error("DisconnectBlock() : added transaction mismatch? database corrupted");

        // remove outputs
        outs = CCoins();

        // restore inputs
        if (i > 0) { // not coinbases
            const CTxUndo &txundo = blockUndo.vtxundo[i-1];
            if (txundo.vprevout.size() != tx.vin.size())
                return error("DisconnectBlock() : transaction and undo data inconsistent");
            for (unsigned int j = tx.vin.size(); j-- > 0;) {
                const COutPoint &out = tx.vin[j].prevout;
                const CTxInUndo &undo = txundo.vprevout[j];
                CCoins coins;
                view.GetCoins(out.hash, coins); // this can fail if the prevout was already entirely spent
                if (undo.nHeight != 0) {
                    // undo data contains height: this is the last output of the prevout tx being spent
                    if (!coins.IsPruned())
                        fClean = fClean && error("DisconnectBlock() : undo data overwriting existing transaction");
                    coins = CCoins();
                    coins.fCoinBase = undo.fCoinBase;
                    coins.nHeight = undo.nHeight;
                    coins.nVersion = undo.nVersion;
                } else {
                    if (coins.IsPruned())
                        fClean = fClean && error("DisconnectBlock() : undo data adding output to missing transaction");
                }
                if (coins.IsAvailable(out.n))
                    fClean = fClean && error("DisconnectBlock() : undo data overwriting existing output");
                if (coins.vout.size() < out.n+1)
                    coins.vout.resize(out.n+1);
                coins.vout[out.n] = undo.txout;
                if (!view.SetCoins(out.hash, coins))
                    return error("DisconnectBlock() : cannot restore coin inputs");
            }
        }
    }

    // move best block pointer to prevout block
    view.SetBestBlock(pindex->pprev);

    if (pfClean) {
        *pfClean = fClean;
        return true;
    } else {
        return fClean;
    }
}

void static FlushBlockFile(bool fFinalize = false)
{
    LOCK(cs_LastBlockFile);

    CDiskBlockPos posOld(nLastBlockFile, 0);

    FILE *fileOld = OpenBlockFile(posOld);
    if (fileOld) {
        if (fFinalize)
            TruncateFile(fileOld, infoLastBlockFile.nSize);
        FileCommit(fileOld);
        fclose(fileOld);
    }

    fileOld = OpenUndoFile(posOld);
    if (fileOld) {
        if (fFinalize)
            TruncateFile(fileOld, infoLastBlockFile.nUndoSize);
        FileCommit(fileOld);
        fclose(fileOld);
    }
}

bool FindUndoPos(CValidationState &state, int nFile, CDiskBlockPos &pos, unsigned int nAddSize);

static CCheckQueue<CScriptCheck> scriptcheckqueue(128);

void ThreadScriptCheck() {
    RenameThread("bitcoin-scriptch");
    scriptcheckqueue.Thread();
}

bool CBlock::ConnectBlock(CValidationState &state, CBlockIndex* pindex, CCoinsViewCache &view, bool fJustCheck)
{
    // Check it again in case a previous version let a bad block in
    if (!CheckBlock(state, !fJustCheck, !fJustCheck))
        return false;

    // verify that the view's current state corresponds to the previous block
    assert(pindex->pprev == view.GetBestBlock());

    // Special case for the genesis block, skipping connection of its transactions
    // (its coinbase is unspendable)
    if (GetHash() == hashGenesisBlock) {
        view.SetBestBlock(pindex);
        pindexGenesisBlock = pindex;
        return true;
    }

    bool fScriptChecks = pindex->nHeight >= Checkpoints::GetTotalBlocksEstimate();

    // Do not allow blocks that contain transactions which 'overwrite' older transactions,
    // unless those are already completely spent.
    // If such overwrites are allowed, coinbases and transactions depending upon those
    // can be duplicated to remove the ability to spend the first instance -- even after
    // being sent to another address.
    // See BIP30 and http://r6.ca/blog/20120206T005236Z.html for more information.
    // This logic is not necessary for memory pool transactions, as AcceptToMemoryPool
    // already refuses previously-known transaction ids entirely.
    // This rule was originally applied all blocks whose timestamp was after March 15, 2012, 0:00 UTC.
    // Now that the whole chain is irreversibly beyond that time it is applied to all blocks except the
    // two in the chain that violate it. This prevents exploiting the issue against nodes in their
    // initial block download.
    bool fEnforceBIP30 = (!pindex->phashBlock) || // Enforce on CreateNewBlock invocations which don't have a hash.
                          !((pindex->nHeight==91842 && pindex->GetBlockHash() == uint256("0x00000000000a4d0a398161ffc163c503763b1f4360639393e0e4c8e300e0caec")) ||
                           (pindex->nHeight==91880 && pindex->GetBlockHash() == uint256("0x00000000000743f190a18c5577a3c2d2a1f610ae9601ac046a38084ccb7cd721")));
    if (fEnforceBIP30) {
        for (unsigned int i=0; i<vtx.size(); i++) {
            uint256 hash = GetTxHash(i);
            if (view.HaveCoins(hash) && !view.GetCoins(hash).IsPruned())
                return state.DoS(100, error("ConnectBlock() : tried to overwrite transaction"));
        }
    }

    // BIP16 didn't become active until Apr 1 2012
    int64 nBIP16SwitchTime = 1333238400;
    bool fStrictPayToScriptHash = (pindex->nTime >= nBIP16SwitchTime);

    unsigned int flags = SCRIPT_VERIFY_NOCACHE |
                         (fStrictPayToScriptHash ? SCRIPT_VERIFY_P2SH : SCRIPT_VERIFY_NONE);

    CBlockUndo blockundo;

    CCheckQueueControl<CScriptCheck> control(fScriptChecks && nScriptCheckThreads ? &scriptcheckqueue : NULL);

    int64 nStart = GetTimeMicros();
    int64 nFees = 0;
    int nInputs = 0;
    unsigned int nSigOps = 0;
    CDiskTxPos pos(pindex->GetBlockPos(), GetSizeOfCompactSize(vtx.size()));
    std::vector<std::pair<uint256, CDiskTxPos> > vPos;
    vPos.reserve(vtx.size());
    for (unsigned int i=0; i<vtx.size(); i++)
    {
        const CTransaction &tx = vtx[i];

        nInputs += tx.vin.size();
        nSigOps += tx.GetLegacySigOpCount();
        if (nSigOps > MAX_BLOCK_SIGOPS)
            return state.DoS(100, error("ConnectBlock() : too many sigops"));

        if (!tx.IsCoinBase())
        {
            if (!tx.HaveInputs(view))
                return state.DoS(100, error("ConnectBlock() : inputs missing/spent"));

            if (fStrictPayToScriptHash)
            {
                // Add in sigops done by pay-to-script-hash inputs;
                // this is to prevent a "rogue miner" from creating
                // an incredibly-expensive-to-validate block.
                nSigOps += tx.GetP2SHSigOpCount(view);
                if (nSigOps > MAX_BLOCK_SIGOPS)
                     return state.DoS(100, error("ConnectBlock() : too many sigops"));
            }

            nFees += tx.GetValueIn(view)-tx.GetValueOut();

            std::vector<CScriptCheck> vChecks;
            if (!tx.CheckInputs(state, view, fScriptChecks, flags, nScriptCheckThreads ? &vChecks : NULL))
                return false;
            control.Add(vChecks);
        }

        CTxUndo txundo;
        tx.UpdateCoins(state, view, txundo, pindex->nHeight, GetTxHash(i));
        if (!tx.IsCoinBase())
            blockundo.vtxundo.push_back(txundo);

        vPos.push_back(std::make_pair(GetTxHash(i), pos));
        pos.nTxOffset += ::GetSerializeSize(tx, SER_DISK, CLIENT_VERSION);
    }
    int64 nTime = GetTimeMicros() - nStart;
    if (fBenchmark)
        printf("- Connect %u transactions: %.2fms (%.3fms/tx, %.3fms/txin)\n", (unsigned)vtx.size(), 0.001 * nTime, 0.001 * nTime / vtx.size(), nInputs <= 1 ? 0 : 0.001 * nTime / (nInputs-1));

    if (vtx[0].GetValueOut() > GetBlockValue(pindex->nHeight, nFees))
        return state.DoS(100, error("ConnectBlock() : coinbase pays too much (actual=%"PRI64d" vs limit=%"PRI64d")", vtx[0].GetValueOut(), GetBlockValue(pindex->nHeight, nFees)));

    if (!control.Wait())
        return state.DoS(100, false);
    int64 nTime2 = GetTimeMicros() - nStart;
    if (fBenchmark)
        printf("- Verify %u txins: %.2fms (%.3fms/txin)\n", nInputs - 1, 0.001 * nTime2, nInputs <= 1 ? 0 : 0.001 * nTime2 / (nInputs-1));

    if (fJustCheck)
        return true;

    // Write undo information to disk
    if (pindex->GetUndoPos().IsNull() || (pindex->nStatus & BLOCK_VALID_MASK) < BLOCK_VALID_SCRIPTS)
    {
        if (pindex->GetUndoPos().IsNull()) {
            CDiskBlockPos pos;
            if (!FindUndoPos(state, pindex->nFile, pos, ::GetSerializeSize(blockundo, SER_DISK, CLIENT_VERSION) + 40))
                return error("ConnectBlock() : FindUndoPos failed");
            if (!blockundo.WriteToDisk(pos, pindex->pprev->GetBlockHash()))
                return state.Abort(_("Failed to write undo data"));

            // update nUndoPos in block index
            pindex->nUndoPos = pos.nPos;
            pindex->nStatus |= BLOCK_HAVE_UNDO;
        }

        pindex->nStatus = (pindex->nStatus & ~BLOCK_VALID_MASK) | BLOCK_VALID_SCRIPTS;

        CDiskBlockIndex blockindex(pindex);
        if (!pblocktree->WriteBlockIndex(blockindex))
            return state.Abort(_("Failed to write block index"));
    }

    if (fTxIndex)
        if (!pblocktree->WriteTxIndex(vPos))
            return state.Abort(_("Failed to write transaction index"));

    // add this block to the view's block chain
    assert(view.SetBestBlock(pindex));

    // Watch for transactions paying to me
    for (unsigned int i=0; i<vtx.size(); i++)
        SyncWithWallets(GetTxHash(i), vtx[i], this, true);

    return true;
}

bool SetBestChain(CValidationState &state, CBlockIndex* pindexNew)
{
    // All modifications to the coin state will be done in this cache.
    // Only when all have succeeded, we push it to pcoinsTip.
    CCoinsViewCache view(*pcoinsTip, true);

    // Find the fork (typically, there is none)
    CBlockIndex* pfork = view.GetBestBlock();
    CBlockIndex* plonger = pindexNew;
    while (pfork && pfork != plonger)
    {
        while (plonger->nHeight > pfork->nHeight) {
            plonger = plonger->pprev;
            assert(plonger != NULL);
        }
        if (pfork == plonger)
            break;
        pfork = pfork->pprev;
        assert(pfork != NULL);
    }

    // List of what to disconnect (typically nothing)
    vector<CBlockIndex*> vDisconnect;
    for (CBlockIndex* pindex = view.GetBestBlock(); pindex != pfork; pindex = pindex->pprev)
        vDisconnect.push_back(pindex);

    // List of what to connect (typically only pindexNew)
    vector<CBlockIndex*> vConnect;
    for (CBlockIndex* pindex = pindexNew; pindex != pfork; pindex = pindex->pprev)
        vConnect.push_back(pindex);
    reverse(vConnect.begin(), vConnect.end());

    if (vDisconnect.size() > 0) {
        printf("REORGANIZE: Disconnect %"PRIszu" blocks; %s..\n", vDisconnect.size(), pfork->GetBlockHash().ToString().c_str());
        printf("REORGANIZE: Connect %"PRIszu" blocks; ..%s\n", vConnect.size(), pindexNew->GetBlockHash().ToString().c_str());
    }

    // Disconnect shorter branch
    list<CTransaction> vResurrect;
    BOOST_FOREACH(CBlockIndex* pindex, vDisconnect) {
        CBlock block;
        if (!block.ReadFromDisk(pindex))
            return state.Abort(_("Failed to read block"));
        int64 nStart = GetTimeMicros();
        if (!block.DisconnectBlock(state, pindex, view))
            return error("SetBestBlock() : DisconnectBlock %s failed", pindex->GetBlockHash().ToString().c_str());
        if (fBenchmark)
            printf("- Disconnect: %.2fms\n", (GetTimeMicros() - nStart) * 0.001);

        // Queue memory transactions to resurrect.
        // We only do this for blocks after the last checkpoint (reorganisation before that
        // point should only happen with -reindex/-loadblock, or a misbehaving peer.
        BOOST_REVERSE_FOREACH(const CTransaction& tx, block.vtx)
            if (!tx.IsCoinBase() && pindex->nHeight > Checkpoints::GetTotalBlocksEstimate())
                vResurrect.push_front(tx);
    }

    // Connect longer branch
    vector<CTransaction> vDelete;
    BOOST_FOREACH(CBlockIndex *pindex, vConnect) {
        CBlock block;
        if (!block.ReadFromDisk(pindex))
            return state.Abort(_("Failed to read block"));
        int64 nStart = GetTimeMicros();
        if (!block.ConnectBlock(state, pindex, view)) {
            if (state.IsInvalid()) {
                InvalidChainFound(pindexNew);
                InvalidBlockFound(pindex);
            }
            return error("SetBestBlock() : ConnectBlock %s failed", pindex->GetBlockHash().ToString().c_str());
        }
        if (fBenchmark)
            printf("- Connect: %.2fms\n", (GetTimeMicros() - nStart) * 0.001);

        // Queue memory transactions to delete
        BOOST_FOREACH(const CTransaction& tx, block.vtx)
            vDelete.push_back(tx);
    }

    // Flush changes to global coin state
    int64 nStart = GetTimeMicros();
    int nModified = view.GetCacheSize();
    assert(view.Flush());
    int64 nTime = GetTimeMicros() - nStart;
    if (fBenchmark)
        printf("- Flush %i transactions: %.2fms (%.4fms/tx)\n", nModified, 0.001 * nTime, 0.001 * nTime / nModified);

    // Make sure it's successfully written to disk before changing memory structure
    bool fIsInitialDownload = IsInitialBlockDownload();
    if (!fIsInitialDownload || pcoinsTip->GetCacheSize() > nCoinCacheSize) {
        // Typical CCoins structures on disk are around 100 bytes in size.
        // Pushing a new one to the database can cause it to be written
        // twice (once in the log, and once in the tables). This is already
        // an overestimation, as most will delete an existing entry or
        // overwrite one. Still, use a conservative safety factor of 2.
        if (!CheckDiskSpace(100 * 2 * 2 * pcoinsTip->GetCacheSize()))
            return state.Error();
        FlushBlockFile();
        pblocktree->Sync();
        if (!pcoinsTip->Flush())
            return state.Abort(_("Failed to write to coin database"));
    }

    // At this point, all changes have been done to the database.
    // Proceed by updating the memory structures.

    // Disconnect shorter branch
    BOOST_FOREACH(CBlockIndex* pindex, vDisconnect)
        if (pindex->pprev)
            pindex->pprev->pnext = NULL;

    // Connect longer branch
    BOOST_FOREACH(CBlockIndex* pindex, vConnect)
        if (pindex->pprev)
            pindex->pprev->pnext = pindex;

    // Resurrect memory transactions that were in the disconnected branch
<<<<<<< HEAD
    BOOST_FOREACH(CTransaction& tx, vResurrect) {
        // ignore validation errors in resurrected transactions
        CValidationState stateDummy;
        tx.AcceptToMemoryPool(stateDummy, true, false);
=======
    BOOST_FOREACH(CTransaction& tx, vResurrect)
    {
        if (!tx.AcceptToMemoryPool_new(txdb, true, false, NULL))
            mempool.remove(tx, true);
    }

    // Delete redundant memory transactions that are in the connected branch
    BOOST_FOREACH(CTransaction& tx, vDelete)
        mempool.remove(tx);

    printf("REORGANIZE: done\n");

    return true;
}


// Called from inside SetBestChain: attaches a block to the new best chain being built
bool CBlock::SetBestChainInner(CTxDB& txdb, CBlockIndex *pindexNew)
{
    uint256 hash = GetHash();

    // Adding to current best branch
    if (!ConnectBlock(txdb, pindexNew) || !txdb.WriteHashBestChain(hash))
    {
        txdb.TxnAbort();
        InvalidChainFound(pindexNew);
        return false;
>>>>>>> 2c7c45b5
    }

    // Delete redundant memory transactions that are in the connected branch
    BOOST_FOREACH(CTransaction& tx, vDelete) {
        mempool.remove(tx);
        mempool.removeConflicts(tx);
    }

    // Update best block in wallet (so we can detect restored wallets)
    if ((pindexNew->nHeight % 20160) == 0 || (!fIsInitialDownload && (pindexNew->nHeight % 144) == 0))
    {
        const CBlockLocator locator(pindexNew);
        ::SetBestChain(locator);
    }

    // New best block
    hashBestChain = pindexNew->GetBlockHash();
    pindexBest = pindexNew;
    pblockindexFBBHLast = NULL;
    nBestHeight = pindexBest->nHeight;
    nBestChainWork = pindexNew->nChainWork;
    nTimeBestReceived = GetTime();
    nTransactionsUpdated++;
    printf("SetBestChain: new best=%s  height=%d  log2_work=%.8g  tx=%lu  date=%s progress=%f\n",
      hashBestChain.ToString().c_str(), nBestHeight, log(nBestChainWork.getdouble())/log(2.0), (unsigned long)pindexNew->nChainTx,
      DateTimeStrFormat("%Y-%m-%d %H:%M:%S", pindexBest->GetBlockTime()).c_str(),
      Checkpoints::GuessVerificationProgress(pindexBest));

    // Check the version of the last 100 blocks to see if we need to upgrade:
    if (!fIsInitialDownload)
    {
        int nUpgraded = 0;
        const CBlockIndex* pindex = pindexBest;
        for (int i = 0; i < 100 && pindex != NULL; i++)
        {
            if (pindex->nVersion > CBlock::CURRENT_VERSION)
                ++nUpgraded;
            pindex = pindex->pprev;
        }
        if (nUpgraded > 0)
            printf("SetBestChain: %d of last 100 blocks above version %d\n", nUpgraded, CBlock::CURRENT_VERSION);
        if (nUpgraded > 100/2)
            // strMiscWarning is read by GetWarnings(), called by Qt and the JSON-RPC code to warn the user:
            strMiscWarning = _("Warning: This version is obsolete, upgrade required!");
    }

    std::string strCmd = GetArg("-blocknotify", "");

    if (!fIsInitialDownload && !strCmd.empty())
    {
        boost::replace_all(strCmd, "%s", hashBestChain.GetHex());
        boost::thread t(runCommand, strCmd); // thread runs free
    }

    return true;
}


bool CBlock::AddToBlockIndex(CValidationState &state, const CDiskBlockPos &pos)
{
    // Check for duplicate
    uint256 hash = GetHash();
    if (mapBlockIndex.count(hash))
        return state.Invalid(error("AddToBlockIndex() : %s already exists", hash.ToString().c_str()));

    // Construct new block index object
    CBlockIndex* pindexNew = new CBlockIndex(*this);
    assert(pindexNew);
    map<uint256, CBlockIndex*>::iterator mi = mapBlockIndex.insert(make_pair(hash, pindexNew)).first;
    pindexNew->phashBlock = &((*mi).first);
    map<uint256, CBlockIndex*>::iterator miPrev = mapBlockIndex.find(hashPrevBlock);
    if (miPrev != mapBlockIndex.end())
    {
        pindexNew->pprev = (*miPrev).second;
        pindexNew->nHeight = pindexNew->pprev->nHeight + 1;
    }
    pindexNew->nTx = vtx.size();
    pindexNew->nChainWork = (pindexNew->pprev ? pindexNew->pprev->nChainWork : 0) + pindexNew->GetBlockWork().getuint256();
    pindexNew->nChainTx = (pindexNew->pprev ? pindexNew->pprev->nChainTx : 0) + pindexNew->nTx;
    pindexNew->nFile = pos.nFile;
    pindexNew->nDataPos = pos.nPos;
    pindexNew->nUndoPos = 0;
    pindexNew->nStatus = BLOCK_VALID_TRANSACTIONS | BLOCK_HAVE_DATA;
    setBlockIndexValid.insert(pindexNew);

    if (!pblocktree->WriteBlockIndex(CDiskBlockIndex(pindexNew)))
        return state.Abort(_("Failed to write block index"));

    // New best?
    if (!ConnectBestBlock(state))
        return false;

    if (pindexNew == pindexBest)
    {
        // Notify UI to display prev block's coinbase if it was ours
        static uint256 hashPrevBestCoinBase;
        UpdatedTransaction(hashPrevBestCoinBase);
        hashPrevBestCoinBase = GetTxHash(0);
    }

    if (!pblocktree->Flush())
        return state.Abort(_("Failed to sync block index"));

    uiInterface.NotifyBlocksChanged();
    return true;
}


bool FindBlockPos(CValidationState &state, CDiskBlockPos &pos, unsigned int nAddSize, unsigned int nHeight, uint64 nTime, bool fKnown = false)
{
    bool fUpdatedLast = false;

    LOCK(cs_LastBlockFile);

    if (fKnown) {
        if (nLastBlockFile != pos.nFile) {
            nLastBlockFile = pos.nFile;
            infoLastBlockFile.SetNull();
            pblocktree->ReadBlockFileInfo(nLastBlockFile, infoLastBlockFile);
            fUpdatedLast = true;
        }
    } else {
        while (infoLastBlockFile.nSize + nAddSize >= MAX_BLOCKFILE_SIZE) {
            printf("Leaving block file %i: %s\n", nLastBlockFile, infoLastBlockFile.ToString().c_str());
            FlushBlockFile(true);
            nLastBlockFile++;
            infoLastBlockFile.SetNull();
            pblocktree->ReadBlockFileInfo(nLastBlockFile, infoLastBlockFile); // check whether data for the new file somehow already exist; can fail just fine
            fUpdatedLast = true;
        }
        pos.nFile = nLastBlockFile;
        pos.nPos = infoLastBlockFile.nSize;
    }

    infoLastBlockFile.nSize += nAddSize;
    infoLastBlockFile.AddBlock(nHeight, nTime);

    if (!fKnown) {
        unsigned int nOldChunks = (pos.nPos + BLOCKFILE_CHUNK_SIZE - 1) / BLOCKFILE_CHUNK_SIZE;
        unsigned int nNewChunks = (infoLastBlockFile.nSize + BLOCKFILE_CHUNK_SIZE - 1) / BLOCKFILE_CHUNK_SIZE;
        if (nNewChunks > nOldChunks) {
            if (CheckDiskSpace(nNewChunks * BLOCKFILE_CHUNK_SIZE - pos.nPos)) {
                FILE *file = OpenBlockFile(pos);
                if (file) {
                    printf("Pre-allocating up to position 0x%x in blk%05u.dat\n", nNewChunks * BLOCKFILE_CHUNK_SIZE, pos.nFile);
                    AllocateFileRange(file, pos.nPos, nNewChunks * BLOCKFILE_CHUNK_SIZE - pos.nPos);
                    fclose(file);
                }
            }
            else
                return state.Error();
        }
    }

    if (!pblocktree->WriteBlockFileInfo(nLastBlockFile, infoLastBlockFile))
        return state.Abort(_("Failed to write file info"));
    if (fUpdatedLast)
        pblocktree->WriteLastBlockFile(nLastBlockFile);

    return true;
}

bool FindUndoPos(CValidationState &state, int nFile, CDiskBlockPos &pos, unsigned int nAddSize)
{
    pos.nFile = nFile;

    LOCK(cs_LastBlockFile);

    unsigned int nNewSize;
    if (nFile == nLastBlockFile) {
        pos.nPos = infoLastBlockFile.nUndoSize;
        nNewSize = (infoLastBlockFile.nUndoSize += nAddSize);
        if (!pblocktree->WriteBlockFileInfo(nLastBlockFile, infoLastBlockFile))
            return state.Abort(_("Failed to write block info"));
    } else {
        CBlockFileInfo info;
        if (!pblocktree->ReadBlockFileInfo(nFile, info))
            return state.Abort(_("Failed to read block info"));
        pos.nPos = info.nUndoSize;
        nNewSize = (info.nUndoSize += nAddSize);
        if (!pblocktree->WriteBlockFileInfo(nFile, info))
            return state.Abort(_("Failed to write block info"));
    }

    unsigned int nOldChunks = (pos.nPos + UNDOFILE_CHUNK_SIZE - 1) / UNDOFILE_CHUNK_SIZE;
    unsigned int nNewChunks = (nNewSize + UNDOFILE_CHUNK_SIZE - 1) / UNDOFILE_CHUNK_SIZE;
    if (nNewChunks > nOldChunks) {
        if (CheckDiskSpace(nNewChunks * UNDOFILE_CHUNK_SIZE - pos.nPos)) {
            FILE *file = OpenUndoFile(pos);
            if (file) {
                printf("Pre-allocating up to position 0x%x in rev%05u.dat\n", nNewChunks * UNDOFILE_CHUNK_SIZE, pos.nFile);
                AllocateFileRange(file, pos.nPos, nNewChunks * UNDOFILE_CHUNK_SIZE - pos.nPos);
                fclose(file);
            }
        }
        else
            return state.Error();
    }

    return true;
}


bool CBlock::CheckBlock(CValidationState &state, bool fCheckPOW, bool fCheckMerkleRoot) const
{
    // These are checks that are independent of context
    // that can be verified before saving an orphan block.

    // Size limits
    if (vtx.empty() || vtx.size() > MAX_BLOCK_SIZE || ::GetSerializeSize(*this, SER_NETWORK, PROTOCOL_VERSION) > MAX_BLOCK_SIZE)
        return state.DoS(100, error("CheckBlock() : size limits failed"));

    // Special short-term limits to avoid 10,000 BDB lock limit:
    if (GetBlockTime() >= 1363867200 && // start enforcing 21 March 2013, noon GMT
        GetBlockTime() < 1368576000)  // stop enforcing 15 May 2013 00:00:00
    {
        // Rule is: #unique txids referenced <= 4,500
        // ... to prevent 10,000 BDB lock exhaustion on old clients
        set<uint256> setTxIn;
        for (size_t i = 0; i < vtx.size(); i++)
        {
            setTxIn.insert(vtx[i].GetHash());
            if (i == 0) continue; // skip coinbase txin
            BOOST_FOREACH(const CTxIn& txin, vtx[i].vin)
                setTxIn.insert(txin.prevout.hash);
        }
        size_t nTxids = setTxIn.size();
        if (nTxids > 4500)
            return error("CheckBlock() : 15 May maxlocks violation");
    }

    // Check proof of work matches claimed amount
    if (fCheckPOW && !CheckProofOfWork(GetHash(), nBits))
        return state.DoS(50, error("CheckBlock() : proof of work failed"));

    // Check timestamp
    if (GetBlockTime() > GetAdjustedTime() + 2 * 60 * 60)
        return state.Invalid(error("CheckBlock() : block timestamp too far in the future"));

    // First transaction must be coinbase, the rest must not be
    if (vtx.empty() || !vtx[0].IsCoinBase())
        return state.DoS(100, error("CheckBlock() : first tx is not coinbase"));
    for (unsigned int i = 1; i < vtx.size(); i++)
        if (vtx[i].IsCoinBase())
            return state.DoS(100, error("CheckBlock() : more than one coinbase"));

    // Check transactions
    BOOST_FOREACH(const CTransaction& tx, vtx)
        if (!tx.CheckTransaction(state))
            return error("CheckBlock() : CheckTransaction failed");

    // Build the merkle tree already. We need it anyway later, and it makes the
    // block cache the transaction hashes, which means they don't need to be
    // recalculated many times during this block's validation.
    BuildMerkleTree();

    // Check for duplicate txids. This is caught by ConnectInputs(),
    // but catching it earlier avoids a potential DoS attack:
    set<uint256> uniqueTx;
    for (unsigned int i=0; i<vtx.size(); i++) {
        uniqueTx.insert(GetTxHash(i));
    }
    if (uniqueTx.size() != vtx.size())
        return state.DoS(100, error("CheckBlock() : duplicate transaction"));

    unsigned int nSigOps = 0;
    BOOST_FOREACH(const CTransaction& tx, vtx)
    {
        nSigOps += tx.GetLegacySigOpCount();
    }
    if (nSigOps > MAX_BLOCK_SIGOPS)
        return state.DoS(100, error("CheckBlock() : out-of-bounds SigOpCount"));

    // Check merkle root
    if (fCheckMerkleRoot && hashMerkleRoot != BuildMerkleTree())
        return state.DoS(100, error("CheckBlock() : hashMerkleRoot mismatch"));

    return true;
}

bool CBlock::AcceptBlock(CValidationState &state, CDiskBlockPos *dbp)
{
    // Check for duplicate
    uint256 hash = GetHash();
    if (mapBlockIndex.count(hash))
        return state.Invalid(error("AcceptBlock() : block already in mapBlockIndex"));

    // Get prev block index
    CBlockIndex* pindexPrev = NULL;
    int nHeight = 0;
    if (hash != hashGenesisBlock) {
        map<uint256, CBlockIndex*>::iterator mi = mapBlockIndex.find(hashPrevBlock);
        if (mi == mapBlockIndex.end())
            return state.DoS(10, error("AcceptBlock() : prev block not found"));
        pindexPrev = (*mi).second;
        nHeight = pindexPrev->nHeight+1;

        // Check proof of work
        if (nBits != GetNextWorkRequired(pindexPrev, this))
            return state.DoS(100, error("AcceptBlock() : incorrect proof of work"));

        // Check timestamp against prev
        if (GetBlockTime() <= pindexPrev->GetMedianTimePast())
            return state.Invalid(error("AcceptBlock() : block's timestamp is too early"));

        // Check that all transactions are finalized
        BOOST_FOREACH(const CTransaction& tx, vtx)
            if (!tx.IsFinal(nHeight, GetBlockTime()))
                return state.DoS(10, error("AcceptBlock() : contains a non-final transaction"));

        // Check that the block chain matches the known block chain up to a checkpoint
        if (!Checkpoints::CheckBlock(nHeight, hash))
            return state.DoS(100, error("AcceptBlock() : rejected by checkpoint lock-in at %d", nHeight));

        // Reject block.nVersion=1 blocks when 95% (75% on testnet) of the network has upgraded:
        if (nVersion < 2)
        {
            if ((!fTestNet && CBlockIndex::IsSuperMajority(2, pindexPrev, 950, 1000)) ||
                (fTestNet && CBlockIndex::IsSuperMajority(2, pindexPrev, 75, 100)))
            {
                return state.Invalid(error("AcceptBlock() : rejected nVersion=1 block"));
            }
        }
        // Enforce block.nVersion=2 rule that the coinbase starts with serialized block height
        if (nVersion >= 2)
        {
            // if 750 of the last 1,000 blocks are version 2 or greater (51/100 if testnet):
            if ((!fTestNet && CBlockIndex::IsSuperMajority(2, pindexPrev, 750, 1000)) ||
                (fTestNet && CBlockIndex::IsSuperMajority(2, pindexPrev, 51, 100)))
            {
                CScript expect = CScript() << nHeight;
                if (!std::equal(expect.begin(), expect.end(), vtx[0].vin[0].scriptSig.begin()))
                    return state.DoS(100, error("AcceptBlock() : block height mismatch in coinbase"));
            }
        }
    }

    // Write block to history file
    try {
        unsigned int nBlockSize = ::GetSerializeSize(*this, SER_DISK, CLIENT_VERSION);
        CDiskBlockPos blockPos;
        if (dbp != NULL)
            blockPos = *dbp;
        if (!FindBlockPos(state, blockPos, nBlockSize+8, nHeight, nTime, dbp != NULL))
            return error("AcceptBlock() : FindBlockPos failed");
        if (dbp == NULL)
            if (!WriteToDisk(blockPos))
                return state.Abort(_("Failed to write block"));
        if (!AddToBlockIndex(state, blockPos))
            return error("AcceptBlock() : AddToBlockIndex failed");
    } catch(std::runtime_error &e) {
        return state.Abort(_("System error: ") + e.what());
    }

    // Relay inventory, but don't relay old inventory during initial block download
    int nBlockEstimate = Checkpoints::GetTotalBlocksEstimate();
    if (hashBestChain == hash)
    {
        LOCK(cs_vNodes);
        BOOST_FOREACH(CNode* pnode, vNodes)
            if (nBestHeight > (pnode->nStartingHeight != -1 ? pnode->nStartingHeight - 2000 : nBlockEstimate))
                pnode->PushInventory(CInv(MSG_BLOCK, hash));
    }

    return true;
}

bool CBlockIndex::IsSuperMajority(int minVersion, const CBlockIndex* pstart, unsigned int nRequired, unsigned int nToCheck)
{
    unsigned int nFound = 0;
    for (unsigned int i = 0; i < nToCheck && nFound < nRequired && pstart != NULL; i++)
    {
        if (pstart->nVersion >= minVersion)
            ++nFound;
        pstart = pstart->pprev;
    }
    return (nFound >= nRequired);
}

bool ProcessBlock(CValidationState &state, CNode* pfrom, CBlock* pblock, CDiskBlockPos *dbp)
{
    // Check for duplicate
    uint256 hash = pblock->GetHash();
    if (mapBlockIndex.count(hash))
        return state.Invalid(error("ProcessBlock() : already have block %d %s", mapBlockIndex[hash]->nHeight, hash.ToString().c_str()));
    if (mapOrphanBlocks.count(hash))
        return state.Invalid(error("ProcessBlock() : already have block (orphan) %s", hash.ToString().c_str()));

    // Preliminary checks
    if (!pblock->CheckBlock(state))
        return error("ProcessBlock() : CheckBlock FAILED");

    CBlockIndex* pcheckpoint = Checkpoints::GetLastCheckpoint(mapBlockIndex);
    if (pcheckpoint && pblock->hashPrevBlock != hashBestChain)
    {
        // Extra checks to prevent "fill up memory by spamming with bogus blocks"
        int64 deltaTime = pblock->GetBlockTime() - pcheckpoint->nTime;
        if (deltaTime < 0)
        {
            return state.DoS(100, error("ProcessBlock() : block with timestamp before last checkpoint"));
        }
        CBigNum bnNewBlock;
        bnNewBlock.SetCompact(pblock->nBits);
        CBigNum bnRequired;
        bnRequired.SetCompact(ComputeMinWork(pcheckpoint->nBits, deltaTime));
        if (bnNewBlock > bnRequired)
        {
            return state.DoS(100, error("ProcessBlock() : block with too little proof-of-work"));
        }
    }


    // If we don't already have its previous block, shunt it off to holding area until we get it
    if (pblock->hashPrevBlock != 0 && !mapBlockIndex.count(pblock->hashPrevBlock))
    {
        printf("ProcessBlock: ORPHAN BLOCK, prev=%s\n", pblock->hashPrevBlock.ToString().c_str());

        // Accept orphans as long as there is a node to request its parents from
        if (pfrom) {
            CBlock* pblock2 = new CBlock(*pblock);
            mapOrphanBlocks.insert(make_pair(hash, pblock2));
            mapOrphanBlocksByPrev.insert(make_pair(pblock2->hashPrevBlock, pblock2));

            // Ask this guy to fill in what we're missing
            pfrom->PushGetBlocks(pindexBest, GetOrphanRoot(pblock2));
        }
        return true;
    }

    // Store to disk
    if (!pblock->AcceptBlock(state, dbp))
        return error("ProcessBlock() : AcceptBlock FAILED");

    // Recursively process any orphan blocks that depended on this one
    vector<uint256> vWorkQueue;
    vWorkQueue.push_back(hash);
    for (unsigned int i = 0; i < vWorkQueue.size(); i++)
    {
        uint256 hashPrev = vWorkQueue[i];
        for (multimap<uint256, CBlock*>::iterator mi = mapOrphanBlocksByPrev.lower_bound(hashPrev);
             mi != mapOrphanBlocksByPrev.upper_bound(hashPrev);
             ++mi)
        {
            CBlock* pblockOrphan = (*mi).second;
            // Use a dummy CValidationState so someone can't setup nodes to counter-DoS based on orphan resolution (that is, feeding people an invalid block based on LegitBlockX in order to get anyone relaying LegitBlockX banned)
            CValidationState stateDummy;
            if (pblockOrphan->AcceptBlock(stateDummy))
                vWorkQueue.push_back(pblockOrphan->GetHash());
            mapOrphanBlocks.erase(pblockOrphan->GetHash());
            delete pblockOrphan;
        }
        mapOrphanBlocksByPrev.erase(hashPrev);
    }

    printf("ProcessBlock: ACCEPTED\n");
    return true;
}








CMerkleBlock::CMerkleBlock(const CBlock& block, CBloomFilter& filter)
{
    header = block.GetBlockHeader();

    vector<bool> vMatch;
    vector<uint256> vHashes;

    vMatch.reserve(block.vtx.size());
    vHashes.reserve(block.vtx.size());

    for (unsigned int i = 0; i < block.vtx.size(); i++)
    {
        uint256 hash = block.vtx[i].GetHash();
        if (filter.IsRelevantAndUpdate(block.vtx[i], hash))
        {
            vMatch.push_back(true);
            vMatchedTxn.push_back(make_pair(i, hash));
        }
        else
            vMatch.push_back(false);
        vHashes.push_back(hash);
    }

    txn = CPartialMerkleTree(vHashes, vMatch);
}








uint256 CPartialMerkleTree::CalcHash(int height, unsigned int pos, const std::vector<uint256> &vTxid) {
    if (height == 0) {
        // hash at height 0 is the txids themself
        return vTxid[pos];
    } else {
        // calculate left hash
        uint256 left = CalcHash(height-1, pos*2, vTxid), right;
        // calculate right hash if not beyong the end of the array - copy left hash otherwise1
        if (pos*2+1 < CalcTreeWidth(height-1))
            right = CalcHash(height-1, pos*2+1, vTxid);
        else
            right = left;
        // combine subhashes
        return Hash(BEGIN(left), END(left), BEGIN(right), END(right));
    }
}

void CPartialMerkleTree::TraverseAndBuild(int height, unsigned int pos, const std::vector<uint256> &vTxid, const std::vector<bool> &vMatch) {
    // determine whether this node is the parent of at least one matched txid
    bool fParentOfMatch = false;
    for (unsigned int p = pos << height; p < (pos+1) << height && p < nTransactions; p++)
        fParentOfMatch |= vMatch[p];
    // store as flag bit
    vBits.push_back(fParentOfMatch);
    if (height==0 || !fParentOfMatch) {
        // if at height 0, or nothing interesting below, store hash and stop
        vHash.push_back(CalcHash(height, pos, vTxid));
    } else {
        // otherwise, don't store any hash, but descend into the subtrees
        TraverseAndBuild(height-1, pos*2, vTxid, vMatch);
        if (pos*2+1 < CalcTreeWidth(height-1))
            TraverseAndBuild(height-1, pos*2+1, vTxid, vMatch);
    }
}

uint256 CPartialMerkleTree::TraverseAndExtract(int height, unsigned int pos, unsigned int &nBitsUsed, unsigned int &nHashUsed, std::vector<uint256> &vMatch) {
    if (nBitsUsed >= vBits.size()) {
        // overflowed the bits array - failure
        fBad = true;
        return 0;
    }
    bool fParentOfMatch = vBits[nBitsUsed++];
    if (height==0 || !fParentOfMatch) {
        // if at height 0, or nothing interesting below, use stored hash and do not descend
        if (nHashUsed >= vHash.size()) {
            // overflowed the hash array - failure
            fBad = true;
            return 0;
        }
        const uint256 &hash = vHash[nHashUsed++];
        if (height==0 && fParentOfMatch) // in case of height 0, we have a matched txid
            vMatch.push_back(hash);
        return hash;
    } else {
        // otherwise, descend into the subtrees to extract matched txids and hashes
        uint256 left = TraverseAndExtract(height-1, pos*2, nBitsUsed, nHashUsed, vMatch), right;
        if (pos*2+1 < CalcTreeWidth(height-1))
            right = TraverseAndExtract(height-1, pos*2+1, nBitsUsed, nHashUsed, vMatch);
        else
            right = left;
        // and combine them before returning
        return Hash(BEGIN(left), END(left), BEGIN(right), END(right));
    }
}

CPartialMerkleTree::CPartialMerkleTree(const std::vector<uint256> &vTxid, const std::vector<bool> &vMatch) : nTransactions(vTxid.size()), fBad(false) {
    // reset state
    vBits.clear();
    vHash.clear();

    // calculate height of tree
    int nHeight = 0;
    while (CalcTreeWidth(nHeight) > 1)
        nHeight++;

    // traverse the partial tree
    TraverseAndBuild(nHeight, 0, vTxid, vMatch);
}

CPartialMerkleTree::CPartialMerkleTree() : nTransactions(0), fBad(true) {}

uint256 CPartialMerkleTree::ExtractMatches(std::vector<uint256> &vMatch) {
    vMatch.clear();
    // An empty set will not work
    if (nTransactions == 0)
        return 0;
    // check for excessively high numbers of transactions
    if (nTransactions > MAX_BLOCK_SIZE / 60) // 60 is the lower bound for the size of a serialized CTransaction
        return 0;
    // there can never be more hashes provided than one for every txid
    if (vHash.size() > nTransactions)
        return 0;
    // there must be at least one bit per node in the partial tree, and at least one node per hash
    if (vBits.size() < vHash.size())
        return 0;
    // calculate height of tree
    int nHeight = 0;
    while (CalcTreeWidth(nHeight) > 1)
        nHeight++;
    // traverse the partial tree
    unsigned int nBitsUsed = 0, nHashUsed = 0;
    uint256 hashMerkleRoot = TraverseAndExtract(nHeight, 0, nBitsUsed, nHashUsed, vMatch);
    // verify that no problems occured during the tree traversal
    if (fBad)
        return 0;
    // verify that all bits were consumed (except for the padding caused by serializing it as a byte sequence)
    if ((nBitsUsed+7)/8 != (vBits.size()+7)/8)
        return 0;
    // verify that all hashes were consumed
    if (nHashUsed != vHash.size())
        return 0;
    return hashMerkleRoot;
}







bool AbortNode(const std::string &strMessage) {
    strMiscWarning = strMessage;
    printf("*** %s\n", strMessage.c_str());
    uiInterface.ThreadSafeMessageBox(strMessage, "", CClientUIInterface::MSG_ERROR);
    StartShutdown();
    return false;
}

bool CheckDiskSpace(uint64 nAdditionalBytes)
{
    uint64 nFreeBytesAvailable = filesystem::space(GetDataDir()).available;

    // Check for nMinDiskSpace bytes (currently 50MB)
    if (nFreeBytesAvailable < nMinDiskSpace + nAdditionalBytes)
        return AbortNode(_("Error: Disk space is low!"));

    return true;
}

CCriticalSection cs_LastBlockFile;
CBlockFileInfo infoLastBlockFile;
int nLastBlockFile = 0;

FILE* OpenDiskFile(const CDiskBlockPos &pos, const char *prefix, bool fReadOnly)
{
    if (pos.IsNull())
        return NULL;
    boost::filesystem::path path = GetDataDir() / "blocks" / strprintf("%s%05u.dat", prefix, pos.nFile);
    boost::filesystem::create_directories(path.parent_path());
    FILE* file = fopen(path.string().c_str(), "rb+");
    if (!file && !fReadOnly)
        file = fopen(path.string().c_str(), "wb+");
    if (!file) {
        printf("Unable to open file %s\n", path.string().c_str());
        return NULL;
    }
    if (pos.nPos) {
        if (fseek(file, pos.nPos, SEEK_SET)) {
            printf("Unable to seek to position %u of %s\n", pos.nPos, path.string().c_str());
            fclose(file);
            return NULL;
        }
    }
    return file;
}

FILE* OpenBlockFile(const CDiskBlockPos &pos, bool fReadOnly) {
    return OpenDiskFile(pos, "blk", fReadOnly);
}

FILE* OpenUndoFile(const CDiskBlockPos &pos, bool fReadOnly) {
    return OpenDiskFile(pos, "rev", fReadOnly);
}

CBlockIndex * InsertBlockIndex(uint256 hash)
{
    if (hash == 0)
        return NULL;

    // Return existing
    map<uint256, CBlockIndex*>::iterator mi = mapBlockIndex.find(hash);
    if (mi != mapBlockIndex.end())
        return (*mi).second;

    // Create new
    CBlockIndex* pindexNew = new CBlockIndex();
    if (!pindexNew)
        throw runtime_error("LoadBlockIndex() : new CBlockIndex failed");
    mi = mapBlockIndex.insert(make_pair(hash, pindexNew)).first;
    pindexNew->phashBlock = &((*mi).first);

    return pindexNew;
}

bool static LoadBlockIndexDB()
{
    if (!pblocktree->LoadBlockIndexGuts())
        return false;

    boost::this_thread::interruption_point();

    // Calculate nChainWork
    vector<pair<int, CBlockIndex*> > vSortedByHeight;
    vSortedByHeight.reserve(mapBlockIndex.size());
    BOOST_FOREACH(const PAIRTYPE(uint256, CBlockIndex*)& item, mapBlockIndex)
    {
        CBlockIndex* pindex = item.second;
        vSortedByHeight.push_back(make_pair(pindex->nHeight, pindex));
    }
    sort(vSortedByHeight.begin(), vSortedByHeight.end());
    BOOST_FOREACH(const PAIRTYPE(int, CBlockIndex*)& item, vSortedByHeight)
    {
        CBlockIndex* pindex = item.second;
        pindex->nChainWork = (pindex->pprev ? pindex->pprev->nChainWork : 0) + pindex->GetBlockWork().getuint256();
        pindex->nChainTx = (pindex->pprev ? pindex->pprev->nChainTx : 0) + pindex->nTx;
        if ((pindex->nStatus & BLOCK_VALID_MASK) >= BLOCK_VALID_TRANSACTIONS && !(pindex->nStatus & BLOCK_FAILED_MASK))
            setBlockIndexValid.insert(pindex);
    }

    // Load block file info
    pblocktree->ReadLastBlockFile(nLastBlockFile);
    printf("LoadBlockIndexDB(): last block file = %i\n", nLastBlockFile);
    if (pblocktree->ReadBlockFileInfo(nLastBlockFile, infoLastBlockFile))
        printf("LoadBlockIndexDB(): last block file info: %s\n", infoLastBlockFile.ToString().c_str());

    // Load nBestInvalidWork, OK if it doesn't exist
    CBigNum bnBestInvalidWork;
    pblocktree->ReadBestInvalidWork(bnBestInvalidWork);
    nBestInvalidWork = bnBestInvalidWork.getuint256();

    // Check whether we need to continue reindexing
    bool fReindexing = false;
    pblocktree->ReadReindexing(fReindexing);
    fReindex |= fReindexing;

    // Check whether we have a transaction index
    pblocktree->ReadFlag("txindex", fTxIndex);
    printf("LoadBlockIndexDB(): transaction index %s\n", fTxIndex ? "enabled" : "disabled");

    // Load hashBestChain pointer to end of best chain
    pindexBest = pcoinsTip->GetBestBlock();
    if (pindexBest == NULL)
        return true;
    hashBestChain = pindexBest->GetBlockHash();
    nBestHeight = pindexBest->nHeight;
    nBestChainWork = pindexBest->nChainWork;

    // set 'next' pointers in best chain
    CBlockIndex *pindex = pindexBest;
    while(pindex != NULL && pindex->pprev != NULL) {
         CBlockIndex *pindexPrev = pindex->pprev;
         pindexPrev->pnext = pindex;
         pindex = pindexPrev;
    }
    printf("LoadBlockIndexDB(): hashBestChain=%s  height=%d date=%s\n",
        hashBestChain.ToString().c_str(), nBestHeight,
        DateTimeStrFormat("%Y-%m-%d %H:%M:%S", pindexBest->GetBlockTime()).c_str());

    return true;
}

bool VerifyDB() {
    if (pindexBest == NULL || pindexBest->pprev == NULL)
        return true;

    // Verify blocks in the best chain
    int nCheckLevel = GetArg("-checklevel", 3);
    int nCheckDepth = GetArg( "-checkblocks", 288);
    if (nCheckDepth == 0)
        nCheckDepth = 1000000000; // suffices until the year 19000
    if (nCheckDepth > nBestHeight)
        nCheckDepth = nBestHeight;
    nCheckLevel = std::max(0, std::min(4, nCheckLevel));
    printf("Verifying last %i blocks at level %i\n", nCheckDepth, nCheckLevel);
    CCoinsViewCache coins(*pcoinsTip, true);
    CBlockIndex* pindexState = pindexBest;
    CBlockIndex* pindexFailure = NULL;
    int nGoodTransactions = 0;
    CValidationState state;
    for (CBlockIndex* pindex = pindexBest; pindex && pindex->pprev; pindex = pindex->pprev)
    {
        boost::this_thread::interruption_point();
        if (pindex->nHeight < nBestHeight-nCheckDepth)
            break;
        CBlock block;
        // check level 0: read from disk
        if (!block.ReadFromDisk(pindex))
            return error("VerifyDB() : *** block.ReadFromDisk failed at %d, hash=%s", pindex->nHeight, pindex->GetBlockHash().ToString().c_str());
        // check level 1: verify block validity
        if (nCheckLevel >= 1 && !block.CheckBlock(state))
            return error("VerifyDB() : *** found bad block at %d, hash=%s\n", pindex->nHeight, pindex->GetBlockHash().ToString().c_str());
        // check level 2: verify undo validity
        if (nCheckLevel >= 2 && pindex) {
            CBlockUndo undo;
            CDiskBlockPos pos = pindex->GetUndoPos();
            if (!pos.IsNull()) {
                if (!undo.ReadFromDisk(pos, pindex->pprev->GetBlockHash()))
                    return error("VerifyDB() : *** found bad undo data at %d, hash=%s\n", pindex->nHeight, pindex->GetBlockHash().ToString().c_str());
            }
        }
        // check level 3: check for inconsistencies during memory-only disconnect of tip blocks
        if (nCheckLevel >= 3 && pindex == pindexState && (coins.GetCacheSize() + pcoinsTip->GetCacheSize()) <= 2*nCoinCacheSize + 32000) {
            bool fClean = true;
            if (!block.DisconnectBlock(state, pindex, coins, &fClean))
                return error("VerifyDB() : *** irrecoverable inconsistency in block data at %d, hash=%s", pindex->nHeight, pindex->GetBlockHash().ToString().c_str());
            pindexState = pindex->pprev;
            if (!fClean) {
                nGoodTransactions = 0;
                pindexFailure = pindex;
            } else
                nGoodTransactions += block.vtx.size();
        }
    }
    if (pindexFailure)
        return error("VerifyDB() : *** coin database inconsistencies found (last %i blocks, %i good transactions before that)\n", pindexBest->nHeight - pindexFailure->nHeight + 1, nGoodTransactions);

    // check level 4: try reconnecting blocks
    if (nCheckLevel >= 4) {
        CBlockIndex *pindex = pindexState;
        while (pindex != pindexBest) {
            boost::this_thread::interruption_point();
            pindex = pindex->pnext;
            CBlock block;
            if (!block.ReadFromDisk(pindex))
                return error("VerifyDB() : *** block.ReadFromDisk failed at %d, hash=%s", pindex->nHeight, pindex->GetBlockHash().ToString().c_str());
            if (!block.ConnectBlock(state, pindex, coins))
                return error("VerifyDB() : *** found unconnectable block at %d, hash=%s", pindex->nHeight, pindex->GetBlockHash().ToString().c_str());
        }
    }

    printf("No coin database inconsistencies in last %i blocks (%i transactions)\n", pindexBest->nHeight - pindexState->nHeight, nGoodTransactions);

    return true;
}

void UnloadBlockIndex()
{
    mapBlockIndex.clear();
    setBlockIndexValid.clear();
    pindexGenesisBlock = NULL;
    nBestHeight = 0;
    nBestChainWork = 0;
    nBestInvalidWork = 0;
    hashBestChain = 0;
    pindexBest = NULL;
}

bool LoadBlockIndex()
{
    if (fTestNet)
    {
        pchMessageStart[0] = 0x0b;
        pchMessageStart[1] = 0x11;
        pchMessageStart[2] = 0x09;
        pchMessageStart[3] = 0x07;
        hashGenesisBlock = uint256("0x000000000933ea01ad0ee984209779baaec3ced90fa3f408719526f8d77f4943");
    }

    //
    // Load block index from databases
    //
    if (!fReindex && !LoadBlockIndexDB())
        return false;

    return true;
}


bool InitBlockIndex() {
    // Check whether we're already initialized
    if (pindexGenesisBlock != NULL)
        return true;

    // Use the provided setting for -txindex in the new database
    fTxIndex = GetBoolArg("-txindex", false);
    pblocktree->WriteFlag("txindex", fTxIndex);
    printf("Initializing databases...\n");

    // Only add the genesis block if not reindexing (in which case we reuse the one already on disk)
    if (!fReindex) {
        // Genesis Block:
        // CBlock(hash=000000000019d6, ver=1, hashPrevBlock=00000000000000, hashMerkleRoot=4a5e1e, nTime=1231006505, nBits=1d00ffff, nNonce=2083236893, vtx=1)
        //   CTransaction(hash=4a5e1e, ver=1, vin.size=1, vout.size=1, nLockTime=0)
        //     CTxIn(COutPoint(000000, -1), coinbase 04ffff001d0104455468652054696d65732030332f4a616e2f32303039204368616e63656c6c6f72206f6e206272696e6b206f66207365636f6e64206261696c6f757420666f722062616e6b73)
        //     CTxOut(nValue=50.00000000, scriptPubKey=0x5F1DF16B2B704C8A578D0B)
        //   vMerkleTree: 4a5e1e

        // Genesis block
        const char* pszTimestamp = "The Times 03/Jan/2009 Chancellor on brink of second bailout for banks";
        CTransaction txNew;
        txNew.vin.resize(1);
        txNew.vout.resize(1);
        txNew.vin[0].scriptSig = CScript() << 486604799 << CBigNum(4) << vector<unsigned char>((const unsigned char*)pszTimestamp, (const unsigned char*)pszTimestamp + strlen(pszTimestamp));
        txNew.vout[0].nValue = 50 * COIN;
        txNew.vout[0].scriptPubKey = CScript() << ParseHex("04678afdb0fe5548271967f1a67130b7105cd6a828e03909a67962e0ea1f61deb649f6bc3f4cef38c4f35504e51ec112de5c384df7ba0b8d578a4c702b6bf11d5f") << OP_CHECKSIG;
        CBlock block;
        block.vtx.push_back(txNew);
        block.hashPrevBlock = 0;
        block.hashMerkleRoot = block.BuildMerkleTree();
        block.nVersion = 1;
        block.nTime    = 1231006505;
        block.nBits    = 0x1d00ffff;
        block.nNonce   = 2083236893;

        if (fTestNet)
        {
            block.nTime    = 1296688602;
            block.nNonce   = 414098458;
        }

        //// debug print
        uint256 hash = block.GetHash();
        printf("%s\n", hash.ToString().c_str());
        printf("%s\n", hashGenesisBlock.ToString().c_str());
        printf("%s\n", block.hashMerkleRoot.ToString().c_str());
        assert(block.hashMerkleRoot == uint256("0x4a5e1e4baab89f3a32518a88c31bc87f618f76673e2cc77ab2127b7afdeda33b"));
        block.print();
        assert(hash == hashGenesisBlock);

        // Start new block file
        try {
            unsigned int nBlockSize = ::GetSerializeSize(block, SER_DISK, CLIENT_VERSION);
            CDiskBlockPos blockPos;
            CValidationState state;
            if (!FindBlockPos(state, blockPos, nBlockSize+8, 0, block.nTime))
                return error("LoadBlockIndex() : FindBlockPos failed");
            if (!block.WriteToDisk(blockPos))
                return error("LoadBlockIndex() : writing genesis block to disk failed");
            if (!block.AddToBlockIndex(state, blockPos))
                return error("LoadBlockIndex() : genesis block not accepted");
        } catch(std::runtime_error &e) {
            return error("LoadBlockIndex() : failed to initialize block database: %s", e.what());
        }
    }

    return true;
}



void PrintBlockTree()
{
    // pre-compute tree structure
    map<CBlockIndex*, vector<CBlockIndex*> > mapNext;
    for (map<uint256, CBlockIndex*>::iterator mi = mapBlockIndex.begin(); mi != mapBlockIndex.end(); ++mi)
    {
        CBlockIndex* pindex = (*mi).second;
        mapNext[pindex->pprev].push_back(pindex);
        // test
        //while (rand() % 3 == 0)
        //    mapNext[pindex->pprev].push_back(pindex);
    }

    vector<pair<int, CBlockIndex*> > vStack;
    vStack.push_back(make_pair(0, pindexGenesisBlock));

    int nPrevCol = 0;
    while (!vStack.empty())
    {
        int nCol = vStack.back().first;
        CBlockIndex* pindex = vStack.back().second;
        vStack.pop_back();

        // print split or gap
        if (nCol > nPrevCol)
        {
            for (int i = 0; i < nCol-1; i++)
                printf("| ");
            printf("|\\\n");
        }
        else if (nCol < nPrevCol)
        {
            for (int i = 0; i < nCol; i++)
                printf("| ");
            printf("|\n");
       }
        nPrevCol = nCol;

        // print columns
        for (int i = 0; i < nCol; i++)
            printf("| ");

        // print item
        CBlock block;
        block.ReadFromDisk(pindex);
        printf("%d (blk%05u.dat:0x%x)  %s  tx %"PRIszu"",
            pindex->nHeight,
            pindex->GetBlockPos().nFile, pindex->GetBlockPos().nPos,
            DateTimeStrFormat("%Y-%m-%d %H:%M:%S", block.GetBlockTime()).c_str(),
            block.vtx.size());

        PrintWallets(block);

        // put the main time-chain first
        vector<CBlockIndex*>& vNext = mapNext[pindex];
        for (unsigned int i = 0; i < vNext.size(); i++)
        {
            if (vNext[i]->pnext)
            {
                swap(vNext[0], vNext[i]);
                break;
            }
        }

        // iterate children
        for (unsigned int i = 0; i < vNext.size(); i++)
            vStack.push_back(make_pair(nCol+i, vNext[i]));
    }
}

bool LoadExternalBlockFile(FILE* fileIn, CDiskBlockPos *dbp)
{
    int64 nStart = GetTimeMillis();

    int nLoaded = 0;
    try {
        CBufferedFile blkdat(fileIn, 2*MAX_BLOCK_SIZE, MAX_BLOCK_SIZE+8, SER_DISK, CLIENT_VERSION);
        uint64 nStartByte = 0;
        if (dbp) {
            // (try to) skip already indexed part
            CBlockFileInfo info;
            if (pblocktree->ReadBlockFileInfo(dbp->nFile, info)) {
                nStartByte = info.nSize;
                blkdat.Seek(info.nSize);
            }
        }
        uint64 nRewind = blkdat.GetPos();
        while (blkdat.good() && !blkdat.eof()) {
            boost::this_thread::interruption_point();

            blkdat.SetPos(nRewind);
            nRewind++; // start one byte further next time, in case of failure
            blkdat.SetLimit(); // remove former limit
            unsigned int nSize = 0;
            try {
                // locate a header
                unsigned char buf[4];
                blkdat.FindByte(pchMessageStart[0]);
                nRewind = blkdat.GetPos()+1;
                blkdat >> FLATDATA(buf);
                if (memcmp(buf, pchMessageStart, 4))
                    continue;
                // read size
                blkdat >> nSize;
                if (nSize < 80 || nSize > MAX_BLOCK_SIZE)
                    continue;
            } catch (std::exception &e) {
                // no valid block header found; don't complain
                break;
            }
            try {
                // read block
                uint64 nBlockPos = blkdat.GetPos();
                blkdat.SetLimit(nBlockPos + nSize);
                CBlock block;
                blkdat >> block;
                nRewind = blkdat.GetPos();

                // process block
                if (nBlockPos >= nStartByte) {
                    LOCK(cs_main);
                    if (dbp)
                        dbp->nPos = nBlockPos;
                    CValidationState state;
                    if (ProcessBlock(state, NULL, &block, dbp))
                        nLoaded++;
                    if (state.IsError())
                        break;
                }
            } catch (std::exception &e) {
                printf("%s() : Deserialize or I/O error caught during load\n", __PRETTY_FUNCTION__);
            }
        }
        fclose(fileIn);
    } catch(std::runtime_error &e) {
        AbortNode(_("Error: system error: ") + e.what());
    }
    if (nLoaded > 0)
        printf("Loaded %i blocks from external file in %"PRI64d"ms\n", nLoaded, GetTimeMillis() - nStart);
    return nLoaded > 0;
}










//////////////////////////////////////////////////////////////////////////////
//
// CAlert
//

extern map<uint256, CAlert> mapAlerts;
extern CCriticalSection cs_mapAlerts;

string GetWarnings(string strFor)
{
    int nPriority = 0;
    string strStatusBar;
    string strRPC;

    if (GetBoolArg("-testsafemode"))
        strRPC = "test";

    if (!CLIENT_VERSION_IS_RELEASE)
        strStatusBar = _("This is a pre-release test build - use at your own risk - do not use for mining or merchant applications");

    // Misc warnings like out of disk space and clock is wrong
    if (strMiscWarning != "")
    {
        nPriority = 1000;
        strStatusBar = strMiscWarning;
    }

    // Longer invalid proof-of-work chain
    if (pindexBest && nBestInvalidWork > nBestChainWork + (pindexBest->GetBlockWork() * 6).getuint256())
    {
        nPriority = 2000;
        strStatusBar = strRPC = _("Warning: Displayed transactions may not be correct! You may need to upgrade, or other nodes may need to upgrade.");
    }

    // Alerts
    {
        LOCK(cs_mapAlerts);
        BOOST_FOREACH(PAIRTYPE(const uint256, CAlert)& item, mapAlerts)
        {
            const CAlert& alert = item.second;
            if (alert.AppliesToMe() && alert.nPriority > nPriority)
            {
                nPriority = alert.nPriority;
                strStatusBar = alert.strStatusBar;
            }
        }
    }

    if (strFor == "statusbar")
        return strStatusBar;
    else if (strFor == "rpc")
        return strRPC;
    assert(!"GetWarnings() : invalid parameter");
    return "error";
}








//////////////////////////////////////////////////////////////////////////////
//
// Messages
//


bool static AlreadyHave(const CInv& inv)
{
    switch (inv.type)
    {
    case MSG_TX:
        {
            bool txInMap = false;
            {
                LOCK(mempool.cs);
                txInMap = mempool.exists(inv.hash);
            }
            return txInMap || mapOrphanTransactions.count(inv.hash) ||
                pcoinsTip->HaveCoins(inv.hash);
        }
    case MSG_BLOCK:
        return mapBlockIndex.count(inv.hash) ||
               mapOrphanBlocks.count(inv.hash);
    }
    // Don't know what it is, just say we already got one
    return true;
}




// The message start string is designed to be unlikely to occur in normal data.
// The characters are rarely used upper ASCII, not valid as UTF-8, and produce
// a large 4-byte int at any alignment.
unsigned char pchMessageStart[4] = { 0xf9, 0xbe, 0xb4, 0xd9 };


void static ProcessGetData(CNode* pfrom)
{
    std::deque<CInv>::iterator it = pfrom->vRecvGetData.begin();

    vector<CInv> vNotFound;

    while (it != pfrom->vRecvGetData.end()) {
        // Don't bother if send buffer is too full to respond anyway
        if (pfrom->nSendSize >= SendBufferSize())
            break;

        const CInv &inv = *it;
        {
            boost::this_thread::interruption_point();
            it++;

            if (inv.type == MSG_BLOCK || inv.type == MSG_FILTERED_BLOCK)
            {
                // Send block from disk
                map<uint256, CBlockIndex*>::iterator mi = mapBlockIndex.find(inv.hash);
                if (mi != mapBlockIndex.end())
                {
                    CBlock block;
                    block.ReadFromDisk((*mi).second);
                    if (inv.type == MSG_BLOCK)
                        pfrom->PushMessage("block", block);
                    else // MSG_FILTERED_BLOCK)
                    {
                        LOCK(pfrom->cs_filter);
                        if (pfrom->pfilter)
                        {
                            CMerkleBlock merkleBlock(block, *pfrom->pfilter);
                            pfrom->PushMessage("merkleblock", merkleBlock);
                            // CMerkleBlock just contains hashes, so also push any transactions in the block the client did not see
                            // This avoids hurting performance by pointlessly requiring a round-trip
                            // Note that there is currently no way for a node to request any single transactions we didnt send here -
                            // they must either disconnect and retry or request the full block.
                            // Thus, the protocol spec specified allows for us to provide duplicate txn here,
                            // however we MUST always provide at least what the remote peer needs
                            typedef std::pair<unsigned int, uint256> PairType;
                            BOOST_FOREACH(PairType& pair, merkleBlock.vMatchedTxn)
                                if (!pfrom->setInventoryKnown.count(CInv(MSG_TX, pair.second)))
                                    pfrom->PushMessage("tx", block.vtx[pair.first]);
                        }
                        // else
                            // no response
                    }

                    // Trigger them to send a getblocks request for the next batch of inventory
                    if (inv.hash == pfrom->hashContinue)
                    {
                        // Bypass PushInventory, this must send even if redundant,
                        // and we want it right after the last block so they don't
                        // wait for other stuff first.
                        vector<CInv> vInv;
                        vInv.push_back(CInv(MSG_BLOCK, hashBestChain));
                        pfrom->PushMessage("inv", vInv);
                        pfrom->hashContinue = 0;
                    }
                }
            }
            else if (inv.IsKnownType())
            {
                // Send stream from relay memory
                bool pushed = false;
                {
                    LOCK(cs_mapRelay);
                    map<CInv, CDataStream>::iterator mi = mapRelay.find(inv);
                    if (mi != mapRelay.end()) {
                        pfrom->PushMessage(inv.GetCommand(), (*mi).second);
                        pushed = true;
                    }
                }
                if (!pushed && inv.type == MSG_TX) {
                    LOCK(mempool.cs);
                    if (mempool.exists(inv.hash)) {
                        CTransaction tx = mempool.lookup(inv.hash);
                        CDataStream ss(SER_NETWORK, PROTOCOL_VERSION);
                        ss.reserve(1000);
                        ss << tx;
                        pfrom->PushMessage("tx", ss);
                        pushed = true;
                    }
                }
                if (!pushed) {
                    vNotFound.push_back(inv);
                }
            }

            // Track requests for our stuff.
            Inventory(inv.hash);
        }
    }

    pfrom->vRecvGetData.erase(pfrom->vRecvGetData.begin(), it);

    if (!vNotFound.empty()) {
        // Let the peer know that we didn't find what it asked for, so it doesn't
        // have to wait around forever. Currently only SPV clients actually care
        // about this message: it's needed when they are recursively walking the
        // dependencies of relevant unconfirmed transactions. SPV clients want to
        // do that because they want to know about (and store and rebroadcast and
        // risk analyze) the dependencies of transactions relevant to them, without
        // having to download the entire memory pool.
        pfrom->PushMessage("notfound", vNotFound);
    }
}

bool static ProcessMessage(CNode* pfrom, string strCommand, CDataStream& vRecv)
{
    RandAddSeedPerfmon();
    if (fDebug)
        printf("received: %s (%"PRIszu" bytes)\n", strCommand.c_str(), vRecv.size());
    if (mapArgs.count("-dropmessagestest") && GetRand(atoi(mapArgs["-dropmessagestest"])) == 0)
    {
        printf("dropmessagestest DROPPING RECV MESSAGE\n");
        return true;
    }





    if (strCommand == "version")
    {
        // Each connection can only send one version message
        if (pfrom->nVersion != 0)
        {
            pfrom->Misbehaving(1);
            return false;
        }

        int64 nTime;
        CAddress addrMe;
        CAddress addrFrom;
        uint64 nNonce = 1;
        vRecv >> pfrom->nVersion >> pfrom->nServices >> nTime >> addrMe;
        if (pfrom->nVersion < MIN_PROTO_VERSION)
        {
            // Since February 20, 2012, the protocol is initiated at version 209,
            // and earlier versions are no longer supported
            printf("partner %s using obsolete version %i; disconnecting\n", pfrom->addr.ToString().c_str(), pfrom->nVersion);
            pfrom->fDisconnect = true;
            return false;
        }

        if (pfrom->nVersion == 10300)
            pfrom->nVersion = 300;
        if (!vRecv.empty())
            vRecv >> addrFrom >> nNonce;
        if (!vRecv.empty())
            vRecv >> pfrom->strSubVer;
        if (!vRecv.empty())
            vRecv >> pfrom->nStartingHeight;
        if (!vRecv.empty())
            vRecv >> pfrom->fRelayTxes; // set to true after we get the first filter* message
        else
            pfrom->fRelayTxes = true;

        if (pfrom->fInbound && addrMe.IsRoutable())
        {
            pfrom->addrLocal = addrMe;
            SeenLocal(addrMe);
        }

        // Disconnect if we connected to ourself
        if (nNonce == nLocalHostNonce && nNonce > 1)
        {
            printf("connected to self at %s, disconnecting\n", pfrom->addr.ToString().c_str());
            pfrom->fDisconnect = true;
            return true;
        }

        // Be shy and don't send version until we hear
        if (pfrom->fInbound)
            pfrom->PushVersion();

        pfrom->fClient = !(pfrom->nServices & NODE_NETWORK);

        AddTimeData(pfrom->addr, nTime);

        // Change version
        pfrom->PushMessage("verack");
        pfrom->ssSend.SetVersion(min(pfrom->nVersion, PROTOCOL_VERSION));

        if (!pfrom->fInbound)
        {
            // Advertise our address
            if (!fNoListen && !IsInitialBlockDownload())
            {
                CAddress addr = GetLocalAddress(&pfrom->addr);
                if (addr.IsRoutable())
                    pfrom->PushAddress(addr);
            }

            // Get recent addresses
            if (pfrom->fOneShot || pfrom->nVersion >= CADDR_TIME_VERSION || addrman.size() < 1000)
            {
                pfrom->PushMessage("getaddr");
                pfrom->fGetAddr = true;
            }
            addrman.Good(pfrom->addr);
        } else {
            if (((CNetAddr)pfrom->addr) == (CNetAddr)addrFrom)
            {
                addrman.Add(addrFrom, addrFrom);
                addrman.Good(addrFrom);
            }
        }

        // Relay alerts
        {
            LOCK(cs_mapAlerts);
            BOOST_FOREACH(PAIRTYPE(const uint256, CAlert)& item, mapAlerts)
                item.second.RelayTo(pfrom);
        }

        pfrom->fSuccessfullyConnected = true;

        printf("receive version message: version %d, blocks=%d, us=%s, them=%s, peer=%s\n", pfrom->nVersion, pfrom->nStartingHeight, addrMe.ToString().c_str(), addrFrom.ToString().c_str(), pfrom->addr.ToString().c_str());

        cPeerBlockCounts.input(pfrom->nStartingHeight);
    }


    else if (pfrom->nVersion == 0)
    {
        // Must have a version message before anything else
        pfrom->Misbehaving(1);
        return false;
    }


    else if (strCommand == "verack")
    {
        pfrom->SetRecvVersion(min(pfrom->nVersion, PROTOCOL_VERSION));
    }


    else if (strCommand == "addr")
    {
        vector<CAddress> vAddr;
        vRecv >> vAddr;

        // Don't want addr from older versions unless seeding
        if (pfrom->nVersion < CADDR_TIME_VERSION && addrman.size() > 1000)
            return true;
        if (vAddr.size() > 1000)
        {
            pfrom->Misbehaving(20);
            return error("message addr size() = %"PRIszu"", vAddr.size());
        }

        // Store the new addresses
        vector<CAddress> vAddrOk;
        int64 nNow = GetAdjustedTime();
        int64 nSince = nNow - 10 * 60;
        BOOST_FOREACH(CAddress& addr, vAddr)
        {
            boost::this_thread::interruption_point();

            if (addr.nTime <= 100000000 || addr.nTime > nNow + 10 * 60)
                addr.nTime = nNow - 5 * 24 * 60 * 60;
            pfrom->AddAddressKnown(addr);
            bool fReachable = IsReachable(addr);
            if (addr.nTime > nSince && !pfrom->fGetAddr && vAddr.size() <= 10 && addr.IsRoutable())
            {
                // Relay to a limited number of other nodes
                {
                    LOCK(cs_vNodes);
                    // Use deterministic randomness to send to the same nodes for 24 hours
                    // at a time so the setAddrKnowns of the chosen nodes prevent repeats
                    static uint256 hashSalt;
                    if (hashSalt == 0)
                        hashSalt = GetRandHash();
                    uint64 hashAddr = addr.GetHash();
                    uint256 hashRand = hashSalt ^ (hashAddr<<32) ^ ((GetTime()+hashAddr)/(24*60*60));
                    hashRand = Hash(BEGIN(hashRand), END(hashRand));
                    multimap<uint256, CNode*> mapMix;
                    BOOST_FOREACH(CNode* pnode, vNodes)
                    {
                        if (pnode->nVersion < CADDR_TIME_VERSION)
                            continue;
                        unsigned int nPointer;
                        memcpy(&nPointer, &pnode, sizeof(nPointer));
                        uint256 hashKey = hashRand ^ nPointer;
                        hashKey = Hash(BEGIN(hashKey), END(hashKey));
                        mapMix.insert(make_pair(hashKey, pnode));
                    }
                    int nRelayNodes = fReachable ? 2 : 1; // limited relaying of addresses outside our network(s)
                    for (multimap<uint256, CNode*>::iterator mi = mapMix.begin(); mi != mapMix.end() && nRelayNodes-- > 0; ++mi)
                        ((*mi).second)->PushAddress(addr);
                }
            }
            // Do not store addresses outside our network
            if (fReachable)
                vAddrOk.push_back(addr);
        }
        addrman.Add(vAddrOk, pfrom->addr, 2 * 60 * 60);
        if (vAddr.size() < 1000)
            pfrom->fGetAddr = false;
        if (pfrom->fOneShot)
            pfrom->fDisconnect = true;
    }


    else if (strCommand == "inv")
    {
        vector<CInv> vInv;
        vRecv >> vInv;
        if (vInv.size() > MAX_INV_SZ)
        {
            pfrom->Misbehaving(20);
            return error("message inv size() = %"PRIszu"", vInv.size());
        }

        // find last block in inv vector
        unsigned int nLastBlock = (unsigned int)(-1);
        for (unsigned int nInv = 0; nInv < vInv.size(); nInv++) {
            if (vInv[vInv.size() - 1 - nInv].type == MSG_BLOCK) {
                nLastBlock = vInv.size() - 1 - nInv;
                break;
            }
        }
        for (unsigned int nInv = 0; nInv < vInv.size(); nInv++)
        {
            const CInv &inv = vInv[nInv];

            boost::this_thread::interruption_point();
            pfrom->AddInventoryKnown(inv);

            bool fAlreadyHave = AlreadyHave(inv);
            if (fDebug)
                printf("  got inventory: %s  %s\n", inv.ToString().c_str(), fAlreadyHave ? "have" : "new");

            if (!fAlreadyHave) {
                if (!fImporting && !fReindex)
                    pfrom->AskFor(inv);
            } else if (inv.type == MSG_BLOCK && mapOrphanBlocks.count(inv.hash)) {
                pfrom->PushGetBlocks(pindexBest, GetOrphanRoot(mapOrphanBlocks[inv.hash]));
            } else if (nInv == nLastBlock) {
                // In case we are on a very long side-chain, it is possible that we already have
                // the last block in an inv bundle sent in response to getblocks. Try to detect
                // this situation and push another getblocks to continue.
                pfrom->PushGetBlocks(mapBlockIndex[inv.hash], uint256(0));
                if (fDebug)
                    printf("force request: %s\n", inv.ToString().c_str());
            }

            // Track requests for our stuff
            Inventory(inv.hash);
        }
    }


    else if (strCommand == "getdata")
    {
        vector<CInv> vInv;
        vRecv >> vInv;
        if (vInv.size() > MAX_INV_SZ)
        {
            pfrom->Misbehaving(20);
            return error("message getdata size() = %"PRIszu"", vInv.size());
        }

        if (fDebugNet || (vInv.size() != 1))
            printf("received getdata (%"PRIszu" invsz)\n", vInv.size());

        if ((fDebugNet && vInv.size() > 0) || (vInv.size() == 1))
            printf("received getdata for: %s\n", vInv[0].ToString().c_str());

        pfrom->vRecvGetData.insert(pfrom->vRecvGetData.end(), vInv.begin(), vInv.end());
        ProcessGetData(pfrom);
    }


    else if (strCommand == "getblocks")
    {
        CBlockLocator locator;
        uint256 hashStop;
        vRecv >> locator >> hashStop;

        // Find the last block the caller has in the main chain
        CBlockIndex* pindex = locator.GetBlockIndex();

        // Send the rest of the chain
        if (pindex)
            pindex = pindex->pnext;
        int nLimit = 500;
        printf("getblocks %d to %s limit %d\n", (pindex ? pindex->nHeight : -1), hashStop.ToString().c_str(), nLimit);
        for (; pindex; pindex = pindex->pnext)
        {
            if (pindex->GetBlockHash() == hashStop)
            {
                printf("  getblocks stopping at %d %s\n", pindex->nHeight, pindex->GetBlockHash().ToString().c_str());
                break;
            }
            pfrom->PushInventory(CInv(MSG_BLOCK, pindex->GetBlockHash()));
            if (--nLimit <= 0)
            {
                // When this block is requested, we'll send an inv that'll make them
                // getblocks the next batch of inventory.
                printf("  getblocks stopping at limit %d %s\n", pindex->nHeight, pindex->GetBlockHash().ToString().c_str());
                pfrom->hashContinue = pindex->GetBlockHash();
                break;
            }
        }
    }


    else if (strCommand == "getheaders")
    {
        CBlockLocator locator;
        uint256 hashStop;
        vRecv >> locator >> hashStop;

        CBlockIndex* pindex = NULL;
        if (locator.IsNull())
        {
            // If locator is null, return the hashStop block
            map<uint256, CBlockIndex*>::iterator mi = mapBlockIndex.find(hashStop);
            if (mi == mapBlockIndex.end())
                return true;
            pindex = (*mi).second;
        }
        else
        {
            // Find the last block the caller has in the main chain
            pindex = locator.GetBlockIndex();
            if (pindex)
                pindex = pindex->pnext;
        }

        // we must use CBlocks, as CBlockHeaders won't include the 0x00 nTx count at the end
        vector<CBlock> vHeaders;
        int nLimit = 2000;
        printf("getheaders %d to %s\n", (pindex ? pindex->nHeight : -1), hashStop.ToString().c_str());
        for (; pindex; pindex = pindex->pnext)
        {
            vHeaders.push_back(pindex->GetBlockHeader());
            if (--nLimit <= 0 || pindex->GetBlockHash() == hashStop)
                break;
        }
        pfrom->PushMessage("headers", vHeaders);
    }


    else if (strCommand == "tx")
    {
        vector<uint256> vWorkQueue;
        vector<uint256> vEraseQueue;
        CDataStream vMsg(vRecv);
        CTransaction tx;
        vRecv >> tx;

        CInv inv(MSG_TX, tx.GetHash());
        pfrom->AddInventoryKnown(inv);

        bool fMissingInputs = false;
        CValidationState state;
        if (tx.AcceptToMemoryPool(state, true, true, &fMissingInputs))
        {
            RelayTransaction(tx, inv.hash);
            mapAlreadyAskedFor.erase(inv);
            vWorkQueue.push_back(inv.hash);
            vEraseQueue.push_back(inv.hash);

            // Recursively process any orphan transactions that depended on this one
            for (unsigned int i = 0; i < vWorkQueue.size(); i++)
            {
                uint256 hashPrev = vWorkQueue[i];
                for (set<uint256>::iterator mi = mapOrphanTransactionsByPrev[hashPrev].begin();
                     mi != mapOrphanTransactionsByPrev[hashPrev].end();
                     ++mi)
                {
                    const uint256& orphanHash = *mi;
                    const CTransaction& orphanTx = mapOrphanTransactions[orphanHash];
                    bool fMissingInputs2 = false;
                    // Use a dummy CValidationState so someone can't setup nodes to counter-DoS based on orphan
                    // resolution (that is, feeding people an invalid transaction based on LegitTxX in order to get
                    // anyone relaying LegitTxX banned)
                    CValidationState stateDummy;

                    if (orphanTx.AcceptToMemoryPool(stateDummy, true, true, &fMissingInputs2))
                    {
                        printf("   accepted orphan tx %s\n", orphanHash.ToString().c_str());
                        RelayTransaction(orphanTx, orphanHash);
                        mapAlreadyAskedFor.erase(CInv(MSG_TX, orphanHash));
                        vWorkQueue.push_back(orphanHash);
                        vEraseQueue.push_back(orphanHash);
                    }
                    else if (!fMissingInputs2)
                    {
                        // invalid or too-little-fee orphan
                        vEraseQueue.push_back(orphanHash);
                        printf("   removed orphan tx %s\n", orphanHash.ToString().c_str());
                    }
                }
            }

            BOOST_FOREACH(uint256 hash, vEraseQueue)
                EraseOrphanTx(hash);
        }
        else if (fMissingInputs)
        {
            AddOrphanTx(tx);

            // DoS prevention: do not allow mapOrphanTransactions to grow unbounded
            unsigned int nEvicted = LimitOrphanTxSize(MAX_ORPHAN_TRANSACTIONS);
            if (nEvicted > 0)
                printf("mapOrphan overflow, removed %u tx\n", nEvicted);
        }
        int nDoS;
        if (state.IsInvalid(nDoS))
            pfrom->Misbehaving(nDoS);
    }


    else if (strCommand == "block" && !fImporting && !fReindex) // Ignore blocks received while importing
    {
        CBlock block;
        vRecv >> block;

        printf("received block %s\n", block.GetHash().ToString().c_str());
        // block.print();

        CInv inv(MSG_BLOCK, block.GetHash());
        pfrom->AddInventoryKnown(inv);

        CValidationState state;
        if (ProcessBlock(state, pfrom, &block))
            mapAlreadyAskedFor.erase(inv);
        int nDoS;
        if (state.IsInvalid(nDoS))
            pfrom->Misbehaving(nDoS);
    }


    else if (strCommand == "getaddr")
    {
        pfrom->vAddrToSend.clear();
        vector<CAddress> vAddr = addrman.GetAddr();
        BOOST_FOREACH(const CAddress &addr, vAddr)
            pfrom->PushAddress(addr);
    }


    else if (strCommand == "mempool")
    {
        std::vector<uint256> vtxid;
        LOCK2(mempool.cs, pfrom->cs_filter);
        mempool.queryHashes(vtxid);
        vector<CInv> vInv;
        BOOST_FOREACH(uint256& hash, vtxid) {
            CInv inv(MSG_TX, hash);
            if ((pfrom->pfilter && pfrom->pfilter->IsRelevantAndUpdate(mempool.lookup(hash), hash)) ||
               (!pfrom->pfilter))
                vInv.push_back(inv);
            if (vInv.size() == MAX_INV_SZ)
                break;
        }
        if (vInv.size() > 0)
            pfrom->PushMessage("inv", vInv);
    }


    else if (strCommand == "ping")
    {
        if (pfrom->nVersion > BIP0031_VERSION)
        {
            uint64 nonce = 0;
            vRecv >> nonce;
            // Echo the message back with the nonce. This allows for two useful features:
            //
            // 1) A remote node can quickly check if the connection is operational
            // 2) Remote nodes can measure the latency of the network thread. If this node
            //    is overloaded it won't respond to pings quickly and the remote node can
            //    avoid sending us more work, like chain download requests.
            //
            // The nonce stops the remote getting confused between different pings: without
            // it, if the remote node sends a ping once per second and this node takes 5
            // seconds to respond to each, the 5th ping the remote sends would appear to
            // return very quickly.
            pfrom->PushMessage("pong", nonce);
        }
    }


    else if (strCommand == "alert")
    {
        CAlert alert;
        vRecv >> alert;

        uint256 alertHash = alert.GetHash();
        if (pfrom->setKnown.count(alertHash) == 0)
        {
            if (alert.ProcessAlert())
            {
                // Relay
                pfrom->setKnown.insert(alertHash);
                {
                    LOCK(cs_vNodes);
                    BOOST_FOREACH(CNode* pnode, vNodes)
                        alert.RelayTo(pnode);
                }
            }
            else {
                // Small DoS penalty so peers that send us lots of
                // duplicate/expired/invalid-signature/whatever alerts
                // eventually get banned.
                // This isn't a Misbehaving(100) (immediate ban) because the
                // peer might be an older or different implementation with
                // a different signature key, etc.
                pfrom->Misbehaving(10);
            }
        }
    }


    else if (strCommand == "filterload")
    {
        CBloomFilter filter;
        vRecv >> filter;

        if (!filter.IsWithinSizeConstraints())
            // There is no excuse for sending a too-large filter
            pfrom->Misbehaving(100);
        else
        {
            LOCK(pfrom->cs_filter);
            delete pfrom->pfilter;
            pfrom->pfilter = new CBloomFilter(filter);
        }
        pfrom->fRelayTxes = true;
    }


    else if (strCommand == "filteradd")
    {
        vector<unsigned char> vData;
        vRecv >> vData;

        // Nodes must NEVER send a data item > 520 bytes (the max size for a script data object,
        // and thus, the maximum size any matched object can have) in a filteradd message
        if (vData.size() > MAX_SCRIPT_ELEMENT_SIZE)
        {
            pfrom->Misbehaving(100);
        } else {
            LOCK(pfrom->cs_filter);
            if (pfrom->pfilter)
                pfrom->pfilter->insert(vData);
            else
                pfrom->Misbehaving(100);
        }
    }


    else if (strCommand == "filterclear")
    {
        LOCK(pfrom->cs_filter);
        delete pfrom->pfilter;
        pfrom->pfilter = NULL;
        pfrom->fRelayTxes = true;
    }


    else
    {
        // Ignore unknown commands for extensibility
    }


    // Update the last seen time for this node's address
    if (pfrom->fNetworkNode)
        if (strCommand == "version" || strCommand == "addr" || strCommand == "inv" || strCommand == "getdata" || strCommand == "ping")
            AddressCurrentlyConnected(pfrom->addr);


    return true;
}

// requires LOCK(cs_vRecvMsg)
bool ProcessMessages(CNode* pfrom)
{
    //if (fDebug)
    //    printf("ProcessMessages(%zu messages)\n", pfrom->vRecvMsg.size());

    //
    // Message format
    //  (4) message start
    //  (12) command
    //  (4) size
    //  (4) checksum
    //  (x) data
    //
    bool fOk = true;

    if (!pfrom->vRecvGetData.empty())
        ProcessGetData(pfrom);

    std::deque<CNetMessage>::iterator it = pfrom->vRecvMsg.begin();
    while (!pfrom->fDisconnect && it != pfrom->vRecvMsg.end()) {
        // Don't bother if send buffer is too full to respond anyway
        if (pfrom->nSendSize >= SendBufferSize())
            break;

        // get next message
        CNetMessage& msg = *it;

        //if (fDebug)
        //    printf("ProcessMessages(message %u msgsz, %zu bytes, complete:%s)\n",
        //            msg.hdr.nMessageSize, msg.vRecv.size(),
        //            msg.complete() ? "Y" : "N");

        // end, if an incomplete message is found
        if (!msg.complete())
            break;

        // at this point, any failure means we can delete the current message
        it++;

        // Scan for message start
        if (memcmp(msg.hdr.pchMessageStart, pchMessageStart, sizeof(pchMessageStart)) != 0) {
            printf("\n\nPROCESSMESSAGE: INVALID MESSAGESTART\n\n");
            fOk = false;
            break;
        }

        // Read header
        CMessageHeader& hdr = msg.hdr;
        if (!hdr.IsValid())
        {
            printf("\n\nPROCESSMESSAGE: ERRORS IN HEADER %s\n\n\n", hdr.GetCommand().c_str());
            continue;
        }
        string strCommand = hdr.GetCommand();

        // Message size
        unsigned int nMessageSize = hdr.nMessageSize;

        // Checksum
        CDataStream& vRecv = msg.vRecv;
        uint256 hash = Hash(vRecv.begin(), vRecv.begin() + nMessageSize);
        unsigned int nChecksum = 0;
        memcpy(&nChecksum, &hash, sizeof(nChecksum));
        if (nChecksum != hdr.nChecksum)
        {
            printf("ProcessMessages(%s, %u bytes) : CHECKSUM ERROR nChecksum=%08x hdr.nChecksum=%08x\n",
               strCommand.c_str(), nMessageSize, nChecksum, hdr.nChecksum);
            continue;
        }

        // Process message
        bool fRet = false;
        try
        {
            {
                LOCK(cs_main);
                fRet = ProcessMessage(pfrom, strCommand, vRecv);
            }
            boost::this_thread::interruption_point();
        }
        catch (std::ios_base::failure& e)
        {
            if (strstr(e.what(), "end of data"))
            {
                // Allow exceptions from under-length message on vRecv
                printf("ProcessMessages(%s, %u bytes) : Exception '%s' caught, normally caused by a message being shorter than its stated length\n", strCommand.c_str(), nMessageSize, e.what());
            }
            else if (strstr(e.what(), "size too large"))
            {
                // Allow exceptions from over-long size
                printf("ProcessMessages(%s, %u bytes) : Exception '%s' caught\n", strCommand.c_str(), nMessageSize, e.what());
            }
            else
            {
                PrintExceptionContinue(&e, "ProcessMessages()");
            }
        }
        catch (boost::thread_interrupted) {
            throw;
        }
        catch (std::exception& e) {
            PrintExceptionContinue(&e, "ProcessMessages()");
        } catch (...) {
            PrintExceptionContinue(NULL, "ProcessMessages()");
        }

        if (!fRet)
            printf("ProcessMessage(%s, %u bytes) FAILED\n", strCommand.c_str(), nMessageSize);
    }

    // In case the connection got shut down, its receive buffer was wiped
    if (!pfrom->fDisconnect)
        pfrom->vRecvMsg.erase(pfrom->vRecvMsg.begin(), it);

    return fOk;
}


bool SendMessages(CNode* pto, bool fSendTrickle)
{
    TRY_LOCK(cs_main, lockMain);
    if (lockMain) {
        // Don't send anything until we get their version message
        if (pto->nVersion == 0)
            return true;

        // Keep-alive ping. We send a nonce of zero because we don't use it anywhere
        // right now.
        if (pto->nLastSend && GetTime() - pto->nLastSend > 30 * 60 && pto->vSendMsg.empty()) {
            uint64 nonce = 0;
            if (pto->nVersion > BIP0031_VERSION)
                pto->PushMessage("ping", nonce);
            else
                pto->PushMessage("ping");
        }

        // Start block sync
        if (pto->fStartSync && !fImporting && !fReindex) {
            pto->fStartSync = false;
            pto->PushGetBlocks(pindexBest, uint256(0));
        }

        // Resend wallet transactions that haven't gotten in a block yet
        // Except during reindex, importing and IBD, when old wallet
        // transactions become unconfirmed and spams other nodes.
        if (!fReindex && !fImporting && !IsInitialBlockDownload())
        {
            ResendWalletTransactions();
        }

        // Address refresh broadcast
        static int64 nLastRebroadcast;
        if (!IsInitialBlockDownload() && (GetTime() - nLastRebroadcast > 24 * 60 * 60))
        {
            {
                LOCK(cs_vNodes);
                BOOST_FOREACH(CNode* pnode, vNodes)
                {
                    // Periodically clear setAddrKnown to allow refresh broadcasts
                    if (nLastRebroadcast)
                        pnode->setAddrKnown.clear();

                    // Rebroadcast our address
                    if (!fNoListen)
                    {
                        CAddress addr = GetLocalAddress(&pnode->addr);
                        if (addr.IsRoutable())
                            pnode->PushAddress(addr);
                    }
                }
            }
            nLastRebroadcast = GetTime();
        }

        //
        // Message: addr
        //
        if (fSendTrickle)
        {
            vector<CAddress> vAddr;
            vAddr.reserve(pto->vAddrToSend.size());
            BOOST_FOREACH(const CAddress& addr, pto->vAddrToSend)
            {
                // returns true if wasn't already contained in the set
                if (pto->setAddrKnown.insert(addr).second)
                {
                    vAddr.push_back(addr);
                    // receiver rejects addr messages larger than 1000
                    if (vAddr.size() >= 1000)
                    {
                        pto->PushMessage("addr", vAddr);
                        vAddr.clear();
                    }
                }
            }
            pto->vAddrToSend.clear();
            if (!vAddr.empty())
                pto->PushMessage("addr", vAddr);
        }


        //
        // Message: inventory
        //
        vector<CInv> vInv;
        vector<CInv> vInvWait;
        {
            LOCK(pto->cs_inventory);
            vInv.reserve(pto->vInventoryToSend.size());
            vInvWait.reserve(pto->vInventoryToSend.size());
            BOOST_FOREACH(const CInv& inv, pto->vInventoryToSend)
            {
                if (pto->setInventoryKnown.count(inv))
                    continue;

                // trickle out tx inv to protect privacy
                if (inv.type == MSG_TX && !fSendTrickle)
                {
                    // 1/4 of tx invs blast to all immediately
                    static uint256 hashSalt;
                    if (hashSalt == 0)
                        hashSalt = GetRandHash();
                    uint256 hashRand = inv.hash ^ hashSalt;
                    hashRand = Hash(BEGIN(hashRand), END(hashRand));
                    bool fTrickleWait = ((hashRand & 3) != 0);

                    // always trickle our own transactions
                    if (!fTrickleWait)
                    {
                        CWalletTx wtx;
                        if (GetTransaction(inv.hash, wtx))
                            if (wtx.fFromMe)
                                fTrickleWait = true;
                    }

                    if (fTrickleWait)
                    {
                        vInvWait.push_back(inv);
                        continue;
                    }
                }

                // returns true if wasn't already contained in the set
                if (pto->setInventoryKnown.insert(inv).second)
                {
                    vInv.push_back(inv);
                    if (vInv.size() >= 1000)
                    {
                        pto->PushMessage("inv", vInv);
                        vInv.clear();
                    }
                }
            }
            pto->vInventoryToSend = vInvWait;
        }
        if (!vInv.empty())
            pto->PushMessage("inv", vInv);


        //
        // Message: getdata
        //
        vector<CInv> vGetData;
        int64 nNow = GetTime() * 1000000;
        while (!pto->mapAskFor.empty() && (*pto->mapAskFor.begin()).first <= nNow)
        {
            const CInv& inv = (*pto->mapAskFor.begin()).second;
            if (!AlreadyHave(inv))
            {
                if (fDebugNet)
                    printf("sending getdata: %s\n", inv.ToString().c_str());
                vGetData.push_back(inv);
                if (vGetData.size() >= 1000)
                {
                    pto->PushMessage("getdata", vGetData);
                    vGetData.clear();
                }
            }
            pto->mapAskFor.erase(pto->mapAskFor.begin());
        }
        if (!vGetData.empty())
            pto->PushMessage("getdata", vGetData);

    }
    return true;
}














//////////////////////////////////////////////////////////////////////////////
//
// BitcoinMiner
//

int static FormatHashBlocks(void* pbuffer, unsigned int len)
{
    unsigned char* pdata = (unsigned char*)pbuffer;
    unsigned int blocks = 1 + ((len + 8) / 64);
    unsigned char* pend = pdata + 64 * blocks;
    memset(pdata + len, 0, 64 * blocks - len);
    pdata[len] = 0x80;
    unsigned int bits = len * 8;
    pend[-1] = (bits >> 0) & 0xff;
    pend[-2] = (bits >> 8) & 0xff;
    pend[-3] = (bits >> 16) & 0xff;
    pend[-4] = (bits >> 24) & 0xff;
    return blocks;
}

static const unsigned int pSHA256InitState[8] =
{0x6a09e667, 0xbb67ae85, 0x3c6ef372, 0xa54ff53a, 0x510e527f, 0x9b05688c, 0x1f83d9ab, 0x5be0cd19};

void SHA256Transform(void* pstate, void* pinput, const void* pinit)
{
    SHA256_CTX ctx;
    unsigned char data[64];

    SHA256_Init(&ctx);

    for (int i = 0; i < 16; i++)
        ((uint32_t*)data)[i] = ByteReverse(((uint32_t*)pinput)[i]);

    for (int i = 0; i < 8; i++)
        ctx.h[i] = ((uint32_t*)pinit)[i];

    SHA256_Update(&ctx, data, sizeof(data));
    for (int i = 0; i < 8; i++)
        ((uint32_t*)pstate)[i] = ctx.h[i];
}

//
// ScanHash scans nonces looking for a hash with at least some zero bits.
// It operates on big endian data.  Caller does the byte reversing.
// All input buffers are 16-byte aligned.  nNonce is usually preserved
// between calls, but periodically or if nNonce is 0xffff0000 or above,
// the block is rebuilt and nNonce starts over at zero.
//
unsigned int static ScanHash_CryptoPP(char* pmidstate, char* pdata, char* phash1, char* phash, unsigned int& nHashesDone)
{
    unsigned int& nNonce = *(unsigned int*)(pdata + 12);
    for (;;)
    {
        // Crypto++ SHA256
        // Hash pdata using pmidstate as the starting state into
        // pre-formatted buffer phash1, then hash phash1 into phash
        nNonce++;
        SHA256Transform(phash1, pdata, pmidstate);
        SHA256Transform(phash, phash1, pSHA256InitState);

        // Return the nonce if the hash has at least some zero bits,
        // caller will check if it has enough to reach the target
        if (((unsigned short*)phash)[14] == 0)
            return nNonce;

        // If nothing found after trying for a while, return -1
        if ((nNonce & 0xffff) == 0)
        {
            nHashesDone = 0xffff+1;
            return (unsigned int) -1;
        }
        if ((nNonce & 0xfff) == 0)
            boost::this_thread::interruption_point();
    }
}

// Some explaining would be appreciated
class COrphan
{
public:
    CTransaction* ptx;
    set<uint256> setDependsOn;
    double dPriority;
    double dFeePerKb;

    COrphan(CTransaction* ptxIn)
    {
        ptx = ptxIn;
        dPriority = dFeePerKb = 0;
    }

    void print() const
    {
        printf("COrphan(hash=%s, dPriority=%.1f, dFeePerKb=%.1f)\n",
               ptx->GetHash().ToString().c_str(), dPriority, dFeePerKb);
        BOOST_FOREACH(uint256 hash, setDependsOn)
            printf("   setDependsOn %s\n", hash.ToString().c_str());
    }
};


uint64 nLastBlockTx = 0;
uint64 nLastBlockSize = 0;

// We want to sort transactions by priority and fee, so:
typedef boost::tuple<double, double, CTransaction*> TxPriority;
class TxPriorityCompare
{
    bool byFee;
public:
    TxPriorityCompare(bool _byFee) : byFee(_byFee) { }
    bool operator()(const TxPriority& a, const TxPriority& b)
    {
        if (byFee)
        {
            if (a.get<1>() == b.get<1>())
                return a.get<0>() < b.get<0>();
            return a.get<1>() < b.get<1>();
        }
        else
        {
            if (a.get<0>() == b.get<0>())
                return a.get<1>() < b.get<1>();
            return a.get<0>() < b.get<0>();
        }
    }
};

CBlockTemplate* CreateNewBlock(CReserveKey& reservekey)
{
    // Create new block
    auto_ptr<CBlockTemplate> pblocktemplate(new CBlockTemplate());
    if(!pblocktemplate.get())
        return NULL;
    CBlock *pblock = &pblocktemplate->block; // pointer for convenience

    // Create coinbase tx
    CTransaction txNew;
    txNew.vin.resize(1);
    txNew.vin[0].prevout.SetNull();
    txNew.vout.resize(1);
    CPubKey pubkey;
    if (!reservekey.GetReservedKey(pubkey))
        return NULL;
    txNew.vout[0].scriptPubKey << pubkey << OP_CHECKSIG;

    // Add our coinbase tx as first transaction
    pblock->vtx.push_back(txNew);
    pblocktemplate->vTxFees.push_back(-1); // updated at end
    pblocktemplate->vTxSigOps.push_back(-1); // updated at end

    // Largest block you're willing to create:
    unsigned int nBlockMaxSize = GetArg("-blockmaxsize", MAX_BLOCK_SIZE_GEN/2);
    // Limit to betweeen 1K and MAX_BLOCK_SIZE-1K for sanity:
    nBlockMaxSize = std::max((unsigned int)1000, std::min((unsigned int)(MAX_BLOCK_SIZE-1000), nBlockMaxSize));

    // Special compatibility rule before 15 May: limit size to 500,000 bytes:
    if (GetAdjustedTime() < 1368576000)
        nBlockMaxSize = std::min(nBlockMaxSize, (unsigned int)(MAX_BLOCK_SIZE_GEN));

    // How much of the block should be dedicated to high-priority transactions,
    // included regardless of the fees they pay
    unsigned int nBlockPrioritySize = GetArg("-blockprioritysize", 27000);
    nBlockPrioritySize = std::min(nBlockMaxSize, nBlockPrioritySize);

    // Minimum block size you want to create; block will be filled with free transactions
    // until there are no more or the block reaches this size:
    unsigned int nBlockMinSize = GetArg("-blockminsize", 0);
    nBlockMinSize = std::min(nBlockMaxSize, nBlockMinSize);

    // Collect memory pool transactions into the block
    int64 nFees = 0;
    {
        LOCK2(cs_main, mempool.cs);
        CBlockIndex* pindexPrev = pindexBest;
        CCoinsViewCache view(*pcoinsTip, true);

        // Priority order to process transactions
        list<COrphan> vOrphan; // list memory doesn't move
        map<uint256, vector<COrphan*> > mapDependers;
        bool fPrintPriority = GetBoolArg("-printpriority");

        // This vector will be sorted into a priority queue:
        vector<TxPriority> vecPriority;
        vecPriority.reserve(mempool.mapTx.size());
        for (map<uint256, CTransaction>::iterator mi = mempool.mapTx.begin(); mi != mempool.mapTx.end(); ++mi)
        {
            CTransaction& tx = (*mi).second;
            if (tx.IsCoinBase() || !tx.IsFinal())
                continue;

            COrphan* porphan = NULL;
            double dPriority = 0;
            int64 nTotalIn = 0;
            bool fMissingInputs = false;
            BOOST_FOREACH(const CTxIn& txin, tx.vin)
            {
                // Read prev transaction
                if (!view.HaveCoins(txin.prevout.hash))
                {
                    // This should never happen; all transactions in the memory
                    // pool should connect to either transactions in the chain
                    // or other transactions in the memory pool.
                    if (!mempool.mapTx.count(txin.prevout.hash))
                    {
                        printf("ERROR: mempool transaction missing input\n");
                        if (fDebug) assert("mempool transaction missing input" == 0);
                        fMissingInputs = true;
                        if (porphan)
                            vOrphan.pop_back();
                        break;
                    }

                    // Has to wait for dependencies
                    if (!porphan)
                    {
                        // Use list for automatic deletion
                        vOrphan.push_back(COrphan(&tx));
                        porphan = &vOrphan.back();
                    }
                    mapDependers[txin.prevout.hash].push_back(porphan);
                    porphan->setDependsOn.insert(txin.prevout.hash);
                    nTotalIn += mempool.mapTx[txin.prevout.hash].vout[txin.prevout.n].nValue;
                    continue;
                }
                const CCoins &coins = view.GetCoins(txin.prevout.hash);

                int64 nValueIn = coins.vout[txin.prevout.n].nValue;
                nTotalIn += nValueIn;

                int nConf = pindexPrev->nHeight - coins.nHeight + 1;

                dPriority += (double)nValueIn * nConf;
            }
            if (fMissingInputs) continue;

            // Priority is sum(valuein * age) / txsize
            unsigned int nTxSize = ::GetSerializeSize(tx, SER_NETWORK, PROTOCOL_VERSION);
            dPriority /= nTxSize;

            // This is a more accurate fee-per-kilobyte than is used by the client code, because the
            // client code rounds up the size to the nearest 1K. That's good, because it gives an
            // incentive to create smaller transactions.
            double dFeePerKb =  double(nTotalIn-tx.GetValueOut()) / (double(nTxSize)/1000.0);

            if (porphan)
            {
                porphan->dPriority = dPriority;
                porphan->dFeePerKb = dFeePerKb;
            }
            else
                vecPriority.push_back(TxPriority(dPriority, dFeePerKb, &(*mi).second));
        }

        // Collect transactions into block
        uint64 nBlockSize = 1000;
        uint64 nBlockTx = 0;
        int nBlockSigOps = 100;
        bool fSortedByFee = (nBlockPrioritySize <= 0);

        TxPriorityCompare comparer(fSortedByFee);
        std::make_heap(vecPriority.begin(), vecPriority.end(), comparer);

        while (!vecPriority.empty())
        {
            // Take highest priority transaction off the priority queue:
            double dPriority = vecPriority.front().get<0>();
            double dFeePerKb = vecPriority.front().get<1>();
            CTransaction& tx = *(vecPriority.front().get<2>());

            std::pop_heap(vecPriority.begin(), vecPriority.end(), comparer);
            vecPriority.pop_back();

            // Size limits
            unsigned int nTxSize = ::GetSerializeSize(tx, SER_NETWORK, PROTOCOL_VERSION);
            if (nBlockSize + nTxSize >= nBlockMaxSize)
                continue;

            // Legacy limits on sigOps:
            unsigned int nTxSigOps = tx.GetLegacySigOpCount();
            if (nBlockSigOps + nTxSigOps >= MAX_BLOCK_SIGOPS)
                continue;

            // Skip free transactions if we're past the minimum block size:
            if (fSortedByFee && (dFeePerKb < CTransaction::nMinTxFee) && (nBlockSize + nTxSize >= nBlockMinSize))
                continue;

            // Prioritize by fee once past the priority size or we run out of high-priority
            // transactions:
            if (!fSortedByFee &&
                ((nBlockSize + nTxSize >= nBlockPrioritySize) || (dPriority < COIN * 144 / 250)))
            {
                fSortedByFee = true;
                comparer = TxPriorityCompare(fSortedByFee);
                std::make_heap(vecPriority.begin(), vecPriority.end(), comparer);
            }

            if (!tx.HaveInputs(view))
                continue;

            int64 nTxFees = tx.GetValueIn(view)-tx.GetValueOut();

            nTxSigOps += tx.GetP2SHSigOpCount(view);
            if (nBlockSigOps + nTxSigOps >= MAX_BLOCK_SIGOPS)
                continue;

            CValidationState state;
            if (!tx.CheckInputs(state, view, true, SCRIPT_VERIFY_P2SH))
                continue;

            CTxUndo txundo;
            uint256 hash = tx.GetHash();
            tx.UpdateCoins(state, view, txundo, pindexPrev->nHeight+1, hash);

            // Added
            pblock->vtx.push_back(tx);
            pblocktemplate->vTxFees.push_back(nTxFees);
            pblocktemplate->vTxSigOps.push_back(nTxSigOps);
            nBlockSize += nTxSize;
            ++nBlockTx;
            nBlockSigOps += nTxSigOps;
            nFees += nTxFees;

            if (fPrintPriority)
            {
                printf("priority %.1f feeperkb %.1f txid %s\n",
                       dPriority, dFeePerKb, tx.GetHash().ToString().c_str());
            }

            // Add transactions that depend on this one to the priority queue
            if (mapDependers.count(hash))
            {
                BOOST_FOREACH(COrphan* porphan, mapDependers[hash])
                {
                    if (!porphan->setDependsOn.empty())
                    {
                        porphan->setDependsOn.erase(hash);
                        if (porphan->setDependsOn.empty())
                        {
                            vecPriority.push_back(TxPriority(porphan->dPriority, porphan->dFeePerKb, porphan->ptx));
                            std::push_heap(vecPriority.begin(), vecPriority.end(), comparer);
                        }
                    }
                }
            }
        }

        nLastBlockTx = nBlockTx;
        nLastBlockSize = nBlockSize;
        printf("CreateNewBlock(): total size %"PRI64u"\n", nBlockSize);

        pblock->vtx[0].vout[0].nValue = GetBlockValue(pindexPrev->nHeight+1, nFees);
        pblocktemplate->vTxFees[0] = -nFees;

        // Fill in header
        pblock->hashPrevBlock  = pindexPrev->GetBlockHash();
        pblock->UpdateTime(pindexPrev);
        pblock->nBits          = GetNextWorkRequired(pindexPrev, pblock);
        pblock->nNonce         = 0;
        pblock->vtx[0].vin[0].scriptSig = CScript() << OP_0 << OP_0;
        pblocktemplate->vTxSigOps[0] = pblock->vtx[0].GetLegacySigOpCount();

        CBlockIndex indexDummy(*pblock);
        indexDummy.pprev = pindexPrev;
        indexDummy.nHeight = pindexPrev->nHeight + 1;
        CCoinsViewCache viewNew(*pcoinsTip, true);
        CValidationState state;
        if (!pblock->ConnectBlock(state, &indexDummy, viewNew, true))
            throw std::runtime_error("CreateNewBlock() : ConnectBlock failed");
    }

    return pblocktemplate.release();
}


void IncrementExtraNonce(CBlock* pblock, CBlockIndex* pindexPrev, unsigned int& nExtraNonce)
{
    // Update nExtraNonce
    static uint256 hashPrevBlock;
    if (hashPrevBlock != pblock->hashPrevBlock)
    {
        nExtraNonce = 0;
        hashPrevBlock = pblock->hashPrevBlock;
    }
    ++nExtraNonce;
    unsigned int nHeight = pindexPrev->nHeight+1; // Height first in coinbase required for block.version=2
    pblock->vtx[0].vin[0].scriptSig = (CScript() << nHeight << CBigNum(nExtraNonce)) + COINBASE_FLAGS;
    assert(pblock->vtx[0].vin[0].scriptSig.size() <= 100);

    pblock->hashMerkleRoot = pblock->BuildMerkleTree();
}


void FormatHashBuffers(CBlock* pblock, char* pmidstate, char* pdata, char* phash1)
{
    //
    // Pre-build hash buffers
    //
    struct
    {
        struct unnamed2
        {
            int nVersion;
            uint256 hashPrevBlock;
            uint256 hashMerkleRoot;
            unsigned int nTime;
            unsigned int nBits;
            unsigned int nNonce;
        }
        block;
        unsigned char pchPadding0[64];
        uint256 hash1;
        unsigned char pchPadding1[64];
    }
    tmp;
    memset(&tmp, 0, sizeof(tmp));

    tmp.block.nVersion       = pblock->nVersion;
    tmp.block.hashPrevBlock  = pblock->hashPrevBlock;
    tmp.block.hashMerkleRoot = pblock->hashMerkleRoot;
    tmp.block.nTime          = pblock->nTime;
    tmp.block.nBits          = pblock->nBits;
    tmp.block.nNonce         = pblock->nNonce;

    FormatHashBlocks(&tmp.block, sizeof(tmp.block));
    FormatHashBlocks(&tmp.hash1, sizeof(tmp.hash1));

    // Byte swap all the input buffer
    for (unsigned int i = 0; i < sizeof(tmp)/4; i++)
        ((unsigned int*)&tmp)[i] = ByteReverse(((unsigned int*)&tmp)[i]);

    // Precalc the first half of the first hash, which stays constant
    SHA256Transform(pmidstate, &tmp.block, pSHA256InitState);

    memcpy(pdata, &tmp.block, 128);
    memcpy(phash1, &tmp.hash1, 64);
}


bool CheckWork(CBlock* pblock, CWallet& wallet, CReserveKey& reservekey)
{
    uint256 hash = pblock->GetHash();
    uint256 hashTarget = CBigNum().SetCompact(pblock->nBits).getuint256();

    if (hash > hashTarget)
        return false;

    //// debug print
    printf("BitcoinMiner:\n");
    printf("proof-of-work found  \n  hash: %s  \ntarget: %s\n", hash.GetHex().c_str(), hashTarget.GetHex().c_str());
    pblock->print();
    printf("generated %s\n", FormatMoney(pblock->vtx[0].vout[0].nValue).c_str());

    // Found a solution
    {
        LOCK(cs_main);
        if (pblock->hashPrevBlock != hashBestChain)
            return error("BitcoinMiner : generated block is stale");

        // Remove key from key pool
        reservekey.KeepKey();

        // Track how many getdata requests this block gets
        {
            LOCK(wallet.cs_wallet);
            wallet.mapRequestCount[pblock->GetHash()] = 0;
        }

        // Process this block the same as if we had received it from another node
        CValidationState state;
        if (!ProcessBlock(state, NULL, pblock))
            return error("BitcoinMiner : ProcessBlock, block not accepted");
    }

    return true;
}

void static BitcoinMiner(CWallet *pwallet)
{
    printf("BitcoinMiner started\n");
    SetThreadPriority(THREAD_PRIORITY_LOWEST);
    RenameThread("bitcoin-miner");

    // Each thread has its own key and counter
    CReserveKey reservekey(pwallet);
    unsigned int nExtraNonce = 0;

    try { loop {
        while (vNodes.empty())
            MilliSleep(1000);

        //
        // Create new block
        //
        unsigned int nTransactionsUpdatedLast = nTransactionsUpdated;
        CBlockIndex* pindexPrev = pindexBest;

        auto_ptr<CBlockTemplate> pblocktemplate(CreateNewBlock(reservekey));
        if (!pblocktemplate.get())
            return;
        CBlock *pblock = &pblocktemplate->block;
        IncrementExtraNonce(pblock, pindexPrev, nExtraNonce);

        printf("Running BitcoinMiner with %"PRIszu" transactions in block (%u bytes)\n", pblock->vtx.size(),
               ::GetSerializeSize(*pblock, SER_NETWORK, PROTOCOL_VERSION));

        //
        // Pre-build hash buffers
        //
        char pmidstatebuf[32+16]; char* pmidstate = alignup<16>(pmidstatebuf);
        char pdatabuf[128+16];    char* pdata     = alignup<16>(pdatabuf);
        char phash1buf[64+16];    char* phash1    = alignup<16>(phash1buf);

        FormatHashBuffers(pblock, pmidstate, pdata, phash1);

        unsigned int& nBlockTime = *(unsigned int*)(pdata + 64 + 4);
        unsigned int& nBlockBits = *(unsigned int*)(pdata + 64 + 8);
        unsigned int& nBlockNonce = *(unsigned int*)(pdata + 64 + 12);


        //
        // Search
        //
        int64 nStart = GetTime();
        uint256 hashTarget = CBigNum().SetCompact(pblock->nBits).getuint256();
        uint256 hashbuf[2];
        uint256& hash = *alignup<16>(hashbuf);
        loop
        {
            unsigned int nHashesDone = 0;
            unsigned int nNonceFound;

            // Crypto++ SHA256
            nNonceFound = ScanHash_CryptoPP(pmidstate, pdata + 64, phash1,
                                            (char*)&hash, nHashesDone);

            // Check if something found
            if (nNonceFound != (unsigned int) -1)
            {
                for (unsigned int i = 0; i < sizeof(hash)/4; i++)
                    ((unsigned int*)&hash)[i] = ByteReverse(((unsigned int*)&hash)[i]);

                if (hash <= hashTarget)
                {
                    // Found a solution
                    pblock->nNonce = ByteReverse(nNonceFound);
                    assert(hash == pblock->GetHash());

                    SetThreadPriority(THREAD_PRIORITY_NORMAL);
                    CheckWork(pblock, *pwalletMain, reservekey);
                    SetThreadPriority(THREAD_PRIORITY_LOWEST);
                    break;
                }
            }

            // Meter hashes/sec
            static int64 nHashCounter;
            if (nHPSTimerStart == 0)
            {
                nHPSTimerStart = GetTimeMillis();
                nHashCounter = 0;
            }
            else
                nHashCounter += nHashesDone;
            if (GetTimeMillis() - nHPSTimerStart > 4000)
            {
                static CCriticalSection cs;
                {
                    LOCK(cs);
                    if (GetTimeMillis() - nHPSTimerStart > 4000)
                    {
                        dHashesPerSec = 1000.0 * nHashCounter / (GetTimeMillis() - nHPSTimerStart);
                        nHPSTimerStart = GetTimeMillis();
                        nHashCounter = 0;
                        static int64 nLogTime;
                        if (GetTime() - nLogTime > 30 * 60)
                        {
                            nLogTime = GetTime();
                            printf("hashmeter %6.0f khash/s\n", dHashesPerSec/1000.0);
                        }
                    }
                }
            }

            // Check for stop or if block needs to be rebuilt
            boost::this_thread::interruption_point();
            if (vNodes.empty())
                break;
            if (nBlockNonce >= 0xffff0000)
                break;
            if (nTransactionsUpdated != nTransactionsUpdatedLast && GetTime() - nStart > 60)
                break;
            if (pindexPrev != pindexBest)
                break;

            // Update nTime every few seconds
            pblock->UpdateTime(pindexPrev);
            nBlockTime = ByteReverse(pblock->nTime);
            if (fTestNet)
            {
                // Changing pblock->nTime can change work required on testnet:
                nBlockBits = ByteReverse(pblock->nBits);
                hashTarget = CBigNum().SetCompact(pblock->nBits).getuint256();
            }
        }
    } }
    catch (boost::thread_interrupted)
    {
        printf("BitcoinMiner terminated\n");
        throw;
    }
}

void GenerateBitcoins(bool fGenerate, CWallet* pwallet)
{
    static boost::thread_group* minerThreads = NULL;

    int nThreads = GetArg("-genproclimit", -1);
    if (nThreads < 0)
        nThreads = boost::thread::hardware_concurrency();

    if (minerThreads != NULL)
    {
        minerThreads->interrupt_all();
        delete minerThreads;
        minerThreads = NULL;
    }

    if (nThreads == 0 || !fGenerate)
        return;

    minerThreads = new boost::thread_group();
    for (int i = 0; i < nThreads; i++)
        minerThreads->create_thread(boost::bind(&BitcoinMiner, pwallet));
}

// Amount compression:
// * If the amount is 0, output 0
// * first, divide the amount (in base units) by the largest power of 10 possible; call the exponent e (e is max 9)
// * if e<9, the last digit of the resulting number cannot be 0; store it as d, and drop it (divide by 10)
//   * call the result n
//   * output 1 + 10*(9*n + d - 1) + e
// * if e==9, we only know the resulting number is not zero, so output 1 + 10*(n - 1) + 9
// (this is decodable, as d is in [1-9] and e is in [0-9])

uint64 CTxOutCompressor::CompressAmount(uint64 n)
{
    if (n == 0)
        return 0;
    int e = 0;
    while (((n % 10) == 0) && e < 9) {
        n /= 10;
        e++;
    }
    if (e < 9) {
        int d = (n % 10);
        assert(d >= 1 && d <= 9);
        n /= 10;
        return 1 + (n*9 + d - 1)*10 + e;
    } else {
        return 1 + (n - 1)*10 + 9;
    }
}

uint64 CTxOutCompressor::DecompressAmount(uint64 x)
{
    // x = 0  OR  x = 1+10*(9*n + d - 1) + e  OR  x = 1+10*(n - 1) + 9
    if (x == 0)
        return 0;
    x--;
    // x = 10*(9*n + d - 1) + e
    int e = x % 10;
    x /= 10;
    uint64 n = 0;
    if (e < 9) {
        // x = 9*n + d - 1
        int d = (x % 9) + 1;
        x /= 9;
        // x = n
        n = x*10 + d;
    } else {
        n = x+1;
    }
    while (e) {
        n *= 10;
        e--;
    }
    return n;
}


class CMainCleanup
{
public:
    CMainCleanup() {}
    ~CMainCleanup() {
        // block headers
        std::map<uint256, CBlockIndex*>::iterator it1 = mapBlockIndex.begin();
        for (; it1 != mapBlockIndex.end(); it1++)
            delete (*it1).second;
        mapBlockIndex.clear();

        // orphan blocks
        std::map<uint256, CBlock*>::iterator it2 = mapOrphanBlocks.begin();
        for (; it2 != mapOrphanBlocks.end(); it2++)
            delete (*it2).second;
        mapOrphanBlocks.clear();

        // orphan transactions
        mapOrphanTransactions.clear();
    }
} instance_of_cmaincleanup;<|MERGE_RESOLUTION|>--- conflicted
+++ resolved
@@ -831,11 +831,7 @@
 }
 
 
-<<<<<<< HEAD
 bool CTxMemPool::remove(const CTransaction &tx, bool fRecursive)
-=======
-bool CTxMemPool::remove(CTransaction &tx, bool fRecursive)
->>>>>>> 2c7c45b5
 {
     // Remove transaction from memory pool
     {
@@ -850,13 +846,6 @@
         }
         if (mapTx.count(hash))
         {
-            if (fRecursive) {
-                for (unsigned int i = 0; i < tx.vout.size(); i++) {
-                    std::map<COutPoint, CInPoint>::iterator it = mapNextTx.find(COutPoint(hash, i));
-                    if (it != mapNextTx.end())
-                        remove(*it->second.ptx, true);
-                }
-            }
             BOOST_FOREACH(const CTxIn& txin, tx.vin)
                 mapNextTx.erase(txin.prevout);
             mapTx.erase(hash);
@@ -1861,40 +1850,11 @@
             pindex->pprev->pnext = pindex;
 
     // Resurrect memory transactions that were in the disconnected branch
-<<<<<<< HEAD
     BOOST_FOREACH(CTransaction& tx, vResurrect) {
         // ignore validation errors in resurrected transactions
         CValidationState stateDummy;
-        tx.AcceptToMemoryPool(stateDummy, true, false);
-=======
-    BOOST_FOREACH(CTransaction& tx, vResurrect)
-    {
-        if (!tx.AcceptToMemoryPool_new(txdb, true, false, NULL))
+        if (!tx.AcceptToMemoryPool(stateDummy, true, false))
             mempool.remove(tx, true);
-    }
-
-    // Delete redundant memory transactions that are in the connected branch
-    BOOST_FOREACH(CTransaction& tx, vDelete)
-        mempool.remove(tx);
-
-    printf("REORGANIZE: done\n");
-
-    return true;
-}
-
-
-// Called from inside SetBestChain: attaches a block to the new best chain being built
-bool CBlock::SetBestChainInner(CTxDB& txdb, CBlockIndex *pindexNew)
-{
-    uint256 hash = GetHash();
-
-    // Adding to current best branch
-    if (!ConnectBlock(txdb, pindexNew) || !txdb.WriteHashBestChain(hash))
-    {
-        txdb.TxnAbort();
-        InvalidChainFound(pindexNew);
-        return false;
->>>>>>> 2c7c45b5
     }
 
     // Delete redundant memory transactions that are in the connected branch
