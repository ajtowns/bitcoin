// Copyright (c) 2009-2010 Satoshi Nakamoto
// Copyright (c) 2009-2012 The Bitcoin developers
// Distributed under the MIT/X11 software license, see the accompanying
// file COPYING or http://www.opensource.org/licenses/mit-license.php.

#include "alert.h"
#include "checkpoints.h"
#include "db.h"
#include "txdb.h"
#include "net.h"
#include "init.h"
#include "ui_interface.h"
#include "checkqueue.h"
#include <boost/algorithm/string/replace.hpp>
#include <boost/filesystem.hpp>
#include <boost/filesystem/fstream.hpp>

using namespace std;
using namespace boost;

//
// Global state
//

CCriticalSection cs_setpwalletRegistered;
set<CWallet*> setpwalletRegistered;

CCriticalSection cs_main;

CTxMemPool mempool;
unsigned int nTransactionsUpdated = 0;

map<uint256, CBlockIndex*> mapBlockIndex;
uint256 hashGenesisBlock("0x000000000019d6689c085ae165831e934ff763ae46a2a6c172b3f1b60a8ce26f");
static CBigNum bnProofOfWorkLimit(~uint256(0) >> 32);
CBlockIndex* pindexGenesisBlock = NULL;
int nBestHeight = -1;
uint256 nBestChainWork = 0;
uint256 nBestInvalidWork = 0;
uint256 hashBestChain = 0;
CBlockIndex* pindexBest = NULL;
set<CBlockIndex*, CBlockIndexWorkComparator> setBlockIndexValid; // may contain all CBlockIndex*'s that have validness >=BLOCK_VALID_TRANSACTIONS, and must contain those who aren't failed
int64 nTimeBestReceived = 0;
int nScriptCheckThreads = 0;
bool fImporting = false;
bool fReindex = false;
bool fBenchmark = false;
bool fTxIndex = false;
bool fIsBareMultisigStd = false;
unsigned int nCoinCacheSize = 5000;

/** Fees smaller than this (in satoshi) are considered zero fee (for transaction creation) */
int64 CTransaction::nMinTxFee = 10000;  // Override with -mintxfee
/** Fees smaller than this (in satoshi) are considered zero fee (for relaying) */
int64 CTransaction::nMinRelayTxFee = 10000;

CMedianFilter<int> cPeerBlockCounts(8, 0); // Amount of blocks that other nodes claim to have

map<uint256, CBlock*> mapOrphanBlocks;
multimap<uint256, CBlock*> mapOrphanBlocksByPrev;

map<uint256, CTransaction> mapOrphanTransactions;
map<uint256, set<uint256> > mapOrphanTransactionsByPrev;

// Constant stuff for coinbase transactions we create:
CScript COINBASE_FLAGS;

const string strMessageMagic = "Bitcoin Signed Message:\n";

double dHashesPerSec = 0.0;
int64 nHPSTimerStart = 0;

// Settings
int64 nTransactionFee = 0;



//////////////////////////////////////////////////////////////////////////////
//
// dispatching functions
//

// These functions dispatch to one or all registered wallets


void RegisterWallet(CWallet* pwalletIn)
{
    {
        LOCK(cs_setpwalletRegistered);
        setpwalletRegistered.insert(pwalletIn);
    }
}

void UnregisterWallet(CWallet* pwalletIn)
{
    {
        LOCK(cs_setpwalletRegistered);
        setpwalletRegistered.erase(pwalletIn);
    }
}

// get the wallet transaction with the given hash (if it exists)
bool static GetTransaction(const uint256& hashTx, CWalletTx& wtx)
{
    BOOST_FOREACH(CWallet* pwallet, setpwalletRegistered)
        if (pwallet->GetTransaction(hashTx,wtx))
            return true;
    return false;
}

// erases transaction with the given hash from all wallets
void static EraseFromWallets(uint256 hash)
{
    BOOST_FOREACH(CWallet* pwallet, setpwalletRegistered)
        pwallet->EraseFromWallet(hash);
}

// make sure all wallets know about the given transaction, in the given block
void SyncWithWallets(const uint256 &hash, const CTransaction& tx, const CBlock* pblock, bool fUpdate)
{
    BOOST_FOREACH(CWallet* pwallet, setpwalletRegistered)
        pwallet->AddToWalletIfInvolvingMe(hash, tx, pblock, fUpdate);
}

// notify wallets about a new best chain
void static SetBestChain(const CBlockLocator& loc)
{
    BOOST_FOREACH(CWallet* pwallet, setpwalletRegistered)
        pwallet->SetBestChain(loc);
}

// notify wallets about an updated transaction
void static UpdatedTransaction(const uint256& hashTx)
{
    BOOST_FOREACH(CWallet* pwallet, setpwalletRegistered)
        pwallet->UpdatedTransaction(hashTx);
}

// dump all wallets
void static PrintWallets(const CBlock& block)
{
    BOOST_FOREACH(CWallet* pwallet, setpwalletRegistered)
        pwallet->PrintWallet(block);
}

// notify wallets about an incoming inventory (for request counts)
void static Inventory(const uint256& hash)
{
    BOOST_FOREACH(CWallet* pwallet, setpwalletRegistered)
        pwallet->Inventory(hash);
}

// ask wallets to resend their transactions
void static ResendWalletTransactions()
{
    BOOST_FOREACH(CWallet* pwallet, setpwalletRegistered)
        pwallet->ResendWalletTransactions();
}







//////////////////////////////////////////////////////////////////////////////
//
// CCoinsView implementations
//

bool CCoinsView::GetCoins(const uint256 &txid, CCoins &coins) { return false; }
bool CCoinsView::SetCoins(const uint256 &txid, const CCoins &coins) { return false; }
bool CCoinsView::HaveCoins(const uint256 &txid) { return false; }
CBlockIndex *CCoinsView::GetBestBlock() { return NULL; }
bool CCoinsView::SetBestBlock(CBlockIndex *pindex) { return false; }
bool CCoinsView::BatchWrite(const std::map<uint256, CCoins> &mapCoins, CBlockIndex *pindex) { return false; }
bool CCoinsView::GetStats(CCoinsStats &stats) { return false; }


CCoinsViewBacked::CCoinsViewBacked(CCoinsView &viewIn) : base(&viewIn) { }
bool CCoinsViewBacked::GetCoins(const uint256 &txid, CCoins &coins) { return base->GetCoins(txid, coins); }
bool CCoinsViewBacked::SetCoins(const uint256 &txid, const CCoins &coins) { return base->SetCoins(txid, coins); }
bool CCoinsViewBacked::HaveCoins(const uint256 &txid) { return base->HaveCoins(txid); }
CBlockIndex *CCoinsViewBacked::GetBestBlock() { return base->GetBestBlock(); }
bool CCoinsViewBacked::SetBestBlock(CBlockIndex *pindex) { return base->SetBestBlock(pindex); }
void CCoinsViewBacked::SetBackend(CCoinsView &viewIn) { base = &viewIn; }
bool CCoinsViewBacked::BatchWrite(const std::map<uint256, CCoins> &mapCoins, CBlockIndex *pindex) { return base->BatchWrite(mapCoins, pindex); }
bool CCoinsViewBacked::GetStats(CCoinsStats &stats) { return base->GetStats(stats); }

CCoinsViewCache::CCoinsViewCache(CCoinsView &baseIn, bool fDummy) : CCoinsViewBacked(baseIn), pindexTip(NULL) { }

bool CCoinsViewCache::GetCoins(const uint256 &txid, CCoins &coins) {
    if (cacheCoins.count(txid)) {
        coins = cacheCoins[txid];
        return true;
    }
    if (base->GetCoins(txid, coins)) {
        cacheCoins[txid] = coins;
        return true;
    }
    return false;
}

std::map<uint256,CCoins>::iterator CCoinsViewCache::FetchCoins(const uint256 &txid) {
    std::map<uint256,CCoins>::iterator it = cacheCoins.lower_bound(txid);
    if (it != cacheCoins.end() && it->first == txid)
        return it;
    CCoins tmp;
    if (!base->GetCoins(txid,tmp))
        return cacheCoins.end();
    std::map<uint256,CCoins>::iterator ret = cacheCoins.insert(it, std::make_pair(txid, CCoins()));
    tmp.swap(ret->second);
    return ret;
}

CCoins &CCoinsViewCache::GetCoins(const uint256 &txid) {
    std::map<uint256,CCoins>::iterator it = FetchCoins(txid);
    assert(it != cacheCoins.end());
    return it->second;
}

bool CCoinsViewCache::SetCoins(const uint256 &txid, const CCoins &coins) {
    cacheCoins[txid] = coins;
    return true;
}

bool CCoinsViewCache::HaveCoins(const uint256 &txid) {
    return FetchCoins(txid) != cacheCoins.end();
}

CBlockIndex *CCoinsViewCache::GetBestBlock() {
    if (pindexTip == NULL)
        pindexTip = base->GetBestBlock();
    return pindexTip;
}

bool CCoinsViewCache::SetBestBlock(CBlockIndex *pindex) {
    pindexTip = pindex;
    return true;
}

bool CCoinsViewCache::BatchWrite(const std::map<uint256, CCoins> &mapCoins, CBlockIndex *pindex) {
    for (std::map<uint256, CCoins>::const_iterator it = mapCoins.begin(); it != mapCoins.end(); it++)
        cacheCoins[it->first] = it->second;
    pindexTip = pindex;
    return true;
}

bool CCoinsViewCache::Flush() {
    bool fOk = base->BatchWrite(cacheCoins, pindexTip);
    if (fOk)
        cacheCoins.clear();
    return fOk;
}

unsigned int CCoinsViewCache::GetCacheSize() {
    return cacheCoins.size();
}

/** CCoinsView that brings transactions from a memorypool into view.
    It does not check for spendings by memory pool transactions. */
CCoinsViewMemPool::CCoinsViewMemPool(CCoinsView &baseIn, CTxMemPool &mempoolIn) : CCoinsViewBacked(baseIn), mempool(mempoolIn) { }

bool CCoinsViewMemPool::GetCoins(const uint256 &txid, CCoins &coins) {
    if (base->GetCoins(txid, coins))
        return true;
    if (mempool.exists(txid)) {
        const CTransaction &tx = mempool.lookup(txid);
        coins = CCoins(tx, MEMPOOL_HEIGHT);
        return true;
    }
    return false;
}

bool CCoinsViewMemPool::HaveCoins(const uint256 &txid) {
    return mempool.exists(txid) || base->HaveCoins(txid);
}

CCoinsViewCache *pcoinsTip = NULL;
CBlockTreeDB *pblocktree = NULL;

//////////////////////////////////////////////////////////////////////////////
//
// mapOrphanTransactions
//

bool AddOrphanTx(const CTransaction& tx)
{
    uint256 hash = tx.GetHash();
    if (mapOrphanTransactions.count(hash))
        return false;

    // Ignore big transactions, to avoid a
    // send-big-orphans memory exhaustion attack. If a peer has a legitimate
    // large transaction with a missing parent then we assume
    // it will rebroadcast it later, after the parent transaction(s)
    // have been mined or received.
    // 10,000 orphans, each of which is at most 5,000 bytes big is
    // at most 500 megabytes of orphans:
    unsigned int sz = tx.GetSerializeSize(SER_NETWORK, CTransaction::CURRENT_VERSION);
    if (sz > 5000)
    {
        printf("ignoring large orphan tx (size: %u, hash: %s)\n", sz, hash.ToString().c_str());
        return false;
    }

    mapOrphanTransactions[hash] = tx;
    BOOST_FOREACH(const CTxIn& txin, tx.vin)
        mapOrphanTransactionsByPrev[txin.prevout.hash].insert(hash);

    printf("stored orphan tx %s (mapsz %"PRIszu")\n", hash.ToString().c_str(),
        mapOrphanTransactions.size());
    return true;
}

void static EraseOrphanTx(uint256 hash)
{
    if (!mapOrphanTransactions.count(hash))
        return;
    const CTransaction& tx = mapOrphanTransactions[hash];
    BOOST_FOREACH(const CTxIn& txin, tx.vin)
    {
        mapOrphanTransactionsByPrev[txin.prevout.hash].erase(hash);
        if (mapOrphanTransactionsByPrev[txin.prevout.hash].empty())
            mapOrphanTransactionsByPrev.erase(txin.prevout.hash);
    }
    mapOrphanTransactions.erase(hash);
}

unsigned int LimitOrphanTxSize(unsigned int nMaxOrphans)
{
    unsigned int nEvicted = 0;
    while (mapOrphanTransactions.size() > nMaxOrphans)
    {
        // Evict a random orphan:
        uint256 randomhash = GetRandHash();
        map<uint256, CTransaction>::iterator it = mapOrphanTransactions.lower_bound(randomhash);
        if (it == mapOrphanTransactions.end())
            it = mapOrphanTransactions.begin();
        EraseOrphanTx(it->first);
        ++nEvicted;
    }
    return nEvicted;
}







//////////////////////////////////////////////////////////////////////////////
//
// CTransaction / CTxOut
//

bool CTxOut::IsDust() const
{
    // "Dust" is defined in terms of CTransaction::nMinRelayTxFee,
    // which has units satoshis-per-kilobyte.
    // If you'd pay more than 1/3 in fees
    // to spend something, then we consider it dust.
    // A typical txout is 34 bytes big, and will
    // need a CTxIn of at least 148 bytes to spend,
    // so dust is a txout less than 54 uBTC
    // (5460 satoshis) with default nMinRelayTxFee
    return ((nValue*1000)/(3*((int)GetSerializeSize(SER_DISK,0)+148)) < CTransaction::nMinRelayTxFee);
}

bool CTransaction::IsStandard(string& strReason) const
{
    if (nVersion > CTransaction::CURRENT_VERSION || nVersion < 1) {
        strReason = "version";
        return false;
    }

    if (!IsFinal()) {
        strReason = "not-final";
        return false;
    }

    // Extremely large transactions with lots of inputs can cost the network
    // almost as much to process as they cost the sender in fees, because
    // computing signature hashes is O(ninputs*txsize). Limiting transactions
    // to MAX_STANDARD_TX_SIZE mitigates CPU exhaustion attacks.
    unsigned int sz = this->GetSerializeSize(SER_NETWORK, CTransaction::CURRENT_VERSION);
    if (sz >= MAX_STANDARD_TX_SIZE) {
        strReason = "tx-size";
        return false;
    }

    BOOST_FOREACH(const CTxIn& txin, vin)
    {
        // Biggest 'standard' txin is a 3-signature 3-of-3 CHECKMULTISIG
        // pay-to-script-hash, which is 3 ~80-byte signatures, 3
        // ~65-byte public keys, plus a few script ops.
        if (txin.scriptSig.size() > 500) {
            strReason = "scriptsig-size";
            return false;
        }
        if (!txin.scriptSig.IsPushOnly()) {
            strReason = "scriptsig-not-pushonly";
            return false;
<<<<<<< HEAD
        if (!txin.scriptSig.HasCanonicalPushes()) {
            return false;
=======
>>>>>>> f6b056bd
        }
    }
    unsigned int verfFlags = 0;
    if (fIsBareMultisigStd)
        verfFlags |= SCRIPT_VERIFY_BARE_MSIG_OK;
    txnouttype whichType;
    BOOST_FOREACH(const CTxOut& txout, vout) {
<<<<<<< HEAD
        if (!::IsStandard(txout.scriptPubKey, whichType, verfFlags))
=======
        if (!::IsStandard(txout.scriptPubKey)) {
            strReason = "scriptpubkey";
>>>>>>> f6b056bd
            return false;
        }
        if (txout.IsDust()) {
            strReason = "dust";
            return false;
<<<<<<< HEAD
        if (!txout.scriptPubKey.HasCanonicalPushes()) {
            return false;
=======
>>>>>>> f6b056bd
        }
    }
    return true;
}

//
// Check transaction inputs, and make sure any
// pay-to-script-hash transactions are evaluating IsStandard scripts
//
// Why bother? To avoid denial-of-service attacks; an attacker
// can submit a standard HASH... OP_EQUAL transaction,
// which will get accepted into blocks. The redemption
// script can be anything; an attacker could use a very
// expensive-to-check-upon-redemption script like:
//   DUP CHECKSIG DROP ... repeated 100 times... OP_1
//
bool CTransaction::AreInputsStandard(CCoinsViewCache& mapInputs) const
{
    if (IsCoinBase())
        return true; // Coinbases don't use vin normally

    for (unsigned int i = 0; i < vin.size(); i++)
    {
        const CTxOut& prev = GetOutputFor(vin[i], mapInputs);

        vector<vector<unsigned char> > vSolutions;
        txnouttype whichType;
        // get the scriptPubKey corresponding to this input:
        const CScript& prevScript = prev.scriptPubKey;
        if (!Solver(prevScript, whichType, vSolutions))
            return false;
        int nArgsExpected = ScriptSigArgsExpected(whichType, vSolutions);
        if (nArgsExpected < 0)
            return false;

        // Transactions with extra stuff in their scriptSigs are
        // non-standard. Note that this EvalScript() call will
        // be quick, because if there are any operations
        // beside "push data" in the scriptSig the
        // IsStandard() call returns false
        vector<vector<unsigned char> > stack;
        if (!EvalScript(stack, vin[i].scriptSig, *this, i, false, 0))
            return false;

        if (whichType == TX_SCRIPTHASH)
        {
            if (stack.empty())
                return false;
            CScript subscript(stack.back().begin(), stack.back().end());
            vector<vector<unsigned char> > vSolutions2;
            txnouttype whichType2;
            if (!Solver(subscript, whichType2, vSolutions2))
                return false;
            if (whichType2 == TX_SCRIPTHASH)
                return false;

            int tmpExpected;
            tmpExpected = ScriptSigArgsExpected(whichType2, vSolutions2);
            if (tmpExpected < 0)
                return false;
            nArgsExpected += tmpExpected;
        }

        if (stack.size() != (unsigned int)nArgsExpected)
            return false;
    }

    return true;
}

unsigned int CTransaction::GetLegacySigOpCount() const
{
    unsigned int nSigOps = 0;
    BOOST_FOREACH(const CTxIn& txin, vin)
    {
        nSigOps += txin.scriptSig.GetSigOpCount(false);
    }
    BOOST_FOREACH(const CTxOut& txout, vout)
    {
        nSigOps += txout.scriptPubKey.GetSigOpCount(false);
    }
    return nSigOps;
}


int CMerkleTx::SetMerkleBranch(const CBlock* pblock)
{
    CBlock blockTmp;

    if (pblock == NULL) {
        CCoins coins;
        if (pcoinsTip->GetCoins(GetHash(), coins)) {
            CBlockIndex *pindex = FindBlockByHeight(coins.nHeight);
            if (pindex) {
                if (!blockTmp.ReadFromDisk(pindex))
                    return 0;
                pblock = &blockTmp;
            }
        }
    }

    if (pblock) {
        // Update the tx's hashBlock
        hashBlock = pblock->GetHash();

        // Locate the transaction
        for (nIndex = 0; nIndex < (int)pblock->vtx.size(); nIndex++)
            if (pblock->vtx[nIndex] == *(CTransaction*)this)
                break;
        if (nIndex == (int)pblock->vtx.size())
        {
            vMerkleBranch.clear();
            nIndex = -1;
            printf("ERROR: SetMerkleBranch() : couldn't find tx in block\n");
            return 0;
        }

        // Fill in merkle branch
        vMerkleBranch = pblock->GetMerkleBranch(nIndex);
    }

    // Is the tx in a block that's in the main chain
    map<uint256, CBlockIndex*>::iterator mi = mapBlockIndex.find(hashBlock);
    if (mi == mapBlockIndex.end())
        return 0;
    CBlockIndex* pindex = (*mi).second;
    if (!pindex || !pindex->IsInMainChain())
        return 0;

    return pindexBest->nHeight - pindex->nHeight + 1;
}







bool CTransaction::CheckTransaction(CValidationState &state) const
{
    // Basic checks that don't depend on any context
    if (vin.empty())
        return state.DoS(10, error("CTransaction::CheckTransaction() : vin empty"));
    if (vout.empty())
        return state.DoS(10, error("CTransaction::CheckTransaction() : vout empty"));
    // Size limits
    if (::GetSerializeSize(*this, SER_NETWORK, PROTOCOL_VERSION) > MAX_BLOCK_SIZE)
        return state.DoS(100, error("CTransaction::CheckTransaction() : size limits failed"));

    // Check for negative or overflow output values
    int64 nValueOut = 0;
    BOOST_FOREACH(const CTxOut& txout, vout)
    {
        if (txout.nValue < 0)
            return state.DoS(100, error("CTransaction::CheckTransaction() : txout.nValue negative"));
        if (txout.nValue > MAX_MONEY)
            return state.DoS(100, error("CTransaction::CheckTransaction() : txout.nValue too high"));
        nValueOut += txout.nValue;
        if (!MoneyRange(nValueOut))
            return state.DoS(100, error("CTransaction::CheckTransaction() : txout total out of range"));
    }

    // Check for duplicate inputs
    set<COutPoint> vInOutPoints;
    BOOST_FOREACH(const CTxIn& txin, vin)
    {
        if (vInOutPoints.count(txin.prevout))
            return state.DoS(100, error("CTransaction::CheckTransaction() : duplicate inputs"));
        vInOutPoints.insert(txin.prevout);
    }

    if (IsCoinBase())
    {
        if (vin[0].scriptSig.size() < 2 || vin[0].scriptSig.size() > 100)
            return state.DoS(100, error("CTransaction::CheckTransaction() : coinbase script size"));
    }
    else
    {
        BOOST_FOREACH(const CTxIn& txin, vin)
            if (txin.prevout.IsNull())
                return state.DoS(10, error("CTransaction::CheckTransaction() : prevout is null"));
    }

    return true;
}

int64 CTransaction::GetMinFee(unsigned int nBlockSize, bool fAllowFree,
                              enum GetMinFee_mode mode) const
{
    if (dPriorityDelta > 0 || nFeeDelta > 0)
        return 0;

    // Base fee is either nMinTxFee or nMinRelayTxFee
    int64 nBaseFee = (mode == GMF_RELAY) ? nMinRelayTxFee : nMinTxFee;

    unsigned int nBytes = ::GetSerializeSize(*this, SER_NETWORK, PROTOCOL_VERSION);
    unsigned int nNewBlockSize = nBlockSize + nBytes;
    int64 nMinFee = (1 + (int64)nBytes / 1000) * nBaseFee;

    if (fAllowFree)
    {
        if (nBlockSize == 1)
        {
            // Transactions under 10K are free
            // (about 4500 BTC if made of 50 BTC inputs)
            if (nBytes < 10000)
                nMinFee = 0;
        }
        else
        {
            // Free transaction area
            if (nNewBlockSize < 27000)
                nMinFee = 0;
        }
    }

    // To limit dust spam, require base fee if any output is less than 0.01
    if (nMinFee < nBaseFee)
    {
        BOOST_FOREACH(const CTxOut& txout, vout)
            if (txout.nValue < CENT)
                nMinFee = nBaseFee;
    }

    // Raise the price as the block approaches full
    if (nBlockSize != 1 && nNewBlockSize >= MAX_BLOCK_SIZE_GEN/2)
    {
        if (nNewBlockSize >= MAX_BLOCK_SIZE_GEN)
            return MAX_MONEY;
        nMinFee *= MAX_BLOCK_SIZE_GEN / (MAX_BLOCK_SIZE_GEN - nNewBlockSize);
    }

    if (!MoneyRange(nMinFee))
        nMinFee = MAX_MONEY;
    return nMinFee;
}

void CTxMemPool::pruneSpent(const uint256 &hashTx, CCoins &coins)
{
    LOCK(cs);

    std::map<COutPoint, CInPoint>::iterator it = mapNextTx.lower_bound(COutPoint(hashTx, 0));

    // iterate over all COutPoints in mapNextTx whose hash equals the provided hashTx
    while (it != mapNextTx.end() && it->first.hash == hashTx) {
        coins.Spend(it->first.n); // and remove those outputs from coins
        it++;
    }
}

bool CTxMemPool::accept(CValidationState &state, const CTransaction &tx, bool fCheckInputs, bool fLimitFree,
                        bool* pfMissingInputs)
{
    if (pfMissingInputs)
        *pfMissingInputs = false;

    if (!tx.CheckTransaction(state))
        return error("CTxMemPool::accept() : CheckTransaction failed");

    // Coinbase is only valid in a block, not as a loose transaction
    if (tx.IsCoinBase())
        return state.DoS(100, error("CTxMemPool::accept() : coinbase as individual tx"));

    unsigned int nSize = ::GetSerializeSize(tx, SER_NETWORK, PROTOCOL_VERSION);

    // To help v0.1.5 clients who would see it as a negative number
    if ((int64)tx.nLockTime > std::numeric_limits<int>::max() && !GetBoolArg("-acceptnonstdtxn"))
        return error("CTxMemPool::accept() : not accepting nLockTime beyond 2038 yet");

    const char *blacklistname;
    BOOST_FOREACH(const CTxOut& txout, tx.vout)
    {
        blacklistname = txout.scriptPubKey.IsBlacklisted();
        if (blacklistname)
            return error("CTxMemPool::accept() : ignoring transaction %s with blacklisted output (%s)", tx.GetHash().ToString().c_str(), blacklistname);
    }

    if (fTestNet)
    {}  // No checks
    if (GetBoolArg("-acceptnonstdtxn"))
    {
        if (!tx.IsFinal())
            return error("CTxMemPool::accept() : nonfinal transaction");

        BOOST_FOREACH(const CTxIn& txin, tx.vin)
        {
            if (!txin.scriptSig.HasCanonicalPushes())
                return error("CTxMemPool::accept() : transaction contains noncanonical pushes");
        }
    }
    else
    // Rather not work on nonstandard transactions (unless -testnet)
<<<<<<< HEAD
    if (!tx.IsStandard())
        return error("CTxMemPool::accept() : nonstandard transaction type");
=======
    string strNonStd;
    if (!fTestNet && !tx.IsStandard(strNonStd))
        return error("CTxMemPool::accept() : nonstandard transaction (%s)",
                     strNonStd.c_str());
>>>>>>> f6b056bd

    // is it already in the memory pool?
    uint256 hash = tx.GetHash();
    {
        LOCK(cs);
        if (mapTx.count(hash))
            return false;
    }

    // Check for conflicts with in-memory transactions
    CTransaction* ptxOld = NULL;
    for (unsigned int i = 0; i < tx.vin.size(); i++)
    {
        COutPoint outpoint = tx.vin[i].prevout;
        if (mapNextTx.count(outpoint))
        {
            // Disable replacement feature for now
            return false;

            // Allow replacing with a newer version of the same transaction
            if (i != 0)
                return false;
            ptxOld = mapNextTx[outpoint].ptx;
            if (ptxOld->IsFinal())
                return false;
            if (!tx.IsNewerThan(*ptxOld))
                return false;
            for (unsigned int i = 0; i < tx.vin.size(); i++)
            {
                COutPoint outpoint = tx.vin[i].prevout;
                if (!mapNextTx.count(outpoint) || mapNextTx[outpoint].ptx != ptxOld)
                    return false;
            }
            break;
        }
    }

    if (fCheckInputs)
    {
        CCoinsView dummy;
        CCoinsViewCache view(dummy);

        {
        LOCK(cs);
        CCoinsViewMemPool viewMemPool(*pcoinsTip, *this);
        view.SetBackend(viewMemPool);

        // do we already have it?
        if (view.HaveCoins(hash))
            return false;

        // do all inputs exist?
        // Note that this does not check for the presence of actual outputs (see the next check for that),
        // only helps filling in pfMissingInputs (to determine missing vs spent).
        BOOST_FOREACH(const CTxIn txin, tx.vin) {
            if (!view.HaveCoins(txin.prevout.hash)) {
                if (pfMissingInputs)
                    *pfMissingInputs = true;
                return false;
            }
        }

        // are the actual inputs available?
        if (!tx.HaveInputs(view))
            return state.Invalid(error("CTxMemPool::accept() : inputs already spent"));

        // Bring the best block into scope
        view.GetBestBlock();

        // we have all inputs cached now, so switch back to dummy, so we don't need to keep lock on mempool
        view.SetBackend(dummy);
        }

        for (std::vector<CTxIn>::const_iterator it = tx.vin.begin(); it != tx.vin.end(); ++it)
        {
            const COutPoint &outpoint = it->prevout;
            const CCoins &coins = view.GetCoins(outpoint.hash);
            assert(coins.IsAvailable(outpoint.n));
            blacklistname = coins.vout[outpoint.n].scriptPubKey.IsBlacklisted();
            if (blacklistname)
                return error("CTxMemPool::accept() : ignoring transaction %s with blacklisted input (%s)", tx.GetHash().ToString().c_str(), blacklistname);
        }

        // Check for non-standard pay-to-script-hash in inputs
        if (!tx.AreInputsStandard(view) && !fTestNet)
        {
            if (!GetBoolArg("-acceptnonstdtxn"))
                return error("CTxMemPool::accept() : nonstandard transaction input");

            {
                int64 nBytesPerSigOp = GetArg("-bytespersigop", 0);
                int nSigOps = tx.GetLegacySigOpCount();
                nSigOps += tx.GetP2SHSigOpCount(view);

                if (nBytesPerSigOp && nSigOps > nSize / nBytesPerSigOp)
                    return error("CTxMemPool::accept() : transaction with out-of-bounds SigOpCount");
            }
        }

        // Note: if you modify this code to accept non-standard transactions, then
        // you should add code here to check that the transaction does a
        // reasonable number of ECDSA signature verifications.

        int64 nFees = tx.GetValueIn(view)-tx.GetValueOut();
        unsigned int nSize = ::GetSerializeSize(tx, SER_NETWORK, PROTOCOL_VERSION);

        // Don't accept it if it can't get into a block
        int64 txMinFee = tx.GetMinFee(1000, true, GMF_RELAY);
        if (fLimitFree && nFees < txMinFee)
            return error("CTxMemPool::accept() : not enough fees %s, %"PRI64d" < %"PRI64d,
                         hash.ToString().c_str(),
                         nFees, txMinFee);

        // Continuously rate-limit free transactions
        // This mitigates 'penny-flooding' -- sending thousands of free transactions just to
        // be annoying or make others' transactions take longer to confirm.
        if (fLimitFree && nFees < CTransaction::nMinRelayTxFee)
        {
            static double dFreeCount;
            static int64 nLastTime;
            int64 nNow = GetTime();

            LOCK(cs);

            // Use an exponentially decaying ~10-minute window:
            dFreeCount *= pow(1.0 - 1.0/600.0, (double)(nNow - nLastTime));
            nLastTime = nNow;
            // -limitfreerelay unit is thousand-bytes-per-minute
            // At default rate it would take over a month to fill 1GB
            if (dFreeCount >= GetArg("-limitfreerelay", 15)*10*1000)
                return error("CTxMemPool::accept() : free transaction rejected by rate limiter");
            if (fDebug)
                printf("Rate limit dFreeCount: %g => %g\n", dFreeCount, dFreeCount+nSize);
            dFreeCount += nSize;
        }

        // Check against previous transactions
        // This is done last to help prevent CPU exhaustion denial-of-service attacks.
        if (!tx.CheckInputs(state, view, true, SCRIPT_VERIFY_P2SH | SCRIPT_VERIFY_STRICTENC))
        {
            return error("CTxMemPool::accept() : ConnectInputs failed %s", hash.ToString().c_str());
        }
    }

    // Store transaction in memory
    {
        LOCK(cs);
        if (ptxOld)
        {
            printf("CTxMemPool::accept() : replacing tx %s with new version\n", ptxOld->GetHash().ToString().c_str());
            remove(*ptxOld);
        }
        addUnchecked(hash, tx);
    }

    ///// are we sure this is ok when loading transactions or restoring block txes
    // If updated, erase old tx from wallet
    if (ptxOld)
        EraseFromWallets(ptxOld->GetHash());
    SyncWithWallets(hash, tx, NULL, true);

    printf("CTxMemPool::accept() : accepted %s (poolsz %"PRIszu")\n",
           hash.ToString().c_str(),
           mapTx.size());
    return true;
}

bool CTransaction::AcceptToMemoryPool(CValidationState &state, bool fCheckInputs, bool fLimitFree, bool* pfMissingInputs) const
{
    try {
        return mempool.accept(state, *this, fCheckInputs, fLimitFree, pfMissingInputs);
    } catch(std::runtime_error &e) {
        return state.Abort(_("System error: ") + e.what());
    }
}

bool CTxMemPool::addUnchecked(const uint256& hash, const CTransaction &tx)
{
    // Add to memory pool without checking anything.  Don't call this directly,
    // call CTxMemPool::accept to properly check the transaction first.
    {
        mapTx[hash] = tx;
        for (unsigned int i = 0; i < tx.vin.size(); i++)
            mapNextTx[tx.vin[i].prevout] = CInPoint(&mapTx[hash], i);
        nTransactionsUpdated++;
    }
    return true;
}


bool CTxMemPool::remove(const CTransaction &tx, bool fRecursive)
{
    // Remove transaction from memory pool
    {
        LOCK(cs);
        uint256 hash = tx.GetHash();
        if (fRecursive) {
            for (unsigned int i = 0; i < tx.vout.size(); i++) {
                std::map<COutPoint, CInPoint>::iterator it = mapNextTx.find(COutPoint(hash, i));
                if (it != mapNextTx.end())
                    remove(*it->second.ptx, true);
            }
        }
        if (mapTx.count(hash))
        {
            BOOST_FOREACH(const CTxIn& txin, tx.vin)
                mapNextTx.erase(txin.prevout);
            mapTx.erase(hash);
            nTransactionsUpdated++;
        }
    }
    return true;
}

bool CTxMemPool::removeConflicts(const CTransaction &tx)
{
    // Remove transactions which depend on inputs of tx, recursively
    LOCK(cs);
    BOOST_FOREACH(const CTxIn &txin, tx.vin) {
        std::map<COutPoint, CInPoint>::iterator it = mapNextTx.find(txin.prevout);
        if (it != mapNextTx.end()) {
            const CTransaction &txConflict = *it->second.ptx;
            if (txConflict != tx)
                remove(txConflict, true);
        }
    }
    return true;
}

void CTxMemPool::clear()
{
    LOCK(cs);
    mapTx.clear();
    mapNextTx.clear();
    ++nTransactionsUpdated;
}

void CTxMemPool::queryHashes(std::vector<uint256>& vtxid)
{
    vtxid.clear();

    LOCK(cs);
    vtxid.reserve(mapTx.size());
    for (map<uint256, CTransaction>::iterator mi = mapTx.begin(); mi != mapTx.end(); ++mi)
        vtxid.push_back((*mi).first);
}




int CMerkleTx::GetDepthInMainChain(CBlockIndex* &pindexRet) const
{
    if (hashBlock == 0 || nIndex == -1)
        return 0;

    // Find the block it claims to be in
    map<uint256, CBlockIndex*>::iterator mi = mapBlockIndex.find(hashBlock);
    if (mi == mapBlockIndex.end())
        return 0;
    CBlockIndex* pindex = (*mi).second;
    if (!pindex || !pindex->IsInMainChain())
        return 0;

    // Make sure the merkle branch connects to this block
    if (!fMerkleVerified)
    {
        if (CBlock::CheckMerkleBranch(GetHash(), vMerkleBranch, nIndex) != pindex->hashMerkleRoot)
            return 0;
        fMerkleVerified = true;
    }

    pindexRet = pindex;
    return pindexBest->nHeight - pindex->nHeight + 1;
}


int CMerkleTx::GetBlocksToMaturity() const
{
    if (!IsCoinBase())
        return 0;
    return max(0, (COINBASE_MATURITY+20) - GetDepthInMainChain());
}


bool CMerkleTx::AcceptToMemoryPool(bool fCheckInputs, bool fLimitFree)
{
    CValidationState state;
    return CTransaction::AcceptToMemoryPool(state, fCheckInputs, fLimitFree);
}



bool CWalletTx::AcceptWalletTransaction(bool fCheckInputs)
{
    {
        LOCK(mempool.cs);
        // Add previous supporting transactions first
        BOOST_FOREACH(CMerkleTx& tx, vtxPrev)
        {
            if (!tx.IsCoinBase())
            {
                uint256 hash = tx.GetHash();
                if (!mempool.exists(hash) && pcoinsTip->HaveCoins(hash))
                    tx.AcceptToMemoryPool(fCheckInputs, false);
            }
        }
        return AcceptToMemoryPool(fCheckInputs, false);
    }
    return false;
}


// Return transaction in tx, and if it was found inside a block, its hash is placed in hashBlock
bool GetTransaction(const uint256 &hash, CTransaction &txOut, uint256 &hashBlock, bool fAllowSlow)
{
    CBlockIndex *pindexSlow = NULL;
    {
        LOCK(cs_main);
        {
            LOCK(mempool.cs);
            if (mempool.exists(hash))
            {
                txOut = mempool.lookup(hash);
                return true;
            }
        }

        if (fTxIndex) {
            CDiskTxPos postx;
            if (pblocktree->ReadTxIndex(hash, postx)) {
                CAutoFile file(OpenBlockFile(postx, true), SER_DISK, CLIENT_VERSION);
                CBlockHeader header;
                try {
                    file >> header;
                    fseek(file, postx.nTxOffset, SEEK_CUR);
                    file >> txOut;
                } catch (std::exception &e) {
                    return error("%s() : deserialize or I/O error", __PRETTY_FUNCTION__);
                }
                hashBlock = header.GetHash();
                if (txOut.GetHash() != hash)
                    return error("%s() : txid mismatch", __PRETTY_FUNCTION__);
                return true;
            }
        }

        if (fAllowSlow) { // use coin database to locate block that contains transaction, and scan it
            int nHeight = -1;
            {
                CCoinsViewCache &view = *pcoinsTip;
                CCoins coins;
                if (view.GetCoins(hash, coins))
                    nHeight = coins.nHeight;
            }
            if (nHeight > 0)
                pindexSlow = FindBlockByHeight(nHeight);
        }
    }

    if (pindexSlow) {
        CBlock block;
        if (block.ReadFromDisk(pindexSlow)) {
            BOOST_FOREACH(const CTransaction &tx, block.vtx) {
                if (tx.GetHash() == hash) {
                    txOut = tx;
                    hashBlock = pindexSlow->GetBlockHash();
                    return true;
                }
            }
        }
    }

    return false;
}






//////////////////////////////////////////////////////////////////////////////
//
// CBlock and CBlockIndex
//

static CBlockIndex* pblockindexFBBHLast;
CBlockIndex* FindBlockByHeight(int nHeight)
{
    CBlockIndex *pblockindex;
    if (nHeight < nBestHeight / 2)
        pblockindex = pindexGenesisBlock;
    else
        pblockindex = pindexBest;
    if (pblockindexFBBHLast && abs(nHeight - pblockindex->nHeight) > abs(nHeight - pblockindexFBBHLast->nHeight))
        pblockindex = pblockindexFBBHLast;
    while (pblockindex->nHeight > nHeight)
        pblockindex = pblockindex->pprev;
    while (pblockindex->nHeight < nHeight)
        pblockindex = pblockindex->pnext;
    pblockindexFBBHLast = pblockindex;
    return pblockindex;
}

bool CBlock::ReadFromDisk(const CBlockIndex* pindex)
{
    if (!ReadFromDisk(pindex->GetBlockPos()))
        return false;
    if (GetHash() != pindex->GetBlockHash())
        return error("CBlock::ReadFromDisk() : GetHash() doesn't match index");
    return true;
}

uint256 static GetOrphanRoot(const CBlockHeader* pblock)
{
    // Work back to the first block in the orphan chain
    while (mapOrphanBlocks.count(pblock->hashPrevBlock))
        pblock = mapOrphanBlocks[pblock->hashPrevBlock];
    return pblock->GetHash();
}

int64 static GetBlockValue(int nHeight, int64 nFees)
{
    int64 nSubsidy = 50 * COIN;

    // Subsidy is cut in half every 210000 blocks, which will occur approximately every 4 years
    nSubsidy >>= (nHeight / 210000);

    return nSubsidy + nFees;
}

static const int64 nTargetTimespan = 14 * 24 * 60 * 60; // two weeks
static const int64 nTargetSpacing = 10 * 60;
static const int64 nInterval = nTargetTimespan / nTargetSpacing;

//
// minimum amount of work that could possibly be required nTime after
// minimum work required was nBase
//
unsigned int ComputeMinWork(unsigned int nBase, int64 nTime)
{
    // Testnet has min-difficulty blocks
    // after nTargetSpacing*2 time between blocks:
    if (fTestNet && nTime > nTargetSpacing*2)
        return bnProofOfWorkLimit.GetCompact();

    CBigNum bnResult;
    bnResult.SetCompact(nBase);
    while (nTime > 0 && bnResult < bnProofOfWorkLimit)
    {
        // Maximum 400% adjustment...
        bnResult *= 4;
        // ... in best-case exactly 4-times-normal target time
        nTime -= nTargetTimespan*4;
    }
    if (bnResult > bnProofOfWorkLimit)
        bnResult = bnProofOfWorkLimit;
    return bnResult.GetCompact();
}

unsigned int static GetNextWorkRequired(const CBlockIndex* pindexLast, const CBlockHeader *pblock)
{
    unsigned int nProofOfWorkLimit = bnProofOfWorkLimit.GetCompact();

    // Genesis block
    if (pindexLast == NULL)
        return nProofOfWorkLimit;

    // Only change once per interval
    if ((pindexLast->nHeight+1) % nInterval != 0)
    {
        // Special difficulty rule for testnet:
        if (fTestNet)
        {
            // If the new block's timestamp is more than 2* 10 minutes
            // then allow mining of a min-difficulty block.
            if (pblock->nTime > pindexLast->nTime + nTargetSpacing*2)
                return nProofOfWorkLimit;
            else
            {
                // Return the last non-special-min-difficulty-rules-block
                const CBlockIndex* pindex = pindexLast;
                while (pindex->pprev && pindex->nHeight % nInterval != 0 && pindex->nBits == nProofOfWorkLimit)
                    pindex = pindex->pprev;
                return pindex->nBits;
            }
        }

        return pindexLast->nBits;
    }

    // Go back by what we want to be 14 days worth of blocks
    const CBlockIndex* pindexFirst = pindexLast;
    for (int i = 0; pindexFirst && i < nInterval-1; i++)
        pindexFirst = pindexFirst->pprev;
    assert(pindexFirst);

    // Limit adjustment step
    int64 nActualTimespan = pindexLast->GetBlockTime() - pindexFirst->GetBlockTime();
    printf("  nActualTimespan = %"PRI64d"  before bounds\n", nActualTimespan);
    if (nActualTimespan < nTargetTimespan/4)
        nActualTimespan = nTargetTimespan/4;
    if (nActualTimespan > nTargetTimespan*4)
        nActualTimespan = nTargetTimespan*4;

    // Retarget
    CBigNum bnNew;
    bnNew.SetCompact(pindexLast->nBits);
    bnNew *= nActualTimespan;
    bnNew /= nTargetTimespan;

    if (bnNew > bnProofOfWorkLimit)
        bnNew = bnProofOfWorkLimit;

    /// debug print
    printf("GetNextWorkRequired RETARGET\n");
    printf("nTargetTimespan = %"PRI64d"    nActualTimespan = %"PRI64d"\n", nTargetTimespan, nActualTimespan);
    printf("Before: %08x  %s\n", pindexLast->nBits, CBigNum().SetCompact(pindexLast->nBits).getuint256().ToString().c_str());
    printf("After:  %08x  %s\n", bnNew.GetCompact(), bnNew.getuint256().ToString().c_str());

    return bnNew.GetCompact();
}

bool CheckProofOfWork(uint256 hash, unsigned int nBits, bool fSilent)
{
    CBigNum bnTarget;
    bnTarget.SetCompact(nBits);

    // Check range
    if (bnTarget <= 0 || bnTarget > bnProofOfWorkLimit)
        return fSilent ? false : error("CheckProofOfWork() : nBits below minimum work");

    // Check proof of work matches claimed amount
    if (hash > bnTarget.getuint256())
        return fSilent ? false : error("CheckProofOfWork() : hash doesn't match nBits");

    return true;
}

// Return maximum amount of blocks that other nodes claim to have
int GetNumBlocksOfPeers()
{
    return std::max(cPeerBlockCounts.median(), Checkpoints::GetTotalBlocksEstimate());
}

bool IsInitialBlockDownload()
{
    if (pindexBest == NULL || fImporting || fReindex || nBestHeight < Checkpoints::GetTotalBlocksEstimate())
        return true;
    static int64 nLastUpdate;
    static CBlockIndex* pindexLastBest;
    if (pindexBest != pindexLastBest)
    {
        pindexLastBest = pindexBest;
        nLastUpdate = GetTime();
    }
    return (GetTime() - nLastUpdate < 10 &&
            pindexBest->GetBlockTime() < GetTime() - 24 * 60 * 60);
}

void static InvalidChainFound(CBlockIndex* pindexNew)
{
    if (pindexNew->nChainWork > nBestInvalidWork)
    {
        nBestInvalidWork = pindexNew->nChainWork;
        pblocktree->WriteBestInvalidWork(CBigNum(nBestInvalidWork));
        uiInterface.NotifyBlocksChanged();
    }
    printf("InvalidChainFound: invalid block=%s  height=%d  log2_work=%.8g  date=%s\n",
      pindexNew->GetBlockHash().ToString().c_str(), pindexNew->nHeight,
      log(pindexNew->nChainWork.getdouble())/log(2.0), DateTimeStrFormat("%Y-%m-%d %H:%M:%S",
      pindexNew->GetBlockTime()).c_str());
    printf("InvalidChainFound:  current best=%s  height=%d  log2_work=%.8g  date=%s\n",
      hashBestChain.ToString().c_str(), nBestHeight, log(nBestChainWork.getdouble())/log(2.0),
      DateTimeStrFormat("%Y-%m-%d %H:%M:%S", pindexBest->GetBlockTime()).c_str());
    if (pindexBest && nBestInvalidWork > nBestChainWork + (pindexBest->GetBlockWork() * 6).getuint256())
        printf("InvalidChainFound: Warning: Displayed transactions may not be correct! You may need to upgrade, or other nodes may need to upgrade.\n");
}

void static InvalidBlockFound(CBlockIndex *pindex) {
    pindex->nStatus |= BLOCK_FAILED_VALID;
    pblocktree->WriteBlockIndex(CDiskBlockIndex(pindex));
    setBlockIndexValid.erase(pindex);
    InvalidChainFound(pindex);
    if (pindex->pnext) {
        CValidationState stateDummy;
        ConnectBestBlock(stateDummy); // reorganise away from the failed block
    }
}

bool ConnectBestBlock(CValidationState &state) {
    do {
        CBlockIndex *pindexNewBest;

        {
            std::set<CBlockIndex*,CBlockIndexWorkComparator>::reverse_iterator it = setBlockIndexValid.rbegin();
            if (it == setBlockIndexValid.rend())
                return true;
            pindexNewBest = *it;
        }

        if (pindexNewBest == pindexBest || (pindexBest && pindexNewBest->nChainWork == pindexBest->nChainWork))
            return true; // nothing to do

        // check ancestry
        CBlockIndex *pindexTest = pindexNewBest;
        std::vector<CBlockIndex*> vAttach;
        do {
            if (pindexTest->nStatus & BLOCK_FAILED_MASK) {
                // mark descendants failed
                CBlockIndex *pindexFailed = pindexNewBest;
                while (pindexTest != pindexFailed) {
                    pindexFailed->nStatus |= BLOCK_FAILED_CHILD;
                    setBlockIndexValid.erase(pindexFailed);
                    pblocktree->WriteBlockIndex(CDiskBlockIndex(pindexFailed));
                    pindexFailed = pindexFailed->pprev;
                }
                InvalidChainFound(pindexNewBest);
                break;
            }

            if (pindexBest == NULL || pindexTest->nChainWork > pindexBest->nChainWork)
                vAttach.push_back(pindexTest);

            if (pindexTest->pprev == NULL || pindexTest->pnext != NULL) {
                reverse(vAttach.begin(), vAttach.end());
                BOOST_FOREACH(CBlockIndex *pindexSwitch, vAttach) {
                    boost::this_thread::interruption_point();
                    try {
                        if (!SetBestChain(state, pindexSwitch))
                            return false;
                    } catch(std::runtime_error &e) {
                        return state.Abort(_("System error: ") + e.what());
                    }
                }
                return true;
            }
            pindexTest = pindexTest->pprev;
        } while(true);
    } while(true);
}

void CBlockHeader::UpdateTime(const CBlockIndex* pindexPrev)
{
    nTime = max(pindexPrev->GetMedianTimePast()+1, GetAdjustedTime());

    // Updating time can change work required on testnet:
    if (fTestNet)
        nBits = GetNextWorkRequired(pindexPrev, this);
}











const CTxOut &CTransaction::GetOutputFor(const CTxIn& input, CCoinsViewCache& view)
{
    const CCoins &coins = view.GetCoins(input.prevout.hash);
    assert(coins.IsAvailable(input.prevout.n));
    return coins.vout[input.prevout.n];
}

int64 CTransaction::GetValueIn(CCoinsViewCache& inputs) const
{
    if (IsCoinBase())
        return 0;

    int64 nResult = 0;
    for (unsigned int i = 0; i < vin.size(); i++)
        nResult += GetOutputFor(vin[i], inputs).nValue;

    return nResult;
}

unsigned int CTransaction::GetP2SHSigOpCount(CCoinsViewCache& inputs) const
{
    if (IsCoinBase())
        return 0;

    unsigned int nSigOps = 0;
    for (unsigned int i = 0; i < vin.size(); i++)
    {
        const CTxOut &prevout = GetOutputFor(vin[i], inputs);
        if (prevout.scriptPubKey.IsPayToScriptHash())
            nSigOps += prevout.scriptPubKey.GetSigOpCount(vin[i].scriptSig);
    }
    return nSigOps;
}

void CTransaction::UpdateCoins(CValidationState &state, CCoinsViewCache &inputs, CTxUndo &txundo, int nHeight, const uint256 &txhash) const
{
    // mark inputs spent
    if (!IsCoinBase()) {
        BOOST_FOREACH(const CTxIn &txin, vin) {
            CCoins &coins = inputs.GetCoins(txin.prevout.hash);
            CTxInUndo undo;
            assert(coins.Spend(txin.prevout, undo));
            txundo.vprevout.push_back(undo);
        }
    }

    // add outputs
    assert(inputs.SetCoins(txhash, CCoins(*this, nHeight)));
}

bool CTransaction::HaveInputs(CCoinsViewCache &inputs) const
{
    if (!IsCoinBase()) {
        // first check whether information about the prevout hash is available
        for (unsigned int i = 0; i < vin.size(); i++) {
            const COutPoint &prevout = vin[i].prevout;
            if (!inputs.HaveCoins(prevout.hash))
                return false;
        }

        // then check whether the actual outputs are available
        for (unsigned int i = 0; i < vin.size(); i++) {
            const COutPoint &prevout = vin[i].prevout;
            const CCoins &coins = inputs.GetCoins(prevout.hash);
            if (!coins.IsAvailable(prevout.n))
                return false;
        }
    }
    return true;
}

bool CScriptCheck::operator()() const {
    const CScript &scriptSig = ptxTo->vin[nIn].scriptSig;
    if (!VerifyScript(scriptSig, scriptPubKey, *ptxTo, nIn, nFlags, nHashType))
        return error("CScriptCheck() : %s VerifySignature failed", ptxTo->GetHash().ToString().c_str());
    return true;
}

bool VerifySignature(const CCoins& txFrom, const CTransaction& txTo, unsigned int nIn, unsigned int flags, int nHashType)
{
    return CScriptCheck(txFrom, txTo, nIn, flags, nHashType)();
}

bool CTransaction::CheckInputs(CValidationState &state, CCoinsViewCache &inputs, bool fScriptChecks, unsigned int flags, std::vector<CScriptCheck> *pvChecks) const
{
    if (!IsCoinBase())
    {
        if (pvChecks)
            pvChecks->reserve(vin.size());

        // This doesn't trigger the DoS code on purpose; if it did, it would make it easier
        // for an attacker to attempt to split the network.
        if (!HaveInputs(inputs))
            return state.Invalid(error("CheckInputs() : %s inputs unavailable", GetHash().ToString().c_str()));

        // While checking, GetBestBlock() refers to the parent block.
        // This is also true for mempool checks.
        int nSpendHeight = inputs.GetBestBlock()->nHeight + 1;
        int64 nValueIn = 0;
        int64 nFees = 0;
        for (unsigned int i = 0; i < vin.size(); i++)
        {
            const COutPoint &prevout = vin[i].prevout;
            const CCoins &coins = inputs.GetCoins(prevout.hash);

            // If prev is coinbase, check that it's matured
            if (coins.IsCoinBase()) {
                if (nSpendHeight - coins.nHeight < COINBASE_MATURITY)
                    return state.Invalid(error("CheckInputs() : tried to spend coinbase at depth %d", nSpendHeight - coins.nHeight));
            }

            // Check for negative or overflow input values
            nValueIn += coins.vout[prevout.n].nValue;
            if (!MoneyRange(coins.vout[prevout.n].nValue) || !MoneyRange(nValueIn))
                return state.DoS(100, error("CheckInputs() : txin values out of range"));

        }

        if (nValueIn < GetValueOut())
            return state.DoS(100, error("CheckInputs() : %s value in < value out", GetHash().ToString().c_str()));

        // Tally transaction fees
        int64 nTxFee = nValueIn - GetValueOut();
        if (nTxFee < 0)
            return state.DoS(100, error("CheckInputs() : %s nTxFee < 0", GetHash().ToString().c_str()));
        nFees += nTxFee;
        if (!MoneyRange(nFees))
            return state.DoS(100, error("CheckInputs() : nFees out of range"));

        // The first loop above does all the inexpensive checks.
        // Only if ALL inputs pass do we perform expensive ECDSA signature checks.
        // Helps prevent CPU exhaustion attacks.

        // Skip ECDSA signature verification when connecting blocks
        // before the last block chain checkpoint. This is safe because block merkle hashes are
        // still computed and checked, and any change will be caught at the next checkpoint.
        if (fScriptChecks) {
            for (unsigned int i = 0; i < vin.size(); i++) {
                const COutPoint &prevout = vin[i].prevout;
                const CCoins &coins = inputs.GetCoins(prevout.hash);

                // Verify signature
                CScriptCheck check(coins, *this, i, flags, 0);
                if (pvChecks) {
                    pvChecks->push_back(CScriptCheck());
                    check.swap(pvChecks->back());
                } else if (!check()) {
                    if (flags & SCRIPT_VERIFY_STRICTENC) {
                        // For now, check whether the failure was caused by non-canonical
                        // encodings or not; if so, don't trigger DoS protection.
                        CScriptCheck check(coins, *this, i, flags & (~SCRIPT_VERIFY_STRICTENC), 0);
                        if (check())
                            return state.Invalid();
                    }
                    return state.DoS(100,false);
                }
            }
        }
    }

    return true;
}




bool CBlock::DisconnectBlock(CValidationState &state, CBlockIndex *pindex, CCoinsViewCache &view, bool *pfClean)
{
    assert(pindex == view.GetBestBlock());

    if (pfClean)
        *pfClean = false;

    bool fClean = true;

    CBlockUndo blockUndo;
    CDiskBlockPos pos = pindex->GetUndoPos();
    if (pos.IsNull())
        return error("DisconnectBlock() : no undo data available");
    if (!blockUndo.ReadFromDisk(pos, pindex->pprev->GetBlockHash()))
        return error("DisconnectBlock() : failure reading undo data");

    if (blockUndo.vtxundo.size() + 1 != vtx.size())
        return error("DisconnectBlock() : block and undo data inconsistent");

    // undo transactions in reverse order
    for (int i = vtx.size() - 1; i >= 0; i--) {
        const CTransaction &tx = vtx[i];
        uint256 hash = tx.GetHash();

        // check that all outputs are available
        if (!view.HaveCoins(hash)) {
            fClean = fClean && error("DisconnectBlock() : outputs still spent? database corrupted");
            view.SetCoins(hash, CCoins());
        }
        CCoins &outs = view.GetCoins(hash);

        CCoins outsBlock = CCoins(tx, pindex->nHeight);
        // The CCoins serialization does not serialize negative numbers.
        // No network rules currently depend on the version here, so an inconsistency is harmless
        // but it must be corrected before txout nversion ever influences a network rule.
        if (outsBlock.nVersion < 0)
            outs.nVersion = outsBlock.nVersion;
        if (outs != outsBlock)
            fClean = fClean && error("DisconnectBlock() : added transaction mismatch? database corrupted");

        // remove outputs
        outs = CCoins();

        // restore inputs
        if (i > 0) { // not coinbases
            const CTxUndo &txundo = blockUndo.vtxundo[i-1];
            if (txundo.vprevout.size() != tx.vin.size())
                return error("DisconnectBlock() : transaction and undo data inconsistent");
            for (unsigned int j = tx.vin.size(); j-- > 0;) {
                const COutPoint &out = tx.vin[j].prevout;
                const CTxInUndo &undo = txundo.vprevout[j];
                CCoins coins;
                view.GetCoins(out.hash, coins); // this can fail if the prevout was already entirely spent
                if (undo.nHeight != 0) {
                    // undo data contains height: this is the last output of the prevout tx being spent
                    if (!coins.IsPruned())
                        fClean = fClean && error("DisconnectBlock() : undo data overwriting existing transaction");
                    coins = CCoins();
                    coins.fCoinBase = undo.fCoinBase;
                    coins.nHeight = undo.nHeight;
                    coins.nVersion = undo.nVersion;
                } else {
                    if (coins.IsPruned())
                        fClean = fClean && error("DisconnectBlock() : undo data adding output to missing transaction");
                }
                if (coins.IsAvailable(out.n))
                    fClean = fClean && error("DisconnectBlock() : undo data overwriting existing output");
                if (coins.vout.size() < out.n+1)
                    coins.vout.resize(out.n+1);
                coins.vout[out.n] = undo.txout;
                if (!view.SetCoins(out.hash, coins))
                    return error("DisconnectBlock() : cannot restore coin inputs");
            }
        }
    }

    // move best block pointer to prevout block
    view.SetBestBlock(pindex->pprev);

    if (pfClean) {
        *pfClean = fClean;
        return true;
    } else {
        return fClean;
    }
}

void static FlushBlockFile(bool fFinalize = false)
{
    LOCK(cs_LastBlockFile);

    CDiskBlockPos posOld(nLastBlockFile, 0);

    FILE *fileOld = OpenBlockFile(posOld);
    if (fileOld) {
        if (fFinalize)
            TruncateFile(fileOld, infoLastBlockFile.nSize);
        FileCommit(fileOld);
        fclose(fileOld);
    }

    fileOld = OpenUndoFile(posOld);
    if (fileOld) {
        if (fFinalize)
            TruncateFile(fileOld, infoLastBlockFile.nUndoSize);
        FileCommit(fileOld);
        fclose(fileOld);
    }
}

bool FindUndoPos(CValidationState &state, int nFile, CDiskBlockPos &pos, unsigned int nAddSize);

static CCheckQueue<CScriptCheck> scriptcheckqueue(128);

void ThreadScriptCheck() {
    RenameThread("bitcoin-scriptch");
    scriptcheckqueue.Thread();
}

bool CBlock::ConnectBlock(CValidationState &state, CBlockIndex* pindex, CCoinsViewCache &view, bool fJustCheck)
{
    // Check it again in case a previous version let a bad block in
    if (!CheckBlock(state, !fJustCheck, !fJustCheck))
        return false;

    // verify that the view's current state corresponds to the previous block
    assert(pindex->pprev == view.GetBestBlock());

    // Special case for the genesis block, skipping connection of its transactions
    // (its coinbase is unspendable)
    if (GetHash() == hashGenesisBlock) {
        view.SetBestBlock(pindex);
        pindexGenesisBlock = pindex;
        return true;
    }

    bool fScriptChecks = pindex->nHeight >= Checkpoints::GetTotalBlocksEstimate();

    // Do not allow blocks that contain transactions which 'overwrite' older transactions,
    // unless those are already completely spent.
    // If such overwrites are allowed, coinbases and transactions depending upon those
    // can be duplicated to remove the ability to spend the first instance -- even after
    // being sent to another address.
    // See BIP30 and http://r6.ca/blog/20120206T005236Z.html for more information.
    // This logic is not necessary for memory pool transactions, as AcceptToMemoryPool
    // already refuses previously-known transaction ids entirely.
    // This rule was originally applied all blocks whose timestamp was after March 15, 2012, 0:00 UTC.
    // Now that the whole chain is irreversibly beyond that time it is applied to all blocks except the
    // two in the chain that violate it. This prevents exploiting the issue against nodes in their
    // initial block download.
    bool fEnforceBIP30 = (!pindex->phashBlock) || // Enforce on CreateNewBlock invocations which don't have a hash.
                          !((pindex->nHeight==91842 && pindex->GetBlockHash() == uint256("0x00000000000a4d0a398161ffc163c503763b1f4360639393e0e4c8e300e0caec")) ||
                           (pindex->nHeight==91880 && pindex->GetBlockHash() == uint256("0x00000000000743f190a18c5577a3c2d2a1f610ae9601ac046a38084ccb7cd721")));
    if (fEnforceBIP30) {
        for (unsigned int i=0; i<vtx.size(); i++) {
            uint256 hash = GetTxHash(i);
            if (view.HaveCoins(hash) && !view.GetCoins(hash).IsPruned())
                return state.DoS(100, error("ConnectBlock() : tried to overwrite transaction"));
        }
    }

    // BIP16 didn't become active until Apr 1 2012
    int64 nBIP16SwitchTime = 1333238400;
    bool fStrictPayToScriptHash = (pindex->nTime >= nBIP16SwitchTime);

    unsigned int flags = SCRIPT_VERIFY_NOCACHE |
                         (fStrictPayToScriptHash ? SCRIPT_VERIFY_P2SH : SCRIPT_VERIFY_NONE);

    CBlockUndo blockundo;

    CCheckQueueControl<CScriptCheck> control(fScriptChecks && nScriptCheckThreads ? &scriptcheckqueue : NULL);

    int64 nStart = GetTimeMicros();
    int64 nFees = 0;
    int nInputs = 0;
    unsigned int nSigOps = 0;
    CDiskTxPos pos(pindex->GetBlockPos(), GetSizeOfCompactSize(vtx.size()));
    std::vector<std::pair<uint256, CDiskTxPos> > vPos;
    vPos.reserve(vtx.size());
    for (unsigned int i=0; i<vtx.size(); i++)
    {
        const CTransaction &tx = vtx[i];

        nInputs += tx.vin.size();
        nSigOps += tx.GetLegacySigOpCount();
        if (nSigOps > MAX_BLOCK_SIGOPS)
            return state.DoS(100, "bad-blk-sigops", error("ConnectBlock() : too many sigops"));

        if (!tx.IsCoinBase())
        {
            if (!tx.HaveInputs(view))
                return state.DoS(100, "bad-txns", error("ConnectBlock() : inputs missing/spent"));

            if (fStrictPayToScriptHash)
            {
                // Add in sigops done by pay-to-script-hash inputs;
                // this is to prevent a "rogue miner" from creating
                // an incredibly-expensive-to-validate block.
                nSigOps += tx.GetP2SHSigOpCount(view);
                if (nSigOps > MAX_BLOCK_SIGOPS)
                     return state.DoS(100, "bad-blk-sigops", error("ConnectBlock() : too many sigops"));
            }

            nFees += tx.GetValueIn(view)-tx.GetValueOut();

            std::vector<CScriptCheck> vChecks;
            if (!tx.CheckInputs(state, view, fScriptChecks, flags, nScriptCheckThreads ? &vChecks : NULL))
                return state.Invalid("bad-blk-sigops");
            control.Add(vChecks);
        }

        CTxUndo txundo;
        tx.UpdateCoins(state, view, txundo, pindex->nHeight, GetTxHash(i));
        if (!tx.IsCoinBase())
            blockundo.vtxundo.push_back(txundo);

        vPos.push_back(std::make_pair(GetTxHash(i), pos));
        pos.nTxOffset += ::GetSerializeSize(tx, SER_DISK, CLIENT_VERSION);
    }
    int64 nTime = GetTimeMicros() - nStart;
    if (fBenchmark)
        printf("- Connect %u transactions: %.2fms (%.3fms/tx, %.3fms/txin)\n", (unsigned)vtx.size(), 0.001 * nTime, 0.001 * nTime / vtx.size(), nInputs <= 1 ? 0 : 0.001 * nTime / (nInputs-1));

    if (vtx[0].GetValueOut() > GetBlockValue(pindex->nHeight, nFees))
        return state.DoS(100, "bad-cb-amount", error("ConnectBlock() : coinbase pays too much (actual=%"PRI64d" vs limit=%"PRI64d")", vtx[0].GetValueOut(), GetBlockValue(pindex->nHeight, nFees)));

    if (!control.Wait())
        return state.DoS(100, false);
    int64 nTime2 = GetTimeMicros() - nStart;
    if (fBenchmark)
        printf("- Verify %u txins: %.2fms (%.3fms/txin)\n", nInputs - 1, 0.001 * nTime2, nInputs <= 1 ? 0 : 0.001 * nTime2 / (nInputs-1));

    if (fJustCheck)
        return true;

    // Write undo information to disk
    if (pindex->GetUndoPos().IsNull() || (pindex->nStatus & BLOCK_VALID_MASK) < BLOCK_VALID_SCRIPTS)
    {
        if (pindex->GetUndoPos().IsNull()) {
            CDiskBlockPos pos;
            if (!FindUndoPos(state, pindex->nFile, pos, ::GetSerializeSize(blockundo, SER_DISK, CLIENT_VERSION) + 40))
                return error("ConnectBlock() : FindUndoPos failed");
            if (!blockundo.WriteToDisk(pos, pindex->pprev->GetBlockHash()))
                return state.Abort(_("Failed to write undo data"));

            // update nUndoPos in block index
            pindex->nUndoPos = pos.nPos;
            pindex->nStatus |= BLOCK_HAVE_UNDO;
        }

        pindex->nStatus = (pindex->nStatus & ~BLOCK_VALID_MASK) | BLOCK_VALID_SCRIPTS;

        CDiskBlockIndex blockindex(pindex);
        if (!pblocktree->WriteBlockIndex(blockindex))
            return state.Abort(_("Failed to write block index"));
    }

    if (fTxIndex)
        if (!pblocktree->WriteTxIndex(vPos))
            return state.Abort(_("Failed to write transaction index"));

    // add this block to the view's block chain
    assert(view.SetBestBlock(pindex));

    // Watch for transactions paying to me
    for (unsigned int i=0; i<vtx.size(); i++)
        SyncWithWallets(GetTxHash(i), vtx[i], this, true);

    return true;
}

bool SetBestChain(CValidationState &state, CBlockIndex* pindexNew)
{
    // All modifications to the coin state will be done in this cache.
    // Only when all have succeeded, we push it to pcoinsTip.
    CCoinsViewCache view(*pcoinsTip, true);

    // Find the fork (typically, there is none)
    CBlockIndex* pfork = view.GetBestBlock();
    CBlockIndex* plonger = pindexNew;
    while (pfork && pfork != plonger)
    {
        while (plonger->nHeight > pfork->nHeight) {
            plonger = plonger->pprev;
            assert(plonger != NULL);
        }
        if (pfork == plonger)
            break;
        pfork = pfork->pprev;
        assert(pfork != NULL);
    }

    // List of what to disconnect (typically nothing)
    vector<CBlockIndex*> vDisconnect;
    for (CBlockIndex* pindex = view.GetBestBlock(); pindex != pfork; pindex = pindex->pprev)
        vDisconnect.push_back(pindex);

    // List of what to connect (typically only pindexNew)
    vector<CBlockIndex*> vConnect;
    for (CBlockIndex* pindex = pindexNew; pindex != pfork; pindex = pindex->pprev)
        vConnect.push_back(pindex);
    reverse(vConnect.begin(), vConnect.end());

    if (vDisconnect.size() > 0) {
        printf("REORGANIZE: Disconnect %"PRIszu" blocks; %s..\n", vDisconnect.size(), pfork->GetBlockHash().ToString().c_str());
        printf("REORGANIZE: Connect %"PRIszu" blocks; ..%s\n", vConnect.size(), pindexNew->GetBlockHash().ToString().c_str());
    }

    // Disconnect shorter branch
    list<CTransaction> vResurrect;
    BOOST_FOREACH(CBlockIndex* pindex, vDisconnect) {
        CBlock block;
        if (!block.ReadFromDisk(pindex))
            return state.Abort(_("Failed to read block"));
        int64 nStart = GetTimeMicros();
        if (!block.DisconnectBlock(state, pindex, view))
            return error("SetBestBlock() : DisconnectBlock %s failed", pindex->GetBlockHash().ToString().c_str());
        if (fBenchmark)
            printf("- Disconnect: %.2fms\n", (GetTimeMicros() - nStart) * 0.001);

        // Queue memory transactions to resurrect.
        // We only do this for blocks after the last checkpoint (reorganisation before that
        // point should only happen with -reindex/-loadblock, or a misbehaving peer.
        BOOST_REVERSE_FOREACH(const CTransaction& tx, block.vtx)
            if (!tx.IsCoinBase() && pindex->nHeight > Checkpoints::GetTotalBlocksEstimate())
                vResurrect.push_front(tx);
    }

    // Connect longer branch
    vector<CTransaction> vDelete;
    BOOST_FOREACH(CBlockIndex *pindex, vConnect) {
        CBlock block;
        if (!block.ReadFromDisk(pindex))
            return state.Abort(_("Failed to read block"));
        int64 nStart = GetTimeMicros();
        if (!block.ConnectBlock(state, pindex, view)) {
            if (state.IsInvalid()) {
                InvalidChainFound(pindexNew);
                InvalidBlockFound(pindex);
            }
            return error("SetBestBlock() : ConnectBlock %s failed", pindex->GetBlockHash().ToString().c_str());
        }
        if (fBenchmark)
            printf("- Connect: %.2fms\n", (GetTimeMicros() - nStart) * 0.001);

        // Queue memory transactions to delete
        BOOST_FOREACH(const CTransaction& tx, block.vtx)
            vDelete.push_back(tx);
    }

    // Flush changes to global coin state
    int64 nStart = GetTimeMicros();
    int nModified = view.GetCacheSize();
    assert(view.Flush());
    int64 nTime = GetTimeMicros() - nStart;
    if (fBenchmark)
        printf("- Flush %i transactions: %.2fms (%.4fms/tx)\n", nModified, 0.001 * nTime, 0.001 * nTime / nModified);

    // Make sure it's successfully written to disk before changing memory structure
    bool fIsInitialDownload = IsInitialBlockDownload();
    if (!fIsInitialDownload || pcoinsTip->GetCacheSize() > nCoinCacheSize) {
        // Typical CCoins structures on disk are around 100 bytes in size.
        // Pushing a new one to the database can cause it to be written
        // twice (once in the log, and once in the tables). This is already
        // an overestimation, as most will delete an existing entry or
        // overwrite one. Still, use a conservative safety factor of 2.
        if (!CheckDiskSpace(100 * 2 * 2 * pcoinsTip->GetCacheSize()))
            return state.Error("out of disk space");
        FlushBlockFile();
        pblocktree->Sync();
        if (!pcoinsTip->Flush())
            return state.Abort(_("Failed to write to coin database"));
    }

    // At this point, all changes have been done to the database.
    // Proceed by updating the memory structures.

    // Disconnect shorter branch
    BOOST_FOREACH(CBlockIndex* pindex, vDisconnect)
        if (pindex->pprev)
            pindex->pprev->pnext = NULL;

    // Connect longer branch
    BOOST_FOREACH(CBlockIndex* pindex, vConnect)
        if (pindex->pprev)
            pindex->pprev->pnext = pindex;

    // Resurrect memory transactions that were in the disconnected branch
    BOOST_FOREACH(CTransaction& tx, vResurrect) {
        // ignore validation errors in resurrected transactions
        CValidationState stateDummy;
        if (!tx.AcceptToMemoryPool(stateDummy, true, false))
            mempool.remove(tx, true);
    }

    // Delete redundant memory transactions that are in the connected branch
    BOOST_FOREACH(CTransaction& tx, vDelete) {
        mempool.remove(tx);
        mempool.removeConflicts(tx);
    }

    // Update best block in wallet (so we can detect restored wallets)
    if ((pindexNew->nHeight % 20160) == 0 || (!fIsInitialDownload && (pindexNew->nHeight % 144) == 0))
    {
        const CBlockLocator locator(pindexNew);
        ::SetBestChain(locator);
    }

    // New best block
    hashBestChain = pindexNew->GetBlockHash();
    pindexBest = pindexNew;
    pblockindexFBBHLast = NULL;
    nBestHeight = pindexBest->nHeight;
    nBestChainWork = pindexNew->nChainWork;
    nTimeBestReceived = GetTime();
    nTransactionsUpdated++;
    printf("SetBestChain: new best=%s  height=%d  log2_work=%.8g  tx=%lu  date=%s progress=%f\n",
      hashBestChain.ToString().c_str(), nBestHeight, log(nBestChainWork.getdouble())/log(2.0), (unsigned long)pindexNew->nChainTx,
      DateTimeStrFormat("%Y-%m-%d %H:%M:%S", pindexBest->GetBlockTime()).c_str(),
      Checkpoints::GuessVerificationProgress(pindexBest));

    // Check the version of the last 100 blocks to see if we need to upgrade:
    if (!fIsInitialDownload)
    {
        int nUpgraded = 0;
        const CBlockIndex* pindex = pindexBest;
        for (int i = 0; i < 100 && pindex != NULL; i++)
        {
            if (pindex->nVersion > CBlock::CURRENT_VERSION)
                ++nUpgraded;
            pindex = pindex->pprev;
        }
        if (nUpgraded > 0)
            printf("SetBestChain: %d of last 100 blocks above version %d\n", nUpgraded, CBlock::CURRENT_VERSION);
        if (nUpgraded > 100/2)
            // strMiscWarning is read by GetWarnings(), called by Qt and the JSON-RPC code to warn the user:
            strMiscWarning = _("Warning: This version is obsolete, upgrade required!");
    }

    std::string strCmd = GetArg("-blocknotify", "");

    if (!fIsInitialDownload && !strCmd.empty())
    {
        boost::replace_all(strCmd, "%s", hashBestChain.GetHex());
        boost::thread t(runCommand, strCmd); // thread runs free
    }

    return true;
}


bool CBlock::AddToBlockIndex(CValidationState &state, const CDiskBlockPos &pos)
{
    // Check for duplicate
    uint256 hash = GetHash();
    if (mapBlockIndex.count(hash))
        return state.Invalid("duplicate", error("AddToBlockIndex() : %s already exists", hash.ToString().c_str()));

    // Construct new block index object
    CBlockIndex* pindexNew = new CBlockIndex(*this);
    assert(pindexNew);
    map<uint256, CBlockIndex*>::iterator mi = mapBlockIndex.insert(make_pair(hash, pindexNew)).first;
    pindexNew->phashBlock = &((*mi).first);
    map<uint256, CBlockIndex*>::iterator miPrev = mapBlockIndex.find(hashPrevBlock);
    if (miPrev != mapBlockIndex.end())
    {
        pindexNew->pprev = (*miPrev).second;
        pindexNew->nHeight = pindexNew->pprev->nHeight + 1;
    }
    pindexNew->nTx = vtx.size();
    pindexNew->nChainWork = (pindexNew->pprev ? pindexNew->pprev->nChainWork : 0) + pindexNew->GetBlockWork().getuint256();
    pindexNew->nChainTx = (pindexNew->pprev ? pindexNew->pprev->nChainTx : 0) + pindexNew->nTx;
    pindexNew->nFile = pos.nFile;
    pindexNew->nDataPos = pos.nPos;
    pindexNew->nUndoPos = 0;
    pindexNew->nStatus = BLOCK_VALID_TRANSACTIONS | BLOCK_HAVE_DATA;
    setBlockIndexValid.insert(pindexNew);

    if (!pblocktree->WriteBlockIndex(CDiskBlockIndex(pindexNew)))
        return state.Abort(_("Failed to write block index"));

    // New best?
    if (!ConnectBestBlock(state))
        return false;

    if (pindexNew == pindexBest)
    {
        // Notify UI to display prev block's coinbase if it was ours
        static uint256 hashPrevBestCoinBase;
        UpdatedTransaction(hashPrevBestCoinBase);
        hashPrevBestCoinBase = GetTxHash(0);
    }

    if (!pblocktree->Flush())
        return state.Abort(_("Failed to sync block index"));

    uiInterface.NotifyBlocksChanged();
    return true;
}


bool FindBlockPos(CValidationState &state, CDiskBlockPos &pos, unsigned int nAddSize, unsigned int nHeight, uint64 nTime, bool fKnown = false)
{
    bool fUpdatedLast = false;

    LOCK(cs_LastBlockFile);

    if (fKnown) {
        if (nLastBlockFile != pos.nFile) {
            nLastBlockFile = pos.nFile;
            infoLastBlockFile.SetNull();
            pblocktree->ReadBlockFileInfo(nLastBlockFile, infoLastBlockFile);
            fUpdatedLast = true;
        }
    } else {
        while (infoLastBlockFile.nSize + nAddSize >= MAX_BLOCKFILE_SIZE) {
            printf("Leaving block file %i: %s\n", nLastBlockFile, infoLastBlockFile.ToString().c_str());
            FlushBlockFile(true);
            nLastBlockFile++;
            infoLastBlockFile.SetNull();
            pblocktree->ReadBlockFileInfo(nLastBlockFile, infoLastBlockFile); // check whether data for the new file somehow already exist; can fail just fine
            fUpdatedLast = true;
        }
        pos.nFile = nLastBlockFile;
        pos.nPos = infoLastBlockFile.nSize;
    }

    infoLastBlockFile.nSize += nAddSize;
    infoLastBlockFile.AddBlock(nHeight, nTime);

    if (!fKnown) {
        unsigned int nOldChunks = (pos.nPos + BLOCKFILE_CHUNK_SIZE - 1) / BLOCKFILE_CHUNK_SIZE;
        unsigned int nNewChunks = (infoLastBlockFile.nSize + BLOCKFILE_CHUNK_SIZE - 1) / BLOCKFILE_CHUNK_SIZE;
        if (nNewChunks > nOldChunks) {
            if (CheckDiskSpace(nNewChunks * BLOCKFILE_CHUNK_SIZE - pos.nPos)) {
                FILE *file = OpenBlockFile(pos);
                if (file) {
                    printf("Pre-allocating up to position 0x%x in blk%05u.dat\n", nNewChunks * BLOCKFILE_CHUNK_SIZE, pos.nFile);
                    AllocateFileRange(file, pos.nPos, nNewChunks * BLOCKFILE_CHUNK_SIZE - pos.nPos);
                    fclose(file);
                }
            }
            else
                return state.Error("out of disk space");
        }
    }

    if (!pblocktree->WriteBlockFileInfo(nLastBlockFile, infoLastBlockFile))
        return state.Abort(_("Failed to write file info"));
    if (fUpdatedLast)
        pblocktree->WriteLastBlockFile(nLastBlockFile);

    return true;
}

bool FindUndoPos(CValidationState &state, int nFile, CDiskBlockPos &pos, unsigned int nAddSize)
{
    pos.nFile = nFile;

    LOCK(cs_LastBlockFile);

    unsigned int nNewSize;
    if (nFile == nLastBlockFile) {
        pos.nPos = infoLastBlockFile.nUndoSize;
        nNewSize = (infoLastBlockFile.nUndoSize += nAddSize);
        if (!pblocktree->WriteBlockFileInfo(nLastBlockFile, infoLastBlockFile))
            return state.Abort(_("Failed to write block info"));
    } else {
        CBlockFileInfo info;
        if (!pblocktree->ReadBlockFileInfo(nFile, info))
            return state.Abort(_("Failed to read block info"));
        pos.nPos = info.nUndoSize;
        nNewSize = (info.nUndoSize += nAddSize);
        if (!pblocktree->WriteBlockFileInfo(nFile, info))
            return state.Abort(_("Failed to write block info"));
    }

    unsigned int nOldChunks = (pos.nPos + UNDOFILE_CHUNK_SIZE - 1) / UNDOFILE_CHUNK_SIZE;
    unsigned int nNewChunks = (nNewSize + UNDOFILE_CHUNK_SIZE - 1) / UNDOFILE_CHUNK_SIZE;
    if (nNewChunks > nOldChunks) {
        if (CheckDiskSpace(nNewChunks * UNDOFILE_CHUNK_SIZE - pos.nPos)) {
            FILE *file = OpenUndoFile(pos);
            if (file) {
                printf("Pre-allocating up to position 0x%x in rev%05u.dat\n", nNewChunks * UNDOFILE_CHUNK_SIZE, pos.nFile);
                AllocateFileRange(file, pos.nPos, nNewChunks * UNDOFILE_CHUNK_SIZE - pos.nPos);
                fclose(file);
            }
        }
        else
            return state.Error("out of disk space");
    }

    return true;
}


bool CBlock::CheckBlock(CValidationState &state, bool fCheckPOW, bool fCheckMerkleRoot) const
{
    // These are checks that are independent of context
    // that can be verified before saving an orphan block.

    // Size limits
    if (vtx.empty() || vtx.size() > MAX_BLOCK_SIZE || ::GetSerializeSize(*this, SER_NETWORK, PROTOCOL_VERSION) > MAX_BLOCK_SIZE)
        return state.DoS(100, "bad-blk-length", error("CheckBlock() : size limits failed"));

    // Special short-term limits to avoid 10,000 BDB lock limit:
    if (GetBlockTime() >= 1363867200 && // start enforcing 21 March 2013, noon GMT
        GetBlockTime() < 1368576000)  // stop enforcing 15 May 2013 00:00:00
    {
        // Rule is: #unique txids referenced <= 4,500
        // ... to prevent 10,000 BDB lock exhaustion on old clients
        set<uint256> setTxIn;
        for (size_t i = 0; i < vtx.size(); i++)
        {
            setTxIn.insert(vtx[i].GetHash());
            if (i == 0) continue; // skip coinbase txin
            BOOST_FOREACH(const CTxIn& txin, vtx[i].vin)
                setTxIn.insert(txin.prevout.hash);
        }
        size_t nTxids = setTxIn.size();
        if (nTxids > 4500)
            return error("CheckBlock() : 15 May maxlocks violation");
    }

    // Check proof of work matches claimed amount
    if (fCheckPOW && !CheckProofOfWork(GetHash(), nBits))
        return state.DoS(50, "high-hash", error("CheckBlock() : proof of work failed"));

    // Check timestamp
    if (GetBlockTime() > GetAdjustedTime() + 2 * 60 * 60)
        return state.Invalid("time-too-new", error("CheckBlock() : block timestamp too far in the future"));

    // First transaction must be coinbase, the rest must not be
    if (vtx.empty() || !vtx[0].IsCoinBase())
        return state.DoS(100, "bad-cb-missing", error("CheckBlock() : first tx is not coinbase"));
    for (unsigned int i = 1; i < vtx.size(); i++)
        if (vtx[i].IsCoinBase())
            return state.DoS(100, "bad-cb-multiple", error("CheckBlock() : more than one coinbase"));

    // Check transactions
    BOOST_FOREACH(const CTransaction& tx, vtx)
        if (!tx.CheckTransaction(state))
            return state.Invalid("bad-txns", error("CheckBlock() : CheckTransaction failed"));

    // Build the merkle tree already. We need it anyway later, and it makes the
    // block cache the transaction hashes, which means they don't need to be
    // recalculated many times during this block's validation.
    BuildMerkleTree();

    // Check for duplicate txids. This is caught by ConnectInputs(),
    // but catching it earlier avoids a potential DoS attack:
    set<uint256> uniqueTx;
    for (unsigned int i=0; i<vtx.size(); i++) {
        uniqueTx.insert(GetTxHash(i));
    }
    if (uniqueTx.size() != vtx.size())
        return state.DoS(100, "bad-txns", error("CheckBlock() : duplicate transaction"), true);

    unsigned int nSigOps = 0;
    BOOST_FOREACH(const CTransaction& tx, vtx)
    {
        nSigOps += tx.GetLegacySigOpCount();
    }
    if (nSigOps > MAX_BLOCK_SIGOPS)
        return state.DoS(100, "bad-blk-sigops", error("CheckBlock() : out-of-bounds SigOpCount"));

    // Check merkle root
    if (fCheckMerkleRoot && hashMerkleRoot != BuildMerkleTree())
        return state.DoS(100, "bad-txnmrklroot", error("CheckBlock() : hashMerkleRoot mismatch"));

    return true;
}

bool CBlock::AcceptBlock(CValidationState &state, CDiskBlockPos *dbp, bool fWriteToDisk)
{
    // Check for duplicate
    uint256 hash = GetHash();
    if (mapBlockIndex.count(hash))
        return state.Invalid("duplicate", error("AcceptBlock() : block already in mapBlockIndex"));

    // Get prev block index
    CBlockIndex* pindexPrev = NULL;
    int nHeight = 0;
    if (hash != hashGenesisBlock) {
        map<uint256, CBlockIndex*>::iterator mi = mapBlockIndex.find(hashPrevBlock);
        if (mi == mapBlockIndex.end())
            return state.DoS(10, "bad-prevblk", error("AcceptBlock() : prev block not found"));
        pindexPrev = (*mi).second;
        nHeight = pindexPrev->nHeight+1;

        // Check proof of work
        if (nBits != GetNextWorkRequired(pindexPrev, this))
            return state.DoS(100, "bad-diffbits", error("AcceptBlock() : incorrect proof of work"));

        // Check timestamp against prev
        if (GetBlockTime() <= pindexPrev->GetMedianTimePast())
            return state.Invalid("time-too-old", error("AcceptBlock() : block's timestamp is too early"));

        // Check that all transactions are finalized
        BOOST_FOREACH(const CTransaction& tx, vtx)
            if (!tx.IsFinal(nHeight, GetBlockTime()))
                return state.DoS(10, "bad-txns", error("AcceptBlock() : contains a non-final transaction"));

        // Check that the block chain matches the known block chain up to a checkpoint
        if (!Checkpoints::CheckBlock(nHeight, hash))
            return state.DoS(100, "checkpoint-mismatch", error("AcceptBlock() : rejected by checkpoint lock-in at %d", nHeight));

        // Reject block.nVersion=1 blocks when 95% (75% on testnet) of the network has upgraded:
        if (nVersion < 2)
        {
            if ((!fTestNet && CBlockIndex::IsSuperMajority(2, pindexPrev, 950, 1000)) ||
                (fTestNet && CBlockIndex::IsSuperMajority(2, pindexPrev, 75, 100)))
            {
                return state.Invalid("bad-version", error("AcceptBlock() : rejected nVersion=1 block"));
            }
        }
        // Enforce block.nVersion=2 rule that the coinbase starts with serialized block height
        if (nVersion >= 2)
        {
            // if 750 of the last 1,000 blocks are version 2 or greater (51/100 if testnet):
            if ((!fTestNet && CBlockIndex::IsSuperMajority(2, pindexPrev, 750, 1000)) ||
                (fTestNet && CBlockIndex::IsSuperMajority(2, pindexPrev, 51, 100)))
            {
                CScript expect = CScript() << nHeight;
                if (vtx[0].vin[0].scriptSig.size() < expect.size() ||
                    !std::equal(expect.begin(), expect.end(), vtx[0].vin[0].scriptSig.begin()))
                    return state.DoS(100, "bad-cb-height", error("AcceptBlock() : block height mismatch in coinbase"));
            }
        }
    }

    if (!fWriteToDisk)
        return true;

    // Write block to history file
    try {
        unsigned int nBlockSize = ::GetSerializeSize(*this, SER_DISK, CLIENT_VERSION);
        CDiskBlockPos blockPos;
        if (dbp != NULL)
            blockPos = *dbp;
        if (!FindBlockPos(state, blockPos, nBlockSize+8, nHeight, nTime, dbp != NULL))
            return error("AcceptBlock() : FindBlockPos failed");
        if (dbp == NULL)
            if (!WriteToDisk(blockPos))
                return state.Abort(_("Failed to write block"));
        if (!AddToBlockIndex(state, blockPos))
            return error("AcceptBlock() : AddToBlockIndex failed");
    } catch(std::runtime_error &e) {
        return state.Abort(_("System error: ") + e.what());
    }

    // Relay inventory, but don't relay old inventory during initial block download
    int nBlockEstimate = Checkpoints::GetTotalBlocksEstimate();
    if (hashBestChain == hash)
    {
        LOCK(cs_vNodes);
        BOOST_FOREACH(CNode* pnode, vNodes)
            if (nBestHeight > (pnode->nStartingHeight != -1 ? pnode->nStartingHeight - 2000 : nBlockEstimate))
                pnode->PushInventory(CInv(MSG_BLOCK, hash));
    }

    return true;
}

bool CBlockIndex::IsSuperMajority(int minVersion, const CBlockIndex* pstart, unsigned int nRequired, unsigned int nToCheck)
{
    unsigned int nFound = 0;
    for (unsigned int i = 0; i < nToCheck && nFound < nRequired && pstart != NULL; i++)
    {
        if (pstart->nVersion >= minVersion)
            ++nFound;
        pstart = pstart->pprev;
    }
    return (nFound >= nRequired);
}

bool ProcessBlock(CValidationState &state, CNode* pfrom, CBlock* pblock, CDiskBlockPos *dbp, bool fCheckPOW)
{
    // Check for duplicate
    uint256 hash = pblock->GetHash();
    if (mapBlockIndex.count(hash))
        return state.Invalid("duplicate", error("ProcessBlock() : already have block %d %s", mapBlockIndex[hash]->nHeight, hash.ToString().c_str()));
    if (mapOrphanBlocks.count(hash))
        return state.Invalid("duplicate", error("ProcessBlock() : already have block (orphan) %s", hash.ToString().c_str()));

    // Preliminary checks
    if (!pblock->CheckBlock(state, fCheckPOW))
        return error("ProcessBlock() : CheckBlock FAILED");

    bool fHasPOW = fCheckPOW;
    if (!fHasPOW)
    {
        CValidationState dummy;
        fHasPOW = CheckProofOfWork(pblock->GetHash(), pblock->nBits, true);
    }

    CBlockIndex* pcheckpoint = Checkpoints::GetLastCheckpoint(mapBlockIndex);
    if (pcheckpoint && pblock->hashPrevBlock != hashBestChain)
    {
        // Extra checks to prevent "fill up memory by spamming with bogus blocks"
        int64 deltaTime = pblock->GetBlockTime() - pcheckpoint->nTime;
        if (deltaTime < 0)
        {
            return state.DoS(100, "time-too-old", error("ProcessBlock() : block with timestamp before last checkpoint"));
        }
        CBigNum bnNewBlock;
        bnNewBlock.SetCompact(pblock->nBits);
        CBigNum bnRequired;
        bnRequired.SetCompact(ComputeMinWork(pcheckpoint->nBits, deltaTime));
        if (bnNewBlock > bnRequired)
        {
            return state.DoS(100, "bad-diffbits", error("ProcessBlock() : block with too little proof-of-work"));
        }
    }


    // If we don't already have its previous block, shunt it off to holding area until we get it
    if (pblock->hashPrevBlock != 0 && !mapBlockIndex.count(pblock->hashPrevBlock))
    {
        printf("ProcessBlock: ORPHAN BLOCK, prev=%s\n", pblock->hashPrevBlock.ToString().c_str());

        // Accept orphans as long as there is a node to request its parents from
        if (pfrom) {
            CBlock* pblock2 = new CBlock(*pblock);
            mapOrphanBlocks.insert(make_pair(hash, pblock2));
            mapOrphanBlocksByPrev.insert(make_pair(pblock2->hashPrevBlock, pblock2));

            // Ask this guy to fill in what we're missing
            pfrom->PushGetBlocks(pindexBest, GetOrphanRoot(pblock2));
        }
        // The block is accepted, but not immediately processed
        return state.Orphan();
    }

    // Store to disk
    if (!pblock->AcceptBlock(state, dbp, fHasPOW))
        return error("ProcessBlock() : AcceptBlock FAILED");

    if (!fHasPOW)
    {
        // The block isn't committed to disk since it was just a proposal, but we need to do connect checks still
        CBlockIndex* pindexPrev = mapBlockIndex[pblock->hashPrevBlock];
        if (pindexPrev != pcoinsTip->GetBestBlock())
            return state.Invalid("stale-prevblk", error("ProcessBlock() : proposed block built on non-best %s", pblock->hashPrevBlock.ToString().c_str()));
        CBlockIndex indexDummy(*pblock);
        indexDummy.pprev = pindexPrev;
        indexDummy.nHeight = pindexPrev->nHeight + 1;
        CCoinsViewCache viewNew(*pcoinsTip, true);
        return pblock->ConnectBlock(state, &indexDummy, viewNew, true);
    }

    // Recursively process any orphan blocks that depended on this one
    vector<uint256> vWorkQueue;
    vWorkQueue.push_back(hash);
    for (unsigned int i = 0; i < vWorkQueue.size(); i++)
    {
        uint256 hashPrev = vWorkQueue[i];
        for (multimap<uint256, CBlock*>::iterator mi = mapOrphanBlocksByPrev.lower_bound(hashPrev);
             mi != mapOrphanBlocksByPrev.upper_bound(hashPrev);
             ++mi)
        {
            CBlock* pblockOrphan = (*mi).second;
            // Use a dummy CValidationState so someone can't setup nodes to counter-DoS based on orphan resolution (that is, feeding people an invalid block based on LegitBlockX in order to get anyone relaying LegitBlockX banned)
            CValidationState stateDummy;
            if (pblockOrphan->AcceptBlock(stateDummy))
                vWorkQueue.push_back(pblockOrphan->GetHash());
            mapOrphanBlocks.erase(pblockOrphan->GetHash());
            delete pblockOrphan;
        }
        mapOrphanBlocksByPrev.erase(hashPrev);
    }

    printf("ProcessBlock: ACCEPTED\n");
    return true;
}








CMerkleBlock::CMerkleBlock(const CBlock& block, CBloomFilter& filter)
{
    header = block.GetBlockHeader();

    vector<bool> vMatch;
    vector<uint256> vHashes;

    vMatch.reserve(block.vtx.size());
    vHashes.reserve(block.vtx.size());

    for (unsigned int i = 0; i < block.vtx.size(); i++)
    {
        uint256 hash = block.vtx[i].GetHash();
        if (filter.IsRelevantAndUpdate(block.vtx[i], hash))
        {
            vMatch.push_back(true);
            vMatchedTxn.push_back(make_pair(i, hash));
        }
        else
            vMatch.push_back(false);
        vHashes.push_back(hash);
    }

    txn = CPartialMerkleTree(vHashes, vMatch);
}








uint256 CPartialMerkleTree::CalcHash(int height, unsigned int pos, const std::vector<uint256> &vTxid) {
    if (height == 0) {
        // hash at height 0 is the txids themself
        return vTxid[pos];
    } else {
        // calculate left hash
        uint256 left = CalcHash(height-1, pos*2, vTxid), right;
        // calculate right hash if not beyong the end of the array - copy left hash otherwise1
        if (pos*2+1 < CalcTreeWidth(height-1))
            right = CalcHash(height-1, pos*2+1, vTxid);
        else
            right = left;
        // combine subhashes
        return Hash(BEGIN(left), END(left), BEGIN(right), END(right));
    }
}

void CPartialMerkleTree::TraverseAndBuild(int height, unsigned int pos, const std::vector<uint256> &vTxid, const std::vector<bool> &vMatch) {
    // determine whether this node is the parent of at least one matched txid
    bool fParentOfMatch = false;
    for (unsigned int p = pos << height; p < (pos+1) << height && p < nTransactions; p++)
        fParentOfMatch |= vMatch[p];
    // store as flag bit
    vBits.push_back(fParentOfMatch);
    if (height==0 || !fParentOfMatch) {
        // if at height 0, or nothing interesting below, store hash and stop
        vHash.push_back(CalcHash(height, pos, vTxid));
    } else {
        // otherwise, don't store any hash, but descend into the subtrees
        TraverseAndBuild(height-1, pos*2, vTxid, vMatch);
        if (pos*2+1 < CalcTreeWidth(height-1))
            TraverseAndBuild(height-1, pos*2+1, vTxid, vMatch);
    }
}

uint256 CPartialMerkleTree::TraverseAndExtract(int height, unsigned int pos, unsigned int &nBitsUsed, unsigned int &nHashUsed, std::vector<uint256> &vMatch) {
    if (nBitsUsed >= vBits.size()) {
        // overflowed the bits array - failure
        fBad = true;
        return 0;
    }
    bool fParentOfMatch = vBits[nBitsUsed++];
    if (height==0 || !fParentOfMatch) {
        // if at height 0, or nothing interesting below, use stored hash and do not descend
        if (nHashUsed >= vHash.size()) {
            // overflowed the hash array - failure
            fBad = true;
            return 0;
        }
        const uint256 &hash = vHash[nHashUsed++];
        if (height==0 && fParentOfMatch) // in case of height 0, we have a matched txid
            vMatch.push_back(hash);
        return hash;
    } else {
        // otherwise, descend into the subtrees to extract matched txids and hashes
        uint256 left = TraverseAndExtract(height-1, pos*2, nBitsUsed, nHashUsed, vMatch), right;
        if (pos*2+1 < CalcTreeWidth(height-1))
            right = TraverseAndExtract(height-1, pos*2+1, nBitsUsed, nHashUsed, vMatch);
        else
            right = left;
        // and combine them before returning
        return Hash(BEGIN(left), END(left), BEGIN(right), END(right));
    }
}

CPartialMerkleTree::CPartialMerkleTree(const std::vector<uint256> &vTxid, const std::vector<bool> &vMatch) : nTransactions(vTxid.size()), fBad(false) {
    // reset state
    vBits.clear();
    vHash.clear();

    // calculate height of tree
    int nHeight = 0;
    while (CalcTreeWidth(nHeight) > 1)
        nHeight++;

    // traverse the partial tree
    TraverseAndBuild(nHeight, 0, vTxid, vMatch);
}

CPartialMerkleTree::CPartialMerkleTree() : nTransactions(0), fBad(true) {}

uint256 CPartialMerkleTree::ExtractMatches(std::vector<uint256> &vMatch) {
    vMatch.clear();
    // An empty set will not work
    if (nTransactions == 0)
        return 0;
    // check for excessively high numbers of transactions
    if (nTransactions > MAX_BLOCK_SIZE / 60) // 60 is the lower bound for the size of a serialized CTransaction
        return 0;
    // there can never be more hashes provided than one for every txid
    if (vHash.size() > nTransactions)
        return 0;
    // there must be at least one bit per node in the partial tree, and at least one node per hash
    if (vBits.size() < vHash.size())
        return 0;
    // calculate height of tree
    int nHeight = 0;
    while (CalcTreeWidth(nHeight) > 1)
        nHeight++;
    // traverse the partial tree
    unsigned int nBitsUsed = 0, nHashUsed = 0;
    uint256 hashMerkleRoot = TraverseAndExtract(nHeight, 0, nBitsUsed, nHashUsed, vMatch);
    // verify that no problems occured during the tree traversal
    if (fBad)
        return 0;
    // verify that all bits were consumed (except for the padding caused by serializing it as a byte sequence)
    if ((nBitsUsed+7)/8 != (vBits.size()+7)/8)
        return 0;
    // verify that all hashes were consumed
    if (nHashUsed != vHash.size())
        return 0;
    return hashMerkleRoot;
}







bool AbortNode(const std::string &strMessage) {
    strMiscWarning = strMessage;
    printf("*** %s\n", strMessage.c_str());
    uiInterface.ThreadSafeMessageBox(strMessage, "", CClientUIInterface::MSG_ERROR);
    StartShutdown();
    return false;
}

bool CheckDiskSpace(uint64 nAdditionalBytes)
{
    uint64 nFreeBytesAvailable = filesystem::space(GetDataDir()).available;

    // Check for nMinDiskSpace bytes (currently 50MB)
    if (nFreeBytesAvailable < nMinDiskSpace + nAdditionalBytes)
        return AbortNode(_("Error: Disk space is low!"));

    return true;
}

CCriticalSection cs_LastBlockFile;
CBlockFileInfo infoLastBlockFile;
int nLastBlockFile = 0;

FILE* OpenDiskFile(const CDiskBlockPos &pos, const char *prefix, bool fReadOnly)
{
    if (pos.IsNull())
        return NULL;
    boost::filesystem::path path = GetDataDir() / "blocks" / strprintf("%s%05u.dat", prefix, pos.nFile);
    boost::filesystem::create_directories(path.parent_path());
    FILE* file = fopen(path.string().c_str(), "rb+");
    if (!file && !fReadOnly)
        file = fopen(path.string().c_str(), "wb+");
    if (!file) {
        printf("Unable to open file %s\n", path.string().c_str());
        return NULL;
    }
    if (pos.nPos) {
        if (fseek(file, pos.nPos, SEEK_SET)) {
            printf("Unable to seek to position %u of %s\n", pos.nPos, path.string().c_str());
            fclose(file);
            return NULL;
        }
    }
    return file;
}

FILE* OpenBlockFile(const CDiskBlockPos &pos, bool fReadOnly) {
    return OpenDiskFile(pos, "blk", fReadOnly);
}

FILE* OpenUndoFile(const CDiskBlockPos &pos, bool fReadOnly) {
    return OpenDiskFile(pos, "rev", fReadOnly);
}

CBlockIndex * InsertBlockIndex(uint256 hash)
{
    if (hash == 0)
        return NULL;

    // Return existing
    map<uint256, CBlockIndex*>::iterator mi = mapBlockIndex.find(hash);
    if (mi != mapBlockIndex.end())
        return (*mi).second;

    // Create new
    CBlockIndex* pindexNew = new CBlockIndex();
    if (!pindexNew)
        throw runtime_error("LoadBlockIndex() : new CBlockIndex failed");
    mi = mapBlockIndex.insert(make_pair(hash, pindexNew)).first;
    pindexNew->phashBlock = &((*mi).first);

    return pindexNew;
}

bool static LoadBlockIndexDB()
{
    if (!pblocktree->LoadBlockIndexGuts())
        return false;

    boost::this_thread::interruption_point();

    // Calculate nChainWork
    vector<pair<int, CBlockIndex*> > vSortedByHeight;
    vSortedByHeight.reserve(mapBlockIndex.size());
    BOOST_FOREACH(const PAIRTYPE(uint256, CBlockIndex*)& item, mapBlockIndex)
    {
        CBlockIndex* pindex = item.second;
        vSortedByHeight.push_back(make_pair(pindex->nHeight, pindex));
    }
    sort(vSortedByHeight.begin(), vSortedByHeight.end());
    BOOST_FOREACH(const PAIRTYPE(int, CBlockIndex*)& item, vSortedByHeight)
    {
        CBlockIndex* pindex = item.second;
        pindex->nChainWork = (pindex->pprev ? pindex->pprev->nChainWork : 0) + pindex->GetBlockWork().getuint256();
        pindex->nChainTx = (pindex->pprev ? pindex->pprev->nChainTx : 0) + pindex->nTx;
        if ((pindex->nStatus & BLOCK_VALID_MASK) >= BLOCK_VALID_TRANSACTIONS && !(pindex->nStatus & BLOCK_FAILED_MASK))
            setBlockIndexValid.insert(pindex);
    }

    // Load block file info
    pblocktree->ReadLastBlockFile(nLastBlockFile);
    printf("LoadBlockIndexDB(): last block file = %i\n", nLastBlockFile);
    if (pblocktree->ReadBlockFileInfo(nLastBlockFile, infoLastBlockFile))
        printf("LoadBlockIndexDB(): last block file info: %s\n", infoLastBlockFile.ToString().c_str());

    // Load nBestInvalidWork, OK if it doesn't exist
    CBigNum bnBestInvalidWork;
    pblocktree->ReadBestInvalidWork(bnBestInvalidWork);
    nBestInvalidWork = bnBestInvalidWork.getuint256();

    // Check whether we need to continue reindexing
    bool fReindexing = false;
    pblocktree->ReadReindexing(fReindexing);
    fReindex |= fReindexing;

    // Check whether we have a transaction index
    pblocktree->ReadFlag("txindex", fTxIndex);
    printf("LoadBlockIndexDB(): transaction index %s\n", fTxIndex ? "enabled" : "disabled");

    // Load hashBestChain pointer to end of best chain
    pindexBest = pcoinsTip->GetBestBlock();
    if (pindexBest == NULL)
        return true;
    hashBestChain = pindexBest->GetBlockHash();
    nBestHeight = pindexBest->nHeight;
    nBestChainWork = pindexBest->nChainWork;

    // set 'next' pointers in best chain
    CBlockIndex *pindex = pindexBest;
    while(pindex != NULL && pindex->pprev != NULL) {
         CBlockIndex *pindexPrev = pindex->pprev;
         pindexPrev->pnext = pindex;
         pindex = pindexPrev;
    }
    printf("LoadBlockIndexDB(): hashBestChain=%s  height=%d date=%s\n",
        hashBestChain.ToString().c_str(), nBestHeight,
        DateTimeStrFormat("%Y-%m-%d %H:%M:%S", pindexBest->GetBlockTime()).c_str());

    return true;
}

bool VerifyDB() {
    if (pindexBest == NULL || pindexBest->pprev == NULL)
        return true;

    // Verify blocks in the best chain
    int nCheckLevel = GetArg("-checklevel", 3);
    int nCheckDepth = GetArg( "-checkblocks", 288);
    if (nCheckDepth == 0)
        nCheckDepth = 1000000000; // suffices until the year 19000
    if (nCheckDepth > nBestHeight)
        nCheckDepth = nBestHeight;
    nCheckLevel = std::max(0, std::min(4, nCheckLevel));
    printf("Verifying last %i blocks at level %i\n", nCheckDepth, nCheckLevel);
    CCoinsViewCache coins(*pcoinsTip, true);
    CBlockIndex* pindexState = pindexBest;
    CBlockIndex* pindexFailure = NULL;
    int nGoodTransactions = 0;
    CValidationState state;
    for (CBlockIndex* pindex = pindexBest; pindex && pindex->pprev; pindex = pindex->pprev)
    {
        boost::this_thread::interruption_point();
        if (pindex->nHeight < nBestHeight-nCheckDepth)
            break;
        CBlock block;
        // check level 0: read from disk
        if (!block.ReadFromDisk(pindex))
            return error("VerifyDB() : *** block.ReadFromDisk failed at %d, hash=%s", pindex->nHeight, pindex->GetBlockHash().ToString().c_str());
        // check level 1: verify block validity
        if (nCheckLevel >= 1 && !block.CheckBlock(state))
            return error("VerifyDB() : *** found bad block at %d, hash=%s\n", pindex->nHeight, pindex->GetBlockHash().ToString().c_str());
        // check level 2: verify undo validity
        if (nCheckLevel >= 2 && pindex) {
            CBlockUndo undo;
            CDiskBlockPos pos = pindex->GetUndoPos();
            if (!pos.IsNull()) {
                if (!undo.ReadFromDisk(pos, pindex->pprev->GetBlockHash()))
                    return error("VerifyDB() : *** found bad undo data at %d, hash=%s\n", pindex->nHeight, pindex->GetBlockHash().ToString().c_str());
            }
        }
        // check level 3: check for inconsistencies during memory-only disconnect of tip blocks
        if (nCheckLevel >= 3 && pindex == pindexState && (coins.GetCacheSize() + pcoinsTip->GetCacheSize()) <= 2*nCoinCacheSize + 32000) {
            bool fClean = true;
            if (!block.DisconnectBlock(state, pindex, coins, &fClean))
                return error("VerifyDB() : *** irrecoverable inconsistency in block data at %d, hash=%s", pindex->nHeight, pindex->GetBlockHash().ToString().c_str());
            pindexState = pindex->pprev;
            if (!fClean) {
                nGoodTransactions = 0;
                pindexFailure = pindex;
            } else
                nGoodTransactions += block.vtx.size();
        }
    }
    if (pindexFailure)
        return error("VerifyDB() : *** coin database inconsistencies found (last %i blocks, %i good transactions before that)\n", pindexBest->nHeight - pindexFailure->nHeight + 1, nGoodTransactions);

    // check level 4: try reconnecting blocks
    if (nCheckLevel >= 4) {
        CBlockIndex *pindex = pindexState;
        while (pindex != pindexBest) {
            boost::this_thread::interruption_point();
            pindex = pindex->pnext;
            CBlock block;
            if (!block.ReadFromDisk(pindex))
                return error("VerifyDB() : *** block.ReadFromDisk failed at %d, hash=%s", pindex->nHeight, pindex->GetBlockHash().ToString().c_str());
            if (!block.ConnectBlock(state, pindex, coins))
                return error("VerifyDB() : *** found unconnectable block at %d, hash=%s", pindex->nHeight, pindex->GetBlockHash().ToString().c_str());
        }
    }

    printf("No coin database inconsistencies in last %i blocks (%i transactions)\n", pindexBest->nHeight - pindexState->nHeight, nGoodTransactions);

    return true;
}

void UnloadBlockIndex()
{
    mapBlockIndex.clear();
    setBlockIndexValid.clear();
    pindexGenesisBlock = NULL;
    nBestHeight = 0;
    nBestChainWork = 0;
    nBestInvalidWork = 0;
    hashBestChain = 0;
    pindexBest = NULL;
}

bool LoadBlockIndex()
{
    if (fTestNet)
    {
        pchMessageStart[0] = 0x0b;
        pchMessageStart[1] = 0x11;
        pchMessageStart[2] = 0x09;
        pchMessageStart[3] = 0x07;
        hashGenesisBlock = uint256("0x000000000933ea01ad0ee984209779baaec3ced90fa3f408719526f8d77f4943");
    }

    //
    // Load block index from databases
    //
    if (!fReindex && !LoadBlockIndexDB())
        return false;

    return true;
}


bool InitBlockIndex() {
    // Check whether we're already initialized
    if (pindexGenesisBlock != NULL)
        return true;

    // Use the provided setting for -txindex in the new database
    fTxIndex = GetBoolArg("-txindex", false);
    pblocktree->WriteFlag("txindex", fTxIndex);
    printf("Initializing databases...\n");

    // Only add the genesis block if not reindexing (in which case we reuse the one already on disk)
    if (!fReindex) {
        // Genesis Block:
        // CBlock(hash=000000000019d6, ver=1, hashPrevBlock=00000000000000, hashMerkleRoot=4a5e1e, nTime=1231006505, nBits=1d00ffff, nNonce=2083236893, vtx=1)
        //   CTransaction(hash=4a5e1e, ver=1, vin.size=1, vout.size=1, nLockTime=0)
        //     CTxIn(COutPoint(000000, -1), coinbase 04ffff001d0104455468652054696d65732030332f4a616e2f32303039204368616e63656c6c6f72206f6e206272696e6b206f66207365636f6e64206261696c6f757420666f722062616e6b73)
        //     CTxOut(nValue=50.00000000, scriptPubKey=0x5F1DF16B2B704C8A578D0B)
        //   vMerkleTree: 4a5e1e

        // Genesis block
        const char* pszTimestamp = "The Times 03/Jan/2009 Chancellor on brink of second bailout for banks";
        CTransaction txNew;
        txNew.vin.resize(1);
        txNew.vout.resize(1);
        txNew.vin[0].scriptSig = CScript() << 486604799 << CBigNum(4) << vector<unsigned char>((const unsigned char*)pszTimestamp, (const unsigned char*)pszTimestamp + strlen(pszTimestamp));
        txNew.vout[0].nValue = 50 * COIN;
        txNew.vout[0].scriptPubKey = CScript() << ParseHex("04678afdb0fe5548271967f1a67130b7105cd6a828e03909a67962e0ea1f61deb649f6bc3f4cef38c4f35504e51ec112de5c384df7ba0b8d578a4c702b6bf11d5f") << OP_CHECKSIG;
        CBlock block;
        block.vtx.push_back(txNew);
        block.hashPrevBlock = 0;
        block.hashMerkleRoot = block.BuildMerkleTree();
        block.nVersion = 1;
        block.nTime    = 1231006505;
        block.nBits    = 0x1d00ffff;
        block.nNonce   = 2083236893;

        if (fTestNet)
        {
            block.nTime    = 1296688602;
            block.nNonce   = 414098458;
        }

        //// debug print
        uint256 hash = block.GetHash();
        printf("%s\n", hash.ToString().c_str());
        printf("%s\n", hashGenesisBlock.ToString().c_str());
        printf("%s\n", block.hashMerkleRoot.ToString().c_str());
        assert(block.hashMerkleRoot == uint256("0x4a5e1e4baab89f3a32518a88c31bc87f618f76673e2cc77ab2127b7afdeda33b"));
        block.print();
        assert(hash == hashGenesisBlock);

        // Start new block file
        try {
            unsigned int nBlockSize = ::GetSerializeSize(block, SER_DISK, CLIENT_VERSION);
            CDiskBlockPos blockPos;
            CValidationState state;
            if (!FindBlockPos(state, blockPos, nBlockSize+8, 0, block.nTime))
                return error("LoadBlockIndex() : FindBlockPos failed");
            if (!block.WriteToDisk(blockPos))
                return error("LoadBlockIndex() : writing genesis block to disk failed");
            if (!block.AddToBlockIndex(state, blockPos))
                return error("LoadBlockIndex() : genesis block not accepted");
        } catch(std::runtime_error &e) {
            return error("LoadBlockIndex() : failed to initialize block database: %s", e.what());
        }
    }

    return true;
}



void PrintBlockTree()
{
    // pre-compute tree structure
    map<CBlockIndex*, vector<CBlockIndex*> > mapNext;
    for (map<uint256, CBlockIndex*>::iterator mi = mapBlockIndex.begin(); mi != mapBlockIndex.end(); ++mi)
    {
        CBlockIndex* pindex = (*mi).second;
        mapNext[pindex->pprev].push_back(pindex);
        // test
        //while (rand() % 3 == 0)
        //    mapNext[pindex->pprev].push_back(pindex);
    }

    vector<pair<int, CBlockIndex*> > vStack;
    vStack.push_back(make_pair(0, pindexGenesisBlock));

    int nPrevCol = 0;
    while (!vStack.empty())
    {
        int nCol = vStack.back().first;
        CBlockIndex* pindex = vStack.back().second;
        vStack.pop_back();

        // print split or gap
        if (nCol > nPrevCol)
        {
            for (int i = 0; i < nCol-1; i++)
                printf("| ");
            printf("|\\\n");
        }
        else if (nCol < nPrevCol)
        {
            for (int i = 0; i < nCol; i++)
                printf("| ");
            printf("|\n");
       }
        nPrevCol = nCol;

        // print columns
        for (int i = 0; i < nCol; i++)
            printf("| ");

        // print item
        CBlock block;
        block.ReadFromDisk(pindex);
        printf("%d (blk%05u.dat:0x%x)  %s  tx %"PRIszu"",
            pindex->nHeight,
            pindex->GetBlockPos().nFile, pindex->GetBlockPos().nPos,
            DateTimeStrFormat("%Y-%m-%d %H:%M:%S", block.GetBlockTime()).c_str(),
            block.vtx.size());

        PrintWallets(block);

        // put the main time-chain first
        vector<CBlockIndex*>& vNext = mapNext[pindex];
        for (unsigned int i = 0; i < vNext.size(); i++)
        {
            if (vNext[i]->pnext)
            {
                swap(vNext[0], vNext[i]);
                break;
            }
        }

        // iterate children
        for (unsigned int i = 0; i < vNext.size(); i++)
            vStack.push_back(make_pair(nCol+i, vNext[i]));
    }
}

bool LoadExternalBlockFile(FILE* fileIn, CDiskBlockPos *dbp)
{
    int64 nStart = GetTimeMillis();

    int nLoaded = 0;
    try {
        CBufferedFile blkdat(fileIn, 2*MAX_BLOCK_SIZE, MAX_BLOCK_SIZE+8, SER_DISK, CLIENT_VERSION);
        uint64 nStartByte = 0;
        if (dbp) {
            // (try to) skip already indexed part
            CBlockFileInfo info;
            if (pblocktree->ReadBlockFileInfo(dbp->nFile, info)) {
                nStartByte = info.nSize;
                blkdat.Seek(info.nSize);
            }
        }
        uint64 nRewind = blkdat.GetPos();
        while (blkdat.good() && !blkdat.eof()) {
            boost::this_thread::interruption_point();

            blkdat.SetPos(nRewind);
            nRewind++; // start one byte further next time, in case of failure
            blkdat.SetLimit(); // remove former limit
            unsigned int nSize = 0;
            try {
                // locate a header
                unsigned char buf[4];
                blkdat.FindByte(pchMessageStart[0]);
                nRewind = blkdat.GetPos()+1;
                blkdat >> FLATDATA(buf);
                if (memcmp(buf, pchMessageStart, 4))
                    continue;
                // read size
                blkdat >> nSize;
                if (nSize < 80 || nSize > MAX_BLOCK_SIZE)
                    continue;
            } catch (std::exception &e) {
                // no valid block header found; don't complain
                break;
            }
            try {
                // read block
                uint64 nBlockPos = blkdat.GetPos();
                blkdat.SetLimit(nBlockPos + nSize);
                CBlock block;
                blkdat >> block;
                nRewind = blkdat.GetPos();

                // process block
                if (nBlockPos >= nStartByte) {
                    LOCK(cs_main);
                    if (dbp)
                        dbp->nPos = nBlockPos;
                    CValidationState state;
                    if (ProcessBlock(state, NULL, &block, dbp))
                        nLoaded++;
                    if (state.IsError())
                        break;
                }
            } catch (std::exception &e) {
                printf("%s() : Deserialize or I/O error caught during load\n", __PRETTY_FUNCTION__);
            }
        }
        fclose(fileIn);
    } catch(std::runtime_error &e) {
        AbortNode(_("Error: system error: ") + e.what());
    }
    if (nLoaded > 0)
        printf("Loaded %i blocks from external file in %"PRI64d"ms\n", nLoaded, GetTimeMillis() - nStart);
    return nLoaded > 0;
}










//////////////////////////////////////////////////////////////////////////////
//
// CAlert
//

extern map<uint256, CAlert> mapAlerts;
extern CCriticalSection cs_mapAlerts;

string GetWarnings(string strFor)
{
    int nPriority = 0;
    string strStatusBar;
    string strRPC;

    if (GetBoolArg("-testsafemode"))
        strRPC = "test";

    if (!CLIENT_VERSION_IS_RELEASE)
        strStatusBar = _("This is a pre-release test build - use at your own risk - do not use for mining or merchant applications");

    // Misc warnings like out of disk space and clock is wrong
    if (strMiscWarning != "")
    {
        nPriority = 1000;
        strStatusBar = strMiscWarning;
    }

    // Longer invalid proof-of-work chain
    if (pindexBest && nBestInvalidWork > nBestChainWork + (pindexBest->GetBlockWork() * 6).getuint256())
    {
        nPriority = 2000;
        strStatusBar = strRPC = _("Warning: Displayed transactions may not be correct! You may need to upgrade, or other nodes may need to upgrade.");
    }

    // Alerts
    {
        LOCK(cs_mapAlerts);
        BOOST_FOREACH(PAIRTYPE(const uint256, CAlert)& item, mapAlerts)
        {
            const CAlert& alert = item.second;
            if (alert.AppliesToMe() && alert.nPriority > nPriority)
            {
                nPriority = alert.nPriority;
                strStatusBar = alert.strStatusBar;
            }
        }
    }

    if (strFor == "statusbar")
        return strStatusBar;
    else if (strFor == "rpc")
        return strRPC;
    assert(!"GetWarnings() : invalid parameter");
    return "error";
}








//////////////////////////////////////////////////////////////////////////////
//
// Messages
//


bool static AlreadyHave(const CInv& inv)
{
    switch (inv.type)
    {
    case MSG_TX:
        {
            bool txInMap = false;
            {
                LOCK(mempool.cs);
                txInMap = mempool.exists(inv.hash);
            }
            return txInMap || mapOrphanTransactions.count(inv.hash) ||
                pcoinsTip->HaveCoins(inv.hash);
        }
    case MSG_BLOCK:
        return mapBlockIndex.count(inv.hash) ||
               mapOrphanBlocks.count(inv.hash);
    }
    // Don't know what it is, just say we already got one
    return true;
}




// The message start string is designed to be unlikely to occur in normal data.
// The characters are rarely used upper ASCII, not valid as UTF-8, and produce
// a large 4-byte int at any alignment.
unsigned char pchMessageStart[4] = { 0xf9, 0xbe, 0xb4, 0xd9 };


void static ProcessGetData(CNode* pfrom)
{
    std::deque<CInv>::iterator it = pfrom->vRecvGetData.begin();

    vector<CInv> vNotFound;

    while (it != pfrom->vRecvGetData.end()) {
        // Don't bother if send buffer is too full to respond anyway
        if (pfrom->nSendSize >= SendBufferSize())
            break;

        const CInv &inv = *it;
        {
            boost::this_thread::interruption_point();
            it++;

            if (inv.type == MSG_BLOCK || inv.type == MSG_FILTERED_BLOCK)
            {
                // Send block from disk
                map<uint256, CBlockIndex*>::iterator mi = mapBlockIndex.find(inv.hash);
                if (mi != mapBlockIndex.end())
                {
                    CBlock block;
                    block.ReadFromDisk((*mi).second);
                    if (inv.type == MSG_BLOCK)
                        pfrom->PushMessage("block", block);
                    else // MSG_FILTERED_BLOCK)
                    {
                        LOCK(pfrom->cs_filter);
                        if (pfrom->pfilter)
                        {
                            CMerkleBlock merkleBlock(block, *pfrom->pfilter);
                            pfrom->PushMessage("merkleblock", merkleBlock);
                            // CMerkleBlock just contains hashes, so also push any transactions in the block the client did not see
                            // This avoids hurting performance by pointlessly requiring a round-trip
                            // Note that there is currently no way for a node to request any single transactions we didnt send here -
                            // they must either disconnect and retry or request the full block.
                            // Thus, the protocol spec specified allows for us to provide duplicate txn here,
                            // however we MUST always provide at least what the remote peer needs
                            typedef std::pair<unsigned int, uint256> PairType;
                            BOOST_FOREACH(PairType& pair, merkleBlock.vMatchedTxn)
                                if (!pfrom->setInventoryKnown.count(CInv(MSG_TX, pair.second)))
                                    pfrom->PushMessage("tx", block.vtx[pair.first]);
                        }
                        // else
                            // no response
                    }

                    // Trigger them to send a getblocks request for the next batch of inventory
                    if (inv.hash == pfrom->hashContinue)
                    {
                        // Bypass PushInventory, this must send even if redundant,
                        // and we want it right after the last block so they don't
                        // wait for other stuff first.
                        vector<CInv> vInv;
                        vInv.push_back(CInv(MSG_BLOCK, hashBestChain));
                        pfrom->PushMessage("inv", vInv);
                        pfrom->hashContinue = 0;
                    }
                }
            }
            else if (inv.IsKnownType())
            {
                // Send stream from relay memory
                bool pushed = false;
                {
                    LOCK(cs_mapRelay);
                    map<CInv, CDataStream>::iterator mi = mapRelay.find(inv);
                    if (mi != mapRelay.end()) {
                        pfrom->PushMessage(inv.GetCommand(), (*mi).second);
                        pushed = true;
                    }
                }
                if (!pushed && inv.type == MSG_TX) {
                    LOCK(mempool.cs);
                    if (mempool.exists(inv.hash)) {
                        CTransaction tx = mempool.lookup(inv.hash);
                        CDataStream ss(SER_NETWORK, PROTOCOL_VERSION);
                        ss.reserve(1000);
                        ss << tx;
                        pfrom->PushMessage("tx", ss);
                        pushed = true;
                    }
                }
                if (!pushed) {
                    vNotFound.push_back(inv);
                }
            }

            // Track requests for our stuff.
            Inventory(inv.hash);

            if (inv.type == MSG_BLOCK || inv.type == MSG_FILTERED_BLOCK)
                break;
        }
    }

    pfrom->vRecvGetData.erase(pfrom->vRecvGetData.begin(), it);

    if (!vNotFound.empty()) {
        // Let the peer know that we didn't find what it asked for, so it doesn't
        // have to wait around forever. Currently only SPV clients actually care
        // about this message: it's needed when they are recursively walking the
        // dependencies of relevant unconfirmed transactions. SPV clients want to
        // do that because they want to know about (and store and rebroadcast and
        // risk analyze) the dependencies of transactions relevant to them, without
        // having to download the entire memory pool.
        pfrom->PushMessage("notfound", vNotFound);
    }
}

bool static ProcessMessage(CNode* pfrom, string strCommand, CDataStream& vRecv)
{
    RandAddSeedPerfmon();
    if (fDebug)
        printf("received: %s (%"PRIszu" bytes)\n", strCommand.c_str(), vRecv.size());
    if (mapArgs.count("-dropmessagestest") && GetRand(atoi(mapArgs["-dropmessagestest"])) == 0)
    {
        printf("dropmessagestest DROPPING RECV MESSAGE\n");
        return true;
    }





    if (strCommand == "version")
    {
        // Each connection can only send one version message
        if (pfrom->nVersion != 0)
        {
            pfrom->Misbehaving(1);
            return false;
        }

        int64 nTime;
        CAddress addrMe;
        CAddress addrFrom;
        uint64 nNonce = 1;
        vRecv >> pfrom->nVersion >> pfrom->nServices >> nTime >> addrMe;
        if (pfrom->nVersion < MIN_PROTO_VERSION)
        {
            // Since February 20, 2012, the protocol is initiated at version 209,
            // and earlier versions are no longer supported
            printf("partner %s using obsolete version %i; disconnecting\n", pfrom->addr.ToString().c_str(), pfrom->nVersion);
            pfrom->fDisconnect = true;
            return false;
        }

        if (pfrom->nVersion == 10300)
            pfrom->nVersion = 300;
        if (!vRecv.empty())
            vRecv >> addrFrom >> nNonce;
        if (!vRecv.empty())
            vRecv >> pfrom->strSubVer;
        if (!vRecv.empty())
            vRecv >> pfrom->nStartingHeight;
        if (!vRecv.empty())
            vRecv >> pfrom->fRelayTxes; // set to true after we get the first filter* message
        else
            pfrom->fRelayTxes = true;

        if (pfrom->fInbound && addrMe.IsRoutable())
        {
            pfrom->addrLocal = addrMe;
            SeenLocal(addrMe);
        }

        // Disconnect if we connected to ourself
        if (nNonce == nLocalHostNonce && nNonce > 1)
        {
            printf("connected to self at %s, disconnecting\n", pfrom->addr.ToString().c_str());
            pfrom->fDisconnect = true;
            return true;
        }

        // Be shy and don't send version until we hear
        if (pfrom->fInbound)
            pfrom->PushVersion();

        pfrom->fClient = !(pfrom->nServices & NODE_NETWORK);

        AddTimeData(pfrom->addr, nTime);

        // Change version
        pfrom->PushMessage("verack");
        pfrom->ssSend.SetVersion(min(pfrom->nVersion, PROTOCOL_VERSION));

        if (!pfrom->fInbound)
        {
            // Advertise our address
            if (!fNoListen && !IsInitialBlockDownload())
            {
                CAddress addr = GetLocalAddress(&pfrom->addr);
                if (addr.IsRoutable())
                    pfrom->PushAddress(addr);
            }

            // Get recent addresses
            if (pfrom->fOneShot || pfrom->nVersion >= CADDR_TIME_VERSION || addrman.size() < 1000)
            {
                pfrom->PushMessage("getaddr");
                pfrom->fGetAddr = true;
            }
            addrman.Good(pfrom->addr);
        } else {
            if (((CNetAddr)pfrom->addr) == (CNetAddr)addrFrom)
            {
                addrman.Add(addrFrom, addrFrom);
                addrman.Good(addrFrom);
            }
        }

        // Relay alerts
        {
            LOCK(cs_mapAlerts);
            BOOST_FOREACH(PAIRTYPE(const uint256, CAlert)& item, mapAlerts)
                item.second.RelayTo(pfrom);
        }

        pfrom->fSuccessfullyConnected = true;

        printf("receive version message: version %d, blocks=%d, us=%s, them=%s, peer=%s\n", pfrom->nVersion, pfrom->nStartingHeight, addrMe.ToString().c_str(), addrFrom.ToString().c_str(), pfrom->addr.ToString().c_str());

        cPeerBlockCounts.input(pfrom->nStartingHeight);
    }


    else if (pfrom->nVersion == 0)
    {
        // Must have a version message before anything else
        pfrom->Misbehaving(1);
        return false;
    }


    else if (strCommand == "verack")
    {
        pfrom->SetRecvVersion(min(pfrom->nVersion, PROTOCOL_VERSION));
    }


    else if (strCommand == "addr")
    {
        vector<CAddress> vAddr;
        vRecv >> vAddr;

        // Don't want addr from older versions unless seeding
        if (pfrom->nVersion < CADDR_TIME_VERSION && addrman.size() > 1000)
            return true;
        if (vAddr.size() > 1000)
        {
            pfrom->Misbehaving(20);
            return error("message addr size() = %"PRIszu"", vAddr.size());
        }

        // Store the new addresses
        vector<CAddress> vAddrOk;
        int64 nNow = GetAdjustedTime();
        int64 nSince = nNow - 10 * 60;
        BOOST_FOREACH(CAddress& addr, vAddr)
        {
            boost::this_thread::interruption_point();

            if (addr.nTime <= 100000000 || addr.nTime > nNow + 10 * 60)
                addr.nTime = nNow - 5 * 24 * 60 * 60;
            pfrom->AddAddressKnown(addr);
            bool fReachable = IsReachable(addr);
            if (addr.nTime > nSince && !pfrom->fGetAddr && vAddr.size() <= 10 && addr.IsRoutable())
            {
                // Relay to a limited number of other nodes
                {
                    LOCK(cs_vNodes);
                    // Use deterministic randomness to send to the same nodes for 24 hours
                    // at a time so the setAddrKnowns of the chosen nodes prevent repeats
                    static uint256 hashSalt;
                    if (hashSalt == 0)
                        hashSalt = GetRandHash();
                    uint64 hashAddr = addr.GetHash();
                    uint256 hashRand = hashSalt ^ (hashAddr<<32) ^ ((GetTime()+hashAddr)/(24*60*60));
                    hashRand = Hash(BEGIN(hashRand), END(hashRand));
                    multimap<uint256, CNode*> mapMix;
                    BOOST_FOREACH(CNode* pnode, vNodes)
                    {
                        if (pnode->nVersion < CADDR_TIME_VERSION)
                            continue;
                        unsigned int nPointer;
                        memcpy(&nPointer, &pnode, sizeof(nPointer));
                        uint256 hashKey = hashRand ^ nPointer;
                        hashKey = Hash(BEGIN(hashKey), END(hashKey));
                        mapMix.insert(make_pair(hashKey, pnode));
                    }
                    int nRelayNodes = fReachable ? 2 : 1; // limited relaying of addresses outside our network(s)
                    for (multimap<uint256, CNode*>::iterator mi = mapMix.begin(); mi != mapMix.end() && nRelayNodes-- > 0; ++mi)
                        ((*mi).second)->PushAddress(addr);
                }
            }
            // Do not store addresses outside our network
            if (fReachable)
                vAddrOk.push_back(addr);
        }
        addrman.Add(vAddrOk, pfrom->addr, 2 * 60 * 60);
        if (vAddr.size() < 1000)
            pfrom->fGetAddr = false;
        if (pfrom->fOneShot)
            pfrom->fDisconnect = true;
    }


    else if (strCommand == "inv")
    {
        vector<CInv> vInv;
        vRecv >> vInv;
        if (vInv.size() > MAX_INV_SZ)
        {
            pfrom->Misbehaving(20);
            return error("message inv size() = %"PRIszu"", vInv.size());
        }

        // find last block in inv vector
        unsigned int nLastBlock = (unsigned int)(-1);
        for (unsigned int nInv = 0; nInv < vInv.size(); nInv++) {
            if (vInv[vInv.size() - 1 - nInv].type == MSG_BLOCK) {
                nLastBlock = vInv.size() - 1 - nInv;
                break;
            }
        }
        for (unsigned int nInv = 0; nInv < vInv.size(); nInv++)
        {
            const CInv &inv = vInv[nInv];

            boost::this_thread::interruption_point();
            pfrom->AddInventoryKnown(inv);

            bool fAlreadyHave = AlreadyHave(inv);
            if (fDebug || inv.type == MSG_BLOCK)
                printf("  got inventory: %s  %s (from %s at %"PRI64d")\n", inv.ToString().c_str(), fAlreadyHave ? "have" : "new", pfrom->addr.ToString().c_str(), GetTime());

            if (!fAlreadyHave) {
                if (!fImporting && !fReindex)
                    pfrom->AskFor(inv);
            } else if (inv.type == MSG_BLOCK && mapOrphanBlocks.count(inv.hash)) {
                pfrom->PushGetBlocks(pindexBest, GetOrphanRoot(mapOrphanBlocks[inv.hash]));
            } else if (nInv == nLastBlock) {
                // In case we are on a very long side-chain, it is possible that we already have
                // the last block in an inv bundle sent in response to getblocks. Try to detect
                // this situation and push another getblocks to continue.
                pfrom->PushGetBlocks(mapBlockIndex[inv.hash], uint256(0));
                if (fDebug)
                    printf("force request: %s\n", inv.ToString().c_str());
            }

            // Track requests for our stuff
            Inventory(inv.hash);
        }
    }


    else if (strCommand == "getdata")
    {
        vector<CInv> vInv;
        vRecv >> vInv;
        if (vInv.size() > MAX_INV_SZ)
        {
            pfrom->Misbehaving(20);
            return error("message getdata size() = %"PRIszu"", vInv.size());
        }

        if (fDebugNet || (vInv.size() != 1))
            printf("received getdata (%"PRIszu" invsz)\n", vInv.size());

        if ((fDebugNet && vInv.size() > 0) || (vInv.size() == 1))
            printf("received getdata for: %s\n", vInv[0].ToString().c_str());

        pfrom->vRecvGetData.insert(pfrom->vRecvGetData.end(), vInv.begin(), vInv.end());
        ProcessGetData(pfrom);
    }


    else if (strCommand == "getblocks")
    {
        CBlockLocator locator;
        uint256 hashStop;
        vRecv >> locator >> hashStop;

        // Find the last block the caller has in the main chain
        CBlockIndex* pindex = locator.GetBlockIndex();

        // Send the rest of the chain
        if (pindex)
            pindex = pindex->pnext;
        int nLimit = 500;
        printf("getblocks %d to %s limit %d\n", (pindex ? pindex->nHeight : -1), hashStop.ToString().c_str(), nLimit);
        for (; pindex; pindex = pindex->pnext)
        {
            if (pindex->GetBlockHash() == hashStop)
            {
                printf("  getblocks stopping at %d %s\n", pindex->nHeight, pindex->GetBlockHash().ToString().c_str());
                break;
            }
            pfrom->PushInventory(CInv(MSG_BLOCK, pindex->GetBlockHash()));
            if (--nLimit <= 0)
            {
                // When this block is requested, we'll send an inv that'll make them
                // getblocks the next batch of inventory.
                printf("  getblocks stopping at limit %d %s\n", pindex->nHeight, pindex->GetBlockHash().ToString().c_str());
                pfrom->hashContinue = pindex->GetBlockHash();
                break;
            }
        }
    }


    else if (strCommand == "getheaders")
    {
        CBlockLocator locator;
        uint256 hashStop;
        vRecv >> locator >> hashStop;

        CBlockIndex* pindex = NULL;
        if (locator.IsNull())
        {
            // If locator is null, return the hashStop block
            map<uint256, CBlockIndex*>::iterator mi = mapBlockIndex.find(hashStop);
            if (mi == mapBlockIndex.end())
                return true;
            pindex = (*mi).second;
        }
        else
        {
            // Find the last block the caller has in the main chain
            pindex = locator.GetBlockIndex();
            if (pindex)
                pindex = pindex->pnext;
        }

        // we must use CBlocks, as CBlockHeaders won't include the 0x00 nTx count at the end
        vector<CBlock> vHeaders;
        int nLimit = 2000;
        printf("getheaders %d to %s\n", (pindex ? pindex->nHeight : -1), hashStop.ToString().c_str());
        for (; pindex; pindex = pindex->pnext)
        {
            vHeaders.push_back(pindex->GetBlockHeader());
            if (--nLimit <= 0 || pindex->GetBlockHash() == hashStop)
                break;
        }
        pfrom->PushMessage("headers", vHeaders);
    }


    else if (strCommand == "tx")
    {
        vector<uint256> vWorkQueue;
        vector<uint256> vEraseQueue;
        CDataStream vMsg(vRecv);
        CTransaction tx;
        vRecv >> tx;

        CInv inv(MSG_TX, tx.GetHash());
        pfrom->AddInventoryKnown(inv);

        bool fMissingInputs = false;
        CValidationState state;
        if (tx.AcceptToMemoryPool(state, true, true, &fMissingInputs))
        {
            RelayTransaction(tx, inv.hash);
            mapAlreadyAskedFor.erase(inv);
            vWorkQueue.push_back(inv.hash);
            vEraseQueue.push_back(inv.hash);

            // Recursively process any orphan transactions that depended on this one
            for (unsigned int i = 0; i < vWorkQueue.size(); i++)
            {
                uint256 hashPrev = vWorkQueue[i];
                for (set<uint256>::iterator mi = mapOrphanTransactionsByPrev[hashPrev].begin();
                     mi != mapOrphanTransactionsByPrev[hashPrev].end();
                     ++mi)
                {
                    const uint256& orphanHash = *mi;
                    const CTransaction& orphanTx = mapOrphanTransactions[orphanHash];
                    bool fMissingInputs2 = false;
                    // Use a dummy CValidationState so someone can't setup nodes to counter-DoS based on orphan
                    // resolution (that is, feeding people an invalid transaction based on LegitTxX in order to get
                    // anyone relaying LegitTxX banned)
                    CValidationState stateDummy;

                    if (orphanTx.AcceptToMemoryPool(stateDummy, true, true, &fMissingInputs2))
                    {
                        printf("   accepted orphan tx %s\n", orphanHash.ToString().c_str());
                        RelayTransaction(orphanTx, orphanHash);
                        mapAlreadyAskedFor.erase(CInv(MSG_TX, orphanHash));
                        vWorkQueue.push_back(orphanHash);
                        vEraseQueue.push_back(orphanHash);
                    }
                    else if (!fMissingInputs2)
                    {
                        // invalid or too-little-fee orphan
                        vEraseQueue.push_back(orphanHash);
                        printf("   removed orphan tx %s\n", orphanHash.ToString().c_str());
                    }
                }
            }

            BOOST_FOREACH(uint256 hash, vEraseQueue)
                EraseOrphanTx(hash);
        }
        else if (fMissingInputs)
        {
            AddOrphanTx(tx);

            // DoS prevention: do not allow mapOrphanTransactions to grow unbounded
            unsigned int nEvicted = LimitOrphanTxSize(MAX_ORPHAN_TRANSACTIONS);
            if (nEvicted > 0)
                printf("mapOrphan overflow, removed %u tx\n", nEvicted);
        }
        int nDoS;
        if (state.IsInvalid(nDoS))
            pfrom->Misbehaving(nDoS);
    }


    else if (strCommand == "block" && !fImporting && !fReindex) // Ignore blocks received while importing
    {
        CBlock block;
        vRecv >> block;

        printf("received block %s\n", block.GetHash().ToString().c_str());
        // block.print();

        CInv inv(MSG_BLOCK, block.GetHash());
        pfrom->AddInventoryKnown(inv);

        CValidationState state;
        if (ProcessBlock(state, pfrom, &block) || state.CorruptionPossible())
            mapAlreadyAskedFor.erase(inv);
        int nDoS;
        if (state.IsInvalid(nDoS))
            pfrom->Misbehaving(nDoS);
    }


    else if (strCommand == "getaddr")
    {
        pfrom->vAddrToSend.clear();
        vector<CAddress> vAddr = addrman.GetAddr();
        BOOST_FOREACH(const CAddress &addr, vAddr)
            pfrom->PushAddress(addr);
    }


    else if (strCommand == "mempool")
    {
        std::vector<uint256> vtxid;
        LOCK2(mempool.cs, pfrom->cs_filter);
        mempool.queryHashes(vtxid);
        vector<CInv> vInv;
        BOOST_FOREACH(uint256& hash, vtxid) {
            CInv inv(MSG_TX, hash);
            if ((pfrom->pfilter && pfrom->pfilter->IsRelevantAndUpdate(mempool.lookup(hash), hash)) ||
               (!pfrom->pfilter))
                vInv.push_back(inv);
            if (vInv.size() == MAX_INV_SZ)
                break;
        }
        if (vInv.size() > 0)
            pfrom->PushMessage("inv", vInv);
    }


    else if (strCommand == "ping")
    {
        if (pfrom->nVersion > BIP0031_VERSION)
        {
            uint64 nonce = 0;
            vRecv >> nonce;
            // Echo the message back with the nonce. This allows for two useful features:
            //
            // 1) A remote node can quickly check if the connection is operational
            // 2) Remote nodes can measure the latency of the network thread. If this node
            //    is overloaded it won't respond to pings quickly and the remote node can
            //    avoid sending us more work, like chain download requests.
            //
            // The nonce stops the remote getting confused between different pings: without
            // it, if the remote node sends a ping once per second and this node takes 5
            // seconds to respond to each, the 5th ping the remote sends would appear to
            // return very quickly.
            pfrom->PushMessage("pong", nonce);
        }
    }


    else if (strCommand == "alert")
    {
        CAlert alert;
        vRecv >> alert;

        uint256 alertHash = alert.GetHash();
        if (pfrom->setKnown.count(alertHash) == 0)
        {
            if (alert.ProcessAlert())
            {
                // Relay
                pfrom->setKnown.insert(alertHash);
                {
                    LOCK(cs_vNodes);
                    BOOST_FOREACH(CNode* pnode, vNodes)
                        alert.RelayTo(pnode);
                }
            }
            else {
                // Small DoS penalty so peers that send us lots of
                // duplicate/expired/invalid-signature/whatever alerts
                // eventually get banned.
                // This isn't a Misbehaving(100) (immediate ban) because the
                // peer might be an older or different implementation with
                // a different signature key, etc.
                pfrom->Misbehaving(10);
            }
        }
    }


    else if (strCommand == "filterload")
    {
        CBloomFilter filter;
        vRecv >> filter;

        if (!filter.IsWithinSizeConstraints())
            // There is no excuse for sending a too-large filter
            pfrom->Misbehaving(100);
        else
        {
            LOCK(pfrom->cs_filter);
            delete pfrom->pfilter;
            pfrom->pfilter = new CBloomFilter(filter);
            pfrom->pfilter->UpdateEmptyFull();
        }
        pfrom->fRelayTxes = true;
    }


    else if (strCommand == "filteradd")
    {
        vector<unsigned char> vData;
        vRecv >> vData;

        // Nodes must NEVER send a data item > 520 bytes (the max size for a script data object,
        // and thus, the maximum size any matched object can have) in a filteradd message
        if (vData.size() > MAX_SCRIPT_ELEMENT_SIZE)
        {
            pfrom->Misbehaving(100);
        } else {
            LOCK(pfrom->cs_filter);
            if (pfrom->pfilter)
                pfrom->pfilter->insert(vData);
            else
                pfrom->Misbehaving(100);
        }
    }


    else if (strCommand == "filterclear")
    {
        LOCK(pfrom->cs_filter);
        delete pfrom->pfilter;
        pfrom->pfilter = new CBloomFilter();
        pfrom->fRelayTxes = true;
    }


    else
    {
        // Ignore unknown commands for extensibility
    }


    // Update the last seen time for this node's address
    if (pfrom->fNetworkNode)
        if (strCommand == "version" || strCommand == "addr" || strCommand == "inv" || strCommand == "getdata" || strCommand == "ping")
            AddressCurrentlyConnected(pfrom->addr);


    return true;
}

// requires LOCK(cs_vRecvMsg)
bool ProcessMessages(CNode* pfrom)
{
    //if (fDebug)
    //    printf("ProcessMessages(%zu messages)\n", pfrom->vRecvMsg.size());

    //
    // Message format
    //  (4) message start
    //  (12) command
    //  (4) size
    //  (4) checksum
    //  (x) data
    //
    bool fOk = true;

    if (!pfrom->vRecvGetData.empty())
        ProcessGetData(pfrom);

    // this maintains the order of responses
    if (!pfrom->vRecvGetData.empty()) return fOk;

    std::deque<CNetMessage>::iterator it = pfrom->vRecvMsg.begin();
    while (!pfrom->fDisconnect && it != pfrom->vRecvMsg.end()) {
        // Don't bother if send buffer is too full to respond anyway
        if (pfrom->nSendSize >= SendBufferSize())
            break;

        // get next message
        CNetMessage& msg = *it;

        //if (fDebug)
        //    printf("ProcessMessages(message %u msgsz, %zu bytes, complete:%s)\n",
        //            msg.hdr.nMessageSize, msg.vRecv.size(),
        //            msg.complete() ? "Y" : "N");

        // end, if an incomplete message is found
        if (!msg.complete())
            break;

        // at this point, any failure means we can delete the current message
        it++;

        // Scan for message start
        if (memcmp(msg.hdr.pchMessageStart, pchMessageStart, sizeof(pchMessageStart)) != 0) {
            printf("\n\nPROCESSMESSAGE: INVALID MESSAGESTART\n\n");
            fOk = false;
            break;
        }

        // Read header
        CMessageHeader& hdr = msg.hdr;
        if (!hdr.IsValid())
        {
            printf("\n\nPROCESSMESSAGE: ERRORS IN HEADER %s\n\n\n", hdr.GetCommand().c_str());
            continue;
        }
        string strCommand = hdr.GetCommand();

        // Message size
        unsigned int nMessageSize = hdr.nMessageSize;

        // Checksum
        CDataStream& vRecv = msg.vRecv;
        uint256 hash = Hash(vRecv.begin(), vRecv.begin() + nMessageSize);
        unsigned int nChecksum = 0;
        memcpy(&nChecksum, &hash, sizeof(nChecksum));
        if (nChecksum != hdr.nChecksum)
        {
            printf("ProcessMessages(%s, %u bytes) : CHECKSUM ERROR nChecksum=%08x hdr.nChecksum=%08x\n",
               strCommand.c_str(), nMessageSize, nChecksum, hdr.nChecksum);
            continue;
        }

        // Process message
        bool fRet = false;
        try
        {
            {
                LOCK(cs_main);
                fRet = ProcessMessage(pfrom, strCommand, vRecv);
            }
            boost::this_thread::interruption_point();
        }
        catch (std::ios_base::failure& e)
        {
            if (strstr(e.what(), "end of data"))
            {
                // Allow exceptions from under-length message on vRecv
                printf("ProcessMessages(%s, %u bytes) : Exception '%s' caught, normally caused by a message being shorter than its stated length\n", strCommand.c_str(), nMessageSize, e.what());
            }
            else if (strstr(e.what(), "size too large"))
            {
                // Allow exceptions from over-long size
                printf("ProcessMessages(%s, %u bytes) : Exception '%s' caught\n", strCommand.c_str(), nMessageSize, e.what());
            }
            else
            {
                PrintExceptionContinue(&e, "ProcessMessages()");
            }
        }
        catch (boost::thread_interrupted) {
            throw;
        }
        catch (std::exception& e) {
            PrintExceptionContinue(&e, "ProcessMessages()");
        } catch (...) {
            PrintExceptionContinue(NULL, "ProcessMessages()");
        }

        if (!fRet)
            printf("ProcessMessage(%s, %u bytes) FAILED\n", strCommand.c_str(), nMessageSize);

        break;
    }

    // In case the connection got shut down, its receive buffer was wiped
    if (!pfrom->fDisconnect)
        pfrom->vRecvMsg.erase(pfrom->vRecvMsg.begin(), it);

    return fOk;
}


bool SendMessages(CNode* pto, bool fSendTrickle)
{
    TRY_LOCK(cs_main, lockMain);
    if (lockMain) {
        // Don't send anything until we get their version message
        if (pto->nVersion == 0)
            return true;

        // Keep-alive ping. We send a nonce of zero because we don't use it anywhere
        // right now.
        if (pto->nLastSend && GetTime() - pto->nLastSend > 30 * 60 && pto->vSendMsg.empty()) {
            uint64 nonce = 0;
            if (pto->nVersion > BIP0031_VERSION)
                pto->PushMessage("ping", nonce);
            else
                pto->PushMessage("ping");
        }

        // Start block sync
        if (pto->fStartSync && !fImporting && !fReindex) {
            pto->fStartSync = false;
            pto->PushGetBlocks(pindexBest, uint256(0));
        }

        // Resend wallet transactions that haven't gotten in a block yet
        // Except during reindex, importing and IBD, when old wallet
        // transactions become unconfirmed and spams other nodes.
        if (!fReindex && !fImporting && !IsInitialBlockDownload())
        {
            ResendWalletTransactions();
        }

        // Address refresh broadcast
        static int64 nLastRebroadcast;
        if (!IsInitialBlockDownload() && (GetTime() - nLastRebroadcast > 24 * 60 * 60))
        {
            {
                LOCK(cs_vNodes);
                BOOST_FOREACH(CNode* pnode, vNodes)
                {
                    // Periodically clear setAddrKnown to allow refresh broadcasts
                    if (nLastRebroadcast)
                        pnode->setAddrKnown.clear();

                    // Rebroadcast our address
                    if (!fNoListen)
                    {
                        CAddress addr = GetLocalAddress(&pnode->addr);
                        if (addr.IsRoutable())
                            pnode->PushAddress(addr);
                    }
                }
            }
            nLastRebroadcast = GetTime();
        }

        //
        // Message: addr
        //
        if (fSendTrickle)
        {
            vector<CAddress> vAddr;
            vAddr.reserve(pto->vAddrToSend.size());
            BOOST_FOREACH(const CAddress& addr, pto->vAddrToSend)
            {
                // returns true if wasn't already contained in the set
                if (pto->setAddrKnown.insert(addr).second)
                {
                    vAddr.push_back(addr);
                    // receiver rejects addr messages larger than 1000
                    if (vAddr.size() >= 1000)
                    {
                        pto->PushMessage("addr", vAddr);
                        vAddr.clear();
                    }
                }
            }
            pto->vAddrToSend.clear();
            if (!vAddr.empty())
                pto->PushMessage("addr", vAddr);
        }


        //
        // Message: inventory
        //
        vector<CInv> vInv;
        vector<CInv> vInvWait;
        {
            LOCK(pto->cs_inventory);
            vInv.reserve(pto->vInventoryToSend.size());
            vInvWait.reserve(pto->vInventoryToSend.size());
            BOOST_FOREACH(const CInv& inv, pto->vInventoryToSend)
            {
                if (pto->setInventoryKnown.count(inv))
                    continue;

                // trickle out tx inv to protect privacy
                if (inv.type == MSG_TX && !fSendTrickle)
                {
                    // 1/4 of tx invs blast to all immediately
                    static uint256 hashSalt;
                    if (hashSalt == 0)
                        hashSalt = GetRandHash();
                    uint256 hashRand = inv.hash ^ hashSalt;
                    hashRand = Hash(BEGIN(hashRand), END(hashRand));
                    bool fTrickleWait = ((hashRand & 3) != 0);

                    // always trickle our own transactions
                    if (!fTrickleWait)
                    {
                        CWalletTx wtx;
                        if (GetTransaction(inv.hash, wtx))
                            if (wtx.fFromMe)
                                fTrickleWait = true;
                    }

                    if (fTrickleWait)
                    {
                        vInvWait.push_back(inv);
                        continue;
                    }
                }

                // returns true if wasn't already contained in the set
                if (pto->setInventoryKnown.insert(inv).second)
                {
                    vInv.push_back(inv);
                    if (vInv.size() >= 1000)
                    {
                        pto->PushMessage("inv", vInv);
                        vInv.clear();
                    }
                }
            }
            pto->vInventoryToSend = vInvWait;
        }
        if (!vInv.empty())
            pto->PushMessage("inv", vInv);


        //
        // Message: getdata
        //
        vector<CInv> vGetData;
        int64 nNow = GetTime() * 1000000;
        while (!pto->mapAskFor.empty() && (*pto->mapAskFor.begin()).first <= nNow)
        {
            const CInv& inv = (*pto->mapAskFor.begin()).second;
            if (!AlreadyHave(inv))
            {
                if (fDebugNet)
                    printf("sending getdata: %s\n", inv.ToString().c_str());
                vGetData.push_back(inv);
                if (vGetData.size() >= 1000)
                {
                    pto->PushMessage("getdata", vGetData);
                    vGetData.clear();
                }
            }
            pto->mapAskFor.erase(pto->mapAskFor.begin());
        }
        if (!vGetData.empty())
            pto->PushMessage("getdata", vGetData);

    }
    return true;
}














//////////////////////////////////////////////////////////////////////////////
//
// BitcoinMiner
//

int static FormatHashBlocks(void* pbuffer, unsigned int len)
{
    unsigned char* pdata = (unsigned char*)pbuffer;
    unsigned int blocks = 1 + ((len + 8) / 64);
    unsigned char* pend = pdata + 64 * blocks;
    memset(pdata + len, 0, 64 * blocks - len);
    pdata[len] = 0x80;
    unsigned int bits = len * 8;
    pend[-1] = (bits >> 0) & 0xff;
    pend[-2] = (bits >> 8) & 0xff;
    pend[-3] = (bits >> 16) & 0xff;
    pend[-4] = (bits >> 24) & 0xff;
    return blocks;
}

static const unsigned int pSHA256InitState[8] =
{0x6a09e667, 0xbb67ae85, 0x3c6ef372, 0xa54ff53a, 0x510e527f, 0x9b05688c, 0x1f83d9ab, 0x5be0cd19};

void SHA256Transform(void* pstate, void* pinput, const void* pinit)
{
    SHA256_CTX ctx;
    unsigned char data[64];

    SHA256_Init(&ctx);

    for (int i = 0; i < 16; i++)
        ((uint32_t*)data)[i] = ByteReverse(((uint32_t*)pinput)[i]);

    for (int i = 0; i < 8; i++)
        ctx.h[i] = ((uint32_t*)pinit)[i];

    SHA256_Update(&ctx, data, sizeof(data));
    for (int i = 0; i < 8; i++)
        ((uint32_t*)pstate)[i] = ctx.h[i];
}

//
// ScanHash scans nonces looking for a hash with at least some zero bits.
// It operates on big endian data.  Caller does the byte reversing.
// All input buffers are 16-byte aligned.  nNonce is usually preserved
// between calls, but periodically or if nNonce is 0xffff0000 or above,
// the block is rebuilt and nNonce starts over at zero.
//
unsigned int static ScanHash_CryptoPP(char* pmidstate, char* pdata, char* phash1, char* phash, unsigned int& nHashesDone)
{
    unsigned int& nNonce = *(unsigned int*)(pdata + 12);
    for (;;)
    {
        // Crypto++ SHA256
        // Hash pdata using pmidstate as the starting state into
        // pre-formatted buffer phash1, then hash phash1 into phash
        nNonce++;
        SHA256Transform(phash1, pdata, pmidstate);
        SHA256Transform(phash, phash1, pSHA256InitState);

        // Return the nonce if the hash has at least some zero bits,
        // caller will check if it has enough to reach the target
        if (((unsigned short*)phash)[14] == 0)
            return nNonce;

        // If nothing found after trying for a while, return -1
        if ((nNonce & 0xffff) == 0)
        {
            nHashesDone = 0xffff+1;
            return (unsigned int) -1;
        }
        if ((nNonce & 0xfff) == 0)
            boost::this_thread::interruption_point();
    }
}

// CTxInfo represents a logical transaction to potentially be included in blocks
// It stores extra metadata such as the subjective priority of a transaction at the time of building the block
// When there are unconfirmed transactions that depend on other unconfirmed transactions, these "child" transactions' CTxInfo object factors in its "parents" to its priority and effective size; this way, the "child" can cover the "cost" of its "parents", and the "parents" are included into the block as part of the "child"

class CTxInfo;
typedef std::map<uint256, CTxInfo> mapInfo_t;

class CTxInfo
{
public:
    mapInfo_t *pmapInfoById;
    CTransaction* ptx;
    uint256 hash;
private:
    set<uint256> setDependsOn;
public:
    set<uint256> setDependents;
    double dPriority;
    uint64 nTxFee;
    int nTxSigOps;
    bool fInvalid;
    unsigned int nSize;
    unsigned int nEffectiveSizeCached;

    CTxInfo()
    {
        pmapInfoById = NULL;
        ptx = NULL;
        hash = 0;
        dPriority = 0;
        nTxFee = 0;
        fInvalid = false;
        nSize = 0;
        nEffectiveSizeCached = 0;
    }

    void print() const
    {
        printf("CTxInfo(hash=%s, dPriority=%.1f, nTxFee=%"PRI64u")\n",
               ptx->GetHash().ToString().c_str(), dPriority, nTxFee);
        BOOST_FOREACH(uint256 hash, setDependsOn)
            printf("   setDependsOn %s\n", hash.ToString().c_str());
    }

    void addDependsOn(const uint256& hashPrev)
    {
        setDependsOn.insert(hashPrev);
        nEffectiveSizeCached = 0;
    }

    void rmDependsOn(const uint256& hashPrev)
    {
        setDependsOn.erase(hashPrev);
        nEffectiveSizeCached = 0;
    }

    // effectiveSize handles inheriting the fInvalid flag as a side effect
    unsigned int effectiveSize()
    {
        if (fInvalid)
            return -1;

        if (nEffectiveSizeCached)
            return nEffectiveSizeCached;

        assert(pmapInfoById);

        if (!nSize)
            nSize = ::GetSerializeSize(*ptx, SER_NETWORK, PROTOCOL_VERSION);
        unsigned int nEffectiveSize = nSize;
        BOOST_FOREACH(const uint256& dephash, setDependsOn)
        {
            CTxInfo& depinfo = (*pmapInfoById)[dephash];
            nEffectiveSize += depinfo.effectiveSize();

            if (depinfo.fInvalid)
            {
                fInvalid = true;
                return -1;
            }
        }
        nEffectiveSizeCached = nEffectiveSize;
        return nEffectiveSize;
    }

    double getPriority()
    {
        // Priority is sum(valuein * age) / txsize
        return dPriority / effectiveSize() + ptx->dPriorityDelta;
    }

    double getFeePerKB()
    {
        return double(nTxFee + ptx->nFeeDelta) / (double(effectiveSize()) / 1000);
    }

    unsigned int GetLegacySigOpCount()
    {
        assert(pmapInfoById);

        unsigned int n = ptx->GetLegacySigOpCount();
        BOOST_FOREACH(const uint256& dephash, setDependsOn)
        {
            CTxInfo& depinfo = (*pmapInfoById)[dephash];
            n += depinfo.GetLegacySigOpCount();
        }
        return n;
    }

    bool DoInputs(CCoinsViewCache& view, CBlockIndex*pindexPrev, std::vector<CTxInfo*>& vAdded, unsigned int& nSigOpCounter)
    {
        CTransaction& tx = *ptx;

        if (view.HaveCoins(hash))
            // Already included in block template
            return true;

        assert(pmapInfoById);

        BOOST_FOREACH(const uint256& dephash, setDependsOn)
        {
            CTxInfo& depinfo = (*pmapInfoById)[dephash];
            if (!depinfo.DoInputs(view, pindexPrev, vAdded, nSigOpCounter))
                return false;
        }

        if (!tx.HaveInputs(view))
            return false;

        nTxSigOps = tx.GetP2SHSigOpCount(view);
        nSigOpCounter += nTxSigOps;

        CValidationState state;
        if (!tx.CheckInputs(state, view, true, SCRIPT_VERIFY_P2SH))
            return false;

        CTxUndo txundo;
        tx.UpdateCoins(state, view, txundo, pindexPrev->nHeight+1, hash);

        vAdded.push_back(this);

        return true;
    }
};


bool PrioritiseTransaction(const uint256 hash, const string strHash, double dPriorityDelta, int64 nFeeDelta)
{
    if (!mempool.mapTx.count(hash))
    {
        printf("PrioritiseTransaction: cannot find %s\n", strHash.c_str());
        return false;
    }

    {
        LOCK(mempool.cs);
        CTransaction &txn = mempool.mapTx[hash];
        txn.dPriorityDelta += dPriorityDelta;
        txn.nFeeDelta += nFeeDelta;
    }
    printf("PrioritiseTransaction: %s priority += %f, fee += %"PRI64d"\n", strHash.c_str(), dPriorityDelta, nFeeDelta);

    return true;
}


uint64 nLastBlockTx = 0;
uint64 nLastBlockSize = 0;

// We want to sort transactions by priority and fee, so:
typedef CTxInfo* TxPriority;
class TxPriorityCompare
{
    bool byFee;
public:
    TxPriorityCompare(bool _byFee) : byFee(_byFee) { }
    bool operator()(const TxPriority& a, const TxPriority& b)
    {
        if (byFee)
        {
            if (a->getFeePerKB() == b->getFeePerKB())
                return a->getPriority() < b->getPriority();
            return a->getFeePerKB() < b->getFeePerKB();
        }
        else
        {
            if (a->getPriority() == b->getPriority())
                return a->getFeePerKB() < b->getFeePerKB();
            return a->getPriority() < b->getPriority();
        }
    }
};

CBlockTemplate* CreateNewBlock(CReserveKey& reservekey)
{
    // Create new block
    auto_ptr<CBlockTemplate> pblocktemplate(new CBlockTemplate());
    if(!pblocktemplate.get())
        return NULL;
    CBlock *pblock = &pblocktemplate->block; // pointer for convenience

    // Create coinbase tx
    CTransaction txNew;
    txNew.vin.resize(1);
    txNew.vin[0].prevout.SetNull();
    txNew.vout.resize(1);
    CPubKey pubkey;
    if (!reservekey.GetReservedKey(pubkey))
        return NULL;
    txNew.vout[0].scriptPubKey << pubkey << OP_CHECKSIG;

    // Add our coinbase tx as first transaction
    pblock->vtx.push_back(txNew);
    pblocktemplate->vTxFees.push_back(-1); // updated at end
    pblocktemplate->vTxSigOps.push_back(-1); // updated at end

    // Largest block you're willing to create:
    unsigned int nBlockMaxSize = GetArg("-blockmaxsize", MAX_BLOCK_SIZE_GEN/2);
    // Limit to betweeen 1K and MAX_BLOCK_SIZE-1K for sanity:
    nBlockMaxSize = std::max((unsigned int)1000, std::min((unsigned int)(MAX_BLOCK_SIZE-1000), nBlockMaxSize));

    // Special compatibility rule before 15 May: limit size to 500,000 bytes:
    if (GetAdjustedTime() < 1368576000)
        nBlockMaxSize = std::min(nBlockMaxSize, (unsigned int)(MAX_BLOCK_SIZE_GEN));

    // How much of the block should be dedicated to high-priority transactions,
    // included regardless of the fees they pay
    unsigned int nBlockPrioritySize = GetArg("-blockprioritysize", 27000);
    nBlockPrioritySize = std::min(nBlockMaxSize, nBlockPrioritySize);

    // Minimum block size you want to create; block will be filled with free transactions
    // until there are no more or the block reaches this size:
    unsigned int nBlockMinSize = GetArg("-blockminsize", 0);
    nBlockMinSize = std::min(nBlockMaxSize, nBlockMinSize);

    // Collect memory pool transactions into the block
    int64 nFees = 0;
    {
        LOCK2(cs_main, mempool.cs);
        CBlockIndex* pindexPrev = pindexBest;
        CCoinsViewCache view(*pcoinsTip, true);

        // Priority order to process transactions
        mapInfo_t mapInfoById;
        bool fPrintPriority = GetBoolArg("-printpriority");

        // This vector will be sorted into a priority queue:
        vector<TxPriority> vecPriority;
        vecPriority.reserve(mempool.mapTx.size());

        for (map<uint256, CTransaction>::iterator mi = mempool.mapTx.begin(); mi != mempool.mapTx.end(); ++mi)
        {
            CTransaction& tx = (*mi).second;

            const uint256& hash = tx.GetHash();
            CTxInfo& txinfo = mapInfoById[hash];
            txinfo.hash = hash;
            txinfo.pmapInfoById = &mapInfoById;
            txinfo.ptx = &tx;

            if (tx.IsCoinBase() || !tx.IsFinal())
            {
                txinfo.fInvalid = true;
                continue;
            }

            double& dPriority = txinfo.dPriority;
            uint64& nTxFee = txinfo.nTxFee;
            int64 nTotalIn = 0;
            BOOST_FOREACH(const CTxIn& txin, tx.vin)
            {
                // Read prev transaction
                int64 nValueIn;
                int nConf;
                if (view.HaveCoins(txin.prevout.hash))
                {
                    // Input is confirmed
                    const CCoins &coins = view.GetCoins(txin.prevout.hash);
                    nConf = pindexPrev->nHeight - coins.nHeight + 1;
                    nValueIn = coins.vout[txin.prevout.n].nValue;
                    dPriority += (double)nValueIn * nConf;
                }
                else
                if (mempool.mapTx.count(txin.prevout.hash))
                {
                    // Input is still unconfirmed
                    const uint256& hashPrev = txin.prevout.hash;
                    nValueIn = mempool.mapTx[hashPrev].vout[txin.prevout.n].nValue;
                    txinfo.addDependsOn(hashPrev);
                    mapInfoById[hashPrev].setDependents.insert(hash);
                    nConf = 0;
                }
                else
                {
                    // We don't know where the input is
                    // In this case, it's impossible to include this transaction in a block, so mark it invalid and move on
                    txinfo.fInvalid = true;
                    printf("priority %s invalid input %s\n", txinfo.hash.ToString().substr(0,10).c_str(), txin.prevout.hash.ToString().substr(0,10).c_str());
                    goto nexttxn;
                }

                nTotalIn += nValueIn;
            }

            nTxFee = nTotalIn - tx.GetValueOut();

            vecPriority.push_back(&txinfo);

nexttxn:    (void)1;
        }

        // Collect transactions into block
        uint64 nBlockSize = 1000;
        uint64 nBlockTx = 0;
        int nBlockSigOps = 100;
        bool fSortedByFee = (nBlockPrioritySize <= 0);

        TxPriorityCompare comparer(fSortedByFee);
        std::make_heap(vecPriority.begin(), vecPriority.end(), comparer);

        while (!vecPriority.empty())
        {
            // Take highest priority transaction off the priority queue:
            CTxInfo& txinfo = *(vecPriority.front());
            std::pop_heap(vecPriority.begin(), vecPriority.end(), comparer);
            vecPriority.pop_back();

            if (txinfo.fInvalid)
                continue;

            CTransaction& tx = *txinfo.ptx;
            double dPriority = txinfo.getPriority();
            double dFeePerKb = txinfo.getFeePerKB();

            // second layer cached modifications just for this transaction
            CCoinsViewCache viewTemp(view, true);

            // Size limits
            unsigned int nTxSize = txinfo.effectiveSize();
            if (nBlockSize + nTxSize >= nBlockMaxSize)
                continue;

            // Legacy limits on sigOps:
            unsigned int nTxSigOps = txinfo.GetLegacySigOpCount();
            if (nBlockSigOps + nTxSigOps >= MAX_BLOCK_SIGOPS)
                continue;

            // Skip free transactions if we're past the minimum block size:
            if (fSortedByFee && (tx.dPriorityDelta <= 0) && (tx.nFeeDelta <= 0) && (dFeePerKb < CTransaction::nMinTxFee) && (nBlockSize + nTxSize >= nBlockMinSize))
                continue;

            // Prioritise by fee once past the priority size or we run out of high-priority
            // transactions:
            if (!fSortedByFee &&
                ((nBlockSize + nTxSize >= nBlockPrioritySize) || (dPriority < COIN * 144 / 250)))
            {
                fSortedByFee = true;
                comparer = TxPriorityCompare(fSortedByFee);
                std::make_heap(vecPriority.begin(), vecPriority.end(), comparer);
            }

            std::vector<CTxInfo*> vAdded;
            if (!txinfo.DoInputs(viewTemp, pindexPrev, vAdded, nTxSigOps))
                continue;

            if (nBlockSigOps + nTxSigOps >= MAX_BLOCK_SIGOPS)
                continue;

            // push changes from the second layer cache to the first one
            viewTemp.Flush();

            // Added
            nBlockSize += nTxSize;
            nBlockTx += vAdded.size();
            nBlockSigOps += nTxSigOps;

            if (fPrintPriority)
            {
                printf("priority %.1f feeperkb %.1f txid %s\n",
                       dPriority, dFeePerKb, tx.GetHash().ToString().c_str());
            }

            bool fResort = false;
            BOOST_FOREACH(CTxInfo* ptxinfo, vAdded)
            {
                pblock->vtx.push_back(*ptxinfo->ptx);
                pblocktemplate->vTxFees.push_back(ptxinfo->nTxFee);
                pblocktemplate->vTxSigOps.push_back(ptxinfo->nTxSigOps);
                nFees += ptxinfo->nTxFee;

                ptxinfo->fInvalid = true;
                if (!ptxinfo->setDependents.empty())
                {
                    fResort = true;
                    BOOST_FOREACH(const uint256& dhash, ptxinfo->setDependents)
                    {
                        CTxInfo& dtxinfo = mapInfoById[dhash];
                        dtxinfo.rmDependsOn(ptxinfo->hash);
                        fResort = true;
                    }
                }
            }
            if (fResort)
                // Re-sort the priority queue to pick up on improved standing
                std::make_heap(vecPriority.begin(), vecPriority.end(), comparer);
        }

        nLastBlockTx = nBlockTx;
        nLastBlockSize = nBlockSize;
        printf("CreateNewBlock(): total size %"PRI64u"\n", nBlockSize);

        pblock->vtx[0].vout[0].nValue = GetBlockValue(pindexPrev->nHeight+1, nFees);
        pblocktemplate->vTxFees[0] = -nFees;

        // Fill in header
        pblock->hashPrevBlock  = pindexPrev->GetBlockHash();
        pblock->UpdateTime(pindexPrev);
        pblock->nBits          = GetNextWorkRequired(pindexPrev, pblock);
        pblock->nNonce         = 0;
        pblock->vtx[0].vin[0].scriptSig = CScript() << OP_0 << OP_0;
        pblocktemplate->vTxSigOps[0] = pblock->vtx[0].GetLegacySigOpCount();

        CBlockIndex indexDummy(*pblock);
        indexDummy.pprev = pindexPrev;
        indexDummy.nHeight = pindexPrev->nHeight + 1;
        CCoinsViewCache viewNew(*pcoinsTip, true);
        CValidationState state;
        if (!pblock->ConnectBlock(state, &indexDummy, viewNew, true))
            throw std::runtime_error("CreateNewBlock() : ConnectBlock failed");
    }

    return pblocktemplate.release();
}


void IncrementExtraNonce(CBlock* pblock, CBlockIndex* pindexPrev, unsigned int& nExtraNonce)
{
    // Update nExtraNonce
    static uint256 hashPrevBlock;
    if (hashPrevBlock != pblock->hashPrevBlock)
    {
        nExtraNonce = 0;
        hashPrevBlock = pblock->hashPrevBlock;
    }
    ++nExtraNonce;
    unsigned int nHeight = pindexPrev->nHeight+1; // Height first in coinbase required for block.version=2
    pblock->vtx[0].vin[0].scriptSig = (CScript() << nHeight << CBigNum(nExtraNonce)) + COINBASE_FLAGS;
    assert(pblock->vtx[0].vin[0].scriptSig.size() <= 100);

    pblock->hashMerkleRoot = pblock->BuildMerkleTree();
}


void FormatHashBuffers(CBlock* pblock, char* pmidstate, char* pdata, char* phash1)
{
    //
    // Pre-build hash buffers
    //
    struct
    {
        struct unnamed2
        {
            int nVersion;
            uint256 hashPrevBlock;
            uint256 hashMerkleRoot;
            unsigned int nTime;
            unsigned int nBits;
            unsigned int nNonce;
        }
        block;
        unsigned char pchPadding0[64];
        uint256 hash1;
        unsigned char pchPadding1[64];
    }
    tmp;
    memset(&tmp, 0, sizeof(tmp));

    tmp.block.nVersion       = pblock->nVersion;
    tmp.block.hashPrevBlock  = pblock->hashPrevBlock;
    tmp.block.hashMerkleRoot = pblock->hashMerkleRoot;
    tmp.block.nTime          = pblock->nTime;
    tmp.block.nBits          = pblock->nBits;
    tmp.block.nNonce         = pblock->nNonce;

    FormatHashBlocks(&tmp.block, sizeof(tmp.block));
    FormatHashBlocks(&tmp.hash1, sizeof(tmp.hash1));

    // Byte swap all the input buffer
    for (unsigned int i = 0; i < sizeof(tmp)/4; i++)
        ((unsigned int*)&tmp)[i] = ByteReverse(((unsigned int*)&tmp)[i]);

    // Precalc the first half of the first hash, which stays constant
    SHA256Transform(pmidstate, &tmp.block, pSHA256InitState);

    memcpy(pdata, &tmp.block, 128);
    memcpy(phash1, &tmp.hash1, 64);
}


bool CheckWork(CBlock* pblock, CWallet& wallet, CReserveKey& reservekey)
{
    uint256 hash = pblock->GetHash();
    uint256 hashTarget = CBigNum().SetCompact(pblock->nBits).getuint256();

    if (hash > hashTarget)
        return false;

    //// debug print
    printf("BitcoinMiner:\n");
    printf("proof-of-work found  \n  hash: %s  \ntarget: %s\n", hash.GetHex().c_str(), hashTarget.GetHex().c_str());
    pblock->print();
    printf("generated %s\n", FormatMoney(pblock->vtx[0].vout[0].nValue).c_str());

    // Found a solution
    {
        LOCK(cs_main);
        if (pblock->hashPrevBlock != hashBestChain)
            return error("BitcoinMiner : generated block is stale");

        // Remove key from key pool
        reservekey.KeepKey();

        // Track how many getdata requests this block gets
        {
            LOCK(wallet.cs_wallet);
            wallet.mapRequestCount[pblock->GetHash()] = 0;
        }

        // Process this block the same as if we had received it from another node
        CValidationState state;
        if (!ProcessBlock(state, NULL, pblock))
            return error("BitcoinMiner : ProcessBlock, block not accepted");
    }

    return true;
}

void static BitcoinMiner(CWallet *pwallet)
{
    printf("BitcoinMiner started\n");
    SetThreadPriority(THREAD_PRIORITY_LOWEST);
    RenameThread("bitcoin-miner");

    // Each thread has its own key and counter
    CReserveKey reservekey(pwallet);
    unsigned int nExtraNonce = 0;

    try { loop {
        while (vNodes.empty())
            MilliSleep(1000);

        //
        // Create new block
        //
        unsigned int nTransactionsUpdatedLast = nTransactionsUpdated;
        CBlockIndex* pindexPrev = pindexBest;

        auto_ptr<CBlockTemplate> pblocktemplate(CreateNewBlock(reservekey));
        if (!pblocktemplate.get())
            return;
        CBlock *pblock = &pblocktemplate->block;
        IncrementExtraNonce(pblock, pindexPrev, nExtraNonce);

        printf("Running BitcoinMiner with %"PRIszu" transactions in block (%u bytes)\n", pblock->vtx.size(),
               ::GetSerializeSize(*pblock, SER_NETWORK, PROTOCOL_VERSION));

        //
        // Pre-build hash buffers
        //
        char pmidstatebuf[32+16]; char* pmidstate = alignup<16>(pmidstatebuf);
        char pdatabuf[128+16];    char* pdata     = alignup<16>(pdatabuf);
        char phash1buf[64+16];    char* phash1    = alignup<16>(phash1buf);

        FormatHashBuffers(pblock, pmidstate, pdata, phash1);

        unsigned int& nBlockTime = *(unsigned int*)(pdata + 64 + 4);
        unsigned int& nBlockBits = *(unsigned int*)(pdata + 64 + 8);
        unsigned int& nBlockNonce = *(unsigned int*)(pdata + 64 + 12);


        //
        // Search
        //
        int64 nStart = GetTime();
        uint256 hashTarget = CBigNum().SetCompact(pblock->nBits).getuint256();
        uint256 hashbuf[2];
        uint256& hash = *alignup<16>(hashbuf);
        loop
        {
            unsigned int nHashesDone = 0;
            unsigned int nNonceFound;

            // Crypto++ SHA256
            nNonceFound = ScanHash_CryptoPP(pmidstate, pdata + 64, phash1,
                                            (char*)&hash, nHashesDone);

            // Check if something found
            if (nNonceFound != (unsigned int) -1)
            {
                for (unsigned int i = 0; i < sizeof(hash)/4; i++)
                    ((unsigned int*)&hash)[i] = ByteReverse(((unsigned int*)&hash)[i]);

                if (hash <= hashTarget)
                {
                    // Found a solution
                    pblock->nNonce = ByteReverse(nNonceFound);
                    assert(hash == pblock->GetHash());

                    SetThreadPriority(THREAD_PRIORITY_NORMAL);
                    CheckWork(pblock, *pwalletMain, reservekey);
                    SetThreadPriority(THREAD_PRIORITY_LOWEST);
                    break;
                }
            }

            // Meter hashes/sec
            static int64 nHashCounter;
            if (nHPSTimerStart == 0)
            {
                nHPSTimerStart = GetTimeMillis();
                nHashCounter = 0;
            }
            else
                nHashCounter += nHashesDone;
            if (GetTimeMillis() - nHPSTimerStart > 4000)
            {
                static CCriticalSection cs;
                {
                    LOCK(cs);
                    if (GetTimeMillis() - nHPSTimerStart > 4000)
                    {
                        dHashesPerSec = 1000.0 * nHashCounter / (GetTimeMillis() - nHPSTimerStart);
                        nHPSTimerStart = GetTimeMillis();
                        nHashCounter = 0;
                        static int64 nLogTime;
                        if (GetTime() - nLogTime > 30 * 60)
                        {
                            nLogTime = GetTime();
                            printf("hashmeter %6.0f khash/s\n", dHashesPerSec/1000.0);
                        }
                    }
                }
            }

            // Check for stop or if block needs to be rebuilt
            boost::this_thread::interruption_point();
            if (vNodes.empty())
                break;
            if (nBlockNonce >= 0xffff0000)
                break;
            if (nTransactionsUpdated != nTransactionsUpdatedLast && GetTime() - nStart > 60)
                break;
            if (pindexPrev != pindexBest)
                break;

            // Update nTime every few seconds
            pblock->UpdateTime(pindexPrev);
            nBlockTime = ByteReverse(pblock->nTime);
            if (fTestNet)
            {
                // Changing pblock->nTime can change work required on testnet:
                nBlockBits = ByteReverse(pblock->nBits);
                hashTarget = CBigNum().SetCompact(pblock->nBits).getuint256();
            }
        }
    } }
    catch (boost::thread_interrupted)
    {
        printf("BitcoinMiner terminated\n");
        throw;
    }
}

void GenerateBitcoins(bool fGenerate, CWallet* pwallet)
{
    static boost::thread_group* minerThreads = NULL;

    int nThreads = GetArg("-genproclimit", -1);
    if (nThreads < 0)
        nThreads = boost::thread::hardware_concurrency();

    if (minerThreads != NULL)
    {
        minerThreads->interrupt_all();
        delete minerThreads;
        minerThreads = NULL;
    }

    if (nThreads == 0 || !fGenerate)
        return;

    minerThreads = new boost::thread_group();
    for (int i = 0; i < nThreads; i++)
        minerThreads->create_thread(boost::bind(&BitcoinMiner, pwallet));
}

// Amount compression:
// * If the amount is 0, output 0
// * first, divide the amount (in base units) by the largest power of 10 possible; call the exponent e (e is max 9)
// * if e<9, the last digit of the resulting number cannot be 0; store it as d, and drop it (divide by 10)
//   * call the result n
//   * output 1 + 10*(9*n + d - 1) + e
// * if e==9, we only know the resulting number is not zero, so output 1 + 10*(n - 1) + 9
// (this is decodable, as d is in [1-9] and e is in [0-9])

uint64 CTxOutCompressor::CompressAmount(uint64 n)
{
    if (n == 0)
        return 0;
    int e = 0;
    while (((n % 10) == 0) && e < 9) {
        n /= 10;
        e++;
    }
    if (e < 9) {
        int d = (n % 10);
        assert(d >= 1 && d <= 9);
        n /= 10;
        return 1 + (n*9 + d - 1)*10 + e;
    } else {
        return 1 + (n - 1)*10 + 9;
    }
}

uint64 CTxOutCompressor::DecompressAmount(uint64 x)
{
    // x = 0  OR  x = 1+10*(9*n + d - 1) + e  OR  x = 1+10*(n - 1) + 9
    if (x == 0)
        return 0;
    x--;
    // x = 10*(9*n + d - 1) + e
    int e = x % 10;
    x /= 10;
    uint64 n = 0;
    if (e < 9) {
        // x = 9*n + d - 1
        int d = (x % 9) + 1;
        x /= 9;
        // x = n
        n = x*10 + d;
    } else {
        n = x+1;
    }
    while (e) {
        n *= 10;
        e--;
    }
    return n;
}


class CMainCleanup
{
public:
    CMainCleanup() {}
    ~CMainCleanup() {
        // block headers
        std::map<uint256, CBlockIndex*>::iterator it1 = mapBlockIndex.begin();
        for (; it1 != mapBlockIndex.end(); it1++)
            delete (*it1).second;
        mapBlockIndex.clear();

        // orphan blocks
        std::map<uint256, CBlock*>::iterator it2 = mapOrphanBlocks.begin();
        for (; it2 != mapOrphanBlocks.end(); it2++)
            delete (*it2).second;
        mapOrphanBlocks.clear();

        // orphan transactions
        mapOrphanTransactions.clear();
    }
} instance_of_cmaincleanup;<|MERGE_RESOLUTION|>--- conflicted
+++ resolved
@@ -401,11 +401,10 @@
         if (!txin.scriptSig.IsPushOnly()) {
             strReason = "scriptsig-not-pushonly";
             return false;
-<<<<<<< HEAD
+        }
         if (!txin.scriptSig.HasCanonicalPushes()) {
+            strReason = "scriptsig-non-canonical-push";
             return false;
-=======
->>>>>>> f6b056bd
         }
     }
     unsigned int verfFlags = 0;
@@ -413,22 +412,17 @@
         verfFlags |= SCRIPT_VERIFY_BARE_MSIG_OK;
     txnouttype whichType;
     BOOST_FOREACH(const CTxOut& txout, vout) {
-<<<<<<< HEAD
-        if (!::IsStandard(txout.scriptPubKey, whichType, verfFlags))
-=======
-        if (!::IsStandard(txout.scriptPubKey)) {
+        if (!::IsStandard(txout.scriptPubKey, whichType, verfFlags)) {
             strReason = "scriptpubkey";
->>>>>>> f6b056bd
             return false;
         }
         if (txout.IsDust()) {
             strReason = "dust";
             return false;
-<<<<<<< HEAD
+        }
         if (!txout.scriptPubKey.HasCanonicalPushes()) {
+            strReason = "scriptpubkey-non-canonical-push";
             return false;
-=======
->>>>>>> f6b056bd
         }
     }
     return true;
@@ -720,16 +714,13 @@
         }
     }
     else
-    // Rather not work on nonstandard transactions (unless -testnet)
-<<<<<<< HEAD
-    if (!tx.IsStandard())
-        return error("CTxMemPool::accept() : nonstandard transaction type");
-=======
-    string strNonStd;
-    if (!fTestNet && !tx.IsStandard(strNonStd))
-        return error("CTxMemPool::accept() : nonstandard transaction (%s)",
-                     strNonStd.c_str());
->>>>>>> f6b056bd
+    {
+        // Rather not work on nonstandard transactions (unless -testnet)
+        string strNonStd;
+        if (!tx.IsStandard(strNonStd))
+            return error("CTxMemPool::accept() : nonstandard transaction (%s)",
+                         strNonStd.c_str());
+    }
 
     // is it already in the memory pool?
     uint256 hash = tx.GetHash();
