--- conflicted
+++ resolved
@@ -1147,11 +1147,7 @@
 }
 
 bool AcceptToMemoryPoolWorker(CTxMemPool& pool, CValidationState& state, const CTransaction& tx, bool fLimitFree,
-<<<<<<< HEAD
-                              bool* pfMissingInputs, const CAmount& nAbsurdFee, const std::set<std::string>& setIgnoreRejects,
-=======
-                              bool* pfMissingInputs, int64_t nAcceptTime, bool fOverrideMempoolLimit, const CAmount& nAbsurdFee,
->>>>>>> f7cb6129
+                              bool* pfMissingInputs, int64_t nAcceptTime, const CAmount& nAbsurdFee, const std::set<std::string>& setIgnoreRejects,
                               std::vector<uint256>& vHashTxnToUncache)
 {
     const uint256 hash = tx.GetHash();
@@ -1604,19 +1600,11 @@
     return true;
 }
 
-<<<<<<< HEAD
-bool AcceptToMemoryPool(CTxMemPool& pool, CValidationState &state, const CTransaction &tx, bool fLimitFree,
-                        bool* pfMissingInputs, const CAmount nAbsurdFee, const std::set<std::string>& setIgnoreRejects)
+bool AcceptToMemoryPoolWithTime(CTxMemPool& pool, CValidationState &state, const CTransaction &tx, bool fLimitFree,
+                        bool* pfMissingInputs, int64_t nAcceptTime, const CAmount nAbsurdFee, const std::set<std::string>& setIgnoreRejects)
 {
     std::vector<uint256> vHashTxToUncache;
-    bool res = AcceptToMemoryPoolWorker(pool, state, tx, fLimitFree, pfMissingInputs, nAbsurdFee, setIgnoreRejects, vHashTxToUncache);
-=======
-bool AcceptToMemoryPoolWithTime(CTxMemPool& pool, CValidationState &state, const CTransaction &tx, bool fLimitFree,
-                        bool* pfMissingInputs, int64_t nAcceptTime, bool fOverrideMempoolLimit, const CAmount nAbsurdFee)
-{
-    std::vector<uint256> vHashTxToUncache;
-    bool res = AcceptToMemoryPoolWorker(pool, state, tx, fLimitFree, pfMissingInputs, nAcceptTime, fOverrideMempoolLimit, nAbsurdFee, vHashTxToUncache);
->>>>>>> f7cb6129
+    bool res = AcceptToMemoryPoolWorker(pool, state, tx, fLimitFree, pfMissingInputs, nAcceptTime, nAbsurdFee, setIgnoreRejects, vHashTxToUncache);
     if (!res) {
         BOOST_FOREACH(const uint256& hashTx, vHashTxToUncache)
             pcoinsTip->Uncache(hashTx);
@@ -1625,9 +1613,9 @@
 }
 
 bool AcceptToMemoryPool(CTxMemPool& pool, CValidationState &state, const CTransaction &tx, bool fLimitFree,
-                        bool* pfMissingInputs, bool fOverrideMempoolLimit, const CAmount nAbsurdFee)
-{
-    return AcceptToMemoryPoolWithTime(pool, state, tx, fLimitFree, pfMissingInputs, GetTime(), fOverrideMempoolLimit, nAbsurdFee);
+                        bool* pfMissingInputs, const CAmount nAbsurdFee, const std::set<std::string>& setIgnoreRejects)
+{
+    return AcceptToMemoryPoolWithTime(pool, state, tx, fLimitFree, pfMissingInputs, GetTime(), nAbsurdFee, setIgnoreRejects);
 }
 
 /** Return transaction in txOut, and if it was found inside a block, its hash is placed in hashBlock */
@@ -7008,12 +6996,12 @@
     return VersionBitsState(chainActive.Tip(), params, pos, versionbitscache);
 }
 
-<<<<<<< HEAD
 int VersionBitsTipStateSinceHeight(const Consensus::Params& params, Consensus::DeploymentPos pos)
 {
     LOCK(cs_main);
     return VersionBitsStateSinceHeight(chainActive.Tip(), params, pos, versionbitscache);
-=======
+}
+
 static const uint64_t MEMPOOL_DUMP_VERSION = 1;
 
 bool LoadMempool(void)
@@ -7055,7 +7043,7 @@
             CValidationState state;
             if (nTime + nExpiryTimeout > nNow) {
                 LOCK(cs_main);
-                AcceptToMemoryPoolWithTime(mempool, state, tx, true, NULL, nTime);
+                AcceptToMemoryPoolWithTime(mempool, state, tx, true, NULL, nTime, 0, std::set<std::string>());
                 if (state.IsValid()) {
                     ++count;
                 } else {
@@ -7125,7 +7113,6 @@
     } catch (const std::exception& e) {
         LogPrintf("Failed to dump mempool: %s. Continuing anyway.\n", e.what());
     }
->>>>>>> f7cb6129
 }
 
 class CMainCleanup
