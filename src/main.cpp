// Copyright (c) 2009-2010 Satoshi Nakamoto
// Copyright (c) 2009-2012 The Bitcoin developers
// Distributed under the MIT/X11 software license, see the accompanying
// file COPYING or http://www.opensource.org/licenses/mit-license.php.

#include "alert.h"
#include "checkpoints.h"
#include "db.h"
#include "txdb.h"
#include "net.h"
#include "init.h"
#include "ui_interface.h"
#include "checkqueue.h"
#include "chainparams.h"
#include <boost/algorithm/string/replace.hpp>
#include <boost/filesystem.hpp>
#include <boost/filesystem/fstream.hpp>
#include <boost/thread/condition_variable.hpp>
#include <boost/thread/locks.hpp>
#include <boost/thread/mutex.hpp>

using namespace std;
using namespace boost;

//
// Global state
//

CCriticalSection cs_setpwalletRegistered;
set<CWallet*> setpwalletRegistered;

CCriticalSection cs_main;

CTxMemPool mempool;
unsigned int nTransactionsUpdated = 0;

map<uint256, CBlockIndex*> mapBlockIndex;
std::vector<CBlockIndex*> vBlockIndexByHeight;
CBlockIndex* pindexGenesisBlock = NULL;
int nBestHeight = -1;
uint256 nBestChainWork = 0;
uint256 nBestInvalidWork = 0;
uint256 hashBestChain = 0;
CBlockIndex* pindexBest = NULL;
set<CBlockIndex*, CBlockIndexWorkComparator> setBlockIndexValid; // may contain all CBlockIndex*'s that have validness >=BLOCK_VALID_TRANSACTIONS, and must contain those who aren't failed
int64 nTimeBestReceived = 0;
boost::mutex csBestBlock;
boost::condition_variable cvBlockChange;
int nScriptCheckThreads = 0;
bool fImporting = false;
bool fReindex = false;
bool fBenchmark = false;
bool fTxIndex = false;
unsigned int nCoinCacheSize = 5000;
bool fHaveGUI = false;

/** Fees smaller than this (in satoshi) are considered zero fee (for transaction creation) */
int64 CTransaction::nMinTxFee = 10000;  // Override with -mintxfee
/** Fees smaller than this (in satoshi) are considered zero fee (for relaying) */
int64 CTransaction::nMinRelayTxFee = 10000;

unsigned int nBlockMaxSize = MAX_BLOCK_SIZE_GEN/2;
unsigned int nBlockMinSize = 0;
unsigned int nBlockPrioritySize = 27000;

CMedianFilter<int> cPeerBlockCounts(8, 0); // Amount of blocks that other nodes claim to have

map<uint256, CBlock*> mapOrphanBlocks;
multimap<uint256, CBlock*> mapOrphanBlocksByPrev;

map<uint256, CDataStream*> mapOrphanTransactions;
map<uint256, map<uint256, CDataStream*> > mapOrphanTransactionsByPrev;

// Constant stuff for coinbase transactions we create:
CScript COINBASE_FLAGS;

const string strMessageMagic = "Bitcoin Signed Message:\n";

double dHashesPerSec = 0.0;
int64 nHPSTimerStart = 0;

// Settings
int64 nTransactionFee = 0;
int64 nTransactionFeeMax = CENT;
bool fForceFee = false;

#if USE_ZMQ
#include "bitcoin_zmq.h"
#endif

//////////////////////////////////////////////////////////////////////////////
//
// dispatching functions
//

// These functions dispatch to one or all registered wallets


void RegisterWallet(CWallet* pwalletIn)
{
    {
        LOCK(cs_setpwalletRegistered);
        setpwalletRegistered.insert(pwalletIn);
    }
}

void UnregisterWallet(CWallet* pwalletIn)
{
    {
        LOCK(cs_setpwalletRegistered);
        setpwalletRegistered.erase(pwalletIn);
    }
}

void UnregisterAllWallets()
{
    LOCK(cs_setpwalletRegistered);
    setpwalletRegistered.clear();
}

// get the wallet transaction with the given hash (if it exists)
bool static GetTransaction(const uint256& hashTx, CWalletTx& wtx)
{
    LOCK(cs_setpwalletRegistered);
    BOOST_FOREACH(CWallet* pwallet, setpwalletRegistered)
        if (pwallet->GetTransaction(hashTx,wtx))
            return true;
    return false;
}

// erases transaction with the given hash from all wallets
void static EraseFromWallets(uint256 hash)
{
    LOCK(cs_setpwalletRegistered);
    BOOST_FOREACH(CWallet* pwallet, setpwalletRegistered)
        pwallet->EraseFromWallet(hash);
}

// make sure all wallets know about the given transaction, in the given block
void SyncWithWallets(const uint256 &hash, const CTransaction& tx, const CBlock* pblock, bool fUpdate)
{
    LOCK(cs_setpwalletRegistered);
    BOOST_FOREACH(CWallet* pwallet, setpwalletRegistered)
        pwallet->AddToWalletIfInvolvingMe(hash, tx, pblock, fUpdate);
}

// notify wallets about a new best chain
void static SetBestChain(const CBlockLocator& loc)
{
    LOCK(cs_setpwalletRegistered);
    BOOST_FOREACH(CWallet* pwallet, setpwalletRegistered)
        pwallet->SetBestChain(loc);
}

// notify wallets about an updated transaction
void static UpdatedTransaction(const uint256& hashTx)
{
    LOCK(cs_setpwalletRegistered);
    BOOST_FOREACH(CWallet* pwallet, setpwalletRegistered)
        pwallet->UpdatedTransaction(hashTx);
}

// dump all wallets
void static PrintWallets(const CBlock& block)
{
    LOCK(cs_setpwalletRegistered);
    BOOST_FOREACH(CWallet* pwallet, setpwalletRegistered)
        pwallet->PrintWallet(block);
}

// notify wallets about an incoming inventory (for request counts)
void static Inventory(const uint256& hash)
{
    LOCK(cs_setpwalletRegistered);
    BOOST_FOREACH(CWallet* pwallet, setpwalletRegistered)
        pwallet->Inventory(hash);
}

// ask wallets to resend their transactions
void static ResendWalletTransactions()
{
    LOCK(cs_setpwalletRegistered);
    BOOST_FOREACH(CWallet* pwallet, setpwalletRegistered)
        pwallet->ResendWalletTransactions();
}

//////////////////////////////////////////////////////////////////////////////
//
// Registration of network node signals.
//

void RegisterNodeSignals(CNodeSignals& nodeSignals)
{
    nodeSignals.ProcessMessages.connect(&ProcessMessages);
    nodeSignals.SendMessages.connect(&SendMessages);
}

void UnregisterNodeSignals(CNodeSignals& nodeSignals)
{
    nodeSignals.ProcessMessages.disconnect(&ProcessMessages);
    nodeSignals.SendMessages.disconnect(&SendMessages);
}

//////////////////////////////////////////////////////////////////////////////
//
// CBlockLocator implementation
//

CBlockLocator::CBlockLocator(uint256 hashBlock)
{
    std::map<uint256, CBlockIndex*>::iterator mi = mapBlockIndex.find(hashBlock);
    if (mi != mapBlockIndex.end())
        Set((*mi).second);
}

void CBlockLocator::Set(const CBlockIndex* pindex)
{
    vHave.clear();
    int nStep = 1;
    while (pindex)
    {
        vHave.push_back(pindex->GetBlockHash());

        // Exponentially larger steps back
        for (int i = 0; pindex && i < nStep; i++)
            pindex = pindex->pprev;
        if (vHave.size() > 10)
            nStep *= 2;
    }
    vHave.push_back(Params().HashGenesisBlock());
}

int CBlockLocator::GetDistanceBack()
{
    // Retrace how far back it was in the sender's branch
    int nDistance = 0;
    int nStep = 1;
    BOOST_FOREACH(const uint256& hash, vHave)
    {
        std::map<uint256, CBlockIndex*>::iterator mi = mapBlockIndex.find(hash);
        if (mi != mapBlockIndex.end())
        {
            CBlockIndex* pindex = (*mi).second;
            if (pindex->IsInMainChain())
                return nDistance;
        }
        nDistance += nStep;
        if (nDistance > 10)
            nStep *= 2;
    }
    return nDistance;
}

CBlockIndex *CBlockLocator::GetBlockIndex()
{
    // Find the first block the caller has in the main chain
    BOOST_FOREACH(const uint256& hash, vHave)
    {
        std::map<uint256, CBlockIndex*>::iterator mi = mapBlockIndex.find(hash);
        if (mi != mapBlockIndex.end())
        {
            CBlockIndex* pindex = (*mi).second;
            if (pindex->IsInMainChain())
                return pindex;
        }
    }
    return pindexGenesisBlock;
}

uint256 CBlockLocator::GetBlockHash()
{
    // Find the first block the caller has in the main chain
    BOOST_FOREACH(const uint256& hash, vHave)
    {
        std::map<uint256, CBlockIndex*>::iterator mi = mapBlockIndex.find(hash);
        if (mi != mapBlockIndex.end())
        {
            CBlockIndex* pindex = (*mi).second;
            if (pindex->IsInMainChain())
                return hash;
        }
    }
    return Params().HashGenesisBlock();
}

int CBlockLocator::GetHeight()
{
    CBlockIndex* pindex = GetBlockIndex();
    if (!pindex)
        return 0;
    return pindex->nHeight;
}

//////////////////////////////////////////////////////////////////////////////
//
// CCoinsView implementations
//

bool CCoinsView::GetCoins(const uint256 &txid, CCoins &coins) { return false; }
bool CCoinsView::SetCoins(const uint256 &txid, const CCoins &coins) { return false; }
bool CCoinsView::HaveCoins(const uint256 &txid) { return false; }
CBlockIndex *CCoinsView::GetBestBlock() { return NULL; }
bool CCoinsView::SetBestBlock(CBlockIndex *pindex) { return false; }
bool CCoinsView::BatchWrite(const std::map<uint256, CCoins> &mapCoins, CBlockIndex *pindex) { return false; }
bool CCoinsView::GetStats(CCoinsStats &stats) { return false; }


CCoinsViewBacked::CCoinsViewBacked(CCoinsView &viewIn) : base(&viewIn) { }
bool CCoinsViewBacked::GetCoins(const uint256 &txid, CCoins &coins) { return base->GetCoins(txid, coins); }
bool CCoinsViewBacked::SetCoins(const uint256 &txid, const CCoins &coins) { return base->SetCoins(txid, coins); }
bool CCoinsViewBacked::HaveCoins(const uint256 &txid) { return base->HaveCoins(txid); }
CBlockIndex *CCoinsViewBacked::GetBestBlock() { return base->GetBestBlock(); }
bool CCoinsViewBacked::SetBestBlock(CBlockIndex *pindex) { return base->SetBestBlock(pindex); }
void CCoinsViewBacked::SetBackend(CCoinsView &viewIn) { base = &viewIn; }
bool CCoinsViewBacked::BatchWrite(const std::map<uint256, CCoins> &mapCoins, CBlockIndex *pindex) { return base->BatchWrite(mapCoins, pindex); }
bool CCoinsViewBacked::GetStats(CCoinsStats &stats) { return base->GetStats(stats); }

CCoinsViewCache::CCoinsViewCache(CCoinsView &baseIn, bool fDummy) : CCoinsViewBacked(baseIn), pindexTip(NULL) { }

bool CCoinsViewCache::GetCoins(const uint256 &txid, CCoins &coins) {
    if (cacheCoins.count(txid)) {
        coins = cacheCoins[txid];
        return true;
    }
    if (base->GetCoins(txid, coins)) {
        cacheCoins[txid] = coins;
        return true;
    }
    return false;
}

std::map<uint256,CCoins>::iterator CCoinsViewCache::FetchCoins(const uint256 &txid) {
    std::map<uint256,CCoins>::iterator it = cacheCoins.lower_bound(txid);
    if (it != cacheCoins.end() && it->first == txid)
        return it;
    CCoins tmp;
    if (!base->GetCoins(txid,tmp))
        return cacheCoins.end();
    std::map<uint256,CCoins>::iterator ret = cacheCoins.insert(it, std::make_pair(txid, CCoins()));
    tmp.swap(ret->second);
    return ret;
}

CCoins &CCoinsViewCache::GetCoins(const uint256 &txid) {
    std::map<uint256,CCoins>::iterator it = FetchCoins(txid);
    assert(it != cacheCoins.end());
    return it->second;
}

bool CCoinsViewCache::SetCoins(const uint256 &txid, const CCoins &coins) {
    cacheCoins[txid] = coins;
    return true;
}

bool CCoinsViewCache::HaveCoins(const uint256 &txid) {
    return FetchCoins(txid) != cacheCoins.end();
}

CBlockIndex *CCoinsViewCache::GetBestBlock() {
    if (pindexTip == NULL)
        pindexTip = base->GetBestBlock();
    return pindexTip;
}

bool CCoinsViewCache::SetBestBlock(CBlockIndex *pindex) {
    pindexTip = pindex;
    return true;
}

bool CCoinsViewCache::BatchWrite(const std::map<uint256, CCoins> &mapCoins, CBlockIndex *pindex) {
    for (std::map<uint256, CCoins>::const_iterator it = mapCoins.begin(); it != mapCoins.end(); it++)
        cacheCoins[it->first] = it->second;
    pindexTip = pindex;
    return true;
}

bool CCoinsViewCache::Flush() {
    bool fOk = base->BatchWrite(cacheCoins, pindexTip);
    if (fOk)
        cacheCoins.clear();
    return fOk;
}

unsigned int CCoinsViewCache::GetCacheSize() {
    return cacheCoins.size();
}

/** CCoinsView that brings transactions from a memorypool into view.
    It does not check for spendings by memory pool transactions. */
CCoinsViewMemPool::CCoinsViewMemPool(CCoinsView &baseIn, CTxMemPool &mempoolIn) : CCoinsViewBacked(baseIn), mempool(mempoolIn) { }

bool CCoinsViewMemPool::GetCoins(const uint256 &txid, CCoins &coins) {
    if (base->GetCoins(txid, coins))
        return true;
    if (mempool.exists(txid)) {
        const CTransaction &tx = mempool.lookup(txid);
        coins = CCoins(tx, MEMPOOL_HEIGHT);
        return true;
    }
    return false;
}

bool CCoinsViewMemPool::HaveCoins(const uint256 &txid) {
    return mempool.exists(txid) || base->HaveCoins(txid);
}

CCoinsViewCache *pcoinsTip = NULL;
CBlockTreeDB *pblocktree = NULL;

//////////////////////////////////////////////////////////////////////////////
//
// mapOrphanTransactions
//

bool AddOrphanTx(const CDataStream& vMsg)
{
    CTransaction tx;
    CDataStream(vMsg) >> tx;
    uint256 hash = tx.GetHash();
    if (mapOrphanTransactions.count(hash))
        return false;

    CDataStream* pvMsg = new CDataStream(vMsg);

    // Ignore big transactions, to avoid a
    // send-big-orphans memory exhaustion attack. If a peer has a legitimate
    // large transaction with a missing parent then we assume
    // it will rebroadcast it later, after the parent transaction(s)
    // have been mined or received.
    // 10,000 orphans, each of which is at most 5,000 bytes big is
    // at most 500 megabytes of orphans:
    if (pvMsg->size() > 5000)
    {
        printf("ignoring large orphan tx (size: %"PRIszu", hash: %s)\n", pvMsg->size(), hash.ToString().c_str());
        delete pvMsg;
        return false;
    }

    mapOrphanTransactions[hash] = pvMsg;
    BOOST_FOREACH(const CTxIn& txin, tx.vin)
        mapOrphanTransactionsByPrev[txin.prevout.hash].insert(make_pair(hash, pvMsg));

    printf("stored orphan tx %s (mapsz %"PRIszu")\n", hash.ToString().c_str(),
        mapOrphanTransactions.size());
    return true;
}

void static EraseOrphanTx(uint256 hash)
{
    if (!mapOrphanTransactions.count(hash))
        return;
    const CDataStream* pvMsg = mapOrphanTransactions[hash];
    CTransaction tx;
    CDataStream(*pvMsg) >> tx;
    BOOST_FOREACH(const CTxIn& txin, tx.vin)
    {
        mapOrphanTransactionsByPrev[txin.prevout.hash].erase(hash);
        if (mapOrphanTransactionsByPrev[txin.prevout.hash].empty())
            mapOrphanTransactionsByPrev.erase(txin.prevout.hash);
    }
    delete pvMsg;
    mapOrphanTransactions.erase(hash);
}

unsigned int LimitOrphanTxSize(unsigned int nMaxOrphans)
{
    unsigned int nEvicted = 0;
    while (mapOrphanTransactions.size() > nMaxOrphans)
    {
        // Evict a random orphan:
        uint256 randomhash = GetRandHash();
        map<uint256, CDataStream*>::iterator it = mapOrphanTransactions.lower_bound(randomhash);
        if (it == mapOrphanTransactions.end())
            it = mapOrphanTransactions.begin();
        EraseOrphanTx(it->first);
        ++nEvicted;
    }
    return nEvicted;
}







bool IsStandardTx(const CTransaction& tx, string& reason)
{
    if (tx.nVersion > CTransaction::CURRENT_VERSION) {
        reason = "version";
        return false;
    }

    // Treat non-final transactions as non-standard to prevent a specific type
    // of double-spend attack, as well as DoS attacks. (if the transaction
    // can't be mined, the attacker isn't expending resources broadcasting it)
    // Basically we don't want to propagate transactions that can't included in
    // the next block.
    //
    // However, IsFinal() is confusing... Without arguments, it uses
    // nBestHeight to evaluate nLockTime; when a block is accepted, nBestHeight
    // is set to the value on nHeight in the block. However, when IsFinal() is
    // called within CBlock::AcceptBlock(), the height of the block *being*
    // evaluated is what is used. Thus if we want to know if a transaction can
    // be part of the *next* block, we need to call IsFinal() with one more
    // than nBestHeight.
    //
    // Finally, because it is sometimes desirable to be able to propagate a
    // transaction just before it can be mined, to ensure everyone has an equal
    // chance of mining it, add one more block to our window. Only an attacker
    // with close to 50% of hashing power could take advantage of such a short
    // time window.
    //
    // Timestamps on the other hand don't get any special treatment, because we
    // can't know what timestamp the next block will have, and there aren't
    // timestamp applications where it matters.
    if (!IsFinalTx(tx, nBestHeight + 2)) {
        reason = "non-final";
        return false;
    }

    // Extremely large transactions with lots of inputs can cost the network
    // almost as much to process as they cost the sender in fees, because
    // computing signature hashes is O(ninputs*txsize). Limiting transactions
    // to MAX_STANDARD_TX_SIZE mitigates CPU exhaustion attacks.
    unsigned int sz = tx.GetSerializeSize(SER_NETWORK, CTransaction::CURRENT_VERSION);
    if (sz >= MAX_STANDARD_TX_SIZE) {
        reason = "tx-size";
        return false;
    }

    BOOST_FOREACH(const CTxIn& txin, tx.vin)
    {
        // Biggest 'standard' txin is a 3-signature 3-of-3 CHECKMULTISIG
        // pay-to-script-hash, which is 3 ~80-byte signatures, 3
        // ~65-byte public keys, plus a few script ops.
        if (txin.scriptSig.size() > 500) {
            reason = "scriptsig-size";
            return false;
        }
        if (!txin.scriptSig.IsPushOnly()) {
            reason = "scriptsig-not-pushonly";
            return false;
        }
    }
    BOOST_FOREACH(const CTxOut& txout, tx.vout) {
        if (!::IsStandard(txout.scriptPubKey)) {
            reason = "scriptpubkey";
            return false;
        }
        if (txout.IsDust(CTransaction::nMinRelayTxFee)) {
            reason = "dust";
            return false;
        }
    }

    return true;
}

bool IsFinalTx(const CTransaction &tx, int nBlockHeight, int64 nBlockTime)
{
    // Time based nLockTime implemented in 0.1.6
    if (tx.nLockTime == 0)
        return true;
    if (nBlockHeight == 0)
        nBlockHeight = nBestHeight;
    if (nBlockTime == 0)
        nBlockTime = GetAdjustedTime();
    if ((int64)tx.nLockTime < ((int64)tx.nLockTime < LOCKTIME_THRESHOLD ? (int64)nBlockHeight : nBlockTime))
        return true;
    BOOST_FOREACH(const CTxIn& txin, tx.vin)
        if (!txin.IsFinal())
            return false;
    return true;
}

/** Amount of bitcoins spent by the transaction.
    @return sum of all outputs (note: does not include fees)
 */
int64 GetValueOut(const CTransaction& tx)
{
    int64 nValueOut = 0;
    BOOST_FOREACH(const CTxOut& txout, tx.vout)
    {
        nValueOut += txout.nValue;
        if (!MoneyRange(txout.nValue) || !MoneyRange(nValueOut))
            throw std::runtime_error("GetValueOut() : value out of range");
    }
    return nValueOut;
}

//
// Check transaction inputs, and make sure any
// pay-to-script-hash transactions are evaluating IsStandard scripts
//
// Why bother? To avoid denial-of-service attacks; an attacker
// can submit a standard HASH... OP_EQUAL transaction,
// which will get accepted into blocks. The redemption
// script can be anything; an attacker could use a very
// expensive-to-check-upon-redemption script like:
//   DUP CHECKSIG DROP ... repeated 100 times... OP_1
//
bool AreInputsStandard(const CTransaction& tx, CCoinsViewCache& mapInputs)
{
    if (tx.IsCoinBase())
        return true; // Coinbases don't use vin normally

    for (unsigned int i = 0; i < tx.vin.size(); i++)
    {
        const CTxOut& prev = mapInputs.GetOutputFor(tx.vin[i]);

        vector<vector<unsigned char> > vSolutions;
        txnouttype whichType;
        // get the scriptPubKey corresponding to this input:
        const CScript& prevScript = prev.scriptPubKey;
        if (!Solver(prevScript, whichType, vSolutions))
            return false;
        int nArgsExpected = ScriptSigArgsExpected(whichType, vSolutions);
        if (nArgsExpected < 0)
            return false;

        // Transactions with extra stuff in their scriptSigs are
        // non-standard. Note that this EvalScript() call will
        // be quick, because if there are any operations
        // beside "push data" in the scriptSig the
        // IsStandard() call returns false
        vector<vector<unsigned char> > stack;
        if (!EvalScript(stack, tx.vin[i].scriptSig, tx, i, false, 0))
            return false;

        if (whichType == TX_SCRIPTHASH)
        {
            if (stack.empty())
                return false;
            CScript subscript(stack.back().begin(), stack.back().end());
            vector<vector<unsigned char> > vSolutions2;
            txnouttype whichType2;
            if (!Solver(subscript, whichType2, vSolutions2))
                return false;
            if (whichType2 == TX_SCRIPTHASH)
                return false;

            int tmpExpected;
            tmpExpected = ScriptSigArgsExpected(whichType2, vSolutions2);
            if (tmpExpected < 0)
                return false;
            nArgsExpected += tmpExpected;
        }

        if (stack.size() != (unsigned int)nArgsExpected)
            return false;
    }

    return true;
}

unsigned int GetLegacySigOpCount(const CTransaction& tx)
{
    unsigned int nSigOps = 0;
    BOOST_FOREACH(const CTxIn& txin, tx.vin)
    {
        nSigOps += txin.scriptSig.GetSigOpCount(false);
    }
    BOOST_FOREACH(const CTxOut& txout, tx.vout)
    {
        nSigOps += txout.scriptPubKey.GetSigOpCount(false);
    }
    return nSigOps;
}

unsigned int GetP2SHSigOpCount(const CTransaction& tx, CCoinsViewCache& inputs)
{
    if (tx.IsCoinBase())
        return 0;

    unsigned int nSigOps = 0;
    for (unsigned int i = 0; i < tx.vin.size(); i++)
    {
        const CTxOut &prevout = inputs.GetOutputFor(tx.vin[i]);
        if (prevout.scriptPubKey.IsPayToScriptHash())
            nSigOps += prevout.scriptPubKey.GetSigOpCount(tx.vin[i].scriptSig);
    }
    return nSigOps;
}

int CMerkleTx::SetMerkleBranch(const CBlock* pblock)
{
    CBlock blockTmp;

    if (pblock == NULL) {
        CCoins coins;
        if (pcoinsTip->GetCoins(GetHash(), coins)) {
            CBlockIndex *pindex = FindBlockByHeight(coins.nHeight);
            if (pindex) {
                if (!ReadBlockFromDisk(blockTmp, pindex))
                    return 0;
                pblock = &blockTmp;
            }
        }
    }

    if (pblock) {
        // Update the tx's hashBlock
        hashBlock = pblock->GetHash();

        // Locate the transaction
        for (nIndex = 0; nIndex < (int)pblock->vtx.size(); nIndex++)
            if (pblock->vtx[nIndex] == *(CTransaction*)this)
                break;
        if (nIndex == (int)pblock->vtx.size())
        {
            vMerkleBranch.clear();
            nIndex = -1;
            printf("ERROR: SetMerkleBranch() : couldn't find tx in block\n");
            return 0;
        }

        // Fill in merkle branch
        vMerkleBranch = pblock->GetMerkleBranch(nIndex);
    }

    // Is the tx in a block that's in the main chain
    map<uint256, CBlockIndex*>::iterator mi = mapBlockIndex.find(hashBlock);
    if (mi == mapBlockIndex.end())
        return 0;
    CBlockIndex* pindex = (*mi).second;
    if (!pindex || !pindex->IsInMainChain())
        return 0;

    return pindexBest->nHeight - pindex->nHeight + 1;
}







bool CheckTransaction(const CTransaction& tx, CValidationState &state)
{
    // Basic checks that don't depend on any context
    if (tx.vin.empty())
        return state.DoS(10, error("CheckTransaction() : vin empty"));
    if (tx.vout.empty())
        return state.DoS(10, error("CheckTransaction() : vout empty"));
    // Size limits
    if (::GetSerializeSize(tx, SER_NETWORK, PROTOCOL_VERSION) > MAX_BLOCK_SIZE)
        return state.DoS(100, error("CTransaction::CheckTransaction() : size limits failed"));

    // Check for negative or overflow output values
    int64 nValueOut = 0;
    BOOST_FOREACH(const CTxOut& txout, tx.vout)
    {
        if (txout.nValue < 0)
            return state.DoS(100, error("CheckTransaction() : txout.nValue negative"));
        if (txout.nValue > MAX_MONEY)
            return state.DoS(100, error("CheckTransaction() : txout.nValue too high"));
        nValueOut += txout.nValue;
        if (!MoneyRange(nValueOut))
            return state.DoS(100, error("CTransaction::CheckTransaction() : txout total out of range"));
    }

    // Check for duplicate inputs
    set<COutPoint> vInOutPoints;
    BOOST_FOREACH(const CTxIn& txin, tx.vin)
    {
        if (vInOutPoints.count(txin.prevout))
            return state.DoS(100, error("CTransaction::CheckTransaction() : duplicate inputs"));
        vInOutPoints.insert(txin.prevout);
    }

    if (tx.IsCoinBase())
    {
        if (tx.vin[0].scriptSig.size() < 2 || tx.vin[0].scriptSig.size() > 100)
            return state.DoS(100, error("CheckTransaction() : coinbase script size"));
    }
    else
    {
        BOOST_FOREACH(const CTxIn& txin, tx.vin)
            if (txin.prevout.IsNull())
                return state.DoS(10, error("CheckTransaction() : prevout is null"));
    }

    // watch for double spends of wallet transactions.
    // this scan needs to check every transaction we come in contact with,
    // even ones we ultimately reject, in case another miner could accept it
    ScanForDoubleSpends();

    return true;
}

<<<<<<< HEAD
int64 GetMinFee(const CTransaction& tx, bool fAllowFree, enum GetMinFee_mode mode)
=======
void CTransaction::ScanForDoubleSpends() const
{
    LOCK(mempool.cs);

    if (IsCoinBase() || mempool.exists(GetHash()))
        return;

    // check all inputs in case it double spends multiple transactions at once
    for (unsigned int i = 0; i < vin.size(); i++)
        ScanInputForDoubleSpends(i);
}

void CTransaction::ScanInputForDoubleSpends(unsigned int input) const
{
    // check if this input conflicts with a transaction in the mempool
    const COutPoint &prevout = vin[input].prevout;
    if (!mempool.mapNextTx.count(prevout))
        return;
    CTransaction *ptxOld = mempool.mapNextTx[prevout].ptx;

    // conflict found!
    vector<CTransaction*> vAffected;
    vAffected.push_back(ptxOld);

    // add dependent transactions so you can't dodge detection
    // by chaining two transactions and double spending the first one
    for (unsigned int a = 0; a < vAffected.size(); a++) {
        CTransaction &tx = *vAffected[a];
        uint256 hashTx = tx.GetHash();
        for (unsigned int i = 0; i < tx.vout.size(); i++) {
            COutPoint outpoint(hashTx, i);
            if (mempool.mapNextTx.count(outpoint))
                vAffected.push_back(mempool.mapNextTx[outpoint].ptx);
        }
    }

    // check if there are any affected transactions in the wallets.
    // this is an optional step... it's only here to avoid verifying the
    // signature unless we definately have to.
    bool fFoundOne = false;
    for (unsigned int a = 0; a < vAffected.size() && !fFoundOne; a++) {
        uint256 hashTx = vAffected[a]->GetHash();
        BOOST_FOREACH(CWallet* pwallet, setpwalletRegistered) {
            LOCK(pwallet->cs_wallet);
            map<uint256, CWalletTx>::iterator mi = pwallet->mapWallet.find(hashTx);
            if (mi != pwallet->mapWallet.end()) {
                CWalletTx &wtx = (*mi).second;
                if (!wtx.mapValue.count("doublespend")) {

                    fFoundOne = true;
                    break;
                }
            }
        }
    }
    if (!fFoundOne)
        return;

    // now we know it affects a wallet transaction
    CCoinsView dummy;
    CCoinsViewCache view(dummy);
    CCoinsViewMemPool viewMemPool(*pcoinsTip, mempool);
    view.SetBackend(viewMemPool);
    CCoins coins;
    if (!view.GetCoins(prevout.hash, coins))
        return;

    // non-standard inputs are subject to signature malleability,
    // which would allow anyone to false alarm someone else's transaction
    if (!AreInputsStandard(view))
        return;

    // malleability in the signature encoding is caught by SCRIPT_VERIFY_STRICTENC
    if (!VerifySignature(coins, *this, input, SCRIPT_VERIFY_P2SH | SCRIPT_VERIFY_STRICTENC, 0))
        return;

    // we caught a real live double spend!
    printf("Double spend found! txid %s and %s\n",
        ptxOld->GetHash().ToString().c_str(),
        this->GetHash().ToString().c_str());

    // flag the affected wallet transactions
    for (unsigned int a = 0; a < vAffected.size(); a++) {
        uint256 hashTx = vAffected[a]->GetHash();
        BOOST_FOREACH(CWallet* pwallet, setpwalletRegistered) {
            LOCK(pwallet->cs_wallet);
            map<uint256, CWalletTx>::iterator mi = pwallet->mapWallet.find(hashTx);
            if (mi != pwallet->mapWallet.end()) {
                CWalletTx &wtx = (*mi).second;
                if (!wtx.mapValue.count("doublespend")) {

                    // danger! you have a double spend!!
                    wtx.mapValue["doublespend"] = this->GetHash().ToString();
                    wtx.WriteToDisk();
                }
            }
        }
    }
}

int64 CTransaction::GetMinFee(unsigned int nBlockSize, bool fAllowFree,
                              enum GetMinFee_mode mode) const
>>>>>>> f7fb98b3
{
    {
        LOCK(mempool.cs);
        uint256 hash = tx.GetHash();
        double dPriorityDelta = 0;
        int64 nFeeDelta = 0;
        mempool.ApplyDeltas(hash, dPriorityDelta, nFeeDelta);
        if (dPriorityDelta > 0 || nFeeDelta > 0)
            return 0;
    }

    // Base fee is either nMinTxFee or nMinRelayTxFee
    int64 nBaseFee = (mode == GMF_RELAY) ? tx.nMinRelayTxFee : tx.nMinTxFee;

    unsigned int nBytes = ::GetSerializeSize(tx, SER_NETWORK, PROTOCOL_VERSION);
    int64 nMinFee = (1 + (int64)nBytes / 1000) * nBaseFee;

    if (fAllowFree)
    {
        // There is a free transaction area in blocks created by most miners,
        // * If we are relaying we allow transactions up to DEFAULT_BLOCK_PRIORITY_SIZE - 1000
        //   to be considered to fall into this category
        // * If we are creating a transaction we allow transactions up to DEFAULT_BLOCK_PRIORITY_SIZE - 17000
        //   (= 10000) to be considered safe and assume they can likely make it into this section
        if (nBytes < (mode == GMF_SEND ? (DEFAULT_BLOCK_PRIORITY_SIZE - 17000) : (DEFAULT_BLOCK_PRIORITY_SIZE - 1000)))
            nMinFee = 0;
    }

    // To limit dust spam, require base fee if any output is less than 0.01
    if (nMinFee < nBaseFee)
    {
        BOOST_FOREACH(const CTxOut& txout, tx.vout)
            if (txout.nValue < CENT)
                nMinFee = nBaseFee;
    }

    if (!MoneyRange(nMinFee))
        nMinFee = MAX_MONEY;
    return nMinFee;
}

void CTxMemPool::pruneSpent(const uint256 &hashTx, CCoins &coins)
{
    LOCK(cs);

    std::map<COutPoint, CInPoint>::iterator it = mapNextTx.lower_bound(COutPoint(hashTx, 0));

    // iterate over all COutPoints in mapNextTx whose hash equals the provided hashTx
    while (it != mapNextTx.end() && it->first.hash == hashTx) {
        coins.Spend(it->first.n); // and remove those outputs from coins
        it++;
    }
}

bool CTxMemPool::accept(CValidationState &state, CTransaction &tx, bool fLimitFree,
                        bool* pfMissingInputs)
{
    if (pfMissingInputs)
        *pfMissingInputs = false;

    if (!CheckTransaction(tx, state))
        return error("CTxMemPool::accept() : CheckTransaction failed");

    // Coinbase is only valid in a block, not as a loose transaction
    if (tx.IsCoinBase())
        return state.DoS(100, error("CTxMemPool::accept() : coinbase as individual tx"));

    // To help v0.1.5 clients who would see it as a negative number
    if ((int64)tx.nLockTime > std::numeric_limits<int>::max())
        return error("CTxMemPool::accept() : not accepting nLockTime beyond 2038 yet");

    // Rather not work on nonstandard transactions (unless -testnet)
    string reason;
    if (!TestNet() && !IsStandardTx(tx, reason))
        return error("CTxMemPool::accept() : nonstandard transaction: %s",
                     reason.c_str());

    // is it already in the memory pool?
    uint256 hash = tx.GetHash();
    {
        LOCK(cs);
        if (mapTx.count(hash))
            return false;
    }

    // Check for conflicts with in-memory transactions
    CTransaction* ptxOld = NULL;
    for (unsigned int i = 0; i < tx.vin.size(); i++)
    {
        COutPoint outpoint = tx.vin[i].prevout;
        if (mapNextTx.count(outpoint))
        {
            // Disable replacement feature for now
            return false;

            // Allow replacing with a newer version of the same transaction
            if (i != 0)
                return false;
            ptxOld = mapNextTx[outpoint].ptx;
            if (IsFinalTx(*ptxOld))
                return false;
            if (!tx.IsNewerThan(*ptxOld))
                return false;
            for (unsigned int i = 0; i < tx.vin.size(); i++)
            {
                COutPoint outpoint = tx.vin[i].prevout;
                if (!mapNextTx.count(outpoint) || mapNextTx[outpoint].ptx != ptxOld)
                    return false;
            }
            break;
        }
    }

    {
        CCoinsView dummy;
        CCoinsViewCache view(dummy);

        {
        LOCK(cs);
        CCoinsViewMemPool viewMemPool(*pcoinsTip, *this);
        view.SetBackend(viewMemPool);

        // do we already have it?
        if (view.HaveCoins(hash))
            return false;

        // do all inputs exist?
        // Note that this does not check for the presence of actual outputs (see the next check for that),
        // only helps filling in pfMissingInputs (to determine missing vs spent).
        BOOST_FOREACH(const CTxIn txin, tx.vin) {
            if (!view.HaveCoins(txin.prevout.hash)) {
                if (pfMissingInputs)
                    *pfMissingInputs = true;
                return false;
            }
        }

        // are the actual inputs available?
        if (!view.HaveInputs(tx))
            return state.Invalid(error("CTxMemPool::accept() : inputs already spent"));

        // Bring the best block into scope
        view.GetBestBlock();

        // we have all inputs cached now, so switch back to dummy, so we don't need to keep lock on mempool
        view.SetBackend(dummy);
        }

        // Check for non-standard pay-to-script-hash in inputs
        if (!TestNet() && !AreInputsStandard(tx, view))
            return error("CTxMemPool::accept() : nonstandard transaction input");

        // Note: if you modify this code to accept non-standard transactions, then
        // you should add code here to check that the transaction does a
        // reasonable number of ECDSA signature verifications.

        int64 nFees = view.GetValueIn(tx)-GetValueOut(tx);
        unsigned int nSize = ::GetSerializeSize(tx, SER_NETWORK, PROTOCOL_VERSION);

        // Don't accept it if it can't get into a block
        int64 txMinFee = GetMinFee(tx, true, GMF_RELAY);
        if (fLimitFree && nFees < txMinFee)
            return error("CTxMemPool::accept() : not enough fees %s, %"PRI64d" < %"PRI64d,
                         hash.ToString().c_str(),
                         nFees, txMinFee);

        // Continuously rate-limit free transactions
        // This mitigates 'penny-flooding' -- sending thousands of free transactions just to
        // be annoying or make others' transactions take longer to confirm.
        if (fLimitFree && nFees < CTransaction::nMinRelayTxFee)
        {
            static double dFreeCount;
            static int64 nLastTime;
            int64 nNow = GetTime();

            LOCK(cs);

            // Use an exponentially decaying ~10-minute window:
            dFreeCount *= pow(1.0 - 1.0/600.0, (double)(nNow - nLastTime));
            nLastTime = nNow;
            // -limitfreerelay unit is thousand-bytes-per-minute
            // At default rate it would take over a month to fill 1GB
            if (dFreeCount >= GetArg("-limitfreerelay", 15)*10*1000)
                return error("CTxMemPool::accept() : free transaction rejected by rate limiter");
            if (fDebug)
                printf("Rate limit dFreeCount: %g => %g\n", dFreeCount, dFreeCount+nSize);
            dFreeCount += nSize;
        }

        // Check against previous transactions
        // This is done last to help prevent CPU exhaustion denial-of-service attacks.
        if (!CheckInputs(tx, state, view, true, SCRIPT_VERIFY_P2SH | SCRIPT_VERIFY_STRICTENC))
        {
            return error("CTxMemPool::accept() : ConnectInputs failed %s", hash.ToString().c_str());
        }
    }

    // Store transaction in memory
    {
        LOCK(cs);
        if (ptxOld)
        {
            printf("CTxMemPool::accept() : replacing tx %s with new version\n", ptxOld->GetHash().ToString().c_str());
            remove(*ptxOld);
        }
        addUnchecked(hash, tx);
    }

    ///// are we sure this is ok when loading transactions or restoring block txes
    // If updated, erase old tx from wallet
    if (ptxOld)
        EraseFromWallets(ptxOld->GetHash());
    SyncWithWallets(hash, tx, NULL, true);

    printf("CTxMemPool::accept() : accepted %s (poolsz %"PRIszu")\n",
           hash.ToString().c_str(),
           mapTx.size());
#if USE_ZMQ
    BZmq_SendTX(tx);
#endif

    return true;
}


bool CTxMemPool::addUnchecked(const uint256& hash, CTransaction &tx)
{
    // Add to memory pool without checking anything.  Don't call this directly,
    // call CTxMemPool::accept to properly check the transaction first.
    {
        mapTx[hash] = tx;
        for (unsigned int i = 0; i < tx.vin.size(); i++)
            mapNextTx[tx.vin[i].prevout] = CInPoint(&mapTx[hash], i);
        nTransactionsUpdated++;
    }
    return true;
}


bool CTxMemPool::remove(const CTransaction &tx, bool fRecursive)
{
    // Remove transaction from memory pool
    {
        LOCK(cs);
        uint256 hash = tx.GetHash();
        if (mapTx.count(hash))
        {
            if (fRecursive) {
                for (unsigned int i = 0; i < tx.vout.size(); i++) {
                    std::map<COutPoint, CInPoint>::iterator it = mapNextTx.find(COutPoint(hash, i));
                    if (it != mapNextTx.end())
                        remove(*it->second.ptx, true);
                }
            }
            BOOST_FOREACH(const CTxIn& txin, tx.vin)
                mapNextTx.erase(txin.prevout);
            mapTx.erase(hash);
            nTransactionsUpdated++;
        }
    }
    return true;
}

bool CTxMemPool::removeConflicts(const CTransaction &tx)
{
    // Remove transactions which depend on inputs of tx, recursively
    LOCK(cs);
    BOOST_FOREACH(const CTxIn &txin, tx.vin) {
        std::map<COutPoint, CInPoint>::iterator it = mapNextTx.find(txin.prevout);
        if (it != mapNextTx.end()) {
            const CTransaction &txConflict = *it->second.ptx;
            if (txConflict != tx)
                remove(txConflict, true);
        }
    }
    return true;
}

void CTxMemPool::clear()
{
    LOCK(cs);
    mapTx.clear();
    mapNextTx.clear();
    ++nTransactionsUpdated;
}

void CTxMemPool::queryHashes(std::vector<uint256>& vtxid)
{
    vtxid.clear();

    LOCK(cs);
    vtxid.reserve(mapTx.size());
    for (map<uint256, CTransaction>::iterator mi = mapTx.begin(); mi != mapTx.end(); ++mi)
        vtxid.push_back((*mi).first);
}




int CMerkleTx::GetDepthInMainChain(CBlockIndex* &pindexRet) const
{
    if (hashBlock == 0 || nIndex == -1)
        return 0;

    // Find the block it claims to be in
    map<uint256, CBlockIndex*>::iterator mi = mapBlockIndex.find(hashBlock);
    if (mi == mapBlockIndex.end())
        return 0;
    CBlockIndex* pindex = (*mi).second;
    if (!pindex || !pindex->IsInMainChain())
        return 0;

    // Make sure the merkle branch connects to this block
    if (!fMerkleVerified)
    {
        if (CBlock::CheckMerkleBranch(GetHash(), vMerkleBranch, nIndex) != pindex->hashMerkleRoot)
            return 0;
        fMerkleVerified = true;
    }

    pindexRet = pindex;
    return pindexBest->nHeight - pindex->nHeight + 1;
}


int CMerkleTx::GetBlocksToMaturity() const
{
    if (!IsCoinBase())
        return 0;
    return max(0, (COINBASE_MATURITY+20) - GetDepthInMainChain());
}


bool CMerkleTx::AcceptToMemoryPool(bool fLimitFree)
{
    CValidationState state;
    return mempool.accept(state, *this, fLimitFree, NULL);
}



bool CWalletTx::AcceptWalletTransaction()
{
    {
        LOCK(mempool.cs);
        // Add previous supporting transactions first
        BOOST_FOREACH(CMerkleTx& tx, vtxPrev)
        {
            if (!tx.IsCoinBase())
            {
                uint256 hash = tx.GetHash();
                if (!mempool.exists(hash) && pcoinsTip->HaveCoins(hash))
                    tx.AcceptToMemoryPool(false);
            }
        }
        return AcceptToMemoryPool(false);
    }
    return false;
}


// Return transaction in tx, and if it was found inside a block, its hash is placed in hashBlock
bool GetTransaction(const uint256 &hash, CTransaction &txOut, uint256 &hashBlock, bool fAllowSlow)
{
    CBlockIndex *pindexSlow = NULL;
    {
        LOCK(cs_main);
        {
            LOCK(mempool.cs);
            if (mempool.exists(hash))
            {
                txOut = mempool.lookup(hash);
                return true;
            }
        }

        if (fTxIndex) {
            CDiskTxPos postx;
            if (pblocktree->ReadTxIndex(hash, postx)) {
                CAutoFile file(OpenBlockFile(postx, true), SER_DISK, CLIENT_VERSION);
                CBlockHeader header;
                try {
                    file >> header;
                    fseek(file, postx.nTxOffset, SEEK_CUR);
                    file >> txOut;
                } catch (std::exception &e) {
                    return error("%s() : deserialize or I/O error", __PRETTY_FUNCTION__);
                }
                hashBlock = header.GetHash();
                if (txOut.GetHash() != hash)
                    return error("%s() : txid mismatch", __PRETTY_FUNCTION__);
                return true;
            }
        }

        if (fAllowSlow) { // use coin database to locate block that contains transaction, and scan it
            int nHeight = -1;
            {
                CCoinsViewCache &view = *pcoinsTip;
                CCoins coins;
                if (view.GetCoins(hash, coins))
                    nHeight = coins.nHeight;
            }
            if (nHeight > 0)
                pindexSlow = FindBlockByHeight(nHeight);
        }
    }

    if (pindexSlow) {
        CBlock block;
        if (ReadBlockFromDisk(block, pindexSlow)) {
            BOOST_FOREACH(const CTransaction &tx, block.vtx) {
                if (tx.GetHash() == hash) {
                    txOut = tx;
                    hashBlock = pindexSlow->GetBlockHash();
                    return true;
                }
            }
        }
    }

    return false;
}






//////////////////////////////////////////////////////////////////////////////
//
// CBlock and CBlockIndex
//

static CBlockIndex* pblockindexFBBHLast;
CBlockIndex* FindBlockByHeight(int nHeight)
{
    if (nHeight >= (int)vBlockIndexByHeight.size())
        return NULL;
    return vBlockIndexByHeight[nHeight];
}

bool WriteBlockToDisk(CBlock& block, CDiskBlockPos& pos)
{
    // Open history file to append
    CAutoFile fileout = CAutoFile(OpenBlockFile(pos), SER_DISK, CLIENT_VERSION);
    if (!fileout)
        return error("WriteBlockToDisk() : OpenBlockFile failed");

    // Write index header
    unsigned int nSize = fileout.GetSerializeSize(block);
    fileout << FLATDATA(Params().MessageStart()) << nSize;

    // Write block
    long fileOutPos = ftell(fileout);
    if (fileOutPos < 0)
        return error("WriteBlockToDisk() : ftell failed");
    pos.nPos = (unsigned int)fileOutPos;
    fileout << block;

    // Flush stdio buffers and commit to disk before returning
    fflush(fileout);
    if (!IsInitialBlockDownload())
        FileCommit(fileout);

    return true;
}

bool ReadBlockFromDisk(CBlock& block, const CDiskBlockPos& pos)
{
    block.SetNull();

    // Open history file to read
    CAutoFile filein = CAutoFile(OpenBlockFile(pos, true), SER_DISK, CLIENT_VERSION);
    if (!filein)
        return error("ReadBlockFromDisk(CBlock&, CDiskBlockPos&) : OpenBlockFile failed");

    // Read block
    try {
        filein >> block;
    }
    catch (std::exception &e) {
        return error("%s() : deserialize or I/O error", __PRETTY_FUNCTION__);
    }

    // Check the header
    if (!CheckProofOfWork(block.GetHash(), block.nBits))
        return error("ReadBlockFromDisk(CBlock&, CDiskBlockPos&) : errors in block header");

    return true;
}

bool ReadBlockFromDisk(CBlock& block, const CBlockIndex* pindex)
{
    if (!ReadBlockFromDisk(block, pindex->GetBlockPos()))
        return false;
    if (block.GetHash() != pindex->GetBlockHash())
        return error("ReadBlockFromDisk(CBlock&, CBlockIndex*) : GetHash() doesn't match index");
    return true;
}

uint256 static GetOrphanRoot(const CBlockHeader* pblock)
{
    // Work back to the first block in the orphan chain
    while (mapOrphanBlocks.count(pblock->hashPrevBlock))
        pblock = mapOrphanBlocks[pblock->hashPrevBlock];
    return pblock->GetHash();
}

int64 static GetBlockValue(int nHeight, int64 nFees)
{
    int64 nSubsidy = 50 * COIN;

    // Subsidy is cut in half every 210,000 blocks which will occur approximately every 4 years.
    nSubsidy >>= (nHeight / Params().SubsidyHalvingInterval());

    return nSubsidy + nFees;
}

static const int64 nTargetTimespan = 14 * 24 * 60 * 60; // two weeks
static const int64 nTargetSpacing = 10 * 60;
static const int64 nInterval = nTargetTimespan / nTargetSpacing;

//
// minimum amount of work that could possibly be required nTime after
// minimum work required was nBase
//
unsigned int ComputeMinWork(unsigned int nBase, int64 nTime)
{
    const CBigNum &bnLimit = Params().ProofOfWorkLimit();
    // Testnet has min-difficulty blocks
    // after nTargetSpacing*2 time between blocks:
    if (TestNet() && nTime > nTargetSpacing*2)
        return bnLimit.GetCompact();

    CBigNum bnResult;
    bnResult.SetCompact(nBase);
    while (nTime > 0 && bnResult < bnLimit)
    {
        // Maximum 400% adjustment...
        bnResult *= 4;
        // ... in best-case exactly 4-times-normal target time
        nTime -= nTargetTimespan*4;
    }
    if (bnResult > bnLimit)
        bnResult = bnLimit;
    return bnResult.GetCompact();
}

unsigned int static GetNextWorkRequired(const CBlockIndex* pindexLast, const CBlockHeader *pblock)
{
    unsigned int nProofOfWorkLimit = Params().ProofOfWorkLimit().GetCompact();

    // Genesis block
    if (pindexLast == NULL)
        return nProofOfWorkLimit;

    // Only change once per interval
    if ((pindexLast->nHeight+1) % nInterval != 0)
    {
        if (TestNet())
        {
            // Special difficulty rule for testnet:
            // If the new block's timestamp is more than 2* 10 minutes
            // then allow mining of a min-difficulty block.
            if (pblock->nTime > pindexLast->nTime + nTargetSpacing*2)
                return nProofOfWorkLimit;
            else
            {
                // Return the last non-special-min-difficulty-rules-block
                const CBlockIndex* pindex = pindexLast;
                while (pindex->pprev && pindex->nHeight % nInterval != 0 && pindex->nBits == nProofOfWorkLimit)
                    pindex = pindex->pprev;
                return pindex->nBits;
            }
        }
        return pindexLast->nBits;
    }

    // Go back by what we want to be 14 days worth of blocks
    const CBlockIndex* pindexFirst = pindexLast;
    for (int i = 0; pindexFirst && i < nInterval-1; i++)
        pindexFirst = pindexFirst->pprev;
    assert(pindexFirst);

    // Limit adjustment step
    int64 nActualTimespan = pindexLast->GetBlockTime() - pindexFirst->GetBlockTime();
    printf("  nActualTimespan = %"PRI64d"  before bounds\n", nActualTimespan);
    if (nActualTimespan < nTargetTimespan/4)
        nActualTimespan = nTargetTimespan/4;
    if (nActualTimespan > nTargetTimespan*4)
        nActualTimespan = nTargetTimespan*4;

    // Retarget
    CBigNum bnNew;
    bnNew.SetCompact(pindexLast->nBits);
    bnNew *= nActualTimespan;
    bnNew /= nTargetTimespan;

    if (bnNew > Params().ProofOfWorkLimit())
        bnNew = Params().ProofOfWorkLimit();

    /// debug print
    printf("GetNextWorkRequired RETARGET\n");
    printf("nTargetTimespan = %"PRI64d"    nActualTimespan = %"PRI64d"\n", nTargetTimespan, nActualTimespan);
    printf("Before: %08x  %s\n", pindexLast->nBits, CBigNum().SetCompact(pindexLast->nBits).getuint256().ToString().c_str());
    printf("After:  %08x  %s\n", bnNew.GetCompact(), bnNew.getuint256().ToString().c_str());

    return bnNew.GetCompact();
}

bool CheckProofOfWork(uint256 hash, unsigned int nBits, bool fSilent)
{
    CBigNum bnTarget;
    bnTarget.SetCompact(nBits);

    // Check range
    if (bnTarget <= 0 || bnTarget > Params().ProofOfWorkLimit())
        return fSilent ? false : error("CheckProofOfWork() : nBits below minimum work");

    // Check proof of work matches claimed amount
    if (hash > bnTarget.getuint256())
        return fSilent ? false : error("CheckProofOfWork() : hash doesn't match nBits");

    return true;
}

// Return maximum amount of blocks that other nodes claim to have
int GetNumBlocksOfPeers()
{
    return std::max(cPeerBlockCounts.median(), Checkpoints::GetTotalBlocksEstimate());
}

bool IsInitialBlockDownload()
{
    if (pindexBest == NULL || fImporting || fReindex || nBestHeight < Checkpoints::GetTotalBlocksEstimate())
        return true;
    static int64 nLastUpdate;
    static CBlockIndex* pindexLastBest;
    if (pindexBest != pindexLastBest)
    {
        pindexLastBest = pindexBest;
        nLastUpdate = GetTime();
    }
    return (GetTime() - nLastUpdate < 10 &&
            pindexBest->GetBlockTime() < GetTime() - 24 * 60 * 60);
}

void static InvalidChainFound(CBlockIndex* pindexNew)
{
    if (pindexNew->nChainWork > nBestInvalidWork)
    {
        nBestInvalidWork = pindexNew->nChainWork;
        pblocktree->WriteBestInvalidWork(CBigNum(nBestInvalidWork));
        uiInterface.NotifyBlocksChanged();
    }
    printf("InvalidChainFound: invalid block=%s  height=%d  log2_work=%.8g  date=%s\n",
      pindexNew->GetBlockHash().ToString().c_str(), pindexNew->nHeight,
      log(pindexNew->nChainWork.getdouble())/log(2.0), DateTimeStrFormat("%Y-%m-%d %H:%M:%S",
      pindexNew->GetBlockTime()).c_str());
    printf("InvalidChainFound:  current best=%s  height=%d  log2_work=%.8g  date=%s\n",
      hashBestChain.ToString().c_str(), nBestHeight, log(nBestChainWork.getdouble())/log(2.0),
      DateTimeStrFormat("%Y-%m-%d %H:%M:%S", pindexBest->GetBlockTime()).c_str());
    if (pindexBest && nBestInvalidWork > nBestChainWork + (pindexBest->GetBlockWork() * 6).getuint256())
        printf("InvalidChainFound: Warning: Displayed transactions may not be correct! You may need to upgrade, or other nodes may need to upgrade.\n");
}

void static InvalidBlockFound(CBlockIndex *pindex) {
    pindex->nStatus |= BLOCK_FAILED_VALID;
    pblocktree->WriteBlockIndex(CDiskBlockIndex(pindex));
    setBlockIndexValid.erase(pindex);
    InvalidChainFound(pindex);
    if (pindex->GetNextInMainChain()) {
        CValidationState stateDummy;
        ConnectBestBlock(stateDummy); // reorganise away from the failed block
    }
}

bool ConnectBestBlock(CValidationState &state) {
    do {
        CBlockIndex *pindexNewBest;

        {
            std::set<CBlockIndex*,CBlockIndexWorkComparator>::reverse_iterator it = setBlockIndexValid.rbegin();
            if (it == setBlockIndexValid.rend())
                return true;
            pindexNewBest = *it;
        }

        if (pindexNewBest == pindexBest || (pindexBest && pindexNewBest->nChainWork == pindexBest->nChainWork))
            return true; // nothing to do

        // check ancestry
        CBlockIndex *pindexTest = pindexNewBest;
        std::vector<CBlockIndex*> vAttach;
        do {
            if (pindexTest->nStatus & BLOCK_FAILED_MASK) {
                // mark descendants failed
                CBlockIndex *pindexFailed = pindexNewBest;
                while (pindexTest != pindexFailed) {
                    pindexFailed->nStatus |= BLOCK_FAILED_CHILD;
                    setBlockIndexValid.erase(pindexFailed);
                    pblocktree->WriteBlockIndex(CDiskBlockIndex(pindexFailed));
                    pindexFailed = pindexFailed->pprev;
                }
                InvalidChainFound(pindexNewBest);
                break;
            }

            if (pindexBest == NULL || pindexTest->nChainWork > pindexBest->nChainWork)
                vAttach.push_back(pindexTest);

            if (pindexTest->pprev == NULL || pindexTest->GetNextInMainChain()) {
                reverse(vAttach.begin(), vAttach.end());
                BOOST_FOREACH(CBlockIndex *pindexSwitch, vAttach) {
                    boost::this_thread::interruption_point();
                    try {
                        if (!SetBestChain(state, pindexSwitch))
                            return false;
                    } catch(std::runtime_error &e) {
                        return state.Abort(_("System error: ") + e.what());
                    }
                }
                return true;
            }
            pindexTest = pindexTest->pprev;
        } while(true);
    } while(true);
}

void UpdateTime(CBlockHeader& block, const CBlockIndex* pindexPrev)
{
    block.nTime = max(pindexPrev->GetMedianTimePast()+1, GetAdjustedTime());

    // Updating time can change work required on testnet:
    if (TestNet())
        block.nBits = GetNextWorkRequired(pindexPrev, &block);
}











const CTxOut &CCoinsViewCache::GetOutputFor(const CTxIn& input)
{
    const CCoins &coins = GetCoins(input.prevout.hash);
    assert(coins.IsAvailable(input.prevout.n));
    return coins.vout[input.prevout.n];
}

int64 CCoinsViewCache::GetValueIn(const CTransaction& tx)
{
    if (tx.IsCoinBase())
        return 0;

    int64 nResult = 0;
    for (unsigned int i = 0; i < tx.vin.size(); i++)
        nResult += GetOutputFor(tx.vin[i]).nValue;

    return nResult;
}

void UpdateCoins(const CTransaction& tx, CValidationState &state, CCoinsViewCache &inputs, CTxUndo &txundo, int nHeight, const uint256 &txhash)
{
    // mark inputs spent
    if (!tx.IsCoinBase()) {
        BOOST_FOREACH(const CTxIn &txin, tx.vin) {
            CCoins &coins = inputs.GetCoins(txin.prevout.hash);
            CTxInUndo undo;
            assert(coins.Spend(txin.prevout, undo));
            txundo.vprevout.push_back(undo);
        }
    }

    // add outputs
    assert(inputs.SetCoins(txhash, CCoins(tx, nHeight)));
}

bool CCoinsViewCache::HaveInputs(const CTransaction& tx)
{
    if (!tx.IsCoinBase()) {
        // first check whether information about the prevout hash is available
        for (unsigned int i = 0; i < tx.vin.size(); i++) {
            const COutPoint &prevout = tx.vin[i].prevout;
            if (!HaveCoins(prevout.hash))
                return false;
        }

        // then check whether the actual outputs are available
        for (unsigned int i = 0; i < tx.vin.size(); i++) {
            const COutPoint &prevout = tx.vin[i].prevout;
            const CCoins &coins = GetCoins(prevout.hash);
            if (!coins.IsAvailable(prevout.n))
                return false;
        }
    }
    return true;
}

bool CScriptCheck::operator()() const {
    const CScript &scriptSig = ptxTo->vin[nIn].scriptSig;
    if (!VerifyScript(scriptSig, scriptPubKey, *ptxTo, nIn, nFlags, nHashType))
        return error("CScriptCheck() : %s VerifySignature failed", ptxTo->GetHash().ToString().c_str());
    return true;
}

bool VerifySignature(const CCoins& txFrom, const CTransaction& txTo, unsigned int nIn, unsigned int flags, int nHashType)
{
    return CScriptCheck(txFrom, txTo, nIn, flags, nHashType)();
}

bool CheckInputs(const CTransaction& tx, CValidationState &state, CCoinsViewCache &inputs, bool fScriptChecks, unsigned int flags, std::vector<CScriptCheck> *pvChecks)
{
    if (!tx.IsCoinBase())
    {
        if (pvChecks)
            pvChecks->reserve(tx.vin.size());

        // This doesn't trigger the DoS code on purpose; if it did, it would make it easier
        // for an attacker to attempt to split the network.
        if (!inputs.HaveInputs(tx))
            return state.Invalid(error("CheckInputs() : %s inputs unavailable", tx.GetHash().ToString().c_str()));

        // While checking, GetBestBlock() refers to the parent block.
        // This is also true for mempool checks.
        int nSpendHeight = inputs.GetBestBlock()->nHeight + 1;
        int64 nValueIn = 0;
        int64 nFees = 0;
        for (unsigned int i = 0; i < tx.vin.size(); i++)
        {
            const COutPoint &prevout = tx.vin[i].prevout;
            const CCoins &coins = inputs.GetCoins(prevout.hash);

            // If prev is coinbase, check that it's matured
            if (coins.IsCoinBase()) {
                if (nSpendHeight - coins.nHeight < COINBASE_MATURITY)
                    return state.Invalid(error("CheckInputs() : tried to spend coinbase at depth %d", nSpendHeight - coins.nHeight));
            }

            // Check for negative or overflow input values
            nValueIn += coins.vout[prevout.n].nValue;
            if (!MoneyRange(coins.vout[prevout.n].nValue) || !MoneyRange(nValueIn))
                return state.DoS(100, error("CheckInputs() : txin values out of range"));

        }

        if (nValueIn < GetValueOut(tx))
            return state.DoS(100, error("CheckInputs() : %s value in < value out", tx.GetHash().ToString().c_str()));

        // Tally transaction fees
        int64 nTxFee = nValueIn - GetValueOut(tx);
        if (nTxFee < 0)
            return state.DoS(100, error("CheckInputs() : %s nTxFee < 0", tx.GetHash().ToString().c_str()));
        nFees += nTxFee;
        if (!MoneyRange(nFees))
            return state.DoS(100, error("CheckInputs() : nFees out of range"));

        // The first loop above does all the inexpensive checks.
        // Only if ALL inputs pass do we perform expensive ECDSA signature checks.
        // Helps prevent CPU exhaustion attacks.

        // Skip ECDSA signature verification when connecting blocks
        // before the last block chain checkpoint. This is safe because block merkle hashes are
        // still computed and checked, and any change will be caught at the next checkpoint.
        if (fScriptChecks) {
            for (unsigned int i = 0; i < tx.vin.size(); i++) {
                const COutPoint &prevout = tx.vin[i].prevout;
                const CCoins &coins = inputs.GetCoins(prevout.hash);

                // Verify signature
                CScriptCheck check(coins, tx, i, flags, 0);
                if (pvChecks) {
                    pvChecks->push_back(CScriptCheck());
                    check.swap(pvChecks->back());
                } else if (!check()) {
                    if (flags & SCRIPT_VERIFY_STRICTENC) {
                        // For now, check whether the failure was caused by non-canonical
                        // encodings or not; if so, don't trigger DoS protection.
                        CScriptCheck check(coins, tx, i, flags & (~SCRIPT_VERIFY_STRICTENC), 0);
                        if (check())
                            return state.Invalid();
                    }
                    return state.DoS(100,false);
                }
            }
        }
    }

    return true;
}



bool DisconnectBlock(CBlock& block, CValidationState& state, CBlockIndex* pindex, CCoinsViewCache& view, bool* pfClean)
{
    assert(pindex == view.GetBestBlock());

    if (pfClean)
        *pfClean = false;

    bool fClean = true;

    CBlockUndo blockUndo;
    CDiskBlockPos pos = pindex->GetUndoPos();
    if (pos.IsNull())
        return error("DisconnectBlock() : no undo data available");
    if (!blockUndo.ReadFromDisk(pos, pindex->pprev->GetBlockHash()))
        return error("DisconnectBlock() : failure reading undo data");

    if (blockUndo.vtxundo.size() + 1 != block.vtx.size())
        return error("DisconnectBlock() : block and undo data inconsistent");

    // undo transactions in reverse order
    for (int i = block.vtx.size() - 1; i >= 0; i--) {
        const CTransaction &tx = block.vtx[i];
        uint256 hash = tx.GetHash();

        // check that all outputs are available
        if (!view.HaveCoins(hash)) {
            fClean = fClean && error("DisconnectBlock() : outputs still spent? database corrupted");
            view.SetCoins(hash, CCoins());
        }
        CCoins &outs = view.GetCoins(hash);

        CCoins outsBlock = CCoins(tx, pindex->nHeight);
        if (outs != outsBlock)
            fClean = fClean && error("DisconnectBlock() : added transaction mismatch? database corrupted");

        // remove outputs
        outs = CCoins();

        // restore inputs
        if (i > 0) { // not coinbases
            const CTxUndo &txundo = blockUndo.vtxundo[i-1];
            if (txundo.vprevout.size() != tx.vin.size())
                return error("DisconnectBlock() : transaction and undo data inconsistent");
            for (unsigned int j = tx.vin.size(); j-- > 0;) {
                const COutPoint &out = tx.vin[j].prevout;
                const CTxInUndo &undo = txundo.vprevout[j];
                CCoins coins;
                view.GetCoins(out.hash, coins); // this can fail if the prevout was already entirely spent
                if (undo.nHeight != 0) {
                    // undo data contains height: this is the last output of the prevout tx being spent
                    if (!coins.IsPruned())
                        fClean = fClean && error("DisconnectBlock() : undo data overwriting existing transaction");
                    coins = CCoins();
                    coins.fCoinBase = undo.fCoinBase;
                    coins.nHeight = undo.nHeight;
                    coins.nVersion = undo.nVersion;
                } else {
                    if (coins.IsPruned())
                        fClean = fClean && error("DisconnectBlock() : undo data adding output to missing transaction");
                }
                if (coins.IsAvailable(out.n))
                    fClean = fClean && error("DisconnectBlock() : undo data overwriting existing output");
                if (coins.vout.size() < out.n+1)
                    coins.vout.resize(out.n+1);
                coins.vout[out.n] = undo.txout;
                if (!view.SetCoins(out.hash, coins))
                    return error("DisconnectBlock() : cannot restore coin inputs");
            }
        }
    }

    // move best block pointer to prevout block
    view.SetBestBlock(pindex->pprev);

    if (pfClean) {
        *pfClean = fClean;
        return true;
    } else {
        return fClean;
    }
}

void static FlushBlockFile(bool fFinalize = false)
{
    LOCK(cs_LastBlockFile);

    CDiskBlockPos posOld(nLastBlockFile, 0);

    FILE *fileOld = OpenBlockFile(posOld);
    if (fileOld) {
        if (fFinalize)
            TruncateFile(fileOld, infoLastBlockFile.nSize);
        FileCommit(fileOld);
        fclose(fileOld);
    }

    fileOld = OpenUndoFile(posOld);
    if (fileOld) {
        if (fFinalize)
            TruncateFile(fileOld, infoLastBlockFile.nUndoSize);
        FileCommit(fileOld);
        fclose(fileOld);
    }
}

bool FindUndoPos(CValidationState &state, int nFile, CDiskBlockPos &pos, unsigned int nAddSize);

static CCheckQueue<CScriptCheck> scriptcheckqueue(128);

void ThreadScriptCheck() {
    RenameThread("bitcoin-scriptch");
    scriptcheckqueue.Thread();
}

bool ConnectBlock(CBlock& block, CValidationState& state, CBlockIndex* pindex, CCoinsViewCache& view, bool fJustCheck)
{
    // Check it again in case a previous version let a bad block in
    if (!CheckBlock(block, state, !fJustCheck, !fJustCheck))
        return false;

    // verify that the view's current state corresponds to the previous block
    assert(pindex->pprev == view.GetBestBlock());

    // Special case for the genesis block, skipping connection of its transactions
    // (its coinbase is unspendable)
    if (block.GetHash() == Params().HashGenesisBlock()) {
        view.SetBestBlock(pindex);
        pindexGenesisBlock = pindex;
        return true;
    }

    bool fScriptChecks = pindex->nHeight >= Checkpoints::GetTotalBlocksEstimate();

    // Do not allow blocks that contain transactions which 'overwrite' older transactions,
    // unless those are already completely spent.
    // If such overwrites are allowed, coinbases and transactions depending upon those
    // can be duplicated to remove the ability to spend the first instance -- even after
    // being sent to another address.
    // See BIP30 and http://r6.ca/blog/20120206T005236Z.html for more information.
    // This logic is not necessary for memory pool transactions, as AcceptToMemoryPool
    // already refuses previously-known transaction ids entirely.
    // This rule was originally applied all blocks whose timestamp was after March 15, 2012, 0:00 UTC.
    // Now that the whole chain is irreversibly beyond that time it is applied to all blocks except the
    // two in the chain that violate it. This prevents exploiting the issue against nodes in their
    // initial block download.
    bool fEnforceBIP30 = (!pindex->phashBlock) || // Enforce on CreateNewBlock invocations which don't have a hash.
                          !((pindex->nHeight==91842 && pindex->GetBlockHash() == uint256("0x00000000000a4d0a398161ffc163c503763b1f4360639393e0e4c8e300e0caec")) ||
                           (pindex->nHeight==91880 && pindex->GetBlockHash() == uint256("0x00000000000743f190a18c5577a3c2d2a1f610ae9601ac046a38084ccb7cd721")));
    if (fEnforceBIP30) {
        for (unsigned int i = 0; i < block.vtx.size(); i++) {
            uint256 hash = block.GetTxHash(i);
            if (view.HaveCoins(hash) && !view.GetCoins(hash).IsPruned())
                return state.DoS(100, error("ConnectBlock() : tried to overwrite transaction"));
        }
    }

    // BIP16 didn't become active until Apr 1 2012
    int64 nBIP16SwitchTime = 1333238400;
    bool fStrictPayToScriptHash = (pindex->nTime >= nBIP16SwitchTime);

    unsigned int flags = SCRIPT_VERIFY_NOCACHE |
                         (fStrictPayToScriptHash ? SCRIPT_VERIFY_P2SH : SCRIPT_VERIFY_NONE);

    CBlockUndo blockundo;

    CCheckQueueControl<CScriptCheck> control(fScriptChecks && nScriptCheckThreads ? &scriptcheckqueue : NULL);

    int64 nStart = GetTimeMicros();
    int64 nFees = 0;
    int nInputs = 0;
    unsigned int nSigOps = 0;
    CDiskTxPos pos(pindex->GetBlockPos(), GetSizeOfCompactSize(block.vtx.size()));
    std::vector<std::pair<uint256, CDiskTxPos> > vPos;
    vPos.reserve(block.vtx.size());
    for (unsigned int i = 0; i < block.vtx.size(); i++)
    {
        const CTransaction &tx = block.vtx[i];

        nInputs += tx.vin.size();
        nSigOps += GetLegacySigOpCount(tx);
        if (nSigOps > MAX_BLOCK_SIGOPS)
            return state.DoS(100, "bad-blk-sigops", error("ConnectBlock() : too many sigops"));

        if (!tx.IsCoinBase())
        {
            if (!view.HaveInputs(tx))
                return state.DoS(100, "bad-txns", error("ConnectBlock() : inputs missing/spent"));

            if (fStrictPayToScriptHash)
            {
                // Add in sigops done by pay-to-script-hash inputs;
                // this is to prevent a "rogue miner" from creating
                // an incredibly-expensive-to-validate block.
                nSigOps += GetP2SHSigOpCount(tx, view);
                if (nSigOps > MAX_BLOCK_SIGOPS)
                     return state.DoS(100, "bad-blk-sigops", error("ConnectBlock() : too many sigops"));
            }

            nFees += view.GetValueIn(tx)-GetValueOut(tx);

            std::vector<CScriptCheck> vChecks;
            if (!CheckInputs(tx, state, view, fScriptChecks, flags, nScriptCheckThreads ? &vChecks : NULL))
                return state.Invalid("bad-blk-sigops");
            control.Add(vChecks);
        }

        CTxUndo txundo;
        UpdateCoins(tx, state, view, txundo, pindex->nHeight, block.GetTxHash(i));
        if (!tx.IsCoinBase())
            blockundo.vtxundo.push_back(txundo);

        vPos.push_back(std::make_pair(block.GetTxHash(i), pos));
        pos.nTxOffset += ::GetSerializeSize(tx, SER_DISK, CLIENT_VERSION);
    }
    int64 nTime = GetTimeMicros() - nStart;
    if (fBenchmark)
        printf("- Connect %u transactions: %.2fms (%.3fms/tx, %.3fms/txin)\n", (unsigned)block.vtx.size(), 0.001 * nTime, 0.001 * nTime / block.vtx.size(), nInputs <= 1 ? 0 : 0.001 * nTime / (nInputs-1));

    if (GetValueOut(block.vtx[0]) > GetBlockValue(pindex->nHeight, nFees))
        return state.DoS(100, "bad-cb-amount", error("ConnectBlock() : coinbase pays too much (actual=%"PRI64d" vs limit=%"PRI64d")", GetValueOut(block.vtx[0]), GetBlockValue(pindex->nHeight, nFees)));

    if (!control.Wait())
        return state.DoS(100, false);
    int64 nTime2 = GetTimeMicros() - nStart;
    if (fBenchmark)
        printf("- Verify %u txins: %.2fms (%.3fms/txin)\n", nInputs - 1, 0.001 * nTime2, nInputs <= 1 ? 0 : 0.001 * nTime2 / (nInputs-1));

    if (fJustCheck)
        return true;

    // Write undo information to disk
    if (pindex->GetUndoPos().IsNull() || (pindex->nStatus & BLOCK_VALID_MASK) < BLOCK_VALID_SCRIPTS)
    {
        if (pindex->GetUndoPos().IsNull()) {
            CDiskBlockPos pos;
            if (!FindUndoPos(state, pindex->nFile, pos, ::GetSerializeSize(blockundo, SER_DISK, CLIENT_VERSION) + 40))
                return error("ConnectBlock() : FindUndoPos failed");
            if (!blockundo.WriteToDisk(pos, pindex->pprev->GetBlockHash()))
                return state.Abort(_("Failed to write undo data"));

            // update nUndoPos in block index
            pindex->nUndoPos = pos.nPos;
            pindex->nStatus |= BLOCK_HAVE_UNDO;
        }

        pindex->nStatus = (pindex->nStatus & ~BLOCK_VALID_MASK) | BLOCK_VALID_SCRIPTS;

        CDiskBlockIndex blockindex(pindex);
        if (!pblocktree->WriteBlockIndex(blockindex))
            return state.Abort(_("Failed to write block index"));
    }

    if (fTxIndex)
        if (!pblocktree->WriteTxIndex(vPos))
            return state.Abort(_("Failed to write transaction index"));

    // add this block to the view's block chain
    assert(view.SetBestBlock(pindex));

    // Watch for transactions paying to me
    for (unsigned int i = 0; i < block.vtx.size(); i++)
        SyncWithWallets(block.GetTxHash(i), block.vtx[i], &block, true);

    return true;
}

bool SetBestChain(CValidationState &state, CBlockIndex* pindexNew)
{
    // All modifications to the coin state will be done in this cache.
    // Only when all have succeeded, we push it to pcoinsTip.
    CCoinsViewCache view(*pcoinsTip, true);

    // Find the fork (typically, there is none)
    CBlockIndex* pfork = view.GetBestBlock();
    CBlockIndex* plonger = pindexNew;
    while (pfork && pfork != plonger)
    {
        while (plonger->nHeight > pfork->nHeight) {
            plonger = plonger->pprev;
            assert(plonger != NULL);
        }
        if (pfork == plonger)
            break;
        pfork = pfork->pprev;
        assert(pfork != NULL);
    }

    // List of what to disconnect (typically nothing)
    vector<CBlockIndex*> vDisconnect;
    for (CBlockIndex* pindex = view.GetBestBlock(); pindex != pfork; pindex = pindex->pprev)
        vDisconnect.push_back(pindex);

    // List of what to connect (typically only pindexNew)
    vector<CBlockIndex*> vConnect;
    for (CBlockIndex* pindex = pindexNew; pindex != pfork; pindex = pindex->pprev)
        vConnect.push_back(pindex);
    reverse(vConnect.begin(), vConnect.end());

    if (vDisconnect.size() > 0) {
        printf("REORGANIZE: Disconnect %"PRIszu" blocks; %s..\n", vDisconnect.size(), pfork->GetBlockHash().ToString().c_str());
        printf("REORGANIZE: Connect %"PRIszu" blocks; ..%s\n", vConnect.size(), pindexNew->GetBlockHash().ToString().c_str());
    }

    // Disconnect shorter branch
    vector<CTransaction> vResurrect;
    BOOST_FOREACH(CBlockIndex* pindex, vDisconnect) {
        CBlock block;
        if (!ReadBlockFromDisk(block, pindex))
            return state.Abort(_("Failed to read block"));
        int64 nStart = GetTimeMicros();
        if (!DisconnectBlock(block, state, pindex, view))
            return error("SetBestBlock() : DisconnectBlock %s failed", pindex->GetBlockHash().ToString().c_str());
        if (fBenchmark)
            printf("- Disconnect: %.2fms\n", (GetTimeMicros() - nStart) * 0.001);

        // Queue memory transactions to resurrect.
        // We only do this for blocks after the last checkpoint (reorganisation before that
        // point should only happen with -reindex/-loadblock, or a misbehaving peer.
        BOOST_FOREACH(const CTransaction& tx, block.vtx)
            if (!tx.IsCoinBase() && pindex->nHeight > Checkpoints::GetTotalBlocksEstimate())
                vResurrect.push_back(tx);
    }

    // Connect longer branch
    vector<CTransaction> vDelete;
    BOOST_FOREACH(CBlockIndex *pindex, vConnect) {
        CBlock block;
        if (!ReadBlockFromDisk(block, pindex))
            return state.Abort(_("Failed to read block"));
        int64 nStart = GetTimeMicros();
        if (!ConnectBlock(block, state, pindex, view)) {
            if (state.IsInvalid()) {
                InvalidChainFound(pindexNew);
                InvalidBlockFound(pindex);
            }
            return error("SetBestBlock() : ConnectBlock %s failed", pindex->GetBlockHash().ToString().c_str());
        }
        if (fBenchmark)
            printf("- Connect: %.2fms\n", (GetTimeMicros() - nStart) * 0.001);

        // Queue memory transactions to delete
        BOOST_FOREACH(const CTransaction& tx, block.vtx)
            vDelete.push_back(tx);
    }

    // Flush changes to global coin state
    int64 nStart = GetTimeMicros();
    int nModified = view.GetCacheSize();
    assert(view.Flush());
    int64 nTime = GetTimeMicros() - nStart;
    if (fBenchmark)
        printf("- Flush %i transactions: %.2fms (%.4fms/tx)\n", nModified, 0.001 * nTime, 0.001 * nTime / nModified);

    // Make sure it's successfully written to disk before changing memory structure
    bool fIsInitialDownload = IsInitialBlockDownload();
    if (!fIsInitialDownload || pcoinsTip->GetCacheSize() > nCoinCacheSize) {
        // Typical CCoins structures on disk are around 100 bytes in size.
        // Pushing a new one to the database can cause it to be written
        // twice (once in the log, and once in the tables). This is already
        // an overestimation, as most will delete an existing entry or
        // overwrite one. Still, use a conservative safety factor of 2.
        if (!CheckDiskSpace(100 * 2 * 2 * pcoinsTip->GetCacheSize()))
            return state.Error("out of disk space");
        FlushBlockFile();
        pblocktree->Sync();
        if (!pcoinsTip->Flush())
            return state.Abort(_("Failed to write to coin database"));
    }

    // At this point, all changes have been done to the database.
    // Proceed by updating the memory structures.

    // Register new best chain
    vBlockIndexByHeight.resize(pindexNew->nHeight + 1);
    BOOST_FOREACH(CBlockIndex* pindex, vConnect)
        vBlockIndexByHeight[pindex->nHeight] = pindex;

    // Resurrect memory transactions that were in the disconnected branch
    BOOST_FOREACH(CTransaction& tx, vResurrect) {
        // ignore validation errors in resurrected transactions
        CValidationState stateDummy;
        mempool.accept(stateDummy, tx, false, NULL);
    }

    // Delete redundant memory transactions that are in the connected branch
    BOOST_FOREACH(CTransaction& tx, vDelete) {
        mempool.remove(tx);
        mempool.removeConflicts(tx);
    }

    // Update best block in wallet (so we can detect restored wallets)
    if ((pindexNew->nHeight % 20160) == 0 || (!fIsInitialDownload && (pindexNew->nHeight % 144) == 0))
    {
        const CBlockLocator locator(pindexNew);
        ::SetBestChain(locator);
    }

    {
        boost::lock_guard<boost::mutex> lock(csBestBlock);

    // New best block
    hashBestChain = pindexNew->GetBlockHash();
    pindexBest = pindexNew;
    pblockindexFBBHLast = NULL;
    nBestHeight = pindexBest->nHeight;
    nBestChainWork = pindexNew->nChainWork;
    nTimeBestReceived = GetTime();
    nTransactionsUpdated++;

    }

    printf("SetBestChain: new best=%s  height=%d  log2_work=%.8g  tx=%lu  date=%s progress=%f\n",
      hashBestChain.ToString().c_str(), nBestHeight, log(nBestChainWork.getdouble())/log(2.0), (unsigned long)pindexNew->nChainTx,
      DateTimeStrFormat("%Y-%m-%d %H:%M:%S", pindexBest->GetBlockTime()).c_str(),
      Checkpoints::GuessVerificationProgress(pindexBest));

    cvBlockChange.notify_all();

#if USE_ZMQ
    bool fZmqPDID = GetBoolArg("-zmqpublishduringinitaldownload", false);
    if (fZmqPDID && fIsInitialDownload)
        BZmq_SendBlock(pindexBest);
#endif

    // Check the version of the last 100 blocks to see if we need to upgrade:
    if (!fIsInitialDownload)
    {
        int nUpgraded = 0;
        const CBlockIndex* pindex = pindexBest;
        for (int i = 0; i < 100 && pindex != NULL; i++)
        {
            if (pindex->nVersion > CBlock::CURRENT_VERSION)
                ++nUpgraded;
            pindex = pindex->pprev;
        }
        if (nUpgraded > 0)
            printf("SetBestChain: %d of last 100 blocks above version %d\n", nUpgraded, CBlock::CURRENT_VERSION);
        if (nUpgraded > 100/2)
            // strMiscWarning is read by GetWarnings(), called by Qt and the JSON-RPC code to warn the user:
            strMiscWarning = _("Warning: This version is obsolete, upgrade required!");

        std::string strCmd = GetArg("-blocknotify", "");

        if (!strCmd.empty())
        {
            boost::replace_all(strCmd, "%s", hashBestChain.GetHex());
            boost::thread t(runCommand, strCmd); // thread runs free
        }
#if USE_ZMQ
        BZmq_SendBlock(pindexBest);
#endif
    }

    return true;
}


bool AddToBlockIndex(CBlock& block, CValidationState& state, const CDiskBlockPos& pos)
{
    // Check for duplicate
    uint256 hash = block.GetHash();
    if (mapBlockIndex.count(hash))
        return state.Invalid("duplicate", error("AddToBlockIndex() : %s already exists", hash.ToString().c_str()));

    // Construct new block index object
    CBlockIndex* pindexNew = new CBlockIndex(block);
    assert(pindexNew);
    map<uint256, CBlockIndex*>::iterator mi = mapBlockIndex.insert(make_pair(hash, pindexNew)).first;
    pindexNew->phashBlock = &((*mi).first);
    map<uint256, CBlockIndex*>::iterator miPrev = mapBlockIndex.find(block.hashPrevBlock);
    if (miPrev != mapBlockIndex.end())
    {
        pindexNew->pprev = (*miPrev).second;
        pindexNew->nHeight = pindexNew->pprev->nHeight + 1;
    }
    pindexNew->nTx = block.vtx.size();
    pindexNew->nChainWork = (pindexNew->pprev ? pindexNew->pprev->nChainWork : 0) + pindexNew->GetBlockWork().getuint256();
    pindexNew->nChainTx = (pindexNew->pprev ? pindexNew->pprev->nChainTx : 0) + pindexNew->nTx;
    pindexNew->nFile = pos.nFile;
    pindexNew->nDataPos = pos.nPos;
    pindexNew->nUndoPos = 0;
    pindexNew->nStatus = BLOCK_VALID_TRANSACTIONS | BLOCK_HAVE_DATA;
    setBlockIndexValid.insert(pindexNew);

    if (!pblocktree->WriteBlockIndex(CDiskBlockIndex(pindexNew)))
        return state.Abort(_("Failed to write block index"));

    // New best?
    if (!ConnectBestBlock(state))
        return false;

    if (pindexNew == pindexBest)
    {
        // Notify UI to display prev block's coinbase if it was ours
        static uint256 hashPrevBestCoinBase;
        UpdatedTransaction(hashPrevBestCoinBase);
        hashPrevBestCoinBase = block.GetTxHash(0);
    }

    if (!pblocktree->Flush())
        return state.Abort(_("Failed to sync block index"));

    uiInterface.NotifyBlocksChanged();
    return true;
}


bool FindBlockPos(CValidationState &state, CDiskBlockPos &pos, unsigned int nAddSize, unsigned int nHeight, uint64 nTime, bool fKnown = false)
{
    bool fUpdatedLast = false;

    LOCK(cs_LastBlockFile);

    if (fKnown) {
        if (nLastBlockFile != pos.nFile) {
            nLastBlockFile = pos.nFile;
            infoLastBlockFile.SetNull();
            pblocktree->ReadBlockFileInfo(nLastBlockFile, infoLastBlockFile);
            fUpdatedLast = true;
        }
    } else {
        while (infoLastBlockFile.nSize + nAddSize >= MAX_BLOCKFILE_SIZE) {
            printf("Leaving block file %i: %s\n", nLastBlockFile, infoLastBlockFile.ToString().c_str());
            FlushBlockFile(true);
            nLastBlockFile++;
            infoLastBlockFile.SetNull();
            pblocktree->ReadBlockFileInfo(nLastBlockFile, infoLastBlockFile); // check whether data for the new file somehow already exist; can fail just fine
            fUpdatedLast = true;
        }
        pos.nFile = nLastBlockFile;
        pos.nPos = infoLastBlockFile.nSize;
    }

    infoLastBlockFile.nSize += nAddSize;
    infoLastBlockFile.AddBlock(nHeight, nTime);

    if (!fKnown) {
        unsigned int nOldChunks = (pos.nPos + BLOCKFILE_CHUNK_SIZE - 1) / BLOCKFILE_CHUNK_SIZE;
        unsigned int nNewChunks = (infoLastBlockFile.nSize + BLOCKFILE_CHUNK_SIZE - 1) / BLOCKFILE_CHUNK_SIZE;
        if (nNewChunks > nOldChunks) {
            if (CheckDiskSpace(nNewChunks * BLOCKFILE_CHUNK_SIZE - pos.nPos)) {
                FILE *file = OpenBlockFile(pos);
                if (file) {
                    printf("Pre-allocating up to position 0x%x in blk%05u.dat\n", nNewChunks * BLOCKFILE_CHUNK_SIZE, pos.nFile);
                    AllocateFileRange(file, pos.nPos, nNewChunks * BLOCKFILE_CHUNK_SIZE - pos.nPos);
                    fclose(file);
                }
            }
            else
                return state.Error("out of disk space");
        }
    }

    if (!pblocktree->WriteBlockFileInfo(nLastBlockFile, infoLastBlockFile))
        return state.Abort(_("Failed to write file info"));
    if (fUpdatedLast)
        pblocktree->WriteLastBlockFile(nLastBlockFile);

    return true;
}

bool FindUndoPos(CValidationState &state, int nFile, CDiskBlockPos &pos, unsigned int nAddSize)
{
    pos.nFile = nFile;

    LOCK(cs_LastBlockFile);

    unsigned int nNewSize;
    if (nFile == nLastBlockFile) {
        pos.nPos = infoLastBlockFile.nUndoSize;
        nNewSize = (infoLastBlockFile.nUndoSize += nAddSize);
        if (!pblocktree->WriteBlockFileInfo(nLastBlockFile, infoLastBlockFile))
            return state.Abort(_("Failed to write block info"));
    } else {
        CBlockFileInfo info;
        if (!pblocktree->ReadBlockFileInfo(nFile, info))
            return state.Abort(_("Failed to read block info"));
        pos.nPos = info.nUndoSize;
        nNewSize = (info.nUndoSize += nAddSize);
        if (!pblocktree->WriteBlockFileInfo(nFile, info))
            return state.Abort(_("Failed to write block info"));
    }

    unsigned int nOldChunks = (pos.nPos + UNDOFILE_CHUNK_SIZE - 1) / UNDOFILE_CHUNK_SIZE;
    unsigned int nNewChunks = (nNewSize + UNDOFILE_CHUNK_SIZE - 1) / UNDOFILE_CHUNK_SIZE;
    if (nNewChunks > nOldChunks) {
        if (CheckDiskSpace(nNewChunks * UNDOFILE_CHUNK_SIZE - pos.nPos)) {
            FILE *file = OpenUndoFile(pos);
            if (file) {
                printf("Pre-allocating up to position 0x%x in rev%05u.dat\n", nNewChunks * UNDOFILE_CHUNK_SIZE, pos.nFile);
                AllocateFileRange(file, pos.nPos, nNewChunks * UNDOFILE_CHUNK_SIZE - pos.nPos);
                fclose(file);
            }
        }
        else
            return state.Error("out of disk space");
    }

    return true;
}


bool CheckBlock(const CBlock& block, CValidationState& state, bool fCheckPOW, bool fCheckMerkleRoot)
{
    // These are checks that are independent of context
    // that can be verified before saving an orphan block.

    // Size limits
    if (block.vtx.empty() || block.vtx.size() > MAX_BLOCK_SIZE || ::GetSerializeSize(block, SER_NETWORK, PROTOCOL_VERSION) > MAX_BLOCK_SIZE)
        return state.DoS(100, "bad-blk-length", error("CheckBlock() : size limits failed"));

    // Check proof of work matches claimed amount
    if (fCheckPOW && !CheckProofOfWork(block.GetHash(), block.nBits))
        return state.DoS(50, "high-hash", error("CheckBlock() : proof of work failed"));

    // Check timestamp
    if (block.GetBlockTime() > GetAdjustedTime() + 2 * 60 * 60)
        return state.Invalid("time-too-new", error("CheckBlock() : block timestamp too far in the future"));

    // First transaction must be coinbase, the rest must not be
    if (block.vtx.empty() || !block.vtx[0].IsCoinBase())
        return state.DoS(100, "bad-cb-missing", error("CheckBlock() : first tx is not coinbase"));
    for (unsigned int i = 1; i < block.vtx.size(); i++)
        if (block.vtx[i].IsCoinBase())
            return state.DoS(100, "bad-cb-multiple", error("CheckBlock() : more than one coinbase"));

    // Check transactions
    BOOST_FOREACH(const CTransaction& tx, block.vtx)
        if (!CheckTransaction(tx, state))
            return state.Invalid("bad-txns", error("CheckBlock() : CheckTransaction failed"));

    // Build the merkle tree already. We need it anyway later, and it makes the
    // block cache the transaction hashes, which means they don't need to be
    // recalculated many times during this block's validation.
    block.BuildMerkleTree();

    // Check for duplicate txids. This is caught by ConnectInputs(),
    // but catching it earlier avoids a potential DoS attack:
    set<uint256> uniqueTx;
    for (unsigned int i = 0; i < block.vtx.size(); i++) {
        uniqueTx.insert(block.GetTxHash(i));
    }
    if (uniqueTx.size() != block.vtx.size())
        return state.DoS(100, "bad-txns", error("CheckBlock() : duplicate transaction"));

    unsigned int nSigOps = 0;
    BOOST_FOREACH(const CTransaction& tx, block.vtx)
    {
        nSigOps += GetLegacySigOpCount(tx);
    }
    if (nSigOps > MAX_BLOCK_SIGOPS)
        return state.DoS(100, "bad-blk-sigops", error("CheckBlock() : out-of-bounds SigOpCount"));

    // Check merkle root
    if (fCheckMerkleRoot && block.hashMerkleRoot != block.BuildMerkleTree())
        return state.DoS(100, "bad-txnmrklroot", error("CheckBlock() : hashMerkleRoot mismatch"));

    return true;
}

bool AcceptBlock(CBlock& block, CValidationState& state, CDiskBlockPos* dbp, bool fWriteToDisk)
{
    // Check for duplicate
    uint256 hash = block.GetHash();
    if (mapBlockIndex.count(hash))
        return state.Invalid("duplicate", error("AcceptBlock() : block already in mapBlockIndex"));

    // Get prev block index
    CBlockIndex* pindexPrev = NULL;
    int nHeight = 0;
    if (hash != Params().HashGenesisBlock()) {
        map<uint256, CBlockIndex*>::iterator mi = mapBlockIndex.find(block.hashPrevBlock);
        if (mi == mapBlockIndex.end())
            return state.DoS(10, "bad-prevblk", error("AcceptBlock() : prev block not found"));
        pindexPrev = (*mi).second;
        nHeight = pindexPrev->nHeight+1;

        // Check proof of work
        if (block.nBits != GetNextWorkRequired(pindexPrev, &block))
            return state.DoS(100, "bad-diffbits", error("AcceptBlock() : incorrect proof of work"));

        // Check timestamp against prev
        if (block.GetBlockTime() <= pindexPrev->GetMedianTimePast())
            return state.Invalid("time-too-old", error("AcceptBlock() : block's timestamp is too early"));

        // Check that all transactions are finalized
        BOOST_FOREACH(const CTransaction& tx, block.vtx)
            if (!IsFinalTx(tx, nHeight, block.GetBlockTime()))
                return state.DoS(10, "bad-txns", error("AcceptBlock() : contains a non-final transaction"));

        // Check that the block chain matches the known block chain up to a checkpoint
        if (!Checkpoints::CheckBlock(nHeight, hash))
            return state.DoS(100, "checkpoint-mismatch", error("AcceptBlock() : rejected by checkpoint lock-in at %d", nHeight));

        // Reject block.nVersion=1 blocks when 95% (75% on testnet) of the network has upgraded:
        if (block.nVersion < 2)
        {
            if ((!TestNet() && CBlockIndex::IsSuperMajority(2, pindexPrev, 950, 1000)) ||
                (TestNet() && CBlockIndex::IsSuperMajority(2, pindexPrev, 75, 100)))
            {
                return state.Invalid("bad-version", error("AcceptBlock() : rejected nVersion=1 block"));
            }
        }
        // Enforce block.nVersion=2 rule that the coinbase starts with serialized block height
        if (block.nVersion >= 2)
        {
            // if 750 of the last 1,000 blocks are version 2 or greater (51/100 if testnet):
            if ((!TestNet() && CBlockIndex::IsSuperMajority(2, pindexPrev, 750, 1000)) ||
                (TestNet() && CBlockIndex::IsSuperMajority(2, pindexPrev, 51, 100)))
            {
                CScript expect = CScript() << nHeight;
                if (!std::equal(expect.begin(), expect.end(), block.vtx[0].vin[0].scriptSig.begin()))
                    return state.DoS(100, "bad-cb-height", error("AcceptBlock() : block height mismatch in coinbase"));
            }
        }
    }

    if (!fWriteToDisk)
        return true;

    // Write block to history file
    try {
        unsigned int nBlockSize = ::GetSerializeSize(block, SER_DISK, CLIENT_VERSION);
        CDiskBlockPos blockPos;
        if (dbp != NULL)
            blockPos = *dbp;
        if (!FindBlockPos(state, blockPos, nBlockSize+8, nHeight, block.nTime, dbp != NULL))
            return error("AcceptBlock() : FindBlockPos failed");
        if (dbp == NULL)
            if (!WriteBlockToDisk(block, blockPos))
                return state.Abort(_("Failed to write block"));
        if (!AddToBlockIndex(block, state, blockPos))
            return error("AcceptBlock() : AddToBlockIndex failed");
    } catch(std::runtime_error &e) {
        return state.Abort(_("System error: ") + e.what());
    }

    // Relay inventory, but don't relay old inventory during initial block download
    int nBlockEstimate = Checkpoints::GetTotalBlocksEstimate();
    if (hashBestChain == hash)
    {
        LOCK(cs_vNodes);
        BOOST_FOREACH(CNode* pnode, vNodes)
            if (nBestHeight > (pnode->nStartingHeight != -1 ? pnode->nStartingHeight - 2000 : nBlockEstimate))
                pnode->PushInventory(CInv(MSG_BLOCK, hash));
    }

    return true;
}

bool CBlockIndex::IsSuperMajority(int minVersion, const CBlockIndex* pstart, unsigned int nRequired, unsigned int nToCheck)
{
    unsigned int nFound = 0;
    for (unsigned int i = 0; i < nToCheck && nFound < nRequired && pstart != NULL; i++)
    {
        if (pstart->nVersion >= minVersion)
            ++nFound;
        pstart = pstart->pprev;
    }
    return (nFound >= nRequired);
}

void PushGetBlocks(CNode* pnode, CBlockIndex* pindexBegin, uint256 hashEnd)
{
    // Filter out duplicate requests
    if (pindexBegin == pnode->pindexLastGetBlocksBegin && hashEnd == pnode->hashLastGetBlocksEnd)
        return;
    pnode->pindexLastGetBlocksBegin = pindexBegin;
    pnode->hashLastGetBlocksEnd = hashEnd;

    pnode->PushMessage("getblocks", CBlockLocator(pindexBegin), hashEnd);
}

bool ProcessBlock(CValidationState &state, CNode* pfrom, CBlock* pblock, CDiskBlockPos *dbp, bool fCheckPOW)
{
    // Check for duplicate
    uint256 hash = pblock->GetHash();
    if (mapBlockIndex.count(hash))
        return state.Invalid("duplicate", error("ProcessBlock() : already have block %d %s", mapBlockIndex[hash]->nHeight, hash.ToString().c_str()));
    if (mapOrphanBlocks.count(hash))
        return state.Invalid("duplicate", error("ProcessBlock() : already have block (orphan) %s", hash.ToString().c_str()));

    // Preliminary checks
    if (!CheckBlock(*pblock, state, fCheckPOW))
        return error("ProcessBlock() : CheckBlock FAILED");

    bool fHasPOW = fCheckPOW;
    if (!fHasPOW)
    {
        CValidationState dummy;
        fHasPOW = CheckProofOfWork(pblock->GetHash(), pblock->nBits, true);
    }

    CBlockIndex* pcheckpoint = Checkpoints::GetLastCheckpoint(mapBlockIndex);
    if (pcheckpoint && pblock->hashPrevBlock != hashBestChain)
    {
        // Extra checks to prevent "fill up memory by spamming with bogus blocks"
        int64 deltaTime = pblock->GetBlockTime() - pcheckpoint->nTime;
        if (deltaTime < 0)
        {
            return state.DoS(100, "time-too-old", error("ProcessBlock() : block with timestamp before last checkpoint"));
        }
        CBigNum bnNewBlock;
        bnNewBlock.SetCompact(pblock->nBits);
        CBigNum bnRequired;
        bnRequired.SetCompact(ComputeMinWork(pcheckpoint->nBits, deltaTime));
        if (bnNewBlock > bnRequired)
        {
            return state.DoS(100, "bad-diffbits", error("ProcessBlock() : block with too little proof-of-work"));
        }
    }


    // If we don't already have its previous block, shunt it off to holding area until we get it
    if (pblock->hashPrevBlock != 0 && !mapBlockIndex.count(pblock->hashPrevBlock))
    {
        printf("ProcessBlock: ORPHAN BLOCK, prev=%s\n", pblock->hashPrevBlock.ToString().c_str());

        // Accept orphans as long as there is a node to request its parents from
        if (pfrom) {
            CBlock* pblock2 = new CBlock(*pblock);
            mapOrphanBlocks.insert(make_pair(hash, pblock2));
            mapOrphanBlocksByPrev.insert(make_pair(pblock2->hashPrevBlock, pblock2));

            // Ask this guy to fill in what we're missing
            PushGetBlocks(pfrom, pindexBest, GetOrphanRoot(pblock2));
        }
        // The block is accepted, but not immediately processed
        return state.Orphan();
    }

    // Store to disk
    if (!AcceptBlock(*pblock, state, dbp, fHasPOW))
        return error("ProcessBlock() : AcceptBlock FAILED");

    if (!fHasPOW)
    {
        // The block isn't committed to disk since it was just a proposal, but we need to do connect checks still
        CBlockIndex* pindexPrev = mapBlockIndex[pblock->hashPrevBlock];
        if (pindexPrev != pcoinsTip->GetBestBlock())
            return state.Invalid("stale-prevblk", error("ProcessBlock() : proposed block built on non-best %s", pblock->hashPrevBlock.ToString().c_str()));
        CBlockIndex indexDummy(*pblock);
        indexDummy.pprev = pindexPrev;
        indexDummy.nHeight = pindexPrev->nHeight + 1;
        CCoinsViewCache viewNew(*pcoinsTip, true);
        return ConnectBlock(*pblock, state, &indexDummy, viewNew, true);
    }

    // Recursively process any orphan blocks that depended on this one
    vector<uint256> vWorkQueue;
    vWorkQueue.push_back(hash);
    for (unsigned int i = 0; i < vWorkQueue.size(); i++)
    {
        uint256 hashPrev = vWorkQueue[i];
        for (multimap<uint256, CBlock*>::iterator mi = mapOrphanBlocksByPrev.lower_bound(hashPrev);
             mi != mapOrphanBlocksByPrev.upper_bound(hashPrev);
             ++mi)
        {
            CBlock* pblockOrphan = (*mi).second;
            // Use a dummy CValidationState so someone can't setup nodes to counter-DoS based on orphan resolution (that is, feeding people an invalid block based on LegitBlockX in order to get anyone relaying LegitBlockX banned)
            CValidationState stateDummy;
            if (AcceptBlock(*pblockOrphan, stateDummy))
                vWorkQueue.push_back(pblockOrphan->GetHash());
            mapOrphanBlocks.erase(pblockOrphan->GetHash());
            delete pblockOrphan;
        }
        mapOrphanBlocksByPrev.erase(hashPrev);
    }

    printf("ProcessBlock: ACCEPTED\n");
    return true;
}








CMerkleBlock::CMerkleBlock(const CBlock& block, CBloomFilter& filter)
{
    header = block.GetBlockHeader();

    vector<bool> vMatch;
    vector<uint256> vHashes;

    vMatch.reserve(block.vtx.size());
    vHashes.reserve(block.vtx.size());

    for (unsigned int i = 0; i < block.vtx.size(); i++)
    {
        uint256 hash = block.vtx[i].GetHash();
        if (filter.IsRelevantAndUpdate(block.vtx[i], hash))
        {
            vMatch.push_back(true);
            vMatchedTxn.push_back(make_pair(i, hash));
        }
        else
            vMatch.push_back(false);
        vHashes.push_back(hash);
    }

    txn = CPartialMerkleTree(vHashes, vMatch);
}








uint256 CPartialMerkleTree::CalcHash(int height, unsigned int pos, const std::vector<uint256> &vTxid) {
    if (height == 0) {
        // hash at height 0 is the txids themself
        return vTxid[pos];
    } else {
        // calculate left hash
        uint256 left = CalcHash(height-1, pos*2, vTxid), right;
        // calculate right hash if not beyong the end of the array - copy left hash otherwise1
        if (pos*2+1 < CalcTreeWidth(height-1))
            right = CalcHash(height-1, pos*2+1, vTxid);
        else
            right = left;
        // combine subhashes
        return Hash(BEGIN(left), END(left), BEGIN(right), END(right));
    }
}

void CPartialMerkleTree::TraverseAndBuild(int height, unsigned int pos, const std::vector<uint256> &vTxid, const std::vector<bool> &vMatch) {
    // determine whether this node is the parent of at least one matched txid
    bool fParentOfMatch = false;
    for (unsigned int p = pos << height; p < (pos+1) << height && p < nTransactions; p++)
        fParentOfMatch |= vMatch[p];
    // store as flag bit
    vBits.push_back(fParentOfMatch);
    if (height==0 || !fParentOfMatch) {
        // if at height 0, or nothing interesting below, store hash and stop
        vHash.push_back(CalcHash(height, pos, vTxid));
    } else {
        // otherwise, don't store any hash, but descend into the subtrees
        TraverseAndBuild(height-1, pos*2, vTxid, vMatch);
        if (pos*2+1 < CalcTreeWidth(height-1))
            TraverseAndBuild(height-1, pos*2+1, vTxid, vMatch);
    }
}

uint256 CPartialMerkleTree::TraverseAndExtract(int height, unsigned int pos, unsigned int &nBitsUsed, unsigned int &nHashUsed, std::vector<uint256> &vMatch) {
    if (nBitsUsed >= vBits.size()) {
        // overflowed the bits array - failure
        fBad = true;
        return 0;
    }
    bool fParentOfMatch = vBits[nBitsUsed++];
    if (height==0 || !fParentOfMatch) {
        // if at height 0, or nothing interesting below, use stored hash and do not descend
        if (nHashUsed >= vHash.size()) {
            // overflowed the hash array - failure
            fBad = true;
            return 0;
        }
        const uint256 &hash = vHash[nHashUsed++];
        if (height==0 && fParentOfMatch) // in case of height 0, we have a matched txid
            vMatch.push_back(hash);
        return hash;
    } else {
        // otherwise, descend into the subtrees to extract matched txids and hashes
        uint256 left = TraverseAndExtract(height-1, pos*2, nBitsUsed, nHashUsed, vMatch), right;
        if (pos*2+1 < CalcTreeWidth(height-1))
            right = TraverseAndExtract(height-1, pos*2+1, nBitsUsed, nHashUsed, vMatch);
        else
            right = left;
        // and combine them before returning
        return Hash(BEGIN(left), END(left), BEGIN(right), END(right));
    }
}

CPartialMerkleTree::CPartialMerkleTree(const std::vector<uint256> &vTxid, const std::vector<bool> &vMatch) : nTransactions(vTxid.size()), fBad(false) {
    // reset state
    vBits.clear();
    vHash.clear();

    // calculate height of tree
    int nHeight = 0;
    while (CalcTreeWidth(nHeight) > 1)
        nHeight++;

    // traverse the partial tree
    TraverseAndBuild(nHeight, 0, vTxid, vMatch);
}

CPartialMerkleTree::CPartialMerkleTree() : nTransactions(0), fBad(true) {}

uint256 CPartialMerkleTree::ExtractMatches(std::vector<uint256> &vMatch) {
    vMatch.clear();
    // An empty set will not work
    if (nTransactions == 0)
        return 0;
    // check for excessively high numbers of transactions
    if (nTransactions > MAX_BLOCK_SIZE / 60) // 60 is the lower bound for the size of a serialized CTransaction
        return 0;
    // there can never be more hashes provided than one for every txid
    if (vHash.size() > nTransactions)
        return 0;
    // there must be at least one bit per node in the partial tree, and at least one node per hash
    if (vBits.size() < vHash.size())
        return 0;
    // calculate height of tree
    int nHeight = 0;
    while (CalcTreeWidth(nHeight) > 1)
        nHeight++;
    // traverse the partial tree
    unsigned int nBitsUsed = 0, nHashUsed = 0;
    uint256 hashMerkleRoot = TraverseAndExtract(nHeight, 0, nBitsUsed, nHashUsed, vMatch);
    // verify that no problems occured during the tree traversal
    if (fBad)
        return 0;
    // verify that all bits were consumed (except for the padding caused by serializing it as a byte sequence)
    if ((nBitsUsed+7)/8 != (vBits.size()+7)/8)
        return 0;
    // verify that all hashes were consumed
    if (nHashUsed != vHash.size())
        return 0;
    return hashMerkleRoot;
}







bool AbortNode(const std::string &strMessage) {
    strMiscWarning = strMessage;
    printf("*** %s\n", strMessage.c_str());
    uiInterface.ThreadSafeMessageBox(strMessage, "", CClientUIInterface::MSG_ERROR);
    StartShutdown();
    return false;
}

bool CheckDiskSpace(uint64 nAdditionalBytes)
{
    uint64 nFreeBytesAvailable = filesystem::space(GetDataDir()).available;

    // Check for nMinDiskSpace bytes (currently 50MB)
    if (nFreeBytesAvailable < nMinDiskSpace + nAdditionalBytes)
        return AbortNode(_("Error: Disk space is low!"));

    return true;
}

CCriticalSection cs_LastBlockFile;
CBlockFileInfo infoLastBlockFile;
int nLastBlockFile = 0;

FILE* OpenDiskFile(const CDiskBlockPos &pos, const char *prefix, bool fReadOnly)
{
    if (pos.IsNull())
        return NULL;
    boost::filesystem::path path = GetDataDir() / "blocks" / strprintf("%s%05u.dat", prefix, pos.nFile);
    boost::filesystem::create_directories(path.parent_path());
    FILE* file = fopen(path.string().c_str(), "rb+");
    if (!file && !fReadOnly)
        file = fopen(path.string().c_str(), "wb+");
    if (!file) {
        printf("Unable to open file %s\n", path.string().c_str());
        return NULL;
    }
    if (pos.nPos) {
        if (fseek(file, pos.nPos, SEEK_SET)) {
            printf("Unable to seek to position %u of %s\n", pos.nPos, path.string().c_str());
            fclose(file);
            return NULL;
        }
    }
    return file;
}

FILE* OpenBlockFile(const CDiskBlockPos &pos, bool fReadOnly) {
    return OpenDiskFile(pos, "blk", fReadOnly);
}

FILE* OpenUndoFile(const CDiskBlockPos &pos, bool fReadOnly) {
    return OpenDiskFile(pos, "rev", fReadOnly);
}

CBlockIndex * InsertBlockIndex(uint256 hash)
{
    if (hash == 0)
        return NULL;

    // Return existing
    map<uint256, CBlockIndex*>::iterator mi = mapBlockIndex.find(hash);
    if (mi != mapBlockIndex.end())
        return (*mi).second;

    // Create new
    CBlockIndex* pindexNew = new CBlockIndex();
    if (!pindexNew)
        throw runtime_error("LoadBlockIndex() : new CBlockIndex failed");
    mi = mapBlockIndex.insert(make_pair(hash, pindexNew)).first;
    pindexNew->phashBlock = &((*mi).first);

    return pindexNew;
}

bool static LoadBlockIndexDB()
{
    if (!pblocktree->LoadBlockIndexGuts())
        return false;

    boost::this_thread::interruption_point();

    // Calculate nChainWork
    vector<pair<int, CBlockIndex*> > vSortedByHeight;
    vSortedByHeight.reserve(mapBlockIndex.size());
    BOOST_FOREACH(const PAIRTYPE(uint256, CBlockIndex*)& item, mapBlockIndex)
    {
        CBlockIndex* pindex = item.second;
        vSortedByHeight.push_back(make_pair(pindex->nHeight, pindex));
    }
    sort(vSortedByHeight.begin(), vSortedByHeight.end());
    BOOST_FOREACH(const PAIRTYPE(int, CBlockIndex*)& item, vSortedByHeight)
    {
        CBlockIndex* pindex = item.second;
        pindex->nChainWork = (pindex->pprev ? pindex->pprev->nChainWork : 0) + pindex->GetBlockWork().getuint256();
        pindex->nChainTx = (pindex->pprev ? pindex->pprev->nChainTx : 0) + pindex->nTx;
        if ((pindex->nStatus & BLOCK_VALID_MASK) >= BLOCK_VALID_TRANSACTIONS && !(pindex->nStatus & BLOCK_FAILED_MASK))
            setBlockIndexValid.insert(pindex);
    }

    // Load block file info
    pblocktree->ReadLastBlockFile(nLastBlockFile);
    printf("LoadBlockIndexDB(): last block file = %i\n", nLastBlockFile);
    if (pblocktree->ReadBlockFileInfo(nLastBlockFile, infoLastBlockFile))
        printf("LoadBlockIndexDB(): last block file info: %s\n", infoLastBlockFile.ToString().c_str());

    // Load nBestInvalidWork, OK if it doesn't exist
    CBigNum bnBestInvalidWork;
    pblocktree->ReadBestInvalidWork(bnBestInvalidWork);
    nBestInvalidWork = bnBestInvalidWork.getuint256();

    // Check whether we need to continue reindexing
    bool fReindexing = false;
    pblocktree->ReadReindexing(fReindexing);
    fReindex |= fReindexing;

    // Check whether we have a transaction index
    pblocktree->ReadFlag("txindex", fTxIndex);
    printf("LoadBlockIndexDB(): transaction index %s\n", fTxIndex ? "enabled" : "disabled");

    // Load hashBestChain pointer to end of best chain
    pindexBest = pcoinsTip->GetBestBlock();
    if (pindexBest == NULL)
        return true;
    hashBestChain = pindexBest->GetBlockHash();
    nBestHeight = pindexBest->nHeight;
    nBestChainWork = pindexBest->nChainWork;

    // register best chain
    CBlockIndex *pindex = pindexBest;
    vBlockIndexByHeight.resize(pindexBest->nHeight + 1);
    while(pindex != NULL) {
         vBlockIndexByHeight[pindex->nHeight] = pindex;
         pindex = pindex->pprev;
    }
    printf("LoadBlockIndexDB(): hashBestChain=%s  height=%d date=%s\n",
        hashBestChain.ToString().c_str(), nBestHeight,
        DateTimeStrFormat("%Y-%m-%d %H:%M:%S", pindexBest->GetBlockTime()).c_str());

    return true;
}

bool VerifyDB(int nCheckLevel, int nCheckDepth)
{
    if (pindexBest == NULL || pindexBest->pprev == NULL)
        return true;

    // Verify blocks in the best chain
    if (nCheckDepth <= 0)
        nCheckDepth = 1000000000; // suffices until the year 19000
    if (nCheckDepth > nBestHeight)
        nCheckDepth = nBestHeight;
    nCheckLevel = std::max(0, std::min(4, nCheckLevel));
    printf("Verifying last %i blocks at level %i\n", nCheckDepth, nCheckLevel);
    CCoinsViewCache coins(*pcoinsTip, true);
    CBlockIndex* pindexState = pindexBest;
    CBlockIndex* pindexFailure = NULL;
    int nGoodTransactions = 0;
    CValidationState state;
    for (CBlockIndex* pindex = pindexBest; pindex && pindex->pprev; pindex = pindex->pprev)
    {
        boost::this_thread::interruption_point();
        if (pindex->nHeight < nBestHeight-nCheckDepth)
            break;
        CBlock block;
        // check level 0: read from disk
        if (!ReadBlockFromDisk(block, pindex))
            return error("VerifyDB() : *** ReadBlockFromDisk failed at %d, hash=%s", pindex->nHeight, pindex->GetBlockHash().ToString().c_str());
        // check level 1: verify block validity
        if (nCheckLevel >= 1 && !CheckBlock(block, state))
            return error("VerifyDB() : *** found bad block at %d, hash=%s\n", pindex->nHeight, pindex->GetBlockHash().ToString().c_str());
        // check level 2: verify undo validity
        if (nCheckLevel >= 2 && pindex) {
            CBlockUndo undo;
            CDiskBlockPos pos = pindex->GetUndoPos();
            if (!pos.IsNull()) {
                if (!undo.ReadFromDisk(pos, pindex->pprev->GetBlockHash()))
                    return error("VerifyDB() : *** found bad undo data at %d, hash=%s\n", pindex->nHeight, pindex->GetBlockHash().ToString().c_str());
            }
        }
        // check level 3: check for inconsistencies during memory-only disconnect of tip blocks
        if (nCheckLevel >= 3 && pindex == pindexState && (coins.GetCacheSize() + pcoinsTip->GetCacheSize()) <= 2*nCoinCacheSize + 32000) {
            bool fClean = true;
            if (!DisconnectBlock(block, state, pindex, coins, &fClean))
                return error("VerifyDB() : *** irrecoverable inconsistency in block data at %d, hash=%s", pindex->nHeight, pindex->GetBlockHash().ToString().c_str());
            pindexState = pindex->pprev;
            if (!fClean) {
                nGoodTransactions = 0;
                pindexFailure = pindex;
            } else
                nGoodTransactions += block.vtx.size();
        }
    }
    if (pindexFailure)
        return error("VerifyDB() : *** coin database inconsistencies found (last %i blocks, %i good transactions before that)\n", pindexBest->nHeight - pindexFailure->nHeight + 1, nGoodTransactions);

    // check level 4: try reconnecting blocks
    if (nCheckLevel >= 4) {
        CBlockIndex *pindex = pindexState;
        while (pindex != pindexBest) {
            boost::this_thread::interruption_point();
            pindex = pindex->GetNextInMainChain();
            CBlock block;
            if (!ReadBlockFromDisk(block, pindex))
                return error("VerifyDB() : *** ReadBlockFromDisk failed at %d, hash=%s", pindex->nHeight, pindex->GetBlockHash().ToString().c_str());
            if (!ConnectBlock(block, state, pindex, coins))
                return error("VerifyDB() : *** found unconnectable block at %d, hash=%s", pindex->nHeight, pindex->GetBlockHash().ToString().c_str());
        }
    }

    printf("No coin database inconsistencies in last %i blocks (%i transactions)\n", pindexBest->nHeight - pindexState->nHeight, nGoodTransactions);

    return true;
}

void UnloadBlockIndex()
{
    mapBlockIndex.clear();
    setBlockIndexValid.clear();
    pindexGenesisBlock = NULL;
    nBestHeight = 0;
    nBestChainWork = 0;
    nBestInvalidWork = 0;
    hashBestChain = 0;
    pindexBest = NULL;
}

bool LoadBlockIndex()
{
    // Load block index from databases
    if (!fReindex && !LoadBlockIndexDB())
        return false;
    return true;
}


bool InitBlockIndex() {
    // Check whether we're already initialized
    if (pindexGenesisBlock != NULL)
        return true;

    // Use the provided setting for -txindex in the new database
    fTxIndex = GetBoolArg("-txindex", false);
    pblocktree->WriteFlag("txindex", fTxIndex);
    printf("Initializing databases...\n");

    // Only add the genesis block if not reindexing (in which case we reuse the one already on disk)
    if (!fReindex) {
        try {
            CBlock &block = const_cast<CBlock&>(Params().GenesisBlock());
            // Start new block file
            unsigned int nBlockSize = ::GetSerializeSize(block, SER_DISK, CLIENT_VERSION);
            CDiskBlockPos blockPos;
            CValidationState state;
            if (!FindBlockPos(state, blockPos, nBlockSize+8, 0, block.nTime))
                return error("LoadBlockIndex() : FindBlockPos failed");
            if (!WriteBlockToDisk(block, blockPos))
                return error("LoadBlockIndex() : writing genesis block to disk failed");
            if (!AddToBlockIndex(block, state, blockPos))
                return error("LoadBlockIndex() : genesis block not accepted");
        } catch(std::runtime_error &e) {
            return error("LoadBlockIndex() : failed to initialize block database: %s", e.what());
        }
    }

    return true;
}



void PrintBlockTree()
{
    // pre-compute tree structure
    map<CBlockIndex*, vector<CBlockIndex*> > mapNext;
    for (map<uint256, CBlockIndex*>::iterator mi = mapBlockIndex.begin(); mi != mapBlockIndex.end(); ++mi)
    {
        CBlockIndex* pindex = (*mi).second;
        mapNext[pindex->pprev].push_back(pindex);
        // test
        //while (rand() % 3 == 0)
        //    mapNext[pindex->pprev].push_back(pindex);
    }

    vector<pair<int, CBlockIndex*> > vStack;
    vStack.push_back(make_pair(0, pindexGenesisBlock));

    int nPrevCol = 0;
    while (!vStack.empty())
    {
        int nCol = vStack.back().first;
        CBlockIndex* pindex = vStack.back().second;
        vStack.pop_back();

        // print split or gap
        if (nCol > nPrevCol)
        {
            for (int i = 0; i < nCol-1; i++)
                printf("| ");
            printf("|\\\n");
        }
        else if (nCol < nPrevCol)
        {
            for (int i = 0; i < nCol; i++)
                printf("| ");
            printf("|\n");
       }
        nPrevCol = nCol;

        // print columns
        for (int i = 0; i < nCol; i++)
            printf("| ");

        // print item
        CBlock block;
        ReadBlockFromDisk(block, pindex);
        printf("%d (blk%05u.dat:0x%x)  %s  tx %"PRIszu"",
            pindex->nHeight,
            pindex->GetBlockPos().nFile, pindex->GetBlockPos().nPos,
            DateTimeStrFormat("%Y-%m-%d %H:%M:%S", block.GetBlockTime()).c_str(),
            block.vtx.size());

        PrintWallets(block);

        // put the main time-chain first
        vector<CBlockIndex*>& vNext = mapNext[pindex];
        for (unsigned int i = 0; i < vNext.size(); i++)
        {
            if (vNext[i]->GetNextInMainChain())
            {
                swap(vNext[0], vNext[i]);
                break;
            }
        }

        // iterate children
        for (unsigned int i = 0; i < vNext.size(); i++)
            vStack.push_back(make_pair(nCol+i, vNext[i]));
    }
}

bool LoadExternalBlockFile(FILE* fileIn, CDiskBlockPos *dbp)
{
    int64 nStart = GetTimeMillis();

    int nLoaded = 0;
    try {
        CBufferedFile blkdat(fileIn, 2*MAX_BLOCK_SIZE, MAX_BLOCK_SIZE+8, SER_DISK, CLIENT_VERSION);
        uint64 nStartByte = 0;
        if (dbp) {
            // (try to) skip already indexed part
            CBlockFileInfo info;
            if (pblocktree->ReadBlockFileInfo(dbp->nFile, info)) {
                nStartByte = info.nSize;
                blkdat.Seek(info.nSize);
            }
        }
        uint64 nRewind = blkdat.GetPos();
        while (blkdat.good() && !blkdat.eof()) {
            boost::this_thread::interruption_point();

            blkdat.SetPos(nRewind);
            nRewind++; // start one byte further next time, in case of failure
            blkdat.SetLimit(); // remove former limit
            unsigned int nSize = 0;
            try {
                // locate a header
                unsigned char buf[4];
                blkdat.FindByte(Params().MessageStart()[0]);
                nRewind = blkdat.GetPos()+1;
                blkdat >> FLATDATA(buf);
                if (memcmp(buf, Params().MessageStart(), 4))
                    continue;
                // read size
                blkdat >> nSize;
                if (nSize < 80 || nSize > MAX_BLOCK_SIZE)
                    continue;
            } catch (std::exception &e) {
                // no valid block header found; don't complain
                break;
            }
            try {
                // read block
                uint64 nBlockPos = blkdat.GetPos();
                blkdat.SetLimit(nBlockPos + nSize);
                CBlock block;
                blkdat >> block;
                nRewind = blkdat.GetPos();

                // process block
                if (nBlockPos >= nStartByte) {
                    LOCK(cs_main);
                    if (dbp)
                        dbp->nPos = nBlockPos;
                    CValidationState state;
                    if (ProcessBlock(state, NULL, &block, dbp))
                        nLoaded++;
                    if (state.IsError())
                        break;
                }
            } catch (std::exception &e) {
                printf("%s() : Deserialize or I/O error caught during load\n", __PRETTY_FUNCTION__);
            }
        }
        fclose(fileIn);
    } catch(std::runtime_error &e) {
        AbortNode(_("Error: system error: ") + e.what());
    }
    if (nLoaded > 0)
        printf("Loaded %i blocks from external file in %"PRI64d"ms\n", nLoaded, GetTimeMillis() - nStart);
    return nLoaded > 0;
}










//////////////////////////////////////////////////////////////////////////////
//
// CAlert
//

extern map<uint256, CAlert> mapAlerts;
extern CCriticalSection cs_mapAlerts;

string GetWarnings(string strFor)
{
    int nPriority = 0;
    string strStatusBar;
    string strRPC;

    if (GetBoolArg("-testsafemode", false))
        strRPC = "test";

    if (!CLIENT_VERSION_IS_RELEASE)
        strStatusBar = _("This is a pre-release test build - use at your own risk - do not use for mining or merchant applications");

    // Misc warnings like out of disk space and clock is wrong
    if (strMiscWarning != "")
    {
        nPriority = 1000;
        strStatusBar = strMiscWarning;
    }

    // Longer invalid proof-of-work chain
    if (pindexBest && nBestInvalidWork > nBestChainWork + (pindexBest->GetBlockWork() * 6).getuint256())
    {
        nPriority = 2000;
        strStatusBar = strRPC = _("Warning: Displayed transactions may not be correct! You may need to upgrade, or other nodes may need to upgrade.");
    }

    // Alerts
    {
        LOCK(cs_mapAlerts);
        BOOST_FOREACH(PAIRTYPE(const uint256, CAlert)& item, mapAlerts)
        {
            const CAlert& alert = item.second;
            if (alert.AppliesToMe() && alert.nPriority > nPriority)
            {
                nPriority = alert.nPriority;
                strStatusBar = alert.strStatusBar;
            }
        }
    }

    if (strFor == "statusbar")
        return strStatusBar;
    else if (strFor == "rpc")
        return strRPC;
    assert(!"GetWarnings() : invalid parameter");
    return "error";
}








//////////////////////////////////////////////////////////////////////////////
//
// Messages
//


bool static AlreadyHave(const CInv& inv)
{
    switch (inv.type)
    {
    case MSG_TX:
        {
            bool txInMap = false;
            {
                LOCK(mempool.cs);
                txInMap = mempool.exists(inv.hash);
            }
            return txInMap || mapOrphanTransactions.count(inv.hash) ||
                pcoinsTip->HaveCoins(inv.hash);
        }
    case MSG_BLOCK:
        return mapBlockIndex.count(inv.hash) ||
               mapOrphanBlocks.count(inv.hash);
    }
    // Don't know what it is, just say we already got one
    return true;
}




void static ProcessGetData(CNode* pfrom)
{
    std::deque<CInv>::iterator it = pfrom->vRecvGetData.begin();

    vector<CInv> vNotFound;

    while (it != pfrom->vRecvGetData.end()) {
        // Don't bother if send buffer is too full to respond anyway
        if (pfrom->nSendSize >= SendBufferSize())
            break;

        const CInv &inv = *it;
        {
            boost::this_thread::interruption_point();
            it++;

            if (inv.type == MSG_BLOCK || inv.type == MSG_FILTERED_BLOCK)
            {
                // Send block from disk
                map<uint256, CBlockIndex*>::iterator mi = mapBlockIndex.find(inv.hash);
                if (mi != mapBlockIndex.end())
                {
                    CBlock block;
                    ReadBlockFromDisk(block, (*mi).second);
                    if (inv.type == MSG_BLOCK)
                        pfrom->PushMessage("block", block);
                    else // MSG_FILTERED_BLOCK)
                    {
                        LOCK(pfrom->cs_filter);
                        if (pfrom->pfilter)
                        {
                            CMerkleBlock merkleBlock(block, *pfrom->pfilter);
                            pfrom->PushMessage("merkleblock", merkleBlock);
                            // CMerkleBlock just contains hashes, so also push any transactions in the block the client did not see
                            // This avoids hurting performance by pointlessly requiring a round-trip
                            // Note that there is currently no way for a node to request any single transactions we didnt send here -
                            // they must either disconnect and retry or request the full block.
                            // Thus, the protocol spec specified allows for us to provide duplicate txn here,
                            // however we MUST always provide at least what the remote peer needs
                            typedef std::pair<unsigned int, uint256> PairType;
                            BOOST_FOREACH(PairType& pair, merkleBlock.vMatchedTxn)
                                if (!pfrom->setInventoryKnown.count(CInv(MSG_TX, pair.second)))
                                    pfrom->PushMessage("tx", block.vtx[pair.first]);
                        }
                        // else
                            // no response
                    }

                    // Trigger them to send a getblocks request for the next batch of inventory
                    if (inv.hash == pfrom->hashContinue)
                    {
                        // Bypass PushInventory, this must send even if redundant,
                        // and we want it right after the last block so they don't
                        // wait for other stuff first.
                        vector<CInv> vInv;
                        vInv.push_back(CInv(MSG_BLOCK, hashBestChain));
                        pfrom->PushMessage("inv", vInv);
                        pfrom->hashContinue = 0;
                    }
                }
            }
            else if (inv.IsKnownType())
            {
                // Send stream from relay memory
                bool pushed = false;
                {
                    LOCK(cs_mapRelay);
                    map<CInv, CDataStream>::iterator mi = mapRelay.find(inv);
                    if (mi != mapRelay.end()) {
                        pfrom->PushMessage(inv.GetCommand(), (*mi).second);
                        pushed = true;
                    }
                }
                if (!pushed && inv.type == MSG_TX) {
                    LOCK(mempool.cs);
                    if (mempool.exists(inv.hash)) {
                        CTransaction tx = mempool.lookup(inv.hash);
                        CDataStream ss(SER_NETWORK, PROTOCOL_VERSION);
                        ss.reserve(1000);
                        ss << tx;
                        pfrom->PushMessage("tx", ss);
                        pushed = true;
                    }
                }
                if (!pushed) {
                    vNotFound.push_back(inv);
                }
            }

            // Track requests for our stuff.
            Inventory(inv.hash);
        }
    }

    pfrom->vRecvGetData.erase(pfrom->vRecvGetData.begin(), it);

    if (!vNotFound.empty()) {
        // Let the peer know that we didn't find what it asked for, so it doesn't
        // have to wait around forever. Currently only SPV clients actually care
        // about this message: it's needed when they are recursively walking the
        // dependencies of relevant unconfirmed transactions. SPV clients want to
        // do that because they want to know about (and store and rebroadcast and
        // risk analyze) the dependencies of transactions relevant to them, without
        // having to download the entire memory pool.
        pfrom->PushMessage("notfound", vNotFound);
    }
}

bool static ProcessMessage(CNode* pfrom, string strCommand, CDataStream& vRecv)
{
    RandAddSeedPerfmon();
    if (fDebug)
        printf("received: %s (%"PRIszu" bytes)\n", strCommand.c_str(), vRecv.size());
    if (mapArgs.count("-dropmessagestest") && GetRand(atoi(mapArgs["-dropmessagestest"])) == 0)
    {
        printf("dropmessagestest DROPPING RECV MESSAGE\n");
        return true;
    }





    if (strCommand == "version")
    {
        // Each connection can only send one version message
        if (pfrom->nVersion != 0)
        {
            pfrom->Misbehaving(1);
            return false;
        }

        int64 nTime;
        CAddress addrMe;
        CAddress addrFrom;
        uint64 nNonce = 1;
        vRecv >> pfrom->nVersion >> pfrom->nServices >> nTime >> addrMe;
        if (pfrom->nVersion < MIN_PROTO_VERSION)
        {
            // Since February 20, 2012, the protocol is initiated at version 209,
            // and earlier versions are no longer supported
            printf("partner %s using obsolete version %i; disconnecting\n", pfrom->addr.ToString().c_str(), pfrom->nVersion);
            pfrom->fDisconnect = true;
            return false;
        }

        if (pfrom->nVersion == 10300)
            pfrom->nVersion = 300;
        if (!vRecv.empty())
            vRecv >> addrFrom >> nNonce;
        if (!vRecv.empty())
            vRecv >> pfrom->strSubVer;
        if (!vRecv.empty())
            vRecv >> pfrom->nStartingHeight;
        if (!vRecv.empty())
            vRecv >> pfrom->fRelayTxes; // set to true after we get the first filter* message
        else
            pfrom->fRelayTxes = true;

        if (pfrom->fInbound && addrMe.IsRoutable())
        {
            pfrom->addrLocal = addrMe;
            SeenLocal(addrMe);
        }

        // Disconnect if we connected to ourself
        if (nNonce == nLocalHostNonce && nNonce > 1)
        {
            printf("connected to self at %s, disconnecting\n", pfrom->addr.ToString().c_str());
            pfrom->fDisconnect = true;
            return true;
        }

        // Be shy and don't send version until we hear
        if (pfrom->fInbound)
            pfrom->PushVersion();

        pfrom->fClient = !(pfrom->nServices & NODE_NETWORK);

        AddTimeData(pfrom->addr, nTime);

        // Change version
        pfrom->PushMessage("verack");
        pfrom->ssSend.SetVersion(min(pfrom->nVersion, PROTOCOL_VERSION));

        if (!pfrom->fInbound)
        {
            // Advertise our address
            if (!fNoListen && !IsInitialBlockDownload())
            {
                CAddress addr = GetLocalAddress(&pfrom->addr);
                if (addr.IsRoutable())
                    pfrom->PushAddress(addr);
            }

            // Get recent addresses
            if (pfrom->fOneShot || pfrom->nVersion >= CADDR_TIME_VERSION || addrman.size() < 1000)
            {
                pfrom->PushMessage("getaddr");
                pfrom->fGetAddr = true;
            }
            addrman.Good(pfrom->addr);
        } else {
            if (((CNetAddr)pfrom->addr) == (CNetAddr)addrFrom)
            {
                addrman.Add(addrFrom, addrFrom);
                addrman.Good(addrFrom);
            }
        }

        // Relay alerts
        {
            LOCK(cs_mapAlerts);
            BOOST_FOREACH(PAIRTYPE(const uint256, CAlert)& item, mapAlerts)
                item.second.RelayTo(pfrom);
        }

        pfrom->fSuccessfullyConnected = true;

        printf("receive version message: version %d, blocks=%d, us=%s, them=%s, peer=%s\n", pfrom->nVersion, pfrom->nStartingHeight, addrMe.ToString().c_str(), addrFrom.ToString().c_str(), pfrom->addr.ToString().c_str());

        cPeerBlockCounts.input(pfrom->nStartingHeight);
    }


    else if (pfrom->nVersion == 0)
    {
        // Must have a version message before anything else
        pfrom->Misbehaving(1);
        return false;
    }


    else if (strCommand == "verack")
    {
        pfrom->SetRecvVersion(min(pfrom->nVersion, PROTOCOL_VERSION));
    }


    else if (strCommand == "addr")
    {
        vector<CAddress> vAddr;
        vRecv >> vAddr;

        // Don't want addr from older versions unless seeding
        if (pfrom->nVersion < CADDR_TIME_VERSION && addrman.size() > 1000)
            return true;
        if (vAddr.size() > 1000)
        {
            pfrom->Misbehaving(20);
            return error("message addr size() = %"PRIszu"", vAddr.size());
        }

        // Store the new addresses
        vector<CAddress> vAddrOk;
        int64 nNow = GetAdjustedTime();
        int64 nSince = nNow - 10 * 60;
        BOOST_FOREACH(CAddress& addr, vAddr)
        {
            boost::this_thread::interruption_point();

            if (addr.nTime <= 100000000 || addr.nTime > nNow + 10 * 60)
                addr.nTime = nNow - 5 * 24 * 60 * 60;
            pfrom->AddAddressKnown(addr);
            bool fReachable = IsReachable(addr);
            if (addr.nTime > nSince && !pfrom->fGetAddr && vAddr.size() <= 10 && addr.IsRoutable())
            {
                // Relay to a limited number of other nodes
                {
                    LOCK(cs_vNodes);
                    // Use deterministic randomness to send to the same nodes for 24 hours
                    // at a time so the setAddrKnowns of the chosen nodes prevent repeats
                    static uint256 hashSalt;
                    if (hashSalt == 0)
                        hashSalt = GetRandHash();
                    uint64 hashAddr = addr.GetHash();
                    uint256 hashRand = hashSalt ^ (hashAddr<<32) ^ ((GetTime()+hashAddr)/(24*60*60));
                    hashRand = Hash(BEGIN(hashRand), END(hashRand));
                    multimap<uint256, CNode*> mapMix;
                    BOOST_FOREACH(CNode* pnode, vNodes)
                    {
                        if (pnode->nVersion < CADDR_TIME_VERSION)
                            continue;
                        unsigned int nPointer;
                        memcpy(&nPointer, &pnode, sizeof(nPointer));
                        uint256 hashKey = hashRand ^ nPointer;
                        hashKey = Hash(BEGIN(hashKey), END(hashKey));
                        mapMix.insert(make_pair(hashKey, pnode));
                    }
                    int nRelayNodes = fReachable ? 2 : 1; // limited relaying of addresses outside our network(s)
                    for (multimap<uint256, CNode*>::iterator mi = mapMix.begin(); mi != mapMix.end() && nRelayNodes-- > 0; ++mi)
                        ((*mi).second)->PushAddress(addr);
                }
            }
            // Do not store addresses outside our network
            if (fReachable)
                vAddrOk.push_back(addr);
        }
        addrman.Add(vAddrOk, pfrom->addr, 2 * 60 * 60);
        if (vAddr.size() < 1000)
            pfrom->fGetAddr = false;
        if (pfrom->fOneShot)
            pfrom->fDisconnect = true;
    }


    else if (strCommand == "inv")
    {
        vector<CInv> vInv;
        vRecv >> vInv;
        if (vInv.size() > MAX_INV_SZ)
        {
            pfrom->Misbehaving(20);
            return error("message inv size() = %"PRIszu"", vInv.size());
        }

        // find last block in inv vector
        unsigned int nLastBlock = (unsigned int)(-1);
        for (unsigned int nInv = 0; nInv < vInv.size(); nInv++) {
            if (vInv[vInv.size() - 1 - nInv].type == MSG_BLOCK) {
                nLastBlock = vInv.size() - 1 - nInv;
                break;
            }
        }
        for (unsigned int nInv = 0; nInv < vInv.size(); nInv++)
        {
            const CInv &inv = vInv[nInv];

            boost::this_thread::interruption_point();
            pfrom->AddInventoryKnown(inv);

            bool fAlreadyHave = AlreadyHave(inv);
            if (fDebug)
                printf("  got inventory: %s  %s\n", inv.ToString().c_str(), fAlreadyHave ? "have" : "new");

            if (!fAlreadyHave) {
                if (!fImporting && !fReindex)
                    pfrom->AskFor(inv);
            } else if (inv.type == MSG_BLOCK && mapOrphanBlocks.count(inv.hash)) {
                PushGetBlocks(pfrom, pindexBest, GetOrphanRoot(mapOrphanBlocks[inv.hash]));
            } else if (nInv == nLastBlock) {
                // In case we are on a very long side-chain, it is possible that we already have
                // the last block in an inv bundle sent in response to getblocks. Try to detect
                // this situation and push another getblocks to continue.
                PushGetBlocks(pfrom, mapBlockIndex[inv.hash], uint256(0));
                if (fDebug)
                    printf("force request: %s\n", inv.ToString().c_str());
            }

            // Track requests for our stuff
            Inventory(inv.hash);
        }
    }


    else if (strCommand == "getdata")
    {
        vector<CInv> vInv;
        vRecv >> vInv;
        if (vInv.size() > MAX_INV_SZ)
        {
            pfrom->Misbehaving(20);
            return error("message getdata size() = %"PRIszu"", vInv.size());
        }

        if (fDebugNet || (vInv.size() != 1))
            printf("received getdata (%"PRIszu" invsz)\n", vInv.size());

        if ((fDebugNet && vInv.size() > 0) || (vInv.size() == 1))
            printf("received getdata for: %s\n", vInv[0].ToString().c_str());

        pfrom->vRecvGetData.insert(pfrom->vRecvGetData.end(), vInv.begin(), vInv.end());
        ProcessGetData(pfrom);
    }


    else if (strCommand == "getblocks")
    {
        CBlockLocator locator;
        uint256 hashStop;
        vRecv >> locator >> hashStop;

        // Find the last block the caller has in the main chain
        CBlockIndex* pindex = locator.GetBlockIndex();

        // Send the rest of the chain
        if (pindex)
            pindex = pindex->GetNextInMainChain();
        int nLimit = 500;
        printf("getblocks %d to %s limit %d\n", (pindex ? pindex->nHeight : -1), hashStop.ToString().c_str(), nLimit);
        for (; pindex; pindex = pindex->GetNextInMainChain())
        {
            if (pindex->GetBlockHash() == hashStop)
            {
                printf("  getblocks stopping at %d %s\n", pindex->nHeight, pindex->GetBlockHash().ToString().c_str());
                break;
            }
            pfrom->PushInventory(CInv(MSG_BLOCK, pindex->GetBlockHash()));
            if (--nLimit <= 0)
            {
                // When this block is requested, we'll send an inv that'll make them
                // getblocks the next batch of inventory.
                printf("  getblocks stopping at limit %d %s\n", pindex->nHeight, pindex->GetBlockHash().ToString().c_str());
                pfrom->hashContinue = pindex->GetBlockHash();
                break;
            }
        }
    }


    else if (strCommand == "getheaders")
    {
        CBlockLocator locator;
        uint256 hashStop;
        vRecv >> locator >> hashStop;

        CBlockIndex* pindex = NULL;
        if (locator.IsNull())
        {
            // If locator is null, return the hashStop block
            map<uint256, CBlockIndex*>::iterator mi = mapBlockIndex.find(hashStop);
            if (mi == mapBlockIndex.end())
                return true;
            pindex = (*mi).second;
        }
        else
        {
            // Find the last block the caller has in the main chain
            pindex = locator.GetBlockIndex();
            if (pindex)
                pindex = pindex->GetNextInMainChain();
        }

        // we must use CBlocks, as CBlockHeaders won't include the 0x00 nTx count at the end
        vector<CBlock> vHeaders;
        int nLimit = 2000;
        printf("getheaders %d to %s\n", (pindex ? pindex->nHeight : -1), hashStop.ToString().c_str());
        for (; pindex; pindex = pindex->GetNextInMainChain())
        {
            vHeaders.push_back(pindex->GetBlockHeader());
            if (--nLimit <= 0 || pindex->GetBlockHash() == hashStop)
                break;
        }
        pfrom->PushMessage("headers", vHeaders);
    }


    else if (strCommand == "tx")
    {
        vector<uint256> vWorkQueue;
        vector<uint256> vEraseQueue;
        CDataStream vMsg(vRecv);
        CTransaction tx;
        vRecv >> tx;

        CInv inv(MSG_TX, tx.GetHash());
        pfrom->AddInventoryKnown(inv);

        // Truncate messages to the size of the tx in them
        unsigned int nSize = ::GetSerializeSize(tx, SER_NETWORK, PROTOCOL_VERSION);
        unsigned int oldSize = vMsg.size();
        if (nSize < oldSize) {
            vMsg.resize(nSize);
            printf("truncating oversized TX %s (%u -> %u)\n",
                   tx.GetHash().ToString().c_str(),
                   oldSize, nSize);
        }

        bool fMissingInputs = false;
        CValidationState state;
        if (mempool.accept(state, tx, true, &fMissingInputs))
        {
            RelayTransaction(tx, inv.hash, vMsg);
            mapAlreadyAskedFor.erase(inv);
            vWorkQueue.push_back(inv.hash);
            vEraseQueue.push_back(inv.hash);

            // Recursively process any orphan transactions that depended on this one
            for (unsigned int i = 0; i < vWorkQueue.size(); i++)
            {
                uint256 hashPrev = vWorkQueue[i];
                for (map<uint256, CDataStream*>::iterator mi = mapOrphanTransactionsByPrev[hashPrev].begin();
                     mi != mapOrphanTransactionsByPrev[hashPrev].end();
                     ++mi)
                {
                    const CDataStream& vMsg = *((*mi).second);
                    CTransaction tx;
                    CDataStream(vMsg) >> tx;
                    CInv inv(MSG_TX, tx.GetHash());
                    bool fMissingInputs2 = false;
                    // Use a dummy CValidationState so someone can't setup nodes to counter-DoS based on orphan resolution (that is, feeding people an invalid transaction based on LegitTxX in order to get anyone relaying LegitTxX banned)
                    CValidationState stateDummy;

                    if (mempool.accept(stateDummy, tx, true, &fMissingInputs2))
                    {
                        printf("   accepted orphan tx %s\n", inv.hash.ToString().c_str());
                        RelayTransaction(tx, inv.hash, vMsg);
                        mapAlreadyAskedFor.erase(inv);
                        vWorkQueue.push_back(inv.hash);
                        vEraseQueue.push_back(inv.hash);
                    }
                    else if (!fMissingInputs2)
                    {
                        // invalid or too-little-fee orphan
                        vEraseQueue.push_back(inv.hash);
                        printf("   removed orphan tx %s\n", inv.hash.ToString().c_str());
                    }
                }
            }

            BOOST_FOREACH(uint256 hash, vEraseQueue)
                EraseOrphanTx(hash);
        }
        else if (fMissingInputs)
        {
            AddOrphanTx(vMsg);

            // DoS prevention: do not allow mapOrphanTransactions to grow unbounded
            unsigned int nEvicted = LimitOrphanTxSize(MAX_ORPHAN_TRANSACTIONS);
            if (nEvicted > 0)
                printf("mapOrphan overflow, removed %u tx\n", nEvicted);
        }
        int nDoS;
        if (state.IsInvalid(nDoS))
            pfrom->Misbehaving(nDoS);
    }


    else if (strCommand == "block" && !fImporting && !fReindex) // Ignore blocks received while importing
    {
        CBlock block;
        vRecv >> block;

        printf("received block %s\n", block.GetHash().ToString().c_str());
        // block.print();

        CInv inv(MSG_BLOCK, block.GetHash());
        pfrom->AddInventoryKnown(inv);

        CValidationState state;
        if (ProcessBlock(state, pfrom, &block))
            mapAlreadyAskedFor.erase(inv);
        int nDoS;
        if (state.IsInvalid(nDoS))
            pfrom->Misbehaving(nDoS);
    }


    else if (strCommand == "getaddr")
    {
        pfrom->vAddrToSend.clear();
        vector<CAddress> vAddr = addrman.GetAddr();
        BOOST_FOREACH(const CAddress &addr, vAddr)
            pfrom->PushAddress(addr);
    }


    else if (strCommand == "mempool")
    {
        std::vector<uint256> vtxid;
        LOCK2(mempool.cs, pfrom->cs_filter);
        mempool.queryHashes(vtxid);
        vector<CInv> vInv;
        BOOST_FOREACH(uint256& hash, vtxid) {
            CInv inv(MSG_TX, hash);
            if ((pfrom->pfilter && pfrom->pfilter->IsRelevantAndUpdate(mempool.lookup(hash), hash)) ||
               (!pfrom->pfilter))
                vInv.push_back(inv);
            if (vInv.size() == MAX_INV_SZ)
                break;
        }
        if (vInv.size() > 0)
            pfrom->PushMessage("inv", vInv);
    }


    else if (strCommand == "ping")
    {
        if (pfrom->nVersion > BIP0031_VERSION)
        {
            uint64 nonce = 0;
            vRecv >> nonce;
            // Echo the message back with the nonce. This allows for two useful features:
            //
            // 1) A remote node can quickly check if the connection is operational
            // 2) Remote nodes can measure the latency of the network thread. If this node
            //    is overloaded it won't respond to pings quickly and the remote node can
            //    avoid sending us more work, like chain download requests.
            //
            // The nonce stops the remote getting confused between different pings: without
            // it, if the remote node sends a ping once per second and this node takes 5
            // seconds to respond to each, the 5th ping the remote sends would appear to
            // return very quickly.
            pfrom->PushMessage("pong", nonce);
        }
    }


    else if (strCommand == "alert")
    {
        CAlert alert;
        vRecv >> alert;

        uint256 alertHash = alert.GetHash();
        if (pfrom->setKnown.count(alertHash) == 0)
        {
            if (alert.ProcessAlert())
            {
                // Relay
                pfrom->setKnown.insert(alertHash);
                {
                    LOCK(cs_vNodes);
                    BOOST_FOREACH(CNode* pnode, vNodes)
                        alert.RelayTo(pnode);
                }
            }
            else {
                // Small DoS penalty so peers that send us lots of
                // duplicate/expired/invalid-signature/whatever alerts
                // eventually get banned.
                // This isn't a Misbehaving(100) (immediate ban) because the
                // peer might be an older or different implementation with
                // a different signature key, etc.
                pfrom->Misbehaving(10);
            }
        }
    }


    else if (strCommand == "filterload")
    {
        CBloomFilter filter;
        vRecv >> filter;

        if (!filter.IsWithinSizeConstraints())
            // There is no excuse for sending a too-large filter
            pfrom->Misbehaving(100);
        else
        {
            LOCK(pfrom->cs_filter);
            delete pfrom->pfilter;
            pfrom->pfilter = new CBloomFilter(filter);
        }
        pfrom->fRelayTxes = true;
    }


    else if (strCommand == "filteradd")
    {
        vector<unsigned char> vData;
        vRecv >> vData;

        // Nodes must NEVER send a data item > 520 bytes (the max size for a script data object,
        // and thus, the maximum size any matched object can have) in a filteradd message
        if (vData.size() > MAX_SCRIPT_ELEMENT_SIZE)
        {
            pfrom->Misbehaving(100);
        } else {
            LOCK(pfrom->cs_filter);
            if (pfrom->pfilter)
                pfrom->pfilter->insert(vData);
            else
                pfrom->Misbehaving(100);
        }
    }


    else if (strCommand == "filterclear")
    {
        LOCK(pfrom->cs_filter);
        delete pfrom->pfilter;
        pfrom->pfilter = NULL;
        pfrom->fRelayTxes = true;
    }


    else
    {
        // Ignore unknown commands for extensibility
    }


    // Update the last seen time for this node's address
    if (pfrom->fNetworkNode)
        if (strCommand == "version" || strCommand == "addr" || strCommand == "inv" || strCommand == "getdata" || strCommand == "ping")
            AddressCurrentlyConnected(pfrom->addr);


    return true;
}

// requires LOCK(cs_vRecvMsg)
bool ProcessMessages(CNode* pfrom)
{
    //if (fDebug)
    //    printf("ProcessMessages(%zu messages)\n", pfrom->vRecvMsg.size());

    //
    // Message format
    //  (4) message start
    //  (12) command
    //  (4) size
    //  (4) checksum
    //  (x) data
    //
    bool fOk = true;

    if (!pfrom->vRecvGetData.empty())
        ProcessGetData(pfrom);

    std::deque<CNetMessage>::iterator it = pfrom->vRecvMsg.begin();
    while (!pfrom->fDisconnect && it != pfrom->vRecvMsg.end()) {
        // Don't bother if send buffer is too full to respond anyway
        if (pfrom->nSendSize >= SendBufferSize())
            break;

        // get next message
        CNetMessage& msg = *it;

        //if (fDebug)
        //    printf("ProcessMessages(message %u msgsz, %zu bytes, complete:%s)\n",
        //            msg.hdr.nMessageSize, msg.vRecv.size(),
        //            msg.complete() ? "Y" : "N");

        // end, if an incomplete message is found
        if (!msg.complete())
            break;

        // at this point, any failure means we can delete the current message
        it++;

        // Scan for message start
        if (memcmp(msg.hdr.pchMessageStart, Params().MessageStart(), MESSAGE_START_SIZE) != 0) {
            printf("\n\nPROCESSMESSAGE: INVALID MESSAGESTART\n\n");
            fOk = false;
            break;
        }

        // Read header
        CMessageHeader& hdr = msg.hdr;
        if (!hdr.IsValid())
        {
            printf("\n\nPROCESSMESSAGE: ERRORS IN HEADER %s\n\n\n", hdr.GetCommand().c_str());
            continue;
        }
        string strCommand = hdr.GetCommand();

        // Message size
        unsigned int nMessageSize = hdr.nMessageSize;

        // Checksum
        CDataStream& vRecv = msg.vRecv;
        uint256 hash = Hash(vRecv.begin(), vRecv.begin() + nMessageSize);
        unsigned int nChecksum = 0;
        memcpy(&nChecksum, &hash, sizeof(nChecksum));
        if (nChecksum != hdr.nChecksum)
        {
            printf("ProcessMessages(%s, %u bytes) : CHECKSUM ERROR nChecksum=%08x hdr.nChecksum=%08x\n",
               strCommand.c_str(), nMessageSize, nChecksum, hdr.nChecksum);
            continue;
        }

        // Process message
        bool fRet = false;
        try
        {
            {
                LOCK(cs_main);
                fRet = ProcessMessage(pfrom, strCommand, vRecv);
            }
            boost::this_thread::interruption_point();
        }
        catch (std::ios_base::failure& e)
        {
            if (strstr(e.what(), "end of data"))
            {
                // Allow exceptions from under-length message on vRecv
                printf("ProcessMessages(%s, %u bytes) : Exception '%s' caught, normally caused by a message being shorter than its stated length\n", strCommand.c_str(), nMessageSize, e.what());
            }
            else if (strstr(e.what(), "size too large"))
            {
                // Allow exceptions from over-long size
                printf("ProcessMessages(%s, %u bytes) : Exception '%s' caught\n", strCommand.c_str(), nMessageSize, e.what());
            }
            else
            {
                PrintExceptionContinue(&e, "ProcessMessages()");
            }
        }
        catch (boost::thread_interrupted) {
            throw;
        }
        catch (std::exception& e) {
            PrintExceptionContinue(&e, "ProcessMessages()");
        } catch (...) {
            PrintExceptionContinue(NULL, "ProcessMessages()");
        }

        if (!fRet)
            printf("ProcessMessage(%s, %u bytes) FAILED\n", strCommand.c_str(), nMessageSize);
        else
            break; // give other peers a chance
    } // loop

    // In case the connection got shut down, its receive buffer was wiped
    if (!pfrom->fDisconnect)
        pfrom->vRecvMsg.erase(pfrom->vRecvMsg.begin(), it);

    return fOk;
}


bool SendMessages(CNode* pto, bool fSendTrickle)
{
    TRY_LOCK(cs_main, lockMain);
    if (lockMain) {
        // Don't send anything until we get their version message
        if (pto->nVersion == 0)
            return true;

        // Keep-alive ping. We send a nonce of zero because we don't use it anywhere
        // right now.
        if (pto->nLastSend && GetTime() - pto->nLastSend > 30 * 60 && pto->vSendMsg.empty()) {
            uint64 nonce = 0;
            if (pto->nVersion > BIP0031_VERSION)
                pto->PushMessage("ping", nonce);
            else
                pto->PushMessage("ping");
        }

        // Start block sync
        if (pto->fStartSync && !fImporting && !fReindex) {
            pto->fStartSync = false;
            PushGetBlocks(pto, pindexBest, uint256(0));
        }

        // Resend wallet transactions that haven't gotten in a block yet
        // Except during reindex, importing and IBD, when old wallet
        // transactions become unconfirmed and spams other nodes.
        if (!fReindex && !fImporting && !IsInitialBlockDownload())
        {
            ResendWalletTransactions();
        }

        // Address refresh broadcast
        static int64 nLastRebroadcast;
        if (!IsInitialBlockDownload() && (GetTime() - nLastRebroadcast > 24 * 60 * 60))
        {
            {
                LOCK(cs_vNodes);
                BOOST_FOREACH(CNode* pnode, vNodes)
                {
                    // Periodically clear setAddrKnown to allow refresh broadcasts
                    if (nLastRebroadcast)
                        pnode->setAddrKnown.clear();

                    // Rebroadcast our address
                    if (!fNoListen)
                    {
                        CAddress addr = GetLocalAddress(&pnode->addr);
                        if (addr.IsRoutable())
                            pnode->PushAddress(addr);
                    }
                }
            }
            nLastRebroadcast = GetTime();
        }

        //
        // Message: addr
        //
        if (fSendTrickle)
        {
            vector<CAddress> vAddr;
            vAddr.reserve(pto->vAddrToSend.size());
            BOOST_FOREACH(const CAddress& addr, pto->vAddrToSend)
            {
                // returns true if wasn't already contained in the set
                if (pto->setAddrKnown.insert(addr).second)
                {
                    vAddr.push_back(addr);
                    // receiver rejects addr messages larger than 1000
                    if (vAddr.size() >= 1000)
                    {
                        pto->PushMessage("addr", vAddr);
                        vAddr.clear();
                    }
                }
            }
            pto->vAddrToSend.clear();
            if (!vAddr.empty())
                pto->PushMessage("addr", vAddr);
        }


        //
        // Message: inventory
        //
        vector<CInv> vInv;
        vector<CInv> vInvWait;
        {
            LOCK(pto->cs_inventory);
            vInv.reserve(pto->vInventoryToSend.size());
            vInvWait.reserve(pto->vInventoryToSend.size());
            BOOST_FOREACH(const CInv& inv, pto->vInventoryToSend)
            {
                if (pto->setInventoryKnown.count(inv))
                    continue;

                // trickle out tx inv to protect privacy
                if (inv.type == MSG_TX && !fSendTrickle)
                {
                    // 1/4 of tx invs blast to all immediately
                    static uint256 hashSalt;
                    if (hashSalt == 0)
                        hashSalt = GetRandHash();
                    uint256 hashRand = inv.hash ^ hashSalt;
                    hashRand = Hash(BEGIN(hashRand), END(hashRand));
                    bool fTrickleWait = ((hashRand & 3) != 0);

                    // always trickle our own transactions
                    if (!fTrickleWait)
                    {
                        CWalletTx wtx;
                        if (GetTransaction(inv.hash, wtx))
                            if (wtx.fFromMe)
                                fTrickleWait = true;
                    }

                    if (fTrickleWait)
                    {
                        vInvWait.push_back(inv);
                        continue;
                    }
                }

                // returns true if wasn't already contained in the set
                if (pto->setInventoryKnown.insert(inv).second)
                {
                    vInv.push_back(inv);
                    if (vInv.size() >= 1000)
                    {
                        pto->PushMessage("inv", vInv);
                        vInv.clear();
                    }
                }
            }
            pto->vInventoryToSend = vInvWait;
        }
        if (!vInv.empty())
            pto->PushMessage("inv", vInv);


        //
        // Message: getdata
        //
        vector<CInv> vGetData;
        int64 nNow = GetTime() * 1000000;
        while (!pto->mapAskFor.empty() && (*pto->mapAskFor.begin()).first <= nNow)
        {
            const CInv& inv = (*pto->mapAskFor.begin()).second;
            if (!AlreadyHave(inv))
            {
                if (fDebugNet)
                    printf("sending getdata: %s\n", inv.ToString().c_str());
                vGetData.push_back(inv);
                if (vGetData.size() >= 1000)
                {
                    pto->PushMessage("getdata", vGetData);
                    vGetData.clear();
                }
            }
            pto->mapAskFor.erase(pto->mapAskFor.begin());
        }
        if (!vGetData.empty())
            pto->PushMessage("getdata", vGetData);

    }
    return true;
}














//////////////////////////////////////////////////////////////////////////////
//
// BitcoinMiner
//

int static FormatHashBlocks(void* pbuffer, unsigned int len)
{
    unsigned char* pdata = (unsigned char*)pbuffer;
    unsigned int blocks = 1 + ((len + 8) / 64);
    unsigned char* pend = pdata + 64 * blocks;
    memset(pdata + len, 0, 64 * blocks - len);
    pdata[len] = 0x80;
    unsigned int bits = len * 8;
    pend[-1] = (bits >> 0) & 0xff;
    pend[-2] = (bits >> 8) & 0xff;
    pend[-3] = (bits >> 16) & 0xff;
    pend[-4] = (bits >> 24) & 0xff;
    return blocks;
}

static const unsigned int pSHA256InitState[8] =
{0x6a09e667, 0xbb67ae85, 0x3c6ef372, 0xa54ff53a, 0x510e527f, 0x9b05688c, 0x1f83d9ab, 0x5be0cd19};

void SHA256Transform(void* pstate, void* pinput, const void* pinit)
{
    SHA256_CTX ctx;
    unsigned char data[64];

    SHA256_Init(&ctx);

    for (int i = 0; i < 16; i++)
        ((uint32_t*)data)[i] = ByteReverse(((uint32_t*)pinput)[i]);

    for (int i = 0; i < 8; i++)
        ctx.h[i] = ((uint32_t*)pinit)[i];

    SHA256_Update(&ctx, data, sizeof(data));
    for (int i = 0; i < 8; i++)
        ((uint32_t*)pstate)[i] = ctx.h[i];
}

//
// ScanHash scans nonces looking for a hash with at least some zero bits.
// It operates on big endian data.  Caller does the byte reversing.
// All input buffers are 16-byte aligned.  nNonce is usually preserved
// between calls, but periodically or if nNonce is 0xffff0000 or above,
// the block is rebuilt and nNonce starts over at zero.
//
unsigned int static ScanHash_CryptoPP(char* pmidstate, char* pdata, char* phash1, char* phash, unsigned int& nHashesDone)
{
    unsigned int& nNonce = *(unsigned int*)(pdata + 12);
    for (;;)
    {
        // Crypto++ SHA256
        // Hash pdata using pmidstate as the starting state into
        // pre-formatted buffer phash1, then hash phash1 into phash
        nNonce++;
        SHA256Transform(phash1, pdata, pmidstate);
        SHA256Transform(phash, phash1, pSHA256InitState);

        // Return the nonce if the hash has at least some zero bits,
        // caller will check if it has enough to reach the target
        if (((unsigned short*)phash)[14] == 0)
            return nNonce;

        // If nothing found after trying for a while, return -1
        if ((nNonce & 0xffff) == 0)
        {
            nHashesDone = 0xffff+1;
            return (unsigned int) -1;
        }
        if ((nNonce & 0xfff) == 0)
            boost::this_thread::interruption_point();
    }
}

// CTxInfo represents a logical transaction to potentially be included in blocks
// It stores extra metadata such as the subjective priority of a transaction at the time of building the block
// When there are unconfirmed transactions that depend on other unconfirmed transactions, these "child" transactions' CTxInfo object factors in its "parents" to its priority and effective size; this way, the "child" can cover the "cost" of its "parents", and the "parents" are included into the block as part of the "child"

class CTxInfo;
typedef std::map<uint256, CTxInfo> mapInfo_t;

class CTxInfo
{
public:
    mapInfo_t *pmapInfoById;
    CTransaction* ptx;
    uint256 hash;
private:
    set<uint256> setDependsOn;
public:
    set<uint256> setDependents;
    double dPriority;
    double dPriorityDelta;
    uint64 nTxFee;
    int nTxSigOps;
    bool fInvalid;
    unsigned int nSize;
    unsigned int nEffectiveSizeCached;

    CTxInfo()
    {
        pmapInfoById = NULL;
        ptx = NULL;
        hash = 0;
        dPriority = 0;
        dPriorityDelta = 0;
        nTxFee = 0;
        fInvalid = false;
        nSize = 0;
        nEffectiveSizeCached = 0;
    }

    void print() const
    {
        printf("CTxInfo(hash=%s, dPriority=%.1f, dPriorityDelta=%.1f, nTxFee=%"PRI64u")\n",
               ptx->GetHash().ToString().c_str(), dPriority, dPriorityDelta, nTxFee);
        BOOST_FOREACH(uint256 hash, setDependsOn)
            printf("   setDependsOn %s\n", hash.ToString().c_str());
    }

    void addDependsOn(const uint256& hashPrev)
    {
        setDependsOn.insert(hashPrev);
        nEffectiveSizeCached = 0;
    }

    void rmDependsOn(const uint256& hashPrev)
    {
        setDependsOn.erase(hashPrev);
        nEffectiveSizeCached = 0;
    }

    // effectiveSize handles inheriting the fInvalid flag as a side effect
    unsigned int effectiveSize()
    {
        if (fInvalid)
            return -1;

        if (nEffectiveSizeCached)
            return nEffectiveSizeCached;

        assert(pmapInfoById);

        if (!nSize)
            nSize = ::GetSerializeSize(*ptx, SER_NETWORK, PROTOCOL_VERSION);
        unsigned int nEffectiveSize = nSize;
        BOOST_FOREACH(const uint256& dephash, setDependsOn)
        {
            CTxInfo& depinfo = (*pmapInfoById)[dephash];
            nEffectiveSize += depinfo.effectiveSize();

            if (depinfo.fInvalid)
            {
                fInvalid = true;
                return -1;
            }
        }
        nEffectiveSizeCached = nEffectiveSize;
        return nEffectiveSize;
    }

    double getPriority()
    {
        // Priority is sum(valuein * age) / txsize
        return dPriority / effectiveSize();
    }

    double getFeePerKB()
    {
        return double(nTxFee) / (double(effectiveSize()) / 1000);
    }

    unsigned int GetLegacySigOpCount()
    {
        assert(pmapInfoById);

        unsigned int n = ::GetLegacySigOpCount(*ptx);
        BOOST_FOREACH(const uint256& dephash, setDependsOn)
        {
            CTxInfo& depinfo = (*pmapInfoById)[dephash];
            n += depinfo.GetLegacySigOpCount();
        }
        return n;
    }

    bool DoInputs(CCoinsViewCache& view, CBlockIndex*pindexPrev, std::vector<CTxInfo*>& vAdded, unsigned int& nSigOpCounter)
    {
        CTransaction& tx = *ptx;

        if (view.HaveCoins(hash))
            // Already included in block template
            return true;

        assert(pmapInfoById);

        BOOST_FOREACH(const uint256& dephash, setDependsOn)
        {
            CTxInfo& depinfo = (*pmapInfoById)[dephash];
            if (!depinfo.DoInputs(view, pindexPrev, vAdded, nSigOpCounter))
                return false;
        }

        if (!view.HaveInputs(tx))
            return false;

        nTxSigOps = GetP2SHSigOpCount(tx, view);
        nSigOpCounter += nTxSigOps;

        CValidationState state;
        if (!CheckInputs(tx, state, view, true, SCRIPT_VERIFY_P2SH))
            return false;

        CTxUndo txundo;
        UpdateCoins(tx, state, view, txundo, pindexPrev->nHeight+1, hash);

        vAdded.push_back(this);

        return true;
    }
};


void CTxMemPool::PrioritiseTransaction(const uint256 hash, const string strHash, double dPriorityDelta, int64 nFeeDelta)
{
    {
        LOCK(cs);
        std::pair<double, int64> &deltas = mapDeltas[hash];
        deltas.first += dPriorityDelta;
        deltas.second += nFeeDelta;
    }
    printf("PrioritiseTransaction: %s priority += %f, fee += %"PRI64d"\n", strHash.c_str(), dPriorityDelta, nFeeDelta);
}

void CTxMemPool::ApplyDeltas(const uint256 hash, double &dPriorityDelta, int64 &nFeeDelta)
{
    LOCK(cs);
    std::map<uint256, std::pair<double, int64> >::iterator pos = mapDeltas.find(hash);
    if (pos == mapDeltas.end())
        return;
    const std::pair<double, int64> &deltas = pos->second;
    dPriorityDelta += deltas.first;
    nFeeDelta += deltas.second;
}


uint64 nLastBlockTx = 0;
uint64 nLastBlockSize = 0;

// We want to sort transactions by priority and fee, so:
typedef CTxInfo* TxPriority;
class TxPriorityCompare
{
    bool byFee;
public:
    TxPriorityCompare(bool _byFee) : byFee(_byFee) { }
    bool operator()(const TxPriority& a, const TxPriority& b)
    {
        if (byFee)
        {
            if (a->getFeePerKB() == b->getFeePerKB())
                return a->getPriority() < b->getPriority();
            return a->getFeePerKB() < b->getFeePerKB();
        }
        else
        {
            if (a->getPriority() == b->getPriority())
                return a->getFeePerKB() < b->getFeePerKB();
            return a->getPriority() < b->getPriority();
        }
    }
};

CBlockTemplate* CreateNewBlock(CReserveKey& reservekey)
{
    // Create new block
    auto_ptr<CBlockTemplate> pblocktemplate(new CBlockTemplate());
    if(!pblocktemplate.get())
        return NULL;
    CBlock *pblock = &pblocktemplate->block; // pointer for convenience

    // Create coinbase tx
    CTransaction txNew;
    txNew.vin.resize(1);
    txNew.vin[0].prevout.SetNull();
    txNew.vout.resize(1);
    CPubKey pubkey;
    if (!reservekey.GetReservedKey(pubkey))
        return NULL;
    txNew.vout[0].scriptPubKey << pubkey << OP_CHECKSIG;

    // Add our coinbase tx as first transaction
    pblock->vtx.push_back(txNew);
    pblocktemplate->vTxFees.push_back(-1); // updated at end
    pblocktemplate->vTxSigOps.push_back(-1); // updated at end

    // Collect memory pool transactions into the block
    int64 nFees = 0;
    {
        LOCK2(cs_main, mempool.cs);
        CBlockIndex* pindexPrev = pindexBest;
        CCoinsViewCache view(*pcoinsTip, true);

        // Priority order to process transactions
        mapInfo_t mapInfoById;
        bool fPrintPriority = GetBoolArg("-printpriority", false);

        // This vector will be sorted into a priority queue:
        vector<TxPriority> vecPriority;
        vecPriority.reserve(mempool.mapTx.size());

        for (map<uint256, CTransaction>::iterator mi = mempool.mapTx.begin(); mi != mempool.mapTx.end(); ++mi)
        {
            CTransaction& tx = (*mi).second;

            const uint256& hash = tx.GetHash();
            CTxInfo& txinfo = mapInfoById[hash];
            txinfo.hash = hash;
            txinfo.pmapInfoById = &mapInfoById;
            txinfo.ptx = &tx;

            // Note how we want to know if the tx is considered final in the
            // block we are mining, not the current best block.
            if (tx.IsCoinBase() || !IsFinalTx(tx, pindexPrev->nHeight + 1))
            {
                txinfo.fInvalid = true;
                continue;
            }

            double& dPriority = txinfo.dPriority;
            uint64& nTxFee = txinfo.nTxFee;
            int64 nTotalIn = 0;
            BOOST_FOREACH(const CTxIn& txin, tx.vin)
            {
                // Read prev transaction
                int64 nValueIn;
                int nConf;
                if (view.HaveCoins(txin.prevout.hash))
                {
                    const CCoins &coins = view.GetCoins(txin.prevout.hash);
                    // Input is confirmed
                    nConf = pindexPrev->nHeight - coins.nHeight + 1;
                    nValueIn = coins.vout[txin.prevout.n].nValue;
                    dPriority += (double)nValueIn * nConf;
                }
                else
                if (mempool.mapTx.count(txin.prevout.hash))
                {
                    // Input is still unconfirmed
                    const uint256& hashPrev = txin.prevout.hash;
                    nValueIn = mempool.mapTx[hashPrev].vout[txin.prevout.n].nValue;
                    txinfo.addDependsOn(hashPrev);
                    mapInfoById[hashPrev].setDependents.insert(hash);
                    nConf = 0;
                }
                else
                {
                    // We don't know where the input is
                    // In this case, it's impossible to include this transaction in a block, so mark it invalid and move on
                    txinfo.fInvalid = true;
                    printf("priority %s invalid input %s\n", txinfo.hash.ToString().substr(0,10).c_str(), txin.prevout.hash.ToString().substr(0,10).c_str());
                    goto nexttxn;
                }

                nTotalIn += nValueIn;
            }

            mempool.ApplyDeltas(hash, txinfo.dPriorityDelta, nTotalIn);

            nTxFee = nTotalIn - GetValueOut(tx);

            vecPriority.push_back(&txinfo);

nexttxn:    (void)1;
        }

        // Collect transactions into block
        uint64 nBlockSize = 1000;
        uint64 nBlockTx = 0;
        int nBlockSigOps = 100;
        bool fSortedByFee = (nBlockPrioritySize <= 0);

        TxPriorityCompare comparer(fSortedByFee);
        std::make_heap(vecPriority.begin(), vecPriority.end(), comparer);

        while (!vecPriority.empty())
        {
            // Take highest priority transaction off the priority queue:
            CTxInfo& txinfo = *(vecPriority.front());
            std::pop_heap(vecPriority.begin(), vecPriority.end(), comparer);
            vecPriority.pop_back();

            if (txinfo.fInvalid)
                continue;

            CTransaction& tx = *txinfo.ptx;
            double dPriority = txinfo.getPriority();
            double dFeePerKb = txinfo.getFeePerKB();

            // Size limits
            unsigned int nTxSize = txinfo.effectiveSize();
            if (nBlockSize + nTxSize >= nBlockMaxSize)
                continue;

            // Legacy limits on sigOps:
            unsigned int nTxSigOps = txinfo.GetLegacySigOpCount();
            if (nBlockSigOps + nTxSigOps >= MAX_BLOCK_SIGOPS)
                continue;

            // Skip free transactions if we're past the minimum block size:
            uint256 hash = tx.GetHash();
            double dPriorityDelta = 0;
            int64 nFeeDelta = 0;
            mempool.ApplyDeltas(hash, dPriorityDelta, nFeeDelta);
            if (fSortedByFee && (dPriorityDelta <= 0) && (nFeeDelta <= 0) && (dFeePerKb < CTransaction::nMinTxFee) && (nBlockSize + nTxSize >= nBlockMinSize))
                continue;

            // Prioritise by fee once past the priority size or we run out of high-priority
            // transactions:
            if (!fSortedByFee &&
                ((nBlockSize + nTxSize >= nBlockPrioritySize) || !AllowFree(dPriority)))
            {
                fSortedByFee = true;
                comparer = TxPriorityCompare(fSortedByFee);
                std::make_heap(vecPriority.begin(), vecPriority.end(), comparer);
            }

            // second layer cached modifications just for this transaction
            CCoinsViewCache viewTemp(view, true);

            std::vector<CTxInfo*> vAdded;
            if (!txinfo.DoInputs(viewTemp, pindexPrev, vAdded, nTxSigOps))
                continue;

            if (nBlockSigOps + nTxSigOps >= MAX_BLOCK_SIGOPS)
                continue;

            // push changes from the second layer cache to the first one
            viewTemp.Flush();

            // Added
            nBlockSize += nTxSize;
            nBlockTx += vAdded.size();
            nBlockSigOps += nTxSigOps;

            if (fPrintPriority)
            {
                printf("priority %.1f feeperkb %.1f txid %s\n",
                       dPriority, dFeePerKb, tx.GetHash().ToString().c_str());
            }

            bool fResort = false;
            BOOST_FOREACH(CTxInfo* ptxinfo, vAdded)
            {
                pblock->vtx.push_back(*ptxinfo->ptx);
                pblocktemplate->vTxFees.push_back(ptxinfo->nTxFee);
                pblocktemplate->vTxSigOps.push_back(ptxinfo->nTxSigOps);
                nFees += ptxinfo->nTxFee;

                ptxinfo->fInvalid = true;
                if (!ptxinfo->setDependents.empty())
                {
                    fResort = true;
                    BOOST_FOREACH(const uint256& dhash, ptxinfo->setDependents)
                    {
                        CTxInfo& dtxinfo = mapInfoById[dhash];
                        dtxinfo.rmDependsOn(ptxinfo->hash);
                        fResort = true;
                    }
                }
            }
            if (fResort)
                // Re-sort the priority queue to pick up on improved standing
                std::make_heap(vecPriority.begin(), vecPriority.end(), comparer);
        }

        nLastBlockTx = nBlockTx;
        nLastBlockSize = nBlockSize;
        printf("CreateNewBlock(): total size %"PRI64u"\n", nBlockSize);

        pblock->vtx[0].vout[0].nValue = GetBlockValue(pindexPrev->nHeight+1, nFees);
        pblocktemplate->vTxFees[0] = -nFees;

        // Fill in header
        pblock->hashPrevBlock  = pindexPrev->GetBlockHash();
        UpdateTime(*pblock, pindexPrev);
        pblock->nBits          = GetNextWorkRequired(pindexPrev, pblock);
        pblock->nNonce         = 0;
        pblock->vtx[0].vin[0].scriptSig = CScript() << OP_0 << OP_0;
        pblocktemplate->vTxSigOps[0] = GetLegacySigOpCount(pblock->vtx[0]);

        CBlockIndex indexDummy(*pblock);
        indexDummy.pprev = pindexPrev;
        indexDummy.nHeight = pindexPrev->nHeight + 1;
        CCoinsViewCache viewNew(*pcoinsTip, true);
        CValidationState state;
        if (!ConnectBlock(*pblock, state, &indexDummy, viewNew, true))
            throw std::runtime_error("CreateNewBlock() : ConnectBlock failed");
    }

    return pblocktemplate.release();
}


void IncrementExtraNonce(CBlock* pblock, CBlockIndex* pindexPrev, unsigned int& nExtraNonce)
{
    // Update nExtraNonce
    static uint256 hashPrevBlock;
    if (hashPrevBlock != pblock->hashPrevBlock)
    {
        nExtraNonce = 0;
        hashPrevBlock = pblock->hashPrevBlock;
    }
    ++nExtraNonce;
    unsigned int nHeight = pindexPrev->nHeight+1; // Height first in coinbase required for block.version=2
    pblock->vtx[0].vin[0].scriptSig = (CScript() << nHeight << CBigNum(nExtraNonce)) + COINBASE_FLAGS;
    assert(pblock->vtx[0].vin[0].scriptSig.size() <= 100);

    pblock->hashMerkleRoot = pblock->BuildMerkleTree();
}


void FormatHashBuffers(CBlock* pblock, char* pmidstate, char* pdata, char* phash1)
{
    //
    // Pre-build hash buffers
    //
    struct
    {
        struct unnamed2
        {
            int nVersion;
            uint256 hashPrevBlock;
            uint256 hashMerkleRoot;
            unsigned int nTime;
            unsigned int nBits;
            unsigned int nNonce;
        }
        block;
        unsigned char pchPadding0[64];
        uint256 hash1;
        unsigned char pchPadding1[64];
    }
    tmp;
    memset(&tmp, 0, sizeof(tmp));

    tmp.block.nVersion       = pblock->nVersion;
    tmp.block.hashPrevBlock  = pblock->hashPrevBlock;
    tmp.block.hashMerkleRoot = pblock->hashMerkleRoot;
    tmp.block.nTime          = pblock->nTime;
    tmp.block.nBits          = pblock->nBits;
    tmp.block.nNonce         = pblock->nNonce;

    FormatHashBlocks(&tmp.block, sizeof(tmp.block));
    FormatHashBlocks(&tmp.hash1, sizeof(tmp.hash1));

    // Byte swap all the input buffer
    for (unsigned int i = 0; i < sizeof(tmp)/4; i++)
        ((unsigned int*)&tmp)[i] = ByteReverse(((unsigned int*)&tmp)[i]);

    // Precalc the first half of the first hash, which stays constant
    SHA256Transform(pmidstate, &tmp.block, pSHA256InitState);

    memcpy(pdata, &tmp.block, 128);
    memcpy(phash1, &tmp.hash1, 64);
}


bool CheckWork(CBlock* pblock, CWallet& wallet, CReserveKey& reservekey)
{
    uint256 hash = pblock->GetHash();
    uint256 hashTarget = CBigNum().SetCompact(pblock->nBits).getuint256();

    if (hash > hashTarget)
        return false;

    //// debug print
    printf("BitcoinMiner:\n");
    printf("proof-of-work found  \n  hash: %s  \ntarget: %s\n", hash.GetHex().c_str(), hashTarget.GetHex().c_str());
    pblock->print();
    printf("generated %s\n", FormatMoney(pblock->vtx[0].vout[0].nValue).c_str());

    // Found a solution
    {
        LOCK(cs_main);
        if (pblock->hashPrevBlock != hashBestChain)
            return error("BitcoinMiner : generated block is stale");

        // Remove key from key pool
        reservekey.KeepKey();

        // Track how many getdata requests this block gets
        {
            LOCK(wallet.cs_wallet);
            wallet.mapRequestCount[pblock->GetHash()] = 0;
        }

        // Process this block the same as if we had received it from another node
        CValidationState state;
        if (!ProcessBlock(state, NULL, pblock))
            return error("BitcoinMiner : ProcessBlock, block not accepted");
    }

    return true;
}

void static BitcoinMiner(CWallet *pwallet)
{
    printf("BitcoinMiner started\n");
    SetThreadPriority(THREAD_PRIORITY_LOWEST);
    RenameThread("bitcoin-miner");

    // Each thread has its own key and counter
    CReserveKey reservekey(pwallet);
    unsigned int nExtraNonce = 0;

    try { loop {
        if (Params().NetworkID() != CChainParams::REGTEST) {
            // Busy-wait for the network to come online so we don't waste time mining
            // on an obsolete chain. In regtest mode we expect to fly solo.
            while (vNodes.empty())
                MilliSleep(1000);
        }

        //
        // Create new block
        //
        unsigned int nTransactionsUpdatedLast = nTransactionsUpdated;
        CBlockIndex* pindexPrev = pindexBest;

        auto_ptr<CBlockTemplate> pblocktemplate(CreateNewBlock(reservekey));
        if (!pblocktemplate.get())
            return;
        CBlock *pblock = &pblocktemplate->block;
        IncrementExtraNonce(pblock, pindexPrev, nExtraNonce);

        printf("Running BitcoinMiner with %"PRIszu" transactions in block (%u bytes)\n", pblock->vtx.size(),
               ::GetSerializeSize(*pblock, SER_NETWORK, PROTOCOL_VERSION));

        //
        // Pre-build hash buffers
        //
        char pmidstatebuf[32+16]; char* pmidstate = alignup<16>(pmidstatebuf);
        char pdatabuf[128+16];    char* pdata     = alignup<16>(pdatabuf);
        char phash1buf[64+16];    char* phash1    = alignup<16>(phash1buf);

        FormatHashBuffers(pblock, pmidstate, pdata, phash1);

        unsigned int& nBlockTime = *(unsigned int*)(pdata + 64 + 4);
        unsigned int& nBlockBits = *(unsigned int*)(pdata + 64 + 8);
        unsigned int& nBlockNonce = *(unsigned int*)(pdata + 64 + 12);


        //
        // Search
        //
        int64 nStart = GetTime();
        uint256 hashTarget = CBigNum().SetCompact(pblock->nBits).getuint256();
        uint256 hashbuf[2];
        uint256& hash = *alignup<16>(hashbuf);
        loop
        {
            unsigned int nHashesDone = 0;
            unsigned int nNonceFound;

            // Crypto++ SHA256
            nNonceFound = ScanHash_CryptoPP(pmidstate, pdata + 64, phash1,
                                            (char*)&hash, nHashesDone);

            // Check if something found
            if (nNonceFound != (unsigned int) -1)
            {
                for (unsigned int i = 0; i < sizeof(hash)/4; i++)
                    ((unsigned int*)&hash)[i] = ByteReverse(((unsigned int*)&hash)[i]);

                if (hash <= hashTarget)
                {
                    // Found a solution
                    pblock->nNonce = ByteReverse(nNonceFound);
                    assert(hash == pblock->GetHash());

                    SetThreadPriority(THREAD_PRIORITY_NORMAL);
                    CheckWork(pblock, *pwalletMain, reservekey);
                    SetThreadPriority(THREAD_PRIORITY_LOWEST);

                    // In regression test mode, stop mining after a block is found. This
                    // allows developers to controllably generate a block on demand.
                    if (Params().NetworkID() == CChainParams::REGTEST)
                        throw boost::thread_interrupted();

                    break;
                }
            }

            // Meter hashes/sec
            static int64 nHashCounter;
            if (nHPSTimerStart == 0)
            {
                nHPSTimerStart = GetTimeMillis();
                nHashCounter = 0;
            }
            else
                nHashCounter += nHashesDone;
            if (GetTimeMillis() - nHPSTimerStart > 4000)
            {
                static CCriticalSection cs;
                {
                    LOCK(cs);
                    if (GetTimeMillis() - nHPSTimerStart > 4000)
                    {
                        dHashesPerSec = 1000.0 * nHashCounter / (GetTimeMillis() - nHPSTimerStart);
                        nHPSTimerStart = GetTimeMillis();
                        nHashCounter = 0;
                        static int64 nLogTime;
                        if (GetTime() - nLogTime > 30 * 60)
                        {
                            nLogTime = GetTime();
                            printf("hashmeter %6.0f khash/s\n", dHashesPerSec/1000.0);
                        }
                    }
                }
            }

            // Check for stop or if block needs to be rebuilt
            boost::this_thread::interruption_point();
            if (vNodes.empty() && Params().NetworkID() != CChainParams::REGTEST)
                break;
            if (nBlockNonce >= 0xffff0000)
                break;
            if (nTransactionsUpdated != nTransactionsUpdatedLast && GetTime() - nStart > 60)
                break;
            if (pindexPrev != pindexBest)
                break;

            // Update nTime every few seconds
            UpdateTime(*pblock, pindexPrev);
            nBlockTime = ByteReverse(pblock->nTime);
            if (TestNet())
            {
                // Changing pblock->nTime can change work required on testnet:
                nBlockBits = ByteReverse(pblock->nBits);
                hashTarget = CBigNum().SetCompact(pblock->nBits).getuint256();
            }
        }
    } }
    catch (boost::thread_interrupted)
    {
        printf("BitcoinMiner terminated\n");
        throw;
    }
}

void GenerateBitcoins(bool fGenerate, CWallet* pwallet)
{
    static boost::thread_group* minerThreads = NULL;

    int nThreads = GetArg("-genproclimit", -1);
    if (nThreads < 0) {
        if (Params().NetworkID() == CChainParams::REGTEST)
            nThreads = 1;
        else
            nThreads = boost::thread::hardware_concurrency();
    }

    if (minerThreads != NULL)
    {
        minerThreads->interrupt_all();
        delete minerThreads;
        minerThreads = NULL;
    }

    if (nThreads == 0 || !fGenerate)
        return;

    minerThreads = new boost::thread_group();
    for (int i = 0; i < nThreads; i++)
        minerThreads->create_thread(boost::bind(&BitcoinMiner, pwallet));
}



class CMainCleanup
{
public:
    CMainCleanup() {}
    ~CMainCleanup() {
        // block headers
        std::map<uint256, CBlockIndex*>::iterator it1 = mapBlockIndex.begin();
        for (; it1 != mapBlockIndex.end(); it1++)
            delete (*it1).second;
        mapBlockIndex.clear();

        // orphan blocks
        std::map<uint256, CBlock*>::iterator it2 = mapOrphanBlocks.begin();
        for (; it2 != mapOrphanBlocks.end(); it2++)
            delete (*it2).second;
        mapOrphanBlocks.clear();

        // orphan transactions
        std::map<uint256, CDataStream*>::iterator it3 = mapOrphanTransactions.begin();
        for (; it3 != mapOrphanTransactions.end(); it3++)
            delete (*it3).second;
        mapOrphanTransactions.clear();
    }
} instance_of_cmaincleanup;<|MERGE_RESOLUTION|>--- conflicted
+++ resolved
@@ -784,14 +784,11 @@
     // watch for double spends of wallet transactions.
     // this scan needs to check every transaction we come in contact with,
     // even ones we ultimately reject, in case another miner could accept it
-    ScanForDoubleSpends();
+    tx.ScanForDoubleSpends();
 
     return true;
 }
 
-<<<<<<< HEAD
-int64 GetMinFee(const CTransaction& tx, bool fAllowFree, enum GetMinFee_mode mode)
-=======
 void CTransaction::ScanForDoubleSpends() const
 {
     LOCK(mempool.cs);
@@ -861,7 +858,7 @@
 
     // non-standard inputs are subject to signature malleability,
     // which would allow anyone to false alarm someone else's transaction
-    if (!AreInputsStandard(view))
+    if (!AreInputsStandard(*this, view))
         return;
 
     // malleability in the signature encoding is caught by SCRIPT_VERIFY_STRICTENC
@@ -892,9 +889,7 @@
     }
 }
 
-int64 CTransaction::GetMinFee(unsigned int nBlockSize, bool fAllowFree,
-                              enum GetMinFee_mode mode) const
->>>>>>> f7fb98b3
+int64 GetMinFee(const CTransaction& tx, bool fAllowFree, enum GetMinFee_mode mode)
 {
     {
         LOCK(mempool.cs);
