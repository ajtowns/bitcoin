// Copyright (c) 2009-2010 Satoshi Nakamoto
// Copyright (c) 2009-2012 The Bitcoin developers
// Distributed under the MIT/X11 software license, see the accompanying
// file COPYING or http://www.opensource.org/licenses/mit-license.php.

#include "checkpoints.h"
#include "db.h"
#include "net.h"
#include "init.h"
#include "ui_interface.h"
#include <boost/algorithm/string/replace.hpp>
#include <boost/filesystem.hpp>
#include <boost/filesystem/fstream.hpp>

using namespace std;
using namespace boost;

//
// Global state
//

CCriticalSection cs_setpwalletRegistered;
set<CWallet*> setpwalletRegistered;

CCriticalSection cs_main;

CTxMemPool mempool;
unsigned int nTransactionsUpdated = 0;

map<uint256, CBlockIndex*> mapBlockIndex;
uint256 hashGenesisBlock("0x000000000019d6689c085ae165831e934ff763ae46a2a6c172b3f1b60a8ce26f");
static CBigNum bnProofOfWorkLimit(~uint256(0) >> 32);
CBlockIndex* pindexGenesisBlock = NULL;
int nBestHeight = -1;
CBigNum bnBestChainWork = 0;
CBigNum bnBestInvalidWork = 0;
uint256 hashBestChain = 0;
CBlockIndex* pindexBest = NULL;
int64 nTimeBestReceived = 0;

CMedianFilter<int> cPeerBlockCounts(5, 0); // Amount of blocks that other nodes claim to have

map<uint256, CBlock*> mapOrphanBlocks;
multimap<uint256, CBlock*> mapOrphanBlocksByPrev;

map<uint256, CTransaction> mapOrphanTransactions;
map<uint256, set<uint256> > mapOrphanTransactionsByPrev;

// Constant stuff for coinbase transactions we create:
CScript COINBASE_FLAGS;

const string strMessageMagic = "Bitcoin Signed Message:\n";

double dHashesPerSec;
int64 nHPSTimerStart;

// Settings
int64 nTransactionFee = 0;



//////////////////////////////////////////////////////////////////////////////
//
// dispatching functions
//

// These functions dispatch to one or all registered wallets


void RegisterWallet(CWallet* pwalletIn)
{
    {
        LOCK(cs_setpwalletRegistered);
        setpwalletRegistered.insert(pwalletIn);
    }
}

void UnregisterWallet(CWallet* pwalletIn)
{
    {
        LOCK(cs_setpwalletRegistered);
        setpwalletRegistered.erase(pwalletIn);
    }
}

// check whether the passed transaction is from us
bool static IsFromMe(CTransaction& tx)
{
    BOOST_FOREACH(CWallet* pwallet, setpwalletRegistered)
        if (pwallet->IsFromMe(tx))
            return true;
    return false;
}

// get the wallet transaction with the given hash (if it exists)
bool static GetTransaction(const uint256& hashTx, CWalletTx& wtx)
{
    BOOST_FOREACH(CWallet* pwallet, setpwalletRegistered)
        if (pwallet->GetTransaction(hashTx,wtx))
            return true;
    return false;
}

// erases transaction with the given hash from all wallets
void static EraseFromWallets(uint256 hash)
{
    BOOST_FOREACH(CWallet* pwallet, setpwalletRegistered)
        pwallet->EraseFromWallet(hash);
}

// make sure all wallets know about the given transaction, in the given block
void static SyncWithWallets(const CTransaction& tx, const CBlock* pblock = NULL, bool fUpdate = false)
{
    BOOST_FOREACH(CWallet* pwallet, setpwalletRegistered)
        pwallet->AddToWalletIfInvolvingMe(tx, pblock, fUpdate);
}

// notify wallets about a new best chain
void static SetBestChain(const CBlockLocator& loc)
{
    BOOST_FOREACH(CWallet* pwallet, setpwalletRegistered)
        pwallet->SetBestChain(loc);
}

// notify wallets about an updated transaction
void static UpdatedTransaction(const uint256& hashTx)
{
    BOOST_FOREACH(CWallet* pwallet, setpwalletRegistered)
        pwallet->UpdatedTransaction(hashTx);
}

// dump all wallets
void static PrintWallets(const CBlock& block)
{
    BOOST_FOREACH(CWallet* pwallet, setpwalletRegistered)
        pwallet->PrintWallet(block);
}

// notify wallets about an incoming inventory (for request counts)
void static Inventory(const uint256& hash)
{
    BOOST_FOREACH(CWallet* pwallet, setpwalletRegistered)
        pwallet->Inventory(hash);
}

// ask wallets to resend their transactions
void static ResendWalletTransactions()
{
    BOOST_FOREACH(CWallet* pwallet, setpwalletRegistered)
        pwallet->ResendWalletTransactions();
}







//////////////////////////////////////////////////////////////////////////////
//
// mapOrphanTransactions
//

bool AddOrphanTx(const CTransaction& tx)
{
    uint256 hash = tx.GetHash();
    if (mapOrphanTransactions.count(hash))
        return false;

    // Ignore big transactions, to avoid a
    // send-big-orphans memory exhaustion attack. If a peer has a legitimate
    // large transaction with a missing parent then we assume
    // it will rebroadcast it later, after the parent transaction(s)
    // have been mined or received.
    // 10,000 orphans, each of which is at most 5,000 bytes big is
    // at most 500 megabytes of orphans:
    unsigned int sz = tx.GetSerializeSize(SER_NETWORK, CTransaction::CURRENT_VERSION);
    if (sz > 5000)
    {
        printf("ignoring large orphan tx (size: %u, hash: %s)\n", sz, hash.ToString().substr(0,10).c_str());
        return false;
    }

    mapOrphanTransactions[hash] = tx;
    BOOST_FOREACH(const CTxIn& txin, tx.vin)
        mapOrphanTransactionsByPrev[txin.prevout.hash].insert(hash);

    printf("stored orphan tx %s (mapsz %u)\n", hash.ToString().substr(0,10).c_str(),
        mapOrphanTransactions.size());
    return true;
}

void static EraseOrphanTx(uint256 hash)
{
    if (!mapOrphanTransactions.count(hash))
        return;
    const CTransaction& tx = mapOrphanTransactions[hash];
    BOOST_FOREACH(const CTxIn& txin, tx.vin)
    {
        mapOrphanTransactionsByPrev[txin.prevout.hash].erase(hash);
        if (mapOrphanTransactionsByPrev[txin.prevout.hash].empty())
            mapOrphanTransactionsByPrev.erase(txin.prevout.hash);
    }
    mapOrphanTransactions.erase(hash);
}

unsigned int LimitOrphanTxSize(unsigned int nMaxOrphans)
{
    unsigned int nEvicted = 0;
    while (mapOrphanTransactions.size() > nMaxOrphans)
    {
        // Evict a random orphan:
<<<<<<< HEAD
        uint256 randomhash = GetRandHash();
        map<uint256, CDataStream*>::iterator it = mapOrphanTransactions.lower_bound(randomhash);
=======
        std::vector<unsigned char> randbytes(32);
        RAND_bytes(&randbytes[0], 32);
        uint256 randomhash(randbytes);
        map<uint256, CTransaction>::iterator it = mapOrphanTransactions.lower_bound(randomhash);
>>>>>>> de486292
        if (it == mapOrphanTransactions.end())
            it = mapOrphanTransactions.begin();
        EraseOrphanTx(it->first);
        ++nEvicted;
    }
    return nEvicted;
}







//////////////////////////////////////////////////////////////////////////////
//
// CTransaction and CTxIndex
//

bool CTransaction::ReadFromDisk(CTxDB& txdb, COutPoint prevout, CTxIndex& txindexRet)
{
    SetNull();
    if (!txdb.ReadTxIndex(prevout.hash, txindexRet))
        return false;
    if (!ReadFromDisk(txindexRet.pos))
        return false;
    if (prevout.n >= vout.size())
    {
        SetNull();
        return false;
    }
    return true;
}

bool CTransaction::ReadFromDisk(CTxDB& txdb, COutPoint prevout)
{
    CTxIndex txindex;
    return ReadFromDisk(txdb, prevout, txindex);
}

bool CTransaction::ReadFromDisk(COutPoint prevout)
{
    CTxDB txdb("r");
    CTxIndex txindex;
    return ReadFromDisk(txdb, prevout, txindex);
}

bool CTransaction::IsStandard() const
{
    BOOST_FOREACH(const CTxIn& txin, vin)
    {
        // Biggest 'standard' txin is a 3-signature 3-of-3 CHECKMULTISIG
        // pay-to-script-hash, which is 3 ~80-byte signatures, 3
        // ~65-byte public keys, plus a few script ops.
        if (txin.scriptSig.size() > 500)
            return false;
        if (!txin.scriptSig.IsPushOnly())
            return false;
    }
    BOOST_FOREACH(const CTxOut& txout, vout)
        if (!::IsStandard(txout.scriptPubKey))
            return false;
    return true;
}

//
// Check transaction inputs, and make sure any
// pay-to-script-hash transactions are evaluating IsStandard scripts
//
// Why bother? To avoid denial-of-service attacks; an attacker
// can submit a standard HASH... OP_EQUAL transaction,
// which will get accepted into blocks. The redemption
// script can be anything; an attacker could use a very
// expensive-to-check-upon-redemption script like:
//   DUP CHECKSIG DROP ... repeated 100 times... OP_1
//
bool CTransaction::AreInputsStandard(const MapPrevTx& mapInputs) const
{
    if (IsCoinBase())
        return true; // Coinbases don't use vin normally

    for (unsigned int i = 0; i < vin.size(); i++)
    {
        const CTxOut& prev = GetOutputFor(vin[i], mapInputs);

        vector<vector<unsigned char> > vSolutions;
        txnouttype whichType;
        // get the scriptPubKey corresponding to this input:
        const CScript& prevScript = prev.scriptPubKey;
        if (!Solver(prevScript, whichType, vSolutions))
            return false;
        int nArgsExpected = ScriptSigArgsExpected(whichType, vSolutions);
        if (nArgsExpected < 0)
            return false;

        // Transactions with extra stuff in their scriptSigs are
        // non-standard. Note that this EvalScript() call will
        // be quick, because if there are any operations
        // beside "push data" in the scriptSig the
        // IsStandard() call returns false
        vector<vector<unsigned char> > stack;
        if (!EvalScript(stack, vin[i].scriptSig, *this, i, 0))
            return false;

        if (whichType == TX_SCRIPTHASH)
        {
            if (stack.empty())
                return false;
            CScript subscript(stack.back().begin(), stack.back().end());
            vector<vector<unsigned char> > vSolutions2;
            txnouttype whichType2;
            if (!Solver(subscript, whichType2, vSolutions2))
                return false;
            if (whichType2 == TX_SCRIPTHASH)
                return false;

            int tmpExpected;
            tmpExpected = ScriptSigArgsExpected(whichType2, vSolutions2);
            if (tmpExpected < 0)
                return false;
            nArgsExpected += tmpExpected;
        }

        if (stack.size() != (unsigned int)nArgsExpected)
            return false;
    }

    return true;
}

unsigned int
CTransaction::GetLegacySigOpCount() const
{
    unsigned int nSigOps = 0;
    BOOST_FOREACH(const CTxIn& txin, vin)
    {
        nSigOps += txin.scriptSig.GetSigOpCount(false);
    }
    BOOST_FOREACH(const CTxOut& txout, vout)
    {
        nSigOps += txout.scriptPubKey.GetSigOpCount(false);
    }
    return nSigOps;
}


int CMerkleTx::SetMerkleBranch(const CBlock* pblock)
{
    if (fClient)
    {
        if (hashBlock == 0)
            return 0;
    }
    else
    {
        CBlock blockTmp;
        if (pblock == NULL)
        {
            // Load the block this tx is in
            CTxIndex txindex;
            if (!CTxDB("r").ReadTxIndex(GetHash(), txindex))
                return 0;
            if (!blockTmp.ReadFromDisk(txindex.pos.nFile, txindex.pos.nBlockPos))
                return 0;
            pblock = &blockTmp;
        }

        // Update the tx's hashBlock
        hashBlock = pblock->GetHash();

        // Locate the transaction
        for (nIndex = 0; nIndex < (int)pblock->vtx.size(); nIndex++)
            if (pblock->vtx[nIndex] == *(CTransaction*)this)
                break;
        if (nIndex == (int)pblock->vtx.size())
        {
            vMerkleBranch.clear();
            nIndex = -1;
            printf("ERROR: SetMerkleBranch() : couldn't find tx in block\n");
            return 0;
        }

        // Fill in merkle branch
        vMerkleBranch = pblock->GetMerkleBranch(nIndex);
    }

    // Is the tx in a block that's in the main chain
    map<uint256, CBlockIndex*>::iterator mi = mapBlockIndex.find(hashBlock);
    if (mi == mapBlockIndex.end())
        return 0;
    CBlockIndex* pindex = (*mi).second;
    if (!pindex || !pindex->IsInMainChain())
        return 0;

    return pindexBest->nHeight - pindex->nHeight + 1;
}







bool CTransaction::CheckTransaction() const
{
    // Basic checks that don't depend on any context
    if (vin.empty())
        return DoS(10, error("CTransaction::CheckTransaction() : vin empty"));
    if (vout.empty())
        return DoS(10, error("CTransaction::CheckTransaction() : vout empty"));
    // Size limits
    if (::GetSerializeSize(*this, SER_NETWORK, PROTOCOL_VERSION) > MAX_BLOCK_SIZE)
        return DoS(100, error("CTransaction::CheckTransaction() : size limits failed"));

    // Check for negative or overflow output values
    int64 nValueOut = 0;
    BOOST_FOREACH(const CTxOut& txout, vout)
    {
        if (txout.nValue < 0)
            return DoS(100, error("CTransaction::CheckTransaction() : txout.nValue negative"));
        if (txout.nValue > MAX_MONEY)
            return DoS(100, error("CTransaction::CheckTransaction() : txout.nValue too high"));
        nValueOut += txout.nValue;
        if (!MoneyRange(nValueOut))
            return DoS(100, error("CTransaction::CheckTransaction() : txout total out of range"));
    }

    // Check for duplicate inputs
    set<COutPoint> vInOutPoints;
    BOOST_FOREACH(const CTxIn& txin, vin)
    {
        if (vInOutPoints.count(txin.prevout))
            return false;
        vInOutPoints.insert(txin.prevout);
    }

    if (IsCoinBase())
    {
        if (vin[0].scriptSig.size() < 2 || vin[0].scriptSig.size() > 100)
            return DoS(100, error("CTransaction::CheckTransaction() : coinbase script size"));
    }
    else
    {
        BOOST_FOREACH(const CTxIn& txin, vin)
            if (txin.prevout.IsNull())
                return DoS(10, error("CTransaction::CheckTransaction() : prevout is null"));
    }

    return true;
}

<<<<<<< HEAD
bool CTxMemPool::accept_new(CTxDB& txdb, CTransaction &tx, bool fCheckInputs, bool fLimitFree,
                        bool* pfMissingInputs)
=======
bool CTransaction::CTxMemPool_accept(CTxDB& txdb, bool fCheckInputs, bool fLimitFree,
                         bool* pfMissingInputs) const
>>>>>>> de486292
{
    if (pfMissingInputs)
        *pfMissingInputs = false;

    if (!tx.CheckTransaction())
        return error("CTxMemPool::accept() : CheckTransaction failed");

    // Coinbase is only valid in a block, not as a loose transaction
    if (tx.IsCoinBase())
        return tx.DoS(100, error("CTxMemPool::accept() : coinbase as individual tx"));

    // To help v0.1.5 clients who would see it as a negative number
    if ((int64)tx.nLockTime > std::numeric_limits<int>::max())
        return error("CTxMemPool::accept() : not accepting nLockTime beyond 2038 yet");

    // Rather not work on nonstandard transactions (unless -testnet)
    if (!fTestNet && !tx.IsStandard())
        return error("CTxMemPool::accept() : nonstandard transaction type");

    // Do we already have it?
    uint256 hash = tx.GetHash();
    {
        LOCK(cs);
        if (mapTx.count(hash))
            return false;
    }
    if (fCheckInputs)
        if (txdb.ContainsTx(hash))
            return false;

    // Check for conflicts with in-memory transactions
    CTransaction* ptxOld = NULL;
    for (unsigned int i = 0; i < tx.vin.size(); i++)
    {
        COutPoint outpoint = tx.vin[i].prevout;
        if (mapNextTx.count(outpoint))
        {
            // Disable replacement feature for now
            return false;

            // Allow replacing with a newer version of the same transaction
            if (i != 0)
                return false;
            ptxOld = mapNextTx[outpoint].ptx;
            if (ptxOld->IsFinal())
                return false;
            if (!tx.IsNewerThan(*ptxOld))
                return false;
            for (unsigned int i = 0; i < tx.vin.size(); i++)
            {
                COutPoint outpoint = tx.vin[i].prevout;
                if (!mapNextTx.count(outpoint) || mapNextTx[outpoint].ptx != ptxOld)
                    return false;
            }
            break;
        }
    }

    if (fCheckInputs)
    {
        MapPrevTx mapInputs;
        map<uint256, CTxIndex> mapUnused;
        bool fInvalid = false;
        if (!tx.FetchInputs(txdb, mapUnused, false, false, mapInputs, fInvalid))
        {
            if (fInvalid)
                return error("CTxMemPool::accept() : FetchInputs found invalid tx %s", hash.ToString().substr(0,10).c_str());
            if (pfMissingInputs)
                *pfMissingInputs = true;
            return error("CTxMemPool::accept() : FetchInputs failed %s", hash.ToString().substr(0,10).c_str());
        }

        // Check for non-standard pay-to-script-hash in inputs
        if (!tx.AreInputsStandard(mapInputs) && !fTestNet)
            return error("CTxMemPool::accept() : nonstandard transaction input");

        // Note: if you modify this code to accept non-standard transactions, then
        // you should add code here to check that the transaction does a
        // reasonable number of ECDSA signature verifications.

        int64 nFees = tx.GetValueIn(mapInputs)-tx.GetValueOut();
        unsigned int nSize = ::GetSerializeSize(tx, SER_NETWORK, PROTOCOL_VERSION);

        // Don't accept it if it can't get into a block
        if (fLimitFree && nFees < tx.GetMinFee(1000, true, GMF_RELAY))
            return error("CTxMemPool::accept() : not enough fees");

        // Continuously rate-limit free transactions
        // This mitigates 'penny-flooding' -- sending thousands of free transactions just to
        // be annoying or make others' transactions take longer to confirm.
        if (fLimitFree && nFees < MIN_RELAY_TX_FEE)
        {
            static CCriticalSection cs;
            static double dFreeCount;
            static int64 nLastTime;
            int64 nNow = GetTime();

            {
                LOCK(cs);
                // Use an exponentially decaying ~10-minute window:
                dFreeCount *= pow(1.0 - 1.0/600.0, (double)(nNow - nLastTime));
                nLastTime = nNow;
                // -limitfreerelay unit is thousand-bytes-per-minute
                // At default rate it would take over a month to fill 1GB
                if (dFreeCount > GetArg("-limitfreerelay", 15)*10*1000)
                    return error("CTxMemPool::accept() : free transaction rejected by rate limiter");
                if (fDebug)
                    printf("Rate limit dFreeCount: %g => %g\n", dFreeCount, dFreeCount+nSize);
                dFreeCount += nSize;
            }
        }

        // Check against previous transactions
        // This is done last to help prevent CPU exhaustion denial-of-service attacks.
        if (!tx.ConnectInputs(mapInputs, mapUnused, CDiskTxPos(1,1,1), pindexBest, false, false))
        {
            return error("CTxMemPool::accept() : ConnectInputs failed %s", hash.ToString().substr(0,10).c_str());
        }
    }

    // Store transaction in memory
    {
        LOCK(cs);
        if (ptxOld)
        {
            printf("CTxMemPool::accept() : replacing tx %s with new version\n", ptxOld->GetHash().ToString().c_str());
            remove(*ptxOld);
        }
        addUnchecked(tx);
    }

    ///// are we sure this is ok when loading transactions or restoring block txes
    // If updated, erase old tx from wallet
    if (ptxOld)
        EraseFromWallets(ptxOld->GetHash());

    printf("CTxMemPool::accept() : accepted %s\n", hash.ToString().substr(0,10).c_str());
    return true;
}

<<<<<<< HEAD
bool CTransaction::AcceptToMemoryPool_new(CTxDB& txdb, bool fCheckInputs, bool fLimitFree, bool* pfMissingInputs)
=======
bool CTransaction::AcceptToMemoryPool_new(bool fCheckInputs, bool fLimitFree, bool* pfMissingInputs) const
>>>>>>> de486292
{
    return mempool.accept_new(txdb, *this, fCheckInputs, fLimitFree, pfMissingInputs);
}

<<<<<<< HEAD
bool CTxMemPool::addUnchecked(CTransaction &tx)
=======
bool CTransaction::AddToMemoryPoolUnchecked() const
>>>>>>> de486292
{
    printf("addUnchecked(): size %lu\n",  mapTx.size());
    // Add to memory pool without checking anything.  Don't call this directly,
    // call CTxMemPool::accept to properly check the transaction first.
    {
        LOCK(cs);
        uint256 hash = tx.GetHash();
        mapTx[hash] = tx;
        for (unsigned int i = 0; i < tx.vin.size(); i++)
            mapNextTx[tx.vin[i].prevout] = CInPoint(&mapTx[hash], i);
        nTransactionsUpdated++;
    }
    return true;
}


bool CTxMemPool::remove(CTransaction &tx)
{
    // Remove transaction from memory pool
    {
        LOCK(cs);
        uint256 hash = tx.GetHash();
        if (mapTx.count(hash))
        {
            BOOST_FOREACH(const CTxIn& txin, tx.vin)
                mapNextTx.erase(txin.prevout);
            mapTx.erase(hash);
            nTransactionsUpdated++;
        }
    }
    return true;
}






int CMerkleTx::GetDepthInMainChain(CBlockIndex* &pindexRet) const
{
    if (hashBlock == 0 || nIndex == -1)
        return 0;

    // Find the block it claims to be in
    map<uint256, CBlockIndex*>::iterator mi = mapBlockIndex.find(hashBlock);
    if (mi == mapBlockIndex.end())
        return 0;
    CBlockIndex* pindex = (*mi).second;
    if (!pindex || !pindex->IsInMainChain())
        return 0;

    // Make sure the merkle branch connects to this block
    if (!fMerkleVerified)
    {
        if (CBlock::CheckMerkleBranch(GetHash(), vMerkleBranch, nIndex) != pindex->hashMerkleRoot)
            return 0;
        fMerkleVerified = true;
    }

    pindexRet = pindex;
    return pindexBest->nHeight - pindex->nHeight + 1;
}


int CMerkleTx::GetBlocksToMaturity() const
{
    if (!IsCoinBase())
        return 0;
    return max(0, (COINBASE_MATURITY+20) - GetDepthInMainChain());
}


bool CMerkleTx::AcceptToMemoryPool_new(CTxDB& txdb, bool fCheckInputs, bool fLimitFree)
{
    if (fClient)
    {
        if (!IsInMainChain() && !ClientConnectInputs())
            return false;
        return CTransaction::AcceptToMemoryPool_new(txdb, false, fLimitFree, NULL);
    }
    else
    {
        return CTransaction::AcceptToMemoryPool_new(txdb, fCheckInputs, fLimitFree, NULL);
    }
}

bool CMerkleTx::AcceptToMemoryPool_new(bool fCheckInputs, bool fLimitFree)
{
    CTxDB txdb("r");
    return AcceptToMemoryPool_new(txdb, fCheckInputs, fLimitFree);
}



bool CWalletTx::AcceptWalletTransaction(CTxDB& txdb, bool fCheckInputs)
{

    {
        LOCK(mempool.cs);
        // Add previous supporting transactions first
        BOOST_FOREACH(CMerkleTx& tx, vtxPrev)
        {
            if (!tx.IsCoinBase())
            {
                uint256 hash = tx.GetHash();
                if (!mempool.exists(hash) && !txdb.ContainsTx(hash))
                    tx.AcceptToMemoryPool_new(txdb, fCheckInputs, false);
            }
        }
        return AcceptToMemoryPool_new(txdb, fCheckInputs, false);
    }
    return false;
}

bool CWalletTx::AcceptWalletTransaction()
{
    CTxDB txdb("r");
    return AcceptWalletTransaction(txdb);
}

int CTxIndex::GetDepthInMainChain() const
{
    // Read block header
    CBlock block;
    if (!block.ReadFromDisk(pos.nFile, pos.nBlockPos, false))
        return 0;
    // Find the block in the index
    map<uint256, CBlockIndex*>::iterator mi = mapBlockIndex.find(block.GetHash());
    if (mi == mapBlockIndex.end())
        return 0;
    CBlockIndex* pindex = (*mi).second;
    if (!pindex || !pindex->IsInMainChain())
        return 0;
    return 1 + nBestHeight - pindex->nHeight;
}










//////////////////////////////////////////////////////////////////////////////
//
// CBlock and CBlockIndex
//

bool CBlock::ReadFromDisk(const CBlockIndex* pindex, bool fReadTransactions)
{
    if (!fReadTransactions)
    {
        *this = pindex->GetBlockHeader();
        return true;
    }
    if (!ReadFromDisk(pindex->nFile, pindex->nBlockPos, fReadTransactions))
        return false;
    if (GetHash() != pindex->GetBlockHash())
        return error("CBlock::ReadFromDisk() : GetHash() doesn't match index");
    return true;
}

uint256 static GetOrphanRoot(const CBlock* pblock)
{
    // Work back to the first block in the orphan chain
    while (mapOrphanBlocks.count(pblock->hashPrevBlock))
        pblock = mapOrphanBlocks[pblock->hashPrevBlock];
    return pblock->GetHash();
}

int64 static GetBlockValue(int nHeight, int64 nFees)
{
    int64 nSubsidy = 50 * COIN;

    // Subsidy is cut in half every 210000 blocks, which will occur approximately every 4 years
    nSubsidy >>= (nHeight / 210000);

    return nSubsidy + nFees;
}

static const int64 nTargetTimespan = 14 * 24 * 60 * 60; // two weeks
static const int64 nTargetSpacing = 10 * 60;
static const int64 nInterval = nTargetTimespan / nTargetSpacing;

//
// minimum amount of work that could possibly be required nTime after
// minimum work required was nBase
//
unsigned int ComputeMinWork(unsigned int nBase, int64 nTime)
{
    // Testnet has min-difficulty blocks
    // after nTargetSpacing*2 time between blocks:
    if (fTestNet && nTime > nTargetSpacing*2)
        return bnProofOfWorkLimit.GetCompact();

    CBigNum bnResult;
    bnResult.SetCompact(nBase);
    while (nTime > 0 && bnResult < bnProofOfWorkLimit)
    {
        // Maximum 400% adjustment...
        bnResult *= 4;
        // ... in best-case exactly 4-times-normal target time
        nTime -= nTargetTimespan*4;
    }
    if (bnResult > bnProofOfWorkLimit)
        bnResult = bnProofOfWorkLimit;
    return bnResult.GetCompact();
}

unsigned int static GetNextWorkRequired(const CBlockIndex* pindexLast, const CBlock *pblock)
{
    unsigned int nProofOfWorkLimit = bnProofOfWorkLimit.GetCompact();

    // Genesis block
    if (pindexLast == NULL)
        return nProofOfWorkLimit;

    // Only change once per interval
    if ((pindexLast->nHeight+1) % nInterval != 0)
    {
        // Special rules for testnet after 15 Feb 2012:
        if (fTestNet && pblock->nTime > 1329264000)
        {
            // If the new block's timestamp is more than 2* 10 minutes
            // then allow mining of a min-difficulty block.
            if (pblock->nTime - pindexLast->nTime > nTargetSpacing*2)
                return nProofOfWorkLimit;
            else
            {
                // Return the last non-special-min-difficulty-rules-block
                const CBlockIndex* pindex = pindexLast;
                while (pindex->pprev && pindex->nHeight % nInterval != 0 && pindex->nBits == nProofOfWorkLimit)
                    pindex = pindex->pprev;
                return pindex->nBits;
            }
        }

        return pindexLast->nBits;
    }

    // Go back by what we want to be 14 days worth of blocks
    const CBlockIndex* pindexFirst = pindexLast;
    for (int i = 0; pindexFirst && i < nInterval-1; i++)
        pindexFirst = pindexFirst->pprev;
    assert(pindexFirst);

    // Limit adjustment step
    int64 nActualTimespan = pindexLast->GetBlockTime() - pindexFirst->GetBlockTime();
    printf("  nActualTimespan = %"PRI64d"  before bounds\n", nActualTimespan);
    if (nActualTimespan < nTargetTimespan/4)
        nActualTimespan = nTargetTimespan/4;
    if (nActualTimespan > nTargetTimespan*4)
        nActualTimespan = nTargetTimespan*4;

    // Retarget
    CBigNum bnNew;
    bnNew.SetCompact(pindexLast->nBits);
    bnNew *= nActualTimespan;
    bnNew /= nTargetTimespan;

    if (bnNew > bnProofOfWorkLimit)
        bnNew = bnProofOfWorkLimit;

    /// debug print
    printf("GetNextWorkRequired RETARGET\n");
    printf("nTargetTimespan = %"PRI64d"    nActualTimespan = %"PRI64d"\n", nTargetTimespan, nActualTimespan);
    printf("Before: %08x  %s\n", pindexLast->nBits, CBigNum().SetCompact(pindexLast->nBits).getuint256().ToString().c_str());
    printf("After:  %08x  %s\n", bnNew.GetCompact(), bnNew.getuint256().ToString().c_str());

    return bnNew.GetCompact();
}

bool CheckProofOfWork(uint256 hash, unsigned int nBits)
{
    CBigNum bnTarget;
    bnTarget.SetCompact(nBits);

    // Check range
    if (bnTarget <= 0 || bnTarget > bnProofOfWorkLimit)
        return error("CheckProofOfWork() : nBits below minimum work");

    // Check proof of work matches claimed amount
    if (hash > bnTarget.getuint256())
        return error("CheckProofOfWork() : hash doesn't match nBits");

    return true;
}

// Return maximum amount of blocks that other nodes claim to have
int GetNumBlocksOfPeers()
{
    return std::max(cPeerBlockCounts.median(), Checkpoints::GetTotalBlocksEstimate());
}

bool IsInitialBlockDownload()
{
    if (pindexBest == NULL || nBestHeight < Checkpoints::GetTotalBlocksEstimate())
        return true;
    static int64 nLastUpdate;
    static CBlockIndex* pindexLastBest;
    if (pindexBest != pindexLastBest)
    {
        pindexLastBest = pindexBest;
        nLastUpdate = GetTime();
    }
    return (GetTime() - nLastUpdate < 10 &&
            pindexBest->GetBlockTime() < GetTime() - 24 * 60 * 60);
}

void static InvalidChainFound(CBlockIndex* pindexNew)
{
    if (pindexNew->bnChainWork > bnBestInvalidWork)
    {
        bnBestInvalidWork = pindexNew->bnChainWork;
        CTxDB().WriteBestInvalidWork(bnBestInvalidWork);
        MainFrameRepaint();
    }
    printf("InvalidChainFound: invalid block=%s  height=%d  work=%s\n", pindexNew->GetBlockHash().ToString().substr(0,20).c_str(), pindexNew->nHeight, pindexNew->bnChainWork.ToString().c_str());
    printf("InvalidChainFound:  current best=%s  height=%d  work=%s\n", hashBestChain.ToString().substr(0,20).c_str(), nBestHeight, bnBestChainWork.ToString().c_str());
    if (pindexBest && bnBestInvalidWork > bnBestChainWork + pindexBest->GetBlockWork() * 6)
        printf("InvalidChainFound: WARNING: Displayed transactions may not be correct!  You may need to upgrade, or other nodes may need to upgrade.\n");
}

void CBlock::UpdateTime(const CBlockIndex* pindexPrev)
{
    nTime = max(pindexPrev->GetMedianTimePast()+1, GetAdjustedTime());

    // Updating time can change work required on testnet:
    if (fTestNet)
        nBits = GetNextWorkRequired(pindexPrev, this);
}











bool CTransaction::DisconnectInputs(CTxDB& txdb)
{
    // Relinquish previous transactions' spent pointers
    if (!IsCoinBase())
    {
        BOOST_FOREACH(const CTxIn& txin, vin)
        {
            COutPoint prevout = txin.prevout;

            // Get prev txindex from disk
            CTxIndex txindex;
            if (!txdb.ReadTxIndex(prevout.hash, txindex))
                return error("DisconnectInputs() : ReadTxIndex failed");

            if (prevout.n >= txindex.vSpent.size())
                return error("DisconnectInputs() : prevout.n out of range");

            // Mark outpoint as not spent
            txindex.vSpent[prevout.n].SetNull();

            // Write back
            if (!txdb.UpdateTxIndex(prevout.hash, txindex))
                return error("DisconnectInputs() : UpdateTxIndex failed");
        }
    }

    // Remove transaction from index
    // This can fail if a duplicate of this transaction was in a chain that got
    // reorganized away. This is only possible if this transaction was completely
    // spent, so erasing it would be a no-op anyway.
    txdb.EraseTxIndex(*this);

    return true;
}


bool CTransaction::FetchInputs(CTxDB& txdb, const map<uint256, CTxIndex>& mapTestPool,
                               bool fBlock, bool fMiner, MapPrevTx& inputsRet, bool& fInvalid) const
{
    // FetchInputs can return false either because we just haven't seen some inputs
    // (in which case the transaction should be stored as an orphan)
    // or because the transaction is malformed (in which case the transaction should
    // be dropped).  If tx is definitely invalid, fInvalid will be set to true.
    fInvalid = false;

    if (IsCoinBase())
        return true; // Coinbase transactions have no inputs to fetch.

    for (unsigned int i = 0; i < vin.size(); i++)
    {
        COutPoint prevout = vin[i].prevout;
        if (inputsRet.count(prevout.hash))
            continue; // Got it already

        // Read txindex
        CTxIndex& txindex = inputsRet[prevout.hash].first;
        bool fFound = true;
        if ((fBlock || fMiner) && mapTestPool.count(prevout.hash))
        {
            // Get txindex from current proposed changes
            txindex = mapTestPool.find(prevout.hash)->second;
        }
        else
        {
            // Read txindex from txdb
            fFound = txdb.ReadTxIndex(prevout.hash, txindex);
        }
        if (!fFound && (fBlock || fMiner))
            return fMiner ? false : error("FetchInputs() : %s prev tx %s index entry not found", GetHash().ToString().substr(0,10).c_str(),  prevout.hash.ToString().substr(0,10).c_str());

        // Read txPrev
        CTransaction& txPrev = inputsRet[prevout.hash].second;
        if (!fFound || txindex.pos == CDiskTxPos(1,1,1))
        {
            // Get prev tx from single transactions in memory
            {
                LOCK(mempool.cs);
                if (!mempool.exists(prevout.hash))
                    return error("FetchInputs() : %s mempool Tx prev not found %s", GetHash().ToString().substr(0,10).c_str(),  prevout.hash.ToString().substr(0,10).c_str());
                txPrev = mempool.lookup(prevout.hash);
            }
            if (!fFound)
                txindex.vSpent.resize(txPrev.vout.size());
        }
        else
        {
            // Get prev tx from disk
            if (!txPrev.ReadFromDisk(txindex.pos))
                return error("FetchInputs() : %s ReadFromDisk prev tx %s failed", GetHash().ToString().substr(0,10).c_str(),  prevout.hash.ToString().substr(0,10).c_str());
        }
    }

    // Make sure all prevout.n indexes are valid:
    for (unsigned int i = 0; i < vin.size(); i++)
    {
        const COutPoint prevout = vin[i].prevout;
        assert(inputsRet.count(prevout.hash) != 0);
        const CTxIndex& txindex = inputsRet[prevout.hash].first;
        const CTransaction& txPrev = inputsRet[prevout.hash].second;
        if (prevout.n >= txPrev.vout.size() || prevout.n >= txindex.vSpent.size())
        {
            // Revisit this if/when transaction replacement is implemented and allows
            // adding inputs:
            fInvalid = true;
            return DoS(100, error("FetchInputs() : %s prevout.n out of range %d %d %d prev tx %s\n%s", GetHash().ToString().substr(0,10).c_str(), prevout.n, txPrev.vout.size(), txindex.vSpent.size(), prevout.hash.ToString().substr(0,10).c_str(), txPrev.ToString().c_str()));
        }
    }

    return true;
}

const CTxOut& CTransaction::GetOutputFor(const CTxIn& input, const MapPrevTx& inputs) const
{
    MapPrevTx::const_iterator mi = inputs.find(input.prevout.hash);
    if (mi == inputs.end())
        throw std::runtime_error("CTransaction::GetOutputFor() : prevout.hash not found");

    const CTransaction& txPrev = (mi->second).second;
    if (input.prevout.n >= txPrev.vout.size())
        throw std::runtime_error("CTransaction::GetOutputFor() : prevout.n out of range");

    return txPrev.vout[input.prevout.n];
}

int64 CTransaction::GetValueIn(const MapPrevTx& inputs) const
{
    if (IsCoinBase())
        return 0;

    int64 nResult = 0;
    for (unsigned int i = 0; i < vin.size(); i++)
    {
        nResult += GetOutputFor(vin[i], inputs).nValue;
    }
    return nResult;

}

unsigned int CTransaction::GetP2SHSigOpCount(const MapPrevTx& inputs) const
{
    if (IsCoinBase())
        return 0;

    unsigned int nSigOps = 0;
    for (unsigned int i = 0; i < vin.size(); i++)
    {
        const CTxOut& prevout = GetOutputFor(vin[i], inputs);
        if (prevout.scriptPubKey.IsPayToScriptHash())
            nSigOps += prevout.scriptPubKey.GetSigOpCount(vin[i].scriptSig);
    }
    return nSigOps;
}

bool CTransaction::ConnectInputs(MapPrevTx inputs,
                                 map<uint256, CTxIndex>& mapTestPool, const CDiskTxPos& posThisTx,
                                 const CBlockIndex* pindexBlock, bool fBlock, bool fMiner, bool fStrictPayToScriptHash) const
{
    // Take over previous transactions' spent pointers
    // fBlock is true when this is called from AcceptBlock when a new best-block is added to the blockchain
    // fMiner is true when called from the internal bitcoin miner
    // ... both are false when called from CTransaction::AcceptToMemoryPool
    if (!IsCoinBase())
    {
        int64 nValueIn = 0;
        int64 nFees = 0;
        for (unsigned int i = 0; i < vin.size(); i++)
        {
            COutPoint prevout = vin[i].prevout;
            assert(inputs.count(prevout.hash) > 0);
            CTxIndex& txindex = inputs[prevout.hash].first;
            CTransaction& txPrev = inputs[prevout.hash].second;

            if (prevout.n >= txPrev.vout.size() || prevout.n >= txindex.vSpent.size())
                return DoS(100, error("ConnectInputs() : %s prevout.n out of range %d %d %d prev tx %s\n%s", GetHash().ToString().substr(0,10).c_str(), prevout.n, txPrev.vout.size(), txindex.vSpent.size(), prevout.hash.ToString().substr(0,10).c_str(), txPrev.ToString().c_str()));

            // If prev is coinbase, check that it's matured
            if (txPrev.IsCoinBase())
                for (const CBlockIndex* pindex = pindexBlock; pindex && pindexBlock->nHeight - pindex->nHeight < COINBASE_MATURITY; pindex = pindex->pprev)
                    if (pindex->nBlockPos == txindex.pos.nBlockPos && pindex->nFile == txindex.pos.nFile)
                        return error("ConnectInputs() : tried to spend coinbase at depth %d", pindexBlock->nHeight - pindex->nHeight);

            // Check for negative or overflow input values
            nValueIn += txPrev.vout[prevout.n].nValue;
            if (!MoneyRange(txPrev.vout[prevout.n].nValue) || !MoneyRange(nValueIn))
                return DoS(100, error("ConnectInputs() : txin values out of range"));

        }
        // The first loop above does all the inexpensive checks.
        // Only if ALL inputs pass do we perform expensive ECDSA signature checks.
        // Helps prevent CPU exhaustion attacks.
        for (unsigned int i = 0; i < vin.size(); i++)
        {
            COutPoint prevout = vin[i].prevout;
            assert(inputs.count(prevout.hash) > 0);
            CTxIndex& txindex = inputs[prevout.hash].first;
            CTransaction& txPrev = inputs[prevout.hash].second;

            // Check for conflicts (double-spend)
            // This doesn't trigger the DoS code on purpose; if it did, it would make it easier
            // for an attacker to attempt to split the network.
            if (!txindex.vSpent[prevout.n].IsNull())
                return fMiner ? false : error("ConnectInputs() : %s prev tx already used at %s", GetHash().ToString().substr(0,10).c_str(), txindex.vSpent[prevout.n].ToString().c_str());

            // Skip ECDSA signature verification when connecting blocks (fBlock=true)
            // before the last blockchain checkpoint. This is safe because block merkle hashes are
            // still computed and checked, and any change will be caught at the next checkpoint.
            if (!(fBlock && (nBestHeight < Checkpoints::GetTotalBlocksEstimate())))
            {
                // Verify signature
                if (!VerifySignature(txPrev, *this, i, fStrictPayToScriptHash, 0))
                {
                    // only during transition phase for P2SH: do not invoke anti-DoS code for
                    // potentially old clients relaying bad P2SH transactions
                    if (fStrictPayToScriptHash && VerifySignature(txPrev, *this, i, false, 0))
                        return error("ConnectInputs() : %s P2SH VerifySignature failed", GetHash().ToString().substr(0,10).c_str());

                    return DoS(100,error("ConnectInputs() : %s VerifySignature failed", GetHash().ToString().substr(0,10).c_str()));
                }
            }

            // Mark outpoints as spent
            txindex.vSpent[prevout.n] = posThisTx;

            // Write back
            if (fBlock || fMiner)
            {
                mapTestPool[prevout.hash] = txindex;
            }
        }

        if (nValueIn < GetValueOut())
            return DoS(100, error("ConnectInputs() : %s value in < value out", GetHash().ToString().substr(0,10).c_str()));

        // Tally transaction fees
        int64 nTxFee = nValueIn - GetValueOut();
        if (nTxFee < 0)
            return DoS(100, error("ConnectInputs() : %s nTxFee < 0", GetHash().ToString().substr(0,10).c_str()));
        nFees += nTxFee;
        if (!MoneyRange(nFees))
            return DoS(100, error("ConnectInputs() : nFees out of range"));
    }

    return true;
}


bool CTransaction::ClientConnectInputs()
{
    if (IsCoinBase())
        return false;

    // Take over previous transactions' spent pointers
    {
        LOCK(mempool.cs);
        int64 nValueIn = 0;
        for (unsigned int i = 0; i < vin.size(); i++)
        {
            // Get prev tx from single transactions in memory
            COutPoint prevout = vin[i].prevout;
            if (!mempool.exists(prevout.hash))
                return false;
            CTransaction& txPrev = mempool.lookup(prevout.hash);

            if (prevout.n >= txPrev.vout.size())
                return false;

            // Verify signature
            if (!VerifySignature(txPrev, *this, i, true, 0))
                return error("ConnectInputs() : VerifySignature failed");

            ///// this is redundant with the mempool.mapNextTx stuff,
            ///// not sure which I want to get rid of
            ///// this has to go away now that posNext is gone
            // // Check for conflicts
            // if (!txPrev.vout[prevout.n].posNext.IsNull())
            //     return error("ConnectInputs() : prev tx already used");
            //
            // // Flag outpoints as used
            // txPrev.vout[prevout.n].posNext = posThisTx;

            nValueIn += txPrev.vout[prevout.n].nValue;

            if (!MoneyRange(txPrev.vout[prevout.n].nValue) || !MoneyRange(nValueIn))
                return error("ClientConnectInputs() : txin values out of range");
        }
        if (GetValueOut() > nValueIn)
            return false;
    }

    return true;
}




bool CBlock::DisconnectBlock(CTxDB& txdb, CBlockIndex* pindex)
{
    // Disconnect in reverse order
    for (int i = vtx.size()-1; i >= 0; i--)
        if (!vtx[i].DisconnectInputs(txdb))
            return false;

    // Update block index on disk without changing it in memory.
    // The memory index structure will be changed after the db commits.
    if (pindex->pprev)
    {
        CDiskBlockIndex blockindexPrev(pindex->pprev);
        blockindexPrev.hashNext = 0;
        if (!txdb.WriteBlockIndex(blockindexPrev))
            return error("DisconnectBlock() : WriteBlockIndex failed");
    }

    return true;
}

bool CBlock::ConnectBlock(CTxDB& txdb, CBlockIndex* pindex)
{
    // Check it again in case a previous version let a bad block in
    if (!CheckBlock())
        return false;

    // Do not allow blocks that contain transactions which 'overwrite' older transactions,
    // unless those are already completely spent.
    // If such overwrites are allowed, coinbases and transactions depending upon those
    // can be duplicated to remove the ability to spend the first instance -- even after
    // being sent to another address.
    // See BIP30 and http://r6.ca/blog/20120206T005236Z.html for more information.
    // This logic is not necessary for memory pool transactions, as AcceptToMemoryPool
    // already refuses previously-known transaction ids entirely.
    // This rule was originally applied all blocks whose timestamp was after March 15, 2012, 0:00 UTC.
    // Now that the whole chain is irreversibly beyond that time it is applied to all blocks except the
    // two in the chain that violate it. This prevents exploiting the issue against nodes in their
    // initial block download.
    // On testnet it is enabled as of februari 20, 2012, 0:00 UTC.
    bool fEnforceBIP30;
    if (fTestNet)
        fEnforceBIP30 = pindex->nTime > 1329696000;
    else
        fEnforceBIP30 = !((pindex->nHeight==91842 && pindex->GetBlockHash() == uint256("0x00000000000a4d0a398161ffc163c503763b1f4360639393e0e4c8e300e0caec")) ||
                          (pindex->nHeight==91880 && pindex->GetBlockHash() == uint256("0x00000000000743f190a18c5577a3c2d2a1f610ae9601ac046a38084ccb7cd721")));
    if (fEnforceBIP30)
    {
        BOOST_FOREACH(CTransaction& tx, vtx)
        {
            CTxIndex txindexOld;
            if (txdb.ReadTxIndex(tx.GetHash(), txindexOld))
            {
                BOOST_FOREACH(CDiskTxPos &pos, txindexOld.vSpent)
                    if (pos.IsNull())
                        return false;
            }
        }
    }

    // BIP16 didn't become active until Apr 1 2012 (Feb 15 on testnet)
    int64 nBIP16SwitchTime = fTestNet ? 1329264000 : 1333238400;
    bool fStrictPayToScriptHash = (pindex->nTime >= nBIP16SwitchTime);

    //// issue here: it doesn't know the version
    unsigned int nTxPos = pindex->nBlockPos + ::GetSerializeSize(CBlock(), SER_DISK, CLIENT_VERSION) - 1 + GetSizeOfCompactSize(vtx.size());

    map<uint256, CTxIndex> mapQueuedChanges;
    int64 nFees = 0;
    unsigned int nSigOps = 0;
    BOOST_FOREACH(CTransaction& tx, vtx)
    {
        nSigOps += tx.GetLegacySigOpCount();
        if (nSigOps > MAX_BLOCK_SIGOPS)
            return DoS(100, error("ConnectBlock() : too many sigops"));

        CDiskTxPos posThisTx(pindex->nFile, pindex->nBlockPos, nTxPos);
        nTxPos += ::GetSerializeSize(tx, SER_DISK, CLIENT_VERSION);

        MapPrevTx mapInputs;
        if (!tx.IsCoinBase())
        {
            bool fInvalid;
            if (!tx.FetchInputs(txdb, mapQueuedChanges, true, false, mapInputs, fInvalid))
                return false;

            if (fStrictPayToScriptHash)
            {
                // Add in sigops done by pay-to-script-hash inputs;
                // this is to prevent a "rogue miner" from creating
                // an incredibly-expensive-to-validate block.
                nSigOps += tx.GetP2SHSigOpCount(mapInputs);
                if (nSigOps > MAX_BLOCK_SIGOPS)
                    return DoS(100, error("ConnectBlock() : too many sigops"));
            }

            nFees += tx.GetValueIn(mapInputs)-tx.GetValueOut();

            if (!tx.ConnectInputs(mapInputs, mapQueuedChanges, posThisTx, pindex, true, false, fStrictPayToScriptHash))
                return false;
        }

        mapQueuedChanges[tx.GetHash()] = CTxIndex(posThisTx, tx.vout.size());
    }

    // Write queued txindex changes
    for (map<uint256, CTxIndex>::iterator mi = mapQueuedChanges.begin(); mi != mapQueuedChanges.end(); ++mi)
    {
        if (!txdb.UpdateTxIndex((*mi).first, (*mi).second))
            return error("ConnectBlock() : UpdateTxIndex failed");
    }

    if (vtx[0].GetValueOut() > GetBlockValue(pindex->nHeight, nFees))
        return error("ConnectBlock() : coinbase pays too much (actual=%"PRI64d" vs limit=%"PRI64d")", vtx[0].GetValueOut(), GetBlockValue(pindex->nHeight, nFees));

    // Update block index on disk without changing it in memory.
    // The memory index structure will be changed after the db commits.
    if (pindex->pprev)
    {
        CDiskBlockIndex blockindexPrev(pindex->pprev);
        blockindexPrev.hashNext = pindex->GetBlockHash();
        if (!txdb.WriteBlockIndex(blockindexPrev))
            return error("ConnectBlock() : WriteBlockIndex failed");
    }

    // Watch for transactions paying to me
    BOOST_FOREACH(CTransaction& tx, vtx)
        SyncWithWallets(tx, this, true);

    return true;
}

bool static Reorganize(CTxDB& txdb, CBlockIndex* pindexNew)
{
    printf("REORGANIZE\n");

    // Find the fork
    CBlockIndex* pfork = pindexBest;
    CBlockIndex* plonger = pindexNew;
    while (pfork != plonger)
    {
        while (plonger->nHeight > pfork->nHeight)
            if (!(plonger = plonger->pprev))
                return error("Reorganize() : plonger->pprev is null");
        if (pfork == plonger)
            break;
        if (!(pfork = pfork->pprev))
            return error("Reorganize() : pfork->pprev is null");
    }

    // List of what to disconnect
    vector<CBlockIndex*> vDisconnect;
    for (CBlockIndex* pindex = pindexBest; pindex != pfork; pindex = pindex->pprev)
        vDisconnect.push_back(pindex);

    // List of what to connect
    vector<CBlockIndex*> vConnect;
    for (CBlockIndex* pindex = pindexNew; pindex != pfork; pindex = pindex->pprev)
        vConnect.push_back(pindex);
    reverse(vConnect.begin(), vConnect.end());

    printf("REORGANIZE: Disconnect %i blocks; %s..%s\n", vDisconnect.size(), pfork->GetBlockHash().ToString().substr(0,20).c_str(), pindexBest->GetBlockHash().ToString().substr(0,20).c_str());
    printf("REORGANIZE: Connect %i blocks; %s..%s\n", vConnect.size(), pfork->GetBlockHash().ToString().substr(0,20).c_str(), pindexNew->GetBlockHash().ToString().substr(0,20).c_str());

    // Disconnect shorter branch
    list<CTransaction> vResurrect;
    BOOST_FOREACH(CBlockIndex* pindex, vDisconnect)
    {
        CBlock block;
        if (!block.ReadFromDisk(pindex))
            return error("Reorganize() : ReadFromDisk for disconnect failed");
        if (!block.DisconnectBlock(txdb, pindex))
            return error("Reorganize() : DisconnectBlock %s failed", pindex->GetBlockHash().ToString().substr(0,20).c_str());

        // Queue memory transactions to resurrect
        BOOST_REVERSE_FOREACH(const CTransaction& tx, block.vtx)
            if (!tx.IsCoinBase())
                vResurrect.push_front(tx);
    }

    // Connect longer branch
    vector<CTransaction> vDelete;
    for (unsigned int i = 0; i < vConnect.size(); i++)
    {
        CBlockIndex* pindex = vConnect[i];
        CBlock block;
        if (!block.ReadFromDisk(pindex))
            return error("Reorganize() : ReadFromDisk for connect failed");
        if (!block.ConnectBlock(txdb, pindex))
        {
            // Invalid block
            txdb.TxnAbort();
            return error("Reorganize() : ConnectBlock %s failed", pindex->GetBlockHash().ToString().substr(0,20).c_str());
        }

        // Queue memory transactions to delete
        BOOST_FOREACH(const CTransaction& tx, block.vtx)
            vDelete.push_back(tx);
    }
    if (!txdb.WriteHashBestChain(pindexNew->GetBlockHash()))
        return error("Reorganize() : WriteHashBestChain failed");

    // Make sure it's successfully written to disk before changing memory structure
    if (!txdb.TxnCommit())
        return error("Reorganize() : TxnCommit failed");

    // Disconnect shorter branch
    BOOST_FOREACH(CBlockIndex* pindex, vDisconnect)
        if (pindex->pprev)
            pindex->pprev->pnext = NULL;

    // Connect longer branch
    BOOST_FOREACH(CBlockIndex* pindex, vConnect)
        if (pindex->pprev)
            pindex->pprev->pnext = pindex;

    // Resurrect memory transactions that were in the disconnected branch
    BOOST_FOREACH(CTransaction& tx, vResurrect)
        tx.AcceptToMemoryPool_new(txdb, true, false, NULL);

    // Delete redundant memory transactions that are in the connected branch
    BOOST_FOREACH(CTransaction& tx, vDelete)
        mempool.remove(tx);

    printf("REORGANIZE: done\n");

    return true;
}


static void
runCommand(std::string strCommand)
{
    int nErr = ::system(strCommand.c_str());
    if (nErr)
        printf("runCommand error: system(%s) returned %d\n", strCommand.c_str(), nErr);
}

// Called from inside SetBestChain: attaches a block to the new best chain being built
bool CBlock::SetBestChainInner(CTxDB& txdb, CBlockIndex *pindexNew)
{
    uint256 hash = GetHash();

    // Adding to current best branch
    if (!ConnectBlock(txdb, pindexNew) || !txdb.WriteHashBestChain(hash))
    {
        txdb.TxnAbort();
        InvalidChainFound(pindexNew);
        return false;
    }
    if (!txdb.TxnCommit())
        return error("SetBestChain() : TxnCommit failed");

    // Add to current best branch
    pindexNew->pprev->pnext = pindexNew;

    // Delete redundant memory transactions
    BOOST_FOREACH(CTransaction& tx, vtx)
        mempool.remove(tx);

    return true;
}

bool CBlock::SetBestChain(CTxDB& txdb, CBlockIndex* pindexNew)
{
    uint256 hash = GetHash();

    if (!txdb.TxnBegin())
        return error("SetBestChain() : TxnBegin failed");

    if (pindexGenesisBlock == NULL && hash == hashGenesisBlock)
    {
        txdb.WriteHashBestChain(hash);
        if (!txdb.TxnCommit())
            return error("SetBestChain() : TxnCommit failed");
        pindexGenesisBlock = pindexNew;
    }
    else if (hashPrevBlock == hashBestChain)
    {
        if (!SetBestChainInner(txdb, pindexNew))
            return error("SetBestChain() : SetBestChainInner failed");
    }
    else
    {
        // the first block in the new chain that will cause it to become the new best chain
        CBlockIndex *pindexIntermediate = pindexNew;

        // list of blocks that need to be connected afterwards
        std::vector<CBlockIndex*> vpindexSecondary;

        // Reorganize is costly in terms of db load, as it works in a single db transaction.
        // Try to limit how much needs to be done inside
        while (pindexIntermediate->pprev && pindexIntermediate->pprev->bnChainWork > pindexBest->bnChainWork)
        {
            vpindexSecondary.push_back(pindexIntermediate);
            pindexIntermediate = pindexIntermediate->pprev;
        }

        if (!vpindexSecondary.empty())
            printf("Postponing %i reconnects\n", vpindexSecondary.size());

        // Switch to new best branch
        if (!Reorganize(txdb, pindexIntermediate))
        {
            txdb.TxnAbort();
            InvalidChainFound(pindexNew);
            return error("SetBestChain() : Reorganize failed");
        }

        // Connect further blocks
        BOOST_REVERSE_FOREACH(CBlockIndex *pindex, vpindexSecondary)
        {
            CBlock block;
            if (!block.ReadFromDisk(pindex))
            {
                printf("SetBestChain() : ReadFromDisk failed\n");
                break;
            }
            if (!txdb.TxnBegin()) {
                printf("SetBestChain() : TxnBegin 2 failed\n");
                break;
            }
            // errors now are not fatal, we still did a reorganisation to a new chain in a valid way
            if (!block.SetBestChainInner(txdb, pindex))
                break;
        }
    }

    // Update best block in wallet (so we can detect restored wallets)
    bool fIsInitialDownload = IsInitialBlockDownload();
    if (!fIsInitialDownload)
    {
        const CBlockLocator locator(pindexNew);
        ::SetBestChain(locator);
    }

    // New best block
    hashBestChain = hash;
    pindexBest = pindexNew;
    nBestHeight = pindexBest->nHeight;
    bnBestChainWork = pindexNew->bnChainWork;
    nTimeBestReceived = GetTime();
    nTransactionsUpdated++;
    printf("SetBestChain: new best=%s  height=%d  work=%s\n", hashBestChain.ToString().substr(0,20).c_str(), nBestHeight, bnBestChainWork.ToString().c_str());

    std::string strCmd = GetArg("-blocknotify", "");

    if (!fIsInitialDownload && !strCmd.empty())
    {
        boost::replace_all(strCmd, "%s", hashBestChain.GetHex());
        boost::thread t(runCommand, strCmd); // thread runs free
    }

    return true;
}


bool CBlock::AddToBlockIndex(unsigned int nFile, unsigned int nBlockPos)
{
    // Check for duplicate
    uint256 hash = GetHash();
    if (mapBlockIndex.count(hash))
        return error("AddToBlockIndex() : %s already exists", hash.ToString().substr(0,20).c_str());

    // Construct new block index object
    CBlockIndex* pindexNew = new CBlockIndex(nFile, nBlockPos, *this);
    if (!pindexNew)
        return error("AddToBlockIndex() : new CBlockIndex failed");
    map<uint256, CBlockIndex*>::iterator mi = mapBlockIndex.insert(make_pair(hash, pindexNew)).first;
    pindexNew->phashBlock = &((*mi).first);
    map<uint256, CBlockIndex*>::iterator miPrev = mapBlockIndex.find(hashPrevBlock);
    if (miPrev != mapBlockIndex.end())
    {
        pindexNew->pprev = (*miPrev).second;
        pindexNew->nHeight = pindexNew->pprev->nHeight + 1;
    }
    pindexNew->bnChainWork = (pindexNew->pprev ? pindexNew->pprev->bnChainWork : 0) + pindexNew->GetBlockWork();

    CTxDB txdb;
    if (!txdb.TxnBegin())
        return false;
    txdb.WriteBlockIndex(CDiskBlockIndex(pindexNew));
    if (!txdb.TxnCommit())
        return false;

    // New best
    if (pindexNew->bnChainWork > bnBestChainWork)
        if (!SetBestChain(txdb, pindexNew))
            return false;

    txdb.Close();

    if (pindexNew == pindexBest)
    {
        // Notify UI to display prev block's coinbase if it was ours
        static uint256 hashPrevBestCoinBase;
        UpdatedTransaction(hashPrevBestCoinBase);
        hashPrevBestCoinBase = vtx[0].GetHash();
    }

    MainFrameRepaint();
    return true;
}




bool CBlock::CheckBlock() const
{
    // These are checks that are independent of context
    // that can be verified before saving an orphan block.

    // Size limits
    if (vtx.empty() || vtx.size() > MAX_BLOCK_SIZE || ::GetSerializeSize(*this, SER_NETWORK, PROTOCOL_VERSION) > MAX_BLOCK_SIZE)
        return DoS(100, error("CheckBlock() : size limits failed"));

    // Special short-term limits to avoid 10,000 BDB lock limit:
    if (GetBlockTime() > 1363039171 && // 11 March 2013, timestamp of block before the big fork
        GetBlockTime() < 1368576000)  // 15 May 2013 00:00:00
    {
        // Rule is: #unique txids referenced <= 4,500
        // ... to prevent 10,000 BDB lock exhaustion on old clients
        set<uint256> setTxIn;
        for (size_t i = 0; i < vtx.size(); i++)
        {
            setTxIn.insert(vtx[i].GetHash());
            if (i == 0) continue; // skip coinbase txin
            BOOST_FOREACH(const CTxIn& txin, vtx[i].vin)
                setTxIn.insert(txin.prevout.hash);
        }
        size_t nTxids = setTxIn.size();
        if (nTxids > 4500)
            return error("CheckBlock() : 15 May maxlocks violation");
    }

    // Check proof of work matches claimed amount
    if (!CheckProofOfWork(GetHash(), nBits))
        return DoS(50, error("CheckBlock() : proof of work failed"));

    // Check timestamp
    if (GetBlockTime() > GetAdjustedTime() + 2 * 60 * 60)
        return error("CheckBlock() : block timestamp too far in the future");

    // First transaction must be coinbase, the rest must not be
    if (vtx.empty() || !vtx[0].IsCoinBase())
        return DoS(100, error("CheckBlock() : first tx is not coinbase"));
    for (unsigned int i = 1; i < vtx.size(); i++)
        if (vtx[i].IsCoinBase())
            return DoS(100, error("CheckBlock() : more than one coinbase"));

    // Check transactions
    BOOST_FOREACH(const CTransaction& tx, vtx)
        if (!tx.CheckTransaction())
            return DoS(tx.nDoS, error("CheckBlock() : CheckTransaction failed"));

    // Check for duplicate txids. This is caught by ConnectInputs(),
    // but catching it earlier avoids a potential DoS attack:
    set<uint256> uniqueTx;
    BOOST_FOREACH(const CTransaction& tx, vtx)
    {
        uniqueTx.insert(tx.GetHash());
    }
    if (uniqueTx.size() != vtx.size())
        return DoS(100, error("CheckBlock() : duplicate transaction"));

    unsigned int nSigOps = 0;
    BOOST_FOREACH(const CTransaction& tx, vtx)
    {
        nSigOps += tx.GetLegacySigOpCount();
    }
    if (nSigOps > MAX_BLOCK_SIGOPS)
        return DoS(100, error("CheckBlock() : out-of-bounds SigOpCount"));

    // Check merkle root
    if (hashMerkleRoot != BuildMerkleTree())
        return DoS(100, error("CheckBlock() : hashMerkleRoot mismatch"));

    return true;
}

bool CBlock::AcceptBlock()
{
    // Check for duplicate
    uint256 hash = GetHash();
    if (mapBlockIndex.count(hash))
        return error("AcceptBlock() : block already in mapBlockIndex");

    // Get prev block index
    map<uint256, CBlockIndex*>::iterator mi = mapBlockIndex.find(hashPrevBlock);
    if (mi == mapBlockIndex.end())
        return DoS(10, error("AcceptBlock() : prev block not found"));
    CBlockIndex* pindexPrev = (*mi).second;
    int nHeight = pindexPrev->nHeight+1;

    // Check proof of work
    if (nBits != GetNextWorkRequired(pindexPrev, this))
        return DoS(100, error("AcceptBlock() : incorrect proof of work"));

    // Check timestamp against prev
    if (GetBlockTime() <= pindexPrev->GetMedianTimePast())
        return error("AcceptBlock() : block's timestamp is too early");

    // Check that all transactions are finalized
    BOOST_FOREACH(const CTransaction& tx, vtx)
        if (!tx.IsFinal(nHeight, GetBlockTime()))
            return DoS(10, error("AcceptBlock() : contains a non-final transaction"));

    // Check that the block chain matches the known block chain up to a checkpoint
    if (!Checkpoints::CheckBlock(nHeight, hash))
        return DoS(100, error("AcceptBlock() : rejected by checkpoint lockin at %d", nHeight));

    // Reject block.nVersion=1 blocks when 95% (75% on testnet) of the network has upgraded:
    if (nVersion < 2)
    {
        if ((!fTestNet && CBlockIndex::IsSuperMajority(2, pindexPrev, 950, 1000)) ||
            (fTestNet && CBlockIndex::IsSuperMajority(2, pindexPrev, 75, 100)))
        {
            return error("AcceptBlock() : rejected nVersion=1 block");
        }
    }
    // Enforce block.nVersion=2 rule that the coinbase starts with serialized block height
    if (nVersion >= 2)
    {
        // if 750 of the last 1,000 blocks are version 2 or greater (51/100 if testnet):
        if ((!fTestNet && CBlockIndex::IsSuperMajority(2, pindexPrev, 750, 1000)) ||
            (fTestNet && CBlockIndex::IsSuperMajority(2, pindexPrev, 51, 100)))
        {
            CScript expect = CScript() << nHeight;
            if (!std::equal(expect.begin(), expect.end(), vtx[0].vin[0].scriptSig.begin()))
                return error("AcceptBlock() : block height mismatch in coinbase");
        }
    }

    // Write block to history file
    if (!CheckDiskSpace(::GetSerializeSize(*this, SER_DISK, CLIENT_VERSION)))
        return error("AcceptBlock() : out of disk space");
    unsigned int nFile = -1;
    unsigned int nBlockPos = 0;
    if (!WriteToDisk(nFile, nBlockPos))
        return error("AcceptBlock() : WriteToDisk failed");
    if (!AddToBlockIndex(nFile, nBlockPos))
        return error("AcceptBlock() : AddToBlockIndex failed");

    // Relay inventory, but don't relay old inventory during initial block download
    int nBlockEstimate = Checkpoints::GetTotalBlocksEstimate();
    if (hashBestChain == hash)
    {
        LOCK(cs_vNodes);
        BOOST_FOREACH(CNode* pnode, vNodes)
            if (nBestHeight > (pnode->nStartingHeight != -1 ? pnode->nStartingHeight - 2000 : nBlockEstimate))
                pnode->PushInventory(CInv(MSG_BLOCK, hash));
    }

    return true;
}

bool CBlockIndex::IsSuperMajority(int minVersion, const CBlockIndex* pstart, unsigned int nRequired, unsigned int nToCheck)
{
    unsigned int nFound = 0;
    for (unsigned int i = 0; i < nToCheck && nFound < nRequired && pstart != NULL; i++)
    {
        if (pstart->nVersion >= minVersion)
            ++nFound;
        pstart = pstart->pprev;
    }
    return (nFound >= nRequired);
}

bool ProcessBlock(CNode* pfrom, CBlock* pblock)
{
    // Check for duplicate
    uint256 hash = pblock->GetHash();
    if (mapBlockIndex.count(hash))
        return error("ProcessBlock() : already have block %d %s", mapBlockIndex[hash]->nHeight, hash.ToString().substr(0,20).c_str());
    if (mapOrphanBlocks.count(hash))
        return error("ProcessBlock() : already have block (orphan) %s", hash.ToString().substr(0,20).c_str());

    // Preliminary checks
    if (!pblock->CheckBlock())
        return error("ProcessBlock() : CheckBlock FAILED");

    CBlockIndex* pcheckpoint = Checkpoints::GetLastCheckpoint(mapBlockIndex);
    if (pcheckpoint && pblock->hashPrevBlock != hashBestChain)
    {
        // Extra checks to prevent "fill up memory by spamming with bogus blocks"
        int64 deltaTime = pblock->GetBlockTime() - pcheckpoint->nTime;
        if (deltaTime < 0)
        {
            if (pfrom)
                pfrom->Misbehaving(100);
            return error("ProcessBlock() : block with timestamp before last checkpoint");
        }
        CBigNum bnNewBlock;
        bnNewBlock.SetCompact(pblock->nBits);
        CBigNum bnRequired;
        bnRequired.SetCompact(ComputeMinWork(pcheckpoint->nBits, deltaTime));
        if (bnNewBlock > bnRequired)
        {
            if (pfrom)
                pfrom->Misbehaving(100);
            return error("ProcessBlock() : block with too little proof-of-work");
        }
    }


    // If don't already have its previous block, shunt it off to holding area until we get it
    if (!mapBlockIndex.count(pblock->hashPrevBlock))
    {
        printf("ProcessBlock: ORPHAN BLOCK, prev=%s\n", pblock->hashPrevBlock.ToString().substr(0,20).c_str());
        CBlock* pblock2 = new CBlock(*pblock);
        mapOrphanBlocks.insert(make_pair(hash, pblock2));
        mapOrphanBlocksByPrev.insert(make_pair(pblock2->hashPrevBlock, pblock2));

        // Ask this guy to fill in what we're missing
        if (pfrom)
            pfrom->PushGetBlocks(pindexBest, GetOrphanRoot(pblock2));
        return true;
    }

    // Store to disk
    if (!pblock->AcceptBlock())
        return error("ProcessBlock() : AcceptBlock FAILED");

    // Recursively process any orphan blocks that depended on this one
    vector<uint256> vWorkQueue;
    vWorkQueue.push_back(hash);
    for (unsigned int i = 0; i < vWorkQueue.size(); i++)
    {
        uint256 hashPrev = vWorkQueue[i];
        for (multimap<uint256, CBlock*>::iterator mi = mapOrphanBlocksByPrev.lower_bound(hashPrev);
             mi != mapOrphanBlocksByPrev.upper_bound(hashPrev);
             ++mi)
        {
            CBlock* pblockOrphan = (*mi).second;
            if (pblockOrphan->AcceptBlock())
                vWorkQueue.push_back(pblockOrphan->GetHash());
            mapOrphanBlocks.erase(pblockOrphan->GetHash());
            delete pblockOrphan;
        }
        mapOrphanBlocksByPrev.erase(hashPrev);
    }

    printf("ProcessBlock: ACCEPTED\n");
    return true;
}








bool CheckDiskSpace(uint64 nAdditionalBytes)
{
    uint64 nFreeBytesAvailable = filesystem::space(GetDataDir()).available;

    // Check for 15MB because database could create another 10MB log file at any time
    if (nFreeBytesAvailable < (uint64)15000000 + nAdditionalBytes)
    {
        fShutdown = true;
        string strMessage = _("Warning: Disk space is low");
        strMiscWarning = strMessage;
        printf("*** %s\n", strMessage.c_str());
        ThreadSafeMessageBox(strMessage, "Bitcoin", wxOK | wxICON_EXCLAMATION | wxMODAL);
        StartShutdown();
        return false;
    }
    return true;
}

FILE* OpenBlockFile(unsigned int nFile, unsigned int nBlockPos, const char* pszMode)
{
    if (nFile == -1)
        return NULL;
    FILE* file = fopen((GetDataDir() / strprintf("blk%04d.dat", nFile)).string().c_str(), pszMode);
    if (!file)
        return NULL;
    if (nBlockPos != 0 && !strchr(pszMode, 'a') && !strchr(pszMode, 'w'))
    {
        if (fseek(file, nBlockPos, SEEK_SET) != 0)
        {
            fclose(file);
            return NULL;
        }
    }
    return file;
}

static unsigned int nCurrentBlockFile = 1;

FILE* AppendBlockFile(unsigned int& nFileRet)
{
    nFileRet = 0;
    loop
    {
        FILE* file = OpenBlockFile(nCurrentBlockFile, 0, "ab");
        if (!file)
            return NULL;
        if (fseek(file, 0, SEEK_END) != 0)
            return NULL;
        // FAT32 file size max 4GB, fseek and ftell max 2GB, so we must stay under 2GB
        if (ftell(file) < (long)(0x7F000000 - MAX_SIZE))
        {
            nFileRet = nCurrentBlockFile;
            return file;
        }
        fclose(file);
        nCurrentBlockFile++;
    }
}

bool LoadBlockIndex(bool fAllowNew)
{
    if (fTestNet)
    {
        hashGenesisBlock = uint256("0x00000007199508e34a9ff81e6ec0c477a4cccff2a4767a8eee39c11db367b008");
        bnProofOfWorkLimit = CBigNum(~uint256(0) >> 28);
        pchMessageStart[0] = 0xfa;
        pchMessageStart[1] = 0xbf;
        pchMessageStart[2] = 0xb5;
        pchMessageStart[3] = 0xda;
    }

    //
    // Load block index
    //
    CTxDB txdb("cr");
    if (!txdb.LoadBlockIndex())
        return false;
    txdb.Close();

    //
    // Init with genesis block
    //
    if (mapBlockIndex.empty())
    {
        if (!fAllowNew)
            return false;

        // Genesis Block:
        // CBlock(hash=000000000019d6, ver=1, hashPrevBlock=00000000000000, hashMerkleRoot=4a5e1e, nTime=1231006505, nBits=1d00ffff, nNonce=2083236893, vtx=1)
        //   CTransaction(hash=4a5e1e, ver=1, vin.size=1, vout.size=1, nLockTime=0)
        //     CTxIn(COutPoint(000000, -1), coinbase 04ffff001d0104455468652054696d65732030332f4a616e2f32303039204368616e63656c6c6f72206f6e206272696e6b206f66207365636f6e64206261696c6f757420666f722062616e6b73)
        //     CTxOut(nValue=50.00000000, scriptPubKey=0x5F1DF16B2B704C8A578D0B)
        //   vMerkleTree: 4a5e1e

        // Genesis block
        const char* pszTimestamp = "The Times 03/Jan/2009 Chancellor on brink of second bailout for banks";
        CTransaction txNew;
        txNew.vin.resize(1);
        txNew.vout.resize(1);
        txNew.vin[0].scriptSig = CScript() << 486604799 << CBigNum(4) << vector<unsigned char>((const unsigned char*)pszTimestamp, (const unsigned char*)pszTimestamp + strlen(pszTimestamp));
        txNew.vout[0].nValue = 50 * COIN;
        txNew.vout[0].scriptPubKey = CScript() << ParseHex("04678afdb0fe5548271967f1a67130b7105cd6a828e03909a67962e0ea1f61deb649f6bc3f4cef38c4f35504e51ec112de5c384df7ba0b8d578a4c702b6bf11d5f") << OP_CHECKSIG;
        CBlock block;
        block.vtx.push_back(txNew);
        block.hashPrevBlock = 0;
        block.hashMerkleRoot = block.BuildMerkleTree();
        block.nVersion = 1;
        block.nTime    = 1231006505;
        block.nBits    = 0x1d00ffff;
        block.nNonce   = 2083236893;

        if (fTestNet)
        {
            block.nTime    = 1296688602;
            block.nBits    = 0x1d07fff8;
            block.nNonce   = 384568319;
        }

        //// debug print
        printf("%s\n", block.GetHash().ToString().c_str());
        printf("%s\n", hashGenesisBlock.ToString().c_str());
        printf("%s\n", block.hashMerkleRoot.ToString().c_str());
        assert(block.hashMerkleRoot == uint256("0x4a5e1e4baab89f3a32518a88c31bc87f618f76673e2cc77ab2127b7afdeda33b"));
        block.print();
        assert(block.GetHash() == hashGenesisBlock);

        // Start new block file
        unsigned int nFile;
        unsigned int nBlockPos;
        if (!block.WriteToDisk(nFile, nBlockPos))
            return error("LoadBlockIndex() : writing genesis block to disk failed");
        if (!block.AddToBlockIndex(nFile, nBlockPos))
            return error("LoadBlockIndex() : genesis block not accepted");
    }

    return true;
}



void PrintBlockTree()
{
    // pre-compute tree structure
    map<CBlockIndex*, vector<CBlockIndex*> > mapNext;
    for (map<uint256, CBlockIndex*>::iterator mi = mapBlockIndex.begin(); mi != mapBlockIndex.end(); ++mi)
    {
        CBlockIndex* pindex = (*mi).second;
        mapNext[pindex->pprev].push_back(pindex);
        // test
        //while (rand() % 3 == 0)
        //    mapNext[pindex->pprev].push_back(pindex);
    }

    vector<pair<int, CBlockIndex*> > vStack;
    vStack.push_back(make_pair(0, pindexGenesisBlock));

    int nPrevCol = 0;
    while (!vStack.empty())
    {
        int nCol = vStack.back().first;
        CBlockIndex* pindex = vStack.back().second;
        vStack.pop_back();

        // print split or gap
        if (nCol > nPrevCol)
        {
            for (int i = 0; i < nCol-1; i++)
                printf("| ");
            printf("|\\\n");
        }
        else if (nCol < nPrevCol)
        {
            for (int i = 0; i < nCol; i++)
                printf("| ");
            printf("|\n");
       }
        nPrevCol = nCol;

        // print columns
        for (int i = 0; i < nCol; i++)
            printf("| ");

        // print item
        CBlock block;
        block.ReadFromDisk(pindex);
        printf("%d (%u,%u) %s  %s  tx %d",
            pindex->nHeight,
            pindex->nFile,
            pindex->nBlockPos,
            block.GetHash().ToString().substr(0,20).c_str(),
            DateTimeStrFormat("%x %H:%M:%S", block.GetBlockTime()).c_str(),
            block.vtx.size());

        PrintWallets(block);

        // put the main time-chain first
        vector<CBlockIndex*>& vNext = mapNext[pindex];
        for (unsigned int i = 0; i < vNext.size(); i++)
        {
            if (vNext[i]->pnext)
            {
                swap(vNext[0], vNext[i]);
                break;
            }
        }

        // iterate children
        for (unsigned int i = 0; i < vNext.size(); i++)
            vStack.push_back(make_pair(nCol+i, vNext[i]));
    }
}










//////////////////////////////////////////////////////////////////////////////
//
// CAlert
//

map<uint256, CAlert> mapAlerts;
CCriticalSection cs_mapAlerts;

string GetWarnings(string strFor)
{
    int nPriority = 0;
    string strStatusBar;
    string strRPC;
    if (GetBoolArg("-testsafemode"))
        strRPC = "test";

    // Misc warnings like out of disk space and clock is wrong
    if (strMiscWarning != "")
    {
        nPriority = 1000;
        strStatusBar = strMiscWarning;
    }

    // Longer invalid proof-of-work chain
    if (pindexBest && bnBestInvalidWork > bnBestChainWork + pindexBest->GetBlockWork() * 6)
    {
        nPriority = 2000;
        strStatusBar = strRPC = "WARNING: Displayed transactions may not be correct!  You may need to upgrade, or other nodes may need to upgrade.";
    }

    // Alerts
    {
        LOCK(cs_mapAlerts);
        BOOST_FOREACH(PAIRTYPE(const uint256, CAlert)& item, mapAlerts)
        {
            const CAlert& alert = item.second;
            if (alert.AppliesToMe() && alert.nPriority > nPriority)
            {
                nPriority = alert.nPriority;
                strStatusBar = alert.strStatusBar;
            }
        }
    }

    if (strFor == "statusbar")
        return strStatusBar;
    else if (strFor == "rpc")
        return strRPC;
    assert(!"GetWarnings() : invalid parameter");
    return "error";
}

bool CAlert::ProcessAlert()
{
    if (!CheckSignature())
        return false;
    if (!IsInEffect())
        return false;

    // alert.nID=max is reserved for if the alert key is
    // compromised. It must have a pre-defined message,
    // must never expire, must apply to all versions,
    // and must cancel all previous
    // alerts or it will be ignored (so an attacker can't
    // send an "everything is OK, don't panic" version that
    // cannot be overridden):
    int maxInt = std::numeric_limits<int>::max();
    if (nID == maxInt)
    {
        if (!(
                nExpiration == maxInt &&
                nCancel == (maxInt-1) &&
                nMinVer == 0 &&
                nMaxVer == maxInt &&
                setSubVer.empty() &&
                nPriority == maxInt &&
                strStatusBar == "URGENT: Alert key compromised, upgrade required"
                ))
            return false;
    }

    {
        LOCK(cs_mapAlerts);
        // Cancel previous alerts
        for (map<uint256, CAlert>::iterator mi = mapAlerts.begin(); mi != mapAlerts.end();)
        {
            const CAlert& alert = (*mi).second;
            if (Cancels(alert))
            {
                printf("cancelling alert %d\n", alert.nID);
                mapAlerts.erase(mi++);
            }
            else if (!alert.IsInEffect())
            {
                printf("expiring alert %d\n", alert.nID);
                mapAlerts.erase(mi++);
            }
            else
                mi++;
        }

        // Check if this alert has been cancelled
        BOOST_FOREACH(PAIRTYPE(const uint256, CAlert)& item, mapAlerts)
        {
            const CAlert& alert = item.second;
            if (alert.Cancels(*this))
            {
                printf("alert already cancelled by %d\n", alert.nID);
                return false;
            }
        }

        // Add to mapAlerts
        mapAlerts.insert(make_pair(GetHash(), *this));
    }

    printf("accepted alert %d, AppliesToMe()=%d\n", nID, AppliesToMe());
    MainFrameRepaint();
    return true;
}








//////////////////////////////////////////////////////////////////////////////
//
// Messages
//


bool static AlreadyHave(CTxDB& txdb, const CInv& inv)
{
    switch (inv.type)
    {
    case MSG_TX:
        {
        bool txInMap = false;
            {
            LOCK(mempool.cs);
            txInMap = (mempool.exists(inv.hash));
            }
        return txInMap ||
               mapOrphanTransactions.count(inv.hash) ||
               txdb.ContainsTx(inv.hash);
        }

    case MSG_BLOCK:
        return mapBlockIndex.count(inv.hash) ||
               mapOrphanBlocks.count(inv.hash);
    }
    // Don't know what it is, just say we already got one
    return true;
}




// The message start string is designed to be unlikely to occur in normal data.
// The characters are rarely used upper ASCII, not valid as UTF-8, and produce
// a large 4-byte int at any alignment.
unsigned char pchMessageStart[4] = { 0xf9, 0xbe, 0xb4, 0xd9 };


bool static ProcessMessage(CNode* pfrom, string strCommand, CDataStream& vRecv)
{
    static map<CService, vector<unsigned char> > mapReuseKey;
    RandAddSeedPerfmon();
    if (fDebug) {
        printf("%s ", DateTimeStrFormat("%x %H:%M:%S", GetTime()).c_str());
        printf("received: %s (%d bytes)\n", strCommand.c_str(), vRecv.size());
    }
    if (mapArgs.count("-dropmessagestest") && GetRand(atoi(mapArgs["-dropmessagestest"])) == 0)
    {
        printf("dropmessagestest DROPPING RECV MESSAGE\n");
        return true;
    }





    if (strCommand == "version")
    {
        // Each connection can only send one version message
        if (pfrom->nVersion != 0)
        {
            pfrom->Misbehaving(1);
            return false;
        }

        int64 nTime;
        CAddress addrMe;
        CAddress addrFrom;
        uint64 nNonce = 1;
        vRecv >> pfrom->nVersion >> pfrom->nServices >> nTime >> addrMe;
        if (pfrom->nVersion < MIN_PROTO_VERSION)
        {
            // Since February 20, 2012, the protocol is initiated at version 209,
            // and earlier versions are no longer supported
            printf("partner %s using obsolete version %i; disconnecting\n", pfrom->addr.ToString().c_str(), pfrom->nVersion);
            pfrom->fDisconnect = true;
            return false;
        }

        if (pfrom->nVersion == 10300)
            pfrom->nVersion = 300;
        if (!vRecv.empty())
            vRecv >> addrFrom >> nNonce;
        if (!vRecv.empty())
            vRecv >> pfrom->strSubVer;
        if (!vRecv.empty())
            vRecv >> pfrom->nStartingHeight;

        // Disconnect if we connected to ourself
        if (nNonce == nLocalHostNonce && nNonce > 1)
        {
            printf("connected to self at %s, disconnecting\n", pfrom->addr.ToString().c_str());
            pfrom->fDisconnect = true;
            return true;
        }

        // Be shy and don't send version until we hear
        if (pfrom->fInbound)
            pfrom->PushVersion();

        pfrom->fClient = !(pfrom->nServices & NODE_NETWORK);

        AddTimeData(pfrom->addr, nTime);

        // Change version
        pfrom->PushMessage("verack");
        pfrom->vSend.SetVersion(min(pfrom->nVersion, PROTOCOL_VERSION));

        if (!pfrom->fInbound)
        {
            // Advertise our address
            if (!fNoListen && !fUseProxy && addrLocalHost.IsRoutable() &&
                !IsInitialBlockDownload())
            {
                CAddress addr(addrLocalHost);
                addr.nTime = GetAdjustedTime();
                pfrom->PushAddress(addr);
            }

            // Get recent addresses
            if (pfrom->nVersion >= CADDR_TIME_VERSION || addrman.size() < 1000)
            {
                pfrom->PushMessage("getaddr");
                pfrom->fGetAddr = true;
            }
            addrman.Good(pfrom->addr);
        } else {
            if (((CNetAddr)pfrom->addr) == (CNetAddr)addrFrom)
            {
                addrman.Add(addrFrom, addrFrom);
                addrman.Good(addrFrom);
            }
        }

        // Ask the first connected node for block updates
        static int nAskedForBlocks = 0;
        if (!pfrom->fClient &&
            (pfrom->nVersion < NOBLKS_VERSION_START ||
             pfrom->nVersion >= NOBLKS_VERSION_END) &&
             (nAskedForBlocks < 1 || vNodes.size() <= 1))
        {
            nAskedForBlocks++;
            pfrom->PushGetBlocks(pindexBest, uint256(0));
        }

        // Relay alerts
        {
            LOCK(cs_mapAlerts);
            BOOST_FOREACH(PAIRTYPE(const uint256, CAlert)& item, mapAlerts)
                item.second.RelayTo(pfrom);
        }

        pfrom->fSuccessfullyConnected = true;

        printf("version message: version %d, blocks=%d\n", pfrom->nVersion, pfrom->nStartingHeight);

        cPeerBlockCounts.input(pfrom->nStartingHeight);
    }


    else if (pfrom->nVersion == 0)
    {
        // Must have a version message before anything else
        pfrom->Misbehaving(1);
        return false;
    }


    else if (strCommand == "verack")
    {
        pfrom->vRecv.SetVersion(min(pfrom->nVersion, PROTOCOL_VERSION));
    }


    else if (strCommand == "addr")
    {
        vector<CAddress> vAddr;
        vRecv >> vAddr;

        // Don't want addr from older versions unless seeding
        if (pfrom->nVersion < CADDR_TIME_VERSION && addrman.size() > 1000)
            return true;
        if (vAddr.size() > 1000)
        {
            pfrom->Misbehaving(20);
            return error("message addr size() = %d", vAddr.size());
        }

        // Store the new addresses
        int64 nNow = GetAdjustedTime();
        int64 nSince = nNow - 10 * 60;
        BOOST_FOREACH(CAddress& addr, vAddr)
        {
            if (fShutdown)
                return true;
            // ignore IPv6 for now, since it isn't implemented anyway
            if (!addr.IsIPv4())
                continue;
            if (addr.nTime <= 100000000 || addr.nTime > nNow + 10 * 60)
                addr.nTime = nNow - 5 * 24 * 60 * 60;
            pfrom->AddAddressKnown(addr);
            if (addr.nTime > nSince && !pfrom->fGetAddr && vAddr.size() <= 10 && addr.IsRoutable())
            {
                // Relay to a limited number of other nodes
                {
                    LOCK(cs_vNodes);
                    // Use deterministic randomness to send to the same nodes for 24 hours
                    // at a time so the setAddrKnowns of the chosen nodes prevent repeats
                    static uint256 hashSalt;
                    if (hashSalt == 0)
                        hashSalt = GetRandHash();
                    int64 hashAddr = addr.GetHash();
                    uint256 hashRand = hashSalt ^ (hashAddr<<32) ^ ((GetTime()+hashAddr)/(24*60*60));
                    hashRand = Hash(BEGIN(hashRand), END(hashRand));
                    multimap<uint256, CNode*> mapMix;
                    BOOST_FOREACH(CNode* pnode, vNodes)
                    {
                        if (pnode->nVersion < CADDR_TIME_VERSION)
                            continue;
                        unsigned int nPointer;
                        memcpy(&nPointer, &pnode, sizeof(nPointer));
                        uint256 hashKey = hashRand ^ nPointer;
                        hashKey = Hash(BEGIN(hashKey), END(hashKey));
                        mapMix.insert(make_pair(hashKey, pnode));
                    }
                    int nRelayNodes = 2;
                    for (multimap<uint256, CNode*>::iterator mi = mapMix.begin(); mi != mapMix.end() && nRelayNodes-- > 0; ++mi)
                        ((*mi).second)->PushAddress(addr);
                }
            }
        }
        addrman.Add(vAddr, pfrom->addr, 2 * 60 * 60);
        if (vAddr.size() < 1000)
            pfrom->fGetAddr = false;
    }


    else if (strCommand == "inv")
    {
        vector<CInv> vInv;
        vRecv >> vInv;
        if (vInv.size() > 50000)
        {
            pfrom->Misbehaving(20);
            return error("message inv size() = %d", vInv.size());
        }

        // find last block in inv vector
        unsigned int nLastBlock = (unsigned int)(-1);
        for (unsigned int nInv = 0; nInv < vInv.size(); nInv++) {
            if (vInv[vInv.size() - 1 - nInv].type == MSG_BLOCK) {
                nLastBlock = vInv.size() - 1 - nInv;
                break;
            }
        }
        CTxDB txdb("r");
        for (unsigned int nInv = 0; nInv < vInv.size(); nInv++)
        {
            const CInv &inv = vInv[nInv];

            if (fShutdown)
                return true;
            pfrom->AddInventoryKnown(inv);

            bool fAlreadyHave = AlreadyHave(txdb, inv);
            if (fDebug)
                printf("  got inventory: %s  %s\n", inv.ToString().c_str(), fAlreadyHave ? "have" : "new");

            if (!fAlreadyHave)
                pfrom->AskFor(inv);
            else if (inv.type == MSG_BLOCK && mapOrphanBlocks.count(inv.hash)) {
                pfrom->PushGetBlocks(pindexBest, GetOrphanRoot(mapOrphanBlocks[inv.hash]));
            } else if (nInv == nLastBlock) {
                // In case we are on a very long side-chain, it is possible that we already have
                // the last block in an inv bundle sent in response to getblocks. Try to detect
                // this situation and push another getblocks to continue.
                std::vector<CInv> vGetData(1,inv);
                pfrom->PushGetBlocks(mapBlockIndex[inv.hash], uint256(0));
                if (fDebug)
                    printf("force request: %s\n", inv.ToString().c_str());
            }

            // Track requests for our stuff
            Inventory(inv.hash);
        }
    }


    else if (strCommand == "getdata")
    {
        vector<CInv> vInv;
        vRecv >> vInv;
        if (vInv.size() > 50000)
        {
            pfrom->Misbehaving(20);
            return error("message getdata size() = %d", vInv.size());
        }

        BOOST_FOREACH(const CInv& inv, vInv)
        {
            if (fShutdown)
                return true;
            printf("received getdata for: %s\n", inv.ToString().c_str());

            if (inv.type == MSG_BLOCK)
            {
                // Send block from disk
                map<uint256, CBlockIndex*>::iterator mi = mapBlockIndex.find(inv.hash);
                if (mi != mapBlockIndex.end())
                {
                    CBlock block;
                    block.ReadFromDisk((*mi).second);
                    pfrom->PushMessage("block", block);

                    // Trigger them to send a getblocks request for the next batch of inventory
                    if (inv.hash == pfrom->hashContinue)
                    {
                        // Bypass PushInventory, this must send even if redundant,
                        // and we want it right after the last block so they don't
                        // wait for other stuff first.
                        vector<CInv> vInv;
                        vInv.push_back(CInv(MSG_BLOCK, hashBestChain));
                        pfrom->PushMessage("inv", vInv);
                        pfrom->hashContinue = 0;
                    }
                }
            }
            else if (inv.IsKnownType())
            {
                // Send stream from relay memory
                {
                    LOCK(cs_mapRelay);
                    map<CInv, CDataStream>::iterator mi = mapRelay.find(inv);
                    if (mi != mapRelay.end())
                        pfrom->PushMessage(inv.GetCommand(), (*mi).second);
                }
            }

            // Track requests for our stuff
            Inventory(inv.hash);
        }
    }


    else if (strCommand == "getblocks")
    {
        CBlockLocator locator;
        uint256 hashStop;
        vRecv >> locator >> hashStop;

        // Find the last block the caller has in the main chain
        CBlockIndex* pindex = locator.GetBlockIndex();

        // Send the rest of the chain
        if (pindex)
            pindex = pindex->pnext;
        int nLimit = 500 + locator.GetDistanceBack();
        unsigned int nBytes = 0;
        printf("getblocks %d to %s limit %d\n", (pindex ? pindex->nHeight : -1), hashStop.ToString().substr(0,20).c_str(), nLimit);
        for (; pindex; pindex = pindex->pnext)
        {
            if (pindex->GetBlockHash() == hashStop)
            {
                printf("  getblocks stopping at %d %s (%u bytes)\n", pindex->nHeight, pindex->GetBlockHash().ToString().substr(0,20).c_str(), nBytes);
                break;
            }
            pfrom->PushInventory(CInv(MSG_BLOCK, pindex->GetBlockHash()));
            CBlock block;
            block.ReadFromDisk(pindex, true);
            nBytes += block.GetSerializeSize(SER_NETWORK, PROTOCOL_VERSION);
            if (--nLimit <= 0 || nBytes >= SendBufferSize()/2)
            {
                // When this block is requested, we'll send an inv that'll make them
                // getblocks the next batch of inventory.
                printf("  getblocks stopping at limit %d %s (%u bytes)\n", pindex->nHeight, pindex->GetBlockHash().ToString().substr(0,20).c_str(), nBytes);
                pfrom->hashContinue = pindex->GetBlockHash();
                break;
            }
        }
    }


    else if (strCommand == "getheaders")
    {
        CBlockLocator locator;
        uint256 hashStop;
        vRecv >> locator >> hashStop;

        CBlockIndex* pindex = NULL;
        if (locator.IsNull())
        {
            // If locator is null, return the hashStop block
            map<uint256, CBlockIndex*>::iterator mi = mapBlockIndex.find(hashStop);
            if (mi == mapBlockIndex.end())
                return true;
            pindex = (*mi).second;
        }
        else
        {
            // Find the last block the caller has in the main chain
            pindex = locator.GetBlockIndex();
            if (pindex)
                pindex = pindex->pnext;
        }

        vector<CBlock> vHeaders;
        int nLimit = 2000;
        printf("getheaders %d to %s\n", (pindex ? pindex->nHeight : -1), hashStop.ToString().substr(0,20).c_str());
        for (; pindex; pindex = pindex->pnext)
        {
            vHeaders.push_back(pindex->GetBlockHeader());
            if (--nLimit <= 0 || pindex->GetBlockHash() == hashStop)
                break;
        }
        pfrom->PushMessage("headers", vHeaders);
    }


    else if (strCommand == "tx")
    {
        vector<uint256> vWorkQueue;
        vector<uint256> vEraseQueue;
        CDataStream vMsg(vRecv);
        CTxDB txdb("r");
        CTransaction tx;
        vRecv >> tx;

        CInv inv(MSG_TX, tx.GetHash());
        pfrom->AddInventoryKnown(inv);

        bool fMissingInputs = false;
        if (tx.AcceptToMemoryPool_new(txdb, true, true, &fMissingInputs))
        {
            SyncWithWallets(tx, NULL, true);
            RelayMessage(inv, tx);
            mapAlreadyAskedFor.erase(inv);
            vWorkQueue.push_back(inv.hash);
            vEraseQueue.push_back(inv.hash);

            // Recursively process any orphan transactions that depended on this one
            for (unsigned int i = 0; i < vWorkQueue.size(); i++)
            {
                uint256 hashPrev = vWorkQueue[i];
                for (set<uint256>::iterator mi = mapOrphanTransactionsByPrev[hashPrev].begin();
                     mi != mapOrphanTransactionsByPrev[hashPrev].end();
                     ++mi)
                {
                    const uint256& orphanHash = *mi;
                    const CTransaction& orphanTx = mapOrphanTransactions[orphanHash];
                    bool fMissingInputs2 = false;

<<<<<<< HEAD
                    if (tx.AcceptToMemoryPool_new(txdb, true, true, &fMissingInputs2))
=======
                    if (orphanTx.AcceptToMemoryPool_new(true, true, &fMissingInputs2))
>>>>>>> de486292
                    {
                        CInv orphanInv(MSG_TX, orphanHash);
                        printf("   accepted orphan tx %s\n", orphanHash.ToString().substr(0,10).c_str());
                        SyncWithWallets(tx, NULL, true);
                        RelayMessage(orphanInv, orphanTx);
                        mapAlreadyAskedFor.erase(orphanInv);
                        vWorkQueue.push_back(orphanHash);
                        vEraseQueue.push_back(orphanHash);
                    }
                    else if (!fMissingInputs2)
                    {
                        // invalid or too-little-fee orphan
                        vEraseQueue.push_back(orphanHash);
                        printf("   removed orphan tx %s\n", orphanHash.ToString().substr(0,10).c_str());
                    }
                }
            }

            BOOST_FOREACH(uint256 hash, vEraseQueue)
                EraseOrphanTx(hash);
        }
        else if (fMissingInputs)
        {
            AddOrphanTx(tx);

            // DoS prevention: do not allow mapOrphanTransactions to grow unbounded
            unsigned int nEvicted = LimitOrphanTxSize(MAX_ORPHAN_TRANSACTIONS);
            if (nEvicted > 0)
                printf("mapOrphan overflow, removed %u tx\n", nEvicted);
        }
        if (tx.nDoS) pfrom->Misbehaving(tx.nDoS);
    }


    else if (strCommand == "block")
    {
        CBlock block;
        vRecv >> block;

        printf("received block %s\n", block.GetHash().ToString().substr(0,20).c_str());
        // block.print();

        CInv inv(MSG_BLOCK, block.GetHash());
        pfrom->AddInventoryKnown(inv);

        if (ProcessBlock(pfrom, &block))
            mapAlreadyAskedFor.erase(inv);
        if (block.nDoS) pfrom->Misbehaving(block.nDoS);
    }


    else if (strCommand == "getaddr")
    {
        pfrom->vAddrToSend.clear();
        vector<CAddress> vAddr = addrman.GetAddr();
        BOOST_FOREACH(const CAddress &addr, vAddr)
            pfrom->PushAddress(addr);
    }


    else if (strCommand == "checkorder")
    {
        uint256 hashReply;
        vRecv >> hashReply;

        if (!GetBoolArg("-allowreceivebyip"))
        {
            pfrom->PushMessage("reply", hashReply, (int)2, string(""));
            return true;
        }

        CWalletTx order;
        vRecv >> order;

        /// we have a chance to check the order here

        // Keep giving the same key to the same ip until they use it
        if (!mapReuseKey.count(pfrom->addr))
            pwalletMain->GetKeyFromPool(mapReuseKey[pfrom->addr], true);

        // Send back approval of order and pubkey to use
        CScript scriptPubKey;
        scriptPubKey << mapReuseKey[pfrom->addr] << OP_CHECKSIG;
        pfrom->PushMessage("reply", hashReply, (int)0, scriptPubKey);
    }


    else if (strCommand == "reply")
    {
        uint256 hashReply;
        vRecv >> hashReply;

        CRequestTracker tracker;
        {
            LOCK(pfrom->cs_mapRequests);
            map<uint256, CRequestTracker>::iterator mi = pfrom->mapRequests.find(hashReply);
            if (mi != pfrom->mapRequests.end())
            {
                tracker = (*mi).second;
                pfrom->mapRequests.erase(mi);
            }
        }
        if (!tracker.IsNull())
            tracker.fn(tracker.param1, vRecv);
    }


    else if (strCommand == "ping")
    {
        if (pfrom->nVersion > BIP0031_VERSION)
        {
            uint64 nonce = 0;
            vRecv >> nonce;
            // Echo the message back with the nonce. This allows for two useful features:
            //
            // 1) A remote node can quickly check if the connection is operational
            // 2) Remote nodes can measure the latency of the network thread. If this node
            //    is overloaded it won't respond to pings quickly and the remote node can
            //    avoid sending us more work, like chain download requests.
            //
            // The nonce stops the remote getting confused between different pings: without
            // it, if the remote node sends a ping once per second and this node takes 5
            // seconds to respond to each, the 5th ping the remote sends would appear to
            // return very quickly.
            pfrom->PushMessage("pong", nonce);
        }
    }


    else if (strCommand == "alert")
    {
        CAlert alert;
        vRecv >> alert;

        uint256 alertHash = alert.GetHash();
        if (pfrom->setKnown.count(alertHash) == 0)
        {
            if (alert.ProcessAlert())
            {
                // Relay
                pfrom->setKnown.insert(alertHash);
                {
                    LOCK(cs_vNodes);
                    BOOST_FOREACH(CNode* pnode, vNodes)
                        alert.RelayTo(pnode);
                }
            }
            else {
                // Small DoS penalty so peers that send us lots of
                // duplicate/expired/invalid-signature/whatever alerts
                // eventually get banned.
                // This isn't a Misbehaving(100) (immediate ban) because the
                // peer might be an older or different implementation with
                // a different signature key, etc.
                pfrom->Misbehaving(10);
            }
        }
    }


    else
    {
        // Ignore unknown commands for extensibility
    }


    // Update the last seen time for this node's address
    if (pfrom->fNetworkNode)
        if (strCommand == "version" || strCommand == "addr" || strCommand == "inv" || strCommand == "getdata" || strCommand == "ping")
            AddressCurrentlyConnected(pfrom->addr);


    return true;
}

bool ProcessMessages(CNode* pfrom)
{
    CDataStream& vRecv = pfrom->vRecv;
    if (vRecv.empty())
        return true;
    //if (fDebug)
    //    printf("ProcessMessages(%u bytes)\n", vRecv.size());

    //
    // Message format
    //  (4) message start
    //  (12) command
    //  (4) size
    //  (4) checksum
    //  (x) data
    //

    loop
    {
        // Scan for message start
        CDataStream::iterator pstart = search(vRecv.begin(), vRecv.end(), BEGIN(pchMessageStart), END(pchMessageStart));
        int nHeaderSize = vRecv.GetSerializeSize(CMessageHeader());
        if (vRecv.end() - pstart < nHeaderSize)
        {
            if ((int)vRecv.size() > nHeaderSize)
            {
                printf("\n\nPROCESSMESSAGE MESSAGESTART NOT FOUND\n\n");
                vRecv.erase(vRecv.begin(), vRecv.end() - nHeaderSize);
            }
            break;
        }
        if (pstart - vRecv.begin() > 0)
            printf("\n\nPROCESSMESSAGE SKIPPED %d BYTES\n\n", pstart - vRecv.begin());
        vRecv.erase(vRecv.begin(), pstart);

        // Read header
        vector<char> vHeaderSave(vRecv.begin(), vRecv.begin() + nHeaderSize);
        CMessageHeader hdr;
        vRecv >> hdr;
        if (!hdr.IsValid())
        {
            printf("\n\nPROCESSMESSAGE: ERRORS IN HEADER %s\n\n\n", hdr.GetCommand().c_str());
            continue;
        }
        string strCommand = hdr.GetCommand();

        // Message size
        unsigned int nMessageSize = hdr.nMessageSize;
        if (nMessageSize > MAX_SIZE)
        {
            printf("ProcessMessages(%s, %u bytes) : nMessageSize > MAX_SIZE\n", strCommand.c_str(), nMessageSize);
            continue;
        }
        if (nMessageSize > vRecv.size())
        {
            // Rewind and wait for rest of message
            vRecv.insert(vRecv.begin(), vHeaderSave.begin(), vHeaderSave.end());
            break;
        }

        // Checksum
        uint256 hash = Hash(vRecv.begin(), vRecv.begin() + nMessageSize);
        unsigned int nChecksum = 0;
        memcpy(&nChecksum, &hash, sizeof(nChecksum));
        if (nChecksum != hdr.nChecksum)
        {
            printf("ProcessMessages(%s, %u bytes) : CHECKSUM ERROR nChecksum=%08x hdr.nChecksum=%08x\n",
               strCommand.c_str(), nMessageSize, nChecksum, hdr.nChecksum);
            continue;
        }

        // Copy message to its own buffer
        CDataStream vMsg(vRecv.begin(), vRecv.begin() + nMessageSize, vRecv.nType, vRecv.nVersion);
        vRecv.ignore(nMessageSize);

        // Process message
        bool fRet = false;
        try
        {
            {
                LOCK(cs_main);
                fRet = ProcessMessage(pfrom, strCommand, vMsg);
            }
            if (fShutdown)
                return true;
        }
        catch (std::ios_base::failure& e)
        {
            if (strstr(e.what(), "end of data"))
            {
                // Allow exceptions from under-length message on vRecv
                printf("ProcessMessages(%s, %u bytes) : Exception '%s' caught, normally caused by a message being shorter than its stated length\n", strCommand.c_str(), nMessageSize, e.what());
            }
            else if (strstr(e.what(), "size too large"))
            {
                // Allow exceptions from over-long size
                printf("ProcessMessages(%s, %u bytes) : Exception '%s' caught\n", strCommand.c_str(), nMessageSize, e.what());
            }
            else
            {
                PrintExceptionContinue(&e, "ProcessMessages()");
            }
        }
        catch (std::exception& e) {
            PrintExceptionContinue(&e, "ProcessMessages()");
        } catch (...) {
            PrintExceptionContinue(NULL, "ProcessMessages()");
        }

        if (!fRet)
            printf("ProcessMessage(%s, %u bytes) FAILED\n", strCommand.c_str(), nMessageSize);
    }

    vRecv.Compact();
    return true;
}


bool SendMessages(CNode* pto, bool fSendTrickle)
{
    TRY_LOCK(cs_main, lockMain);
    if (lockMain) {
        // Don't send anything until we get their version message
        if (pto->nVersion == 0)
            return true;

        // Keep-alive ping. We send a nonce of zero because we don't use it anywhere
        // right now.
        if (pto->nLastSend && GetTime() - pto->nLastSend > 30 * 60 && pto->vSend.empty()) {
            uint64 nonce = 0;
            if (pto->nVersion > BIP0031_VERSION)
                pto->PushMessage("ping", nonce);
            else
                pto->PushMessage("ping");
        }

        // Resend wallet transactions that haven't gotten in a block yet
        // Except during IBD, when old wallet transactions become unconfirmed
        // and spams other nodes.
        if (!IsInitialBlockDownload())
        {
            ResendWalletTransactions();
        }

        // Address refresh broadcast
        static int64 nLastRebroadcast;
        if (!IsInitialBlockDownload() && (GetTime() - nLastRebroadcast > 24 * 60 * 60))
        {
            {
                LOCK(cs_vNodes);
                BOOST_FOREACH(CNode* pnode, vNodes)
                {
                    // Periodically clear setAddrKnown to allow refresh broadcasts
                    if (nLastRebroadcast)
                        pnode->setAddrKnown.clear();

                    // Rebroadcast our address
                    if (!fNoListen && !fUseProxy && addrLocalHost.IsRoutable())
                    {
                        CAddress addr(addrLocalHost);
                        addr.nTime = GetAdjustedTime();
                        pnode->PushAddress(addr);
                    }
                }
            }
            nLastRebroadcast = GetTime();
        }

        //
        // Message: addr
        //
        if (fSendTrickle)
        {
            vector<CAddress> vAddr;
            vAddr.reserve(pto->vAddrToSend.size());
            BOOST_FOREACH(const CAddress& addr, pto->vAddrToSend)
            {
                // returns true if wasn't already contained in the set
                if (pto->setAddrKnown.insert(addr).second)
                {
                    vAddr.push_back(addr);
                    // receiver rejects addr messages larger than 1000
                    if (vAddr.size() >= 1000)
                    {
                        pto->PushMessage("addr", vAddr);
                        vAddr.clear();
                    }
                }
            }
            pto->vAddrToSend.clear();
            if (!vAddr.empty())
                pto->PushMessage("addr", vAddr);
        }


        //
        // Message: inventory
        //
        vector<CInv> vInv;
        vector<CInv> vInvWait;
        {
            LOCK(pto->cs_inventory);
            vInv.reserve(pto->vInventoryToSend.size());
            vInvWait.reserve(pto->vInventoryToSend.size());
            BOOST_FOREACH(const CInv& inv, pto->vInventoryToSend)
            {
                if (pto->setInventoryKnown.count(inv))
                    continue;

                // trickle out tx inv to protect privacy
                if (inv.type == MSG_TX && !fSendTrickle)
                {
                    // 1/4 of tx invs blast to all immediately
                    static uint256 hashSalt;
                    if (hashSalt == 0)
                        hashSalt = GetRandHash();
                    uint256 hashRand = inv.hash ^ hashSalt;
                    hashRand = Hash(BEGIN(hashRand), END(hashRand));
                    bool fTrickleWait = ((hashRand & 3) != 0);

                    // always trickle our own transactions
                    if (!fTrickleWait)
                    {
                        CWalletTx wtx;
                        if (GetTransaction(inv.hash, wtx))
                            if (wtx.fFromMe)
                                fTrickleWait = true;
                    }

                    if (fTrickleWait)
                    {
                        vInvWait.push_back(inv);
                        continue;
                    }
                }

                // returns true if wasn't already contained in the set
                if (pto->setInventoryKnown.insert(inv).second)
                {
                    vInv.push_back(inv);
                    if (vInv.size() >= 1000)
                    {
                        pto->PushMessage("inv", vInv);
                        vInv.clear();
                    }
                }
            }
            pto->vInventoryToSend = vInvWait;
        }
        if (!vInv.empty())
            pto->PushMessage("inv", vInv);


        //
        // Message: getdata
        //
        vector<CInv> vGetData;
        int64 nNow = GetTime() * 1000000;
        CTxDB txdb("r");
        while (!pto->mapAskFor.empty() && (*pto->mapAskFor.begin()).first <= nNow)
        {
            const CInv& inv = (*pto->mapAskFor.begin()).second;
            if (!AlreadyHave(txdb, inv))
            {
                printf("sending getdata: %s\n", inv.ToString().c_str());
                vGetData.push_back(inv);
                if (vGetData.size() >= 1000)
                {
                    pto->PushMessage("getdata", vGetData);
                    vGetData.clear();
                }
            }
            mapAlreadyAskedFor[inv] = nNow;
            pto->mapAskFor.erase(pto->mapAskFor.begin());
        }
        if (!vGetData.empty())
            pto->PushMessage("getdata", vGetData);

    }
    return true;
}














//////////////////////////////////////////////////////////////////////////////
//
// BitcoinMiner
//

int static FormatHashBlocks(void* pbuffer, unsigned int len)
{
    unsigned char* pdata = (unsigned char*)pbuffer;
    unsigned int blocks = 1 + ((len + 8) / 64);
    unsigned char* pend = pdata + 64 * blocks;
    memset(pdata + len, 0, 64 * blocks - len);
    pdata[len] = 0x80;
    unsigned int bits = len * 8;
    pend[-1] = (bits >> 0) & 0xff;
    pend[-2] = (bits >> 8) & 0xff;
    pend[-3] = (bits >> 16) & 0xff;
    pend[-4] = (bits >> 24) & 0xff;
    return blocks;
}

static const unsigned int pSHA256InitState[8] =
{0x6a09e667, 0xbb67ae85, 0x3c6ef372, 0xa54ff53a, 0x510e527f, 0x9b05688c, 0x1f83d9ab, 0x5be0cd19};

void SHA256Transform(void* pstate, void* pinput, const void* pinit)
{
    SHA256_CTX ctx;
    unsigned char data[64];

    SHA256_Init(&ctx);

    for (int i = 0; i < 16; i++)
        ((uint32_t*)data)[i] = ByteReverse(((uint32_t*)pinput)[i]);

    for (int i = 0; i < 8; i++)
        ctx.h[i] = ((uint32_t*)pinit)[i];

    SHA256_Update(&ctx, data, sizeof(data));
    for (int i = 0; i < 8; i++)
        ((uint32_t*)pstate)[i] = ctx.h[i];
}

//
// ScanHash scans nonces looking for a hash with at least some zero bits.
// It operates on big endian data.  Caller does the byte reversing.
// All input buffers are 16-byte aligned.  nNonce is usually preserved
// between calls, but periodically or if nNonce is 0xffff0000 or above,
// the block is rebuilt and nNonce starts over at zero.
//
unsigned int static ScanHash_CryptoPP(char* pmidstate, char* pdata, char* phash1, char* phash, unsigned int& nHashesDone)
{
    unsigned int& nNonce = *(unsigned int*)(pdata + 12);
    for (;;)
    {
        // Crypto++ SHA256
        // Hash pdata using pmidstate as the starting state into
        // pre-formatted buffer phash1, then hash phash1 into phash
        nNonce++;
        SHA256Transform(phash1, pdata, pmidstate);
        SHA256Transform(phash, phash1, pSHA256InitState);

        // Return the nonce if the hash has at least some zero bits,
        // caller will check if it has enough to reach the target
        if (((unsigned short*)phash)[14] == 0)
            return nNonce;

        // If nothing found after trying for a while, return -1
        if ((nNonce & 0xffff) == 0)
        {
            nHashesDone = 0xffff+1;
            return (unsigned int) -1;
        }
    }
}

// Some explaining would be appreciated
class COrphan
{
public:
    CTransaction* ptx;
    set<uint256> setDependsOn;
    double dPriority;

    COrphan(CTransaction* ptxIn)
    {
        ptx = ptxIn;
        dPriority = 0;
    }

    void print() const
    {
        printf("COrphan(hash=%s, dPriority=%.1f)\n", ptx->GetHash().ToString().substr(0,10).c_str(), dPriority);
        BOOST_FOREACH(uint256 hash, setDependsOn)
            printf("   setDependsOn %s\n", hash.ToString().substr(0,10).c_str());
    }
};


uint64 nLastBlockTx = 0;
uint64 nLastBlockSize = 0;

CBlock* CreateNewBlock(CReserveKey& reservekey)
{
    CBlockIndex* pindexPrev;

    // Create new block
    auto_ptr<CBlock> pblock(new CBlock());
    if (!pblock.get())
        return NULL;

    // Create coinbase tx
    CTransaction txNew;
    txNew.vin.resize(1);
    txNew.vin[0].prevout.SetNull();
    txNew.vout.resize(1);
    txNew.vout[0].scriptPubKey << reservekey.GetReservedKey() << OP_CHECKSIG;

    // Add our coinbase tx as first transaction
    pblock->vtx.push_back(txNew);

    // Collect memory pool transactions into the block
    int64 nFees = 0;
    {
        LOCK2(cs_main, mempool.cs);
        pindexPrev = pindexBest;
        CTxDB txdb("r");

        // Priority order to process transactions
        list<COrphan> vOrphan; // list memory doesn't move
        map<uint256, vector<COrphan*> > mapDependers;
        multimap<double, CTransaction*> mapPriority;
        for (map<uint256, CTransaction>::iterator mi = mempool.mapTx.begin(); mi != mempool.mapTx.end(); ++mi)
        {
            CTransaction& tx = (*mi).second;
            if (tx.IsCoinBase() || !tx.IsFinal())
                continue;

            COrphan* porphan = NULL;
            double dPriority = 0;
            BOOST_FOREACH(const CTxIn& txin, tx.vin)
            {
                // Read prev transaction
                CTransaction txPrev;
                CTxIndex txindex;
                if (!txPrev.ReadFromDisk(txdb, txin.prevout, txindex))
                {
                    // Has to wait for dependencies
                    if (!porphan)
                    {
                        // Use list for automatic deletion
                        vOrphan.push_back(COrphan(&tx));
                        porphan = &vOrphan.back();
                    }
                    mapDependers[txin.prevout.hash].push_back(porphan);
                    porphan->setDependsOn.insert(txin.prevout.hash);
                    continue;
                }
                int64 nValueIn = txPrev.vout[txin.prevout.n].nValue;

                // Read block header
                int nConf = txindex.GetDepthInMainChain();

                dPriority += (double)nValueIn * nConf;

                if (fDebug && GetBoolArg("-printpriority"))
                    printf("priority     nValueIn=%-12"PRI64d" nConf=%-5d dPriority=%-20.1f\n", nValueIn, nConf, dPriority);
            }

            // Priority is sum(valuein * age) / txsize
            dPriority /= ::GetSerializeSize(tx, SER_NETWORK, PROTOCOL_VERSION);

            if (porphan)
                porphan->dPriority = dPriority;
            else
                mapPriority.insert(make_pair(-dPriority, &(*mi).second));

            if (fDebug && GetBoolArg("-printpriority"))
            {
                printf("priority %-20.1f %s\n%s", dPriority, tx.GetHash().ToString().substr(0,10).c_str(), tx.ToString().c_str());
                if (porphan)
                    porphan->print();
                printf("\n");
            }
        }

        // Collect transactions into block
        map<uint256, CTxIndex> mapTestPool;
        uint64 nBlockSize = 1000;
        uint64 nBlockTx = 0;
        int nBlockSigOps = 100;
        while (!mapPriority.empty())
        {
            // Take highest priority transaction off priority queue
            double dPriority = -(*mapPriority.begin()).first;
            CTransaction& tx = *(*mapPriority.begin()).second;
            mapPriority.erase(mapPriority.begin());

            // Size limits
            unsigned int nTxSize = ::GetSerializeSize(tx, SER_NETWORK, PROTOCOL_VERSION);
            if (nBlockSize + nTxSize >= MAX_BLOCK_SIZE_GEN)
                continue;

            // Legacy limits on sigOps:
            unsigned int nTxSigOps = tx.GetLegacySigOpCount();
            if (nBlockSigOps + nTxSigOps >= MAX_BLOCK_SIGOPS)
                continue;

            // Transaction fee required depends on block size
            bool fAllowFree = (nBlockSize + nTxSize < 4000 || CTransaction::AllowFree(dPriority));
            int64 nMinFee = tx.GetMinFee(nBlockSize, fAllowFree, GMF_BLOCK);

            // Connecting shouldn't fail due to dependency on other memory pool transactions
            // because we're already processing them in order of dependency
            map<uint256, CTxIndex> mapTestPoolTmp(mapTestPool);
            MapPrevTx mapInputs;
            bool fInvalid;
            if (!tx.FetchInputs(txdb, mapTestPoolTmp, false, true, mapInputs, fInvalid))
                continue;

            int64 nTxFees = tx.GetValueIn(mapInputs)-tx.GetValueOut();
            if (nTxFees < nMinFee)
                continue;

            nTxSigOps += tx.GetP2SHSigOpCount(mapInputs);
            if (nBlockSigOps + nTxSigOps >= MAX_BLOCK_SIGOPS)
                continue;

            if (!tx.ConnectInputs(mapInputs, mapTestPoolTmp, CDiskTxPos(1,1,1), pindexPrev, false, true))
                continue;
            mapTestPoolTmp[tx.GetHash()] = CTxIndex(CDiskTxPos(1,1,1), tx.vout.size());
            swap(mapTestPool, mapTestPoolTmp);

            // Added
            pblock->vtx.push_back(tx);
            nBlockSize += nTxSize;
            ++nBlockTx;
            nBlockSigOps += nTxSigOps;
            nFees += nTxFees;

            // Add transactions that depend on this one to the priority queue
            uint256 hash = tx.GetHash();
            if (mapDependers.count(hash))
            {
                BOOST_FOREACH(COrphan* porphan, mapDependers[hash])
                {
                    if (!porphan->setDependsOn.empty())
                    {
                        porphan->setDependsOn.erase(hash);
                        if (porphan->setDependsOn.empty())
                            mapPriority.insert(make_pair(-porphan->dPriority, porphan->ptx));
                    }
                }
            }
        }

        nLastBlockTx = nBlockTx;
        nLastBlockSize = nBlockSize;
        printf("CreateNewBlock(): total size %lu\n", nBlockSize);

    }
    pblock->vtx[0].vout[0].nValue = GetBlockValue(pindexPrev->nHeight+1, nFees);

    // Fill in header
    pblock->hashPrevBlock  = pindexPrev->GetBlockHash();
    pblock->hashMerkleRoot = pblock->BuildMerkleTree();
    pblock->UpdateTime(pindexPrev);
    pblock->nBits          = GetNextWorkRequired(pindexPrev, pblock.get());
    pblock->nNonce         = 0;

    return pblock.release();
}


void IncrementExtraNonce(CBlock* pblock, CBlockIndex* pindexPrev, unsigned int& nExtraNonce)
{
    // Update nExtraNonce
    static uint256 hashPrevBlock;
    if (hashPrevBlock != pblock->hashPrevBlock)
    {
        nExtraNonce = 0;
        hashPrevBlock = pblock->hashPrevBlock;
    }
    ++nExtraNonce;
    unsigned int nHeight = pindexPrev->nHeight+1; // Height first in coinbase required for block.version=2
    pblock->vtx[0].vin[0].scriptSig = (CScript() << nHeight << CBigNum(nExtraNonce)) + COINBASE_FLAGS;
    assert(pblock->vtx[0].vin[0].scriptSig.size() <= 100);

    pblock->hashMerkleRoot = pblock->BuildMerkleTree();
}


void FormatHashBuffers(CBlock* pblock, char* pmidstate, char* pdata, char* phash1)
{
    //
    // Pre-build hash buffers
    //
    struct
    {
        struct unnamed2
        {
            int nVersion;
            uint256 hashPrevBlock;
            uint256 hashMerkleRoot;
            unsigned int nTime;
            unsigned int nBits;
            unsigned int nNonce;
        }
        block;
        unsigned char pchPadding0[64];
        uint256 hash1;
        unsigned char pchPadding1[64];
    }
    tmp;
    memset(&tmp, 0, sizeof(tmp));

    tmp.block.nVersion       = pblock->nVersion;
    tmp.block.hashPrevBlock  = pblock->hashPrevBlock;
    tmp.block.hashMerkleRoot = pblock->hashMerkleRoot;
    tmp.block.nTime          = pblock->nTime;
    tmp.block.nBits          = pblock->nBits;
    tmp.block.nNonce         = pblock->nNonce;

    FormatHashBlocks(&tmp.block, sizeof(tmp.block));
    FormatHashBlocks(&tmp.hash1, sizeof(tmp.hash1));

    // Byte swap all the input buffer
    for (unsigned int i = 0; i < sizeof(tmp)/4; i++)
        ((unsigned int*)&tmp)[i] = ByteReverse(((unsigned int*)&tmp)[i]);

    // Precalc the first half of the first hash, which stays constant
    SHA256Transform(pmidstate, &tmp.block, pSHA256InitState);

    memcpy(pdata, &tmp.block, 128);
    memcpy(phash1, &tmp.hash1, 64);
}


bool CheckWork(CBlock* pblock, CWallet& wallet, CReserveKey& reservekey)
{
    uint256 hash = pblock->GetHash();
    uint256 hashTarget = CBigNum().SetCompact(pblock->nBits).getuint256();

    if (hash > hashTarget)
        return false;

    //// debug print
    printf("BitcoinMiner:\n");
    printf("proof-of-work found  \n  hash: %s  \ntarget: %s\n", hash.GetHex().c_str(), hashTarget.GetHex().c_str());
    pblock->print();
    printf("%s ", DateTimeStrFormat("%x %H:%M", GetTime()).c_str());
    printf("generated %s\n", FormatMoney(pblock->vtx[0].vout[0].nValue).c_str());

    // Found a solution
    {
        LOCK(cs_main);
        if (pblock->hashPrevBlock != hashBestChain)
            return error("BitcoinMiner : generated block is stale");

        // Remove key from key pool
        reservekey.KeepKey();

        // Track how many getdata requests this block gets
        {
            LOCK(wallet.cs_wallet);
            wallet.mapRequestCount[pblock->GetHash()] = 0;
        }

        // Process this block the same as if we had received it from another node
        if (!ProcessBlock(NULL, pblock))
            return error("BitcoinMiner : ProcessBlock, block not accepted");
    }

    return true;
}

void static ThreadBitcoinMiner(void* parg);

static bool fGenerateBitcoins = false;
static bool fLimitProcessors = false;
static int nLimitProcessors = -1;

void static BitcoinMiner(CWallet *pwallet)
{
    printf("BitcoinMiner started\n");
    SetThreadPriority(THREAD_PRIORITY_LOWEST);

    // Each thread has its own key and counter
    CReserveKey reservekey(pwallet);
    unsigned int nExtraNonce = 0;

    while (fGenerateBitcoins)
    {
        if (fShutdown)
            return;
        while (vNodes.empty() || IsInitialBlockDownload())
        {
            Sleep(1000);
            if (fShutdown)
                return;
            if (!fGenerateBitcoins)
                return;
        }


        //
        // Create new block
        //
        unsigned int nTransactionsUpdatedLast = nTransactionsUpdated;
        CBlockIndex* pindexPrev = pindexBest;

        auto_ptr<CBlock> pblock(CreateNewBlock(reservekey));
        if (!pblock.get())
            return;
        IncrementExtraNonce(pblock.get(), pindexPrev, nExtraNonce);

        printf("Running BitcoinMiner with %d transactions in block\n", pblock->vtx.size());


        //
        // Pre-build hash buffers
        //
        char pmidstatebuf[32+16]; char* pmidstate = alignup<16>(pmidstatebuf);
        char pdatabuf[128+16];    char* pdata     = alignup<16>(pdatabuf);
        char phash1buf[64+16];    char* phash1    = alignup<16>(phash1buf);

        FormatHashBuffers(pblock.get(), pmidstate, pdata, phash1);

        unsigned int& nBlockTime = *(unsigned int*)(pdata + 64 + 4);
        unsigned int& nBlockBits = *(unsigned int*)(pdata + 64 + 8);
        unsigned int& nBlockNonce = *(unsigned int*)(pdata + 64 + 12);


        //
        // Search
        //
        int64 nStart = GetTime();
        uint256 hashTarget = CBigNum().SetCompact(pblock->nBits).getuint256();
        uint256 hashbuf[2];
        uint256& hash = *alignup<16>(hashbuf);
        loop
        {
            unsigned int nHashesDone = 0;
            unsigned int nNonceFound;

            // Crypto++ SHA256
            nNonceFound = ScanHash_CryptoPP(pmidstate, pdata + 64, phash1,
                                            (char*)&hash, nHashesDone);

            // Check if something found
            if (nNonceFound != (unsigned int) -1)
            {
                for (unsigned int i = 0; i < sizeof(hash)/4; i++)
                    ((unsigned int*)&hash)[i] = ByteReverse(((unsigned int*)&hash)[i]);

                if (hash <= hashTarget)
                {
                    // Found a solution
                    pblock->nNonce = ByteReverse(nNonceFound);
                    assert(hash == pblock->GetHash());

                    SetThreadPriority(THREAD_PRIORITY_NORMAL);
                    CheckWork(pblock.get(), *pwalletMain, reservekey);
                    SetThreadPriority(THREAD_PRIORITY_LOWEST);
                    break;
                }
            }

            // Meter hashes/sec
            static int64 nHashCounter;
            if (nHPSTimerStart == 0)
            {
                nHPSTimerStart = GetTimeMillis();
                nHashCounter = 0;
            }
            else
                nHashCounter += nHashesDone;
            if (GetTimeMillis() - nHPSTimerStart > 4000)
            {
                static CCriticalSection cs;
                {
                    LOCK(cs);
                    if (GetTimeMillis() - nHPSTimerStart > 4000)
                    {
                        dHashesPerSec = 1000.0 * nHashCounter / (GetTimeMillis() - nHPSTimerStart);
                        nHPSTimerStart = GetTimeMillis();
                        nHashCounter = 0;
                        static int64 nLogTime;
                        if (GetTime() - nLogTime > 30 * 60)
                        {
                            nLogTime = GetTime();
                            printf("%s ", DateTimeStrFormat("%x %H:%M", GetTime()).c_str());
                            printf("hashmeter %3d CPUs %6.0f khash/s\n", vnThreadsRunning[THREAD_MINER], dHashesPerSec/1000.0);
                        }
                    }
                }
            }

            // Check for stop or if block needs to be rebuilt
            if (fShutdown)
                return;
            if (!fGenerateBitcoins)
                return;
            if (fLimitProcessors && vnThreadsRunning[THREAD_MINER] > nLimitProcessors)
                return;
            if (vNodes.empty())
                break;
            if (nBlockNonce >= 0xffff0000)
                break;
            if (nTransactionsUpdated != nTransactionsUpdatedLast && GetTime() - nStart > 60)
                break;
            if (pindexPrev != pindexBest)
                break;

            // Update nTime every few seconds
            pblock->UpdateTime(pindexPrev);
            nBlockTime = ByteReverse(pblock->nTime);
            if (fTestNet)
            {
                // Changing pblock->nTime can change work required on testnet:
                nBlockBits = ByteReverse(pblock->nBits);
                hashTarget = CBigNum().SetCompact(pblock->nBits).getuint256();
            }
        }
    }
}

void static ThreadBitcoinMiner(void* parg)
{
    CWallet* pwallet = (CWallet*)parg;
    try
    {
        vnThreadsRunning[THREAD_MINER]++;
        BitcoinMiner(pwallet);
        vnThreadsRunning[THREAD_MINER]--;
    }
    catch (std::exception& e) {
        vnThreadsRunning[THREAD_MINER]--;
        PrintException(&e, "ThreadBitcoinMiner()");
    } catch (...) {
        vnThreadsRunning[THREAD_MINER]--;
        PrintException(NULL, "ThreadBitcoinMiner()");
    }
    nHPSTimerStart = 0;
    if (vnThreadsRunning[THREAD_MINER] == 0)
        dHashesPerSec = 0;
    printf("ThreadBitcoinMiner exiting, %d threads remaining\n", vnThreadsRunning[THREAD_MINER]);
}


void GenerateBitcoins(bool fGenerate, CWallet* pwallet)
{
    fGenerateBitcoins = fGenerate;
    nLimitProcessors = GetArg("-genproclimit", -1);
    if (nLimitProcessors == 0)
        fGenerateBitcoins = false;
    fLimitProcessors = (nLimitProcessors != -1);

    if (fGenerate)
    {
        int nProcessors = boost::thread::hardware_concurrency();
        printf("%d processors\n", nProcessors);
        if (nProcessors < 1)
            nProcessors = 1;
        if (fLimitProcessors && nProcessors > nLimitProcessors)
            nProcessors = nLimitProcessors;
        int nAddThreads = nProcessors - vnThreadsRunning[THREAD_MINER];
        printf("Starting %d BitcoinMiner threads\n", nAddThreads);
        for (int i = 0; i < nAddThreads; i++)
        {
            if (!CreateThread(ThreadBitcoinMiner, pwallet))
                printf("Error: CreateThread(ThreadBitcoinMiner) failed\n");
            Sleep(10);
        }
    }
}<|MERGE_RESOLUTION|>--- conflicted
+++ resolved
@@ -210,15 +210,8 @@
     while (mapOrphanTransactions.size() > nMaxOrphans)
     {
         // Evict a random orphan:
-<<<<<<< HEAD
         uint256 randomhash = GetRandHash();
-        map<uint256, CDataStream*>::iterator it = mapOrphanTransactions.lower_bound(randomhash);
-=======
-        std::vector<unsigned char> randbytes(32);
-        RAND_bytes(&randbytes[0], 32);
-        uint256 randomhash(randbytes);
         map<uint256, CTransaction>::iterator it = mapOrphanTransactions.lower_bound(randomhash);
->>>>>>> de486292
         if (it == mapOrphanTransactions.end())
             it = mapOrphanTransactions.begin();
         EraseOrphanTx(it->first);
@@ -470,13 +463,8 @@
     return true;
 }
 
-<<<<<<< HEAD
-bool CTxMemPool::accept_new(CTxDB& txdb, CTransaction &tx, bool fCheckInputs, bool fLimitFree,
+bool CTxMemPool::accept_new(CTxDB& txdb, const CTransaction &tx, bool fCheckInputs, bool fLimitFree,
                         bool* pfMissingInputs)
-=======
-bool CTransaction::CTxMemPool_accept(CTxDB& txdb, bool fCheckInputs, bool fLimitFree,
-                         bool* pfMissingInputs) const
->>>>>>> de486292
 {
     if (pfMissingInputs)
         *pfMissingInputs = false;
@@ -617,20 +605,12 @@
     return true;
 }
 
-<<<<<<< HEAD
-bool CTransaction::AcceptToMemoryPool_new(CTxDB& txdb, bool fCheckInputs, bool fLimitFree, bool* pfMissingInputs)
-=======
-bool CTransaction::AcceptToMemoryPool_new(bool fCheckInputs, bool fLimitFree, bool* pfMissingInputs) const
->>>>>>> de486292
+bool CTransaction::AcceptToMemoryPool_new(CTxDB& txdb, bool fCheckInputs, bool fLimitFree, bool* pfMissingInputs) const
 {
     return mempool.accept_new(txdb, *this, fCheckInputs, fLimitFree, pfMissingInputs);
 }
 
-<<<<<<< HEAD
-bool CTxMemPool::addUnchecked(CTransaction &tx)
-=======
-bool CTransaction::AddToMemoryPoolUnchecked() const
->>>>>>> de486292
+bool CTxMemPool::addUnchecked(const CTransaction &tx)
 {
     printf("addUnchecked(): size %lu\n",  mapTx.size());
     // Add to memory pool without checking anything.  Don't call this directly,
@@ -2723,11 +2703,7 @@
                     const CTransaction& orphanTx = mapOrphanTransactions[orphanHash];
                     bool fMissingInputs2 = false;
 
-<<<<<<< HEAD
-                    if (tx.AcceptToMemoryPool_new(txdb, true, true, &fMissingInputs2))
-=======
-                    if (orphanTx.AcceptToMemoryPool_new(true, true, &fMissingInputs2))
->>>>>>> de486292
+                    if (orphanTx.AcceptToMemoryPool_new(txdb, true, true, &fMissingInputs2))
                     {
                         CInv orphanInv(MSG_TX, orphanHash);
                         printf("   accepted orphan tx %s\n", orphanHash.ToString().substr(0,10).c_str());
