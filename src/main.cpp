--- conflicted
+++ resolved
@@ -489,10 +489,6 @@
         return false;
     }
 
-<<<<<<< HEAD
-    if (!IsFinalTx(tx)) {
-        reason = "non-final";
-=======
     // Treat non-final transactions as non-standard to prevent a specific type
     // of double-spend attack, as well as DoS attacks. (if the transaction
     // can't be mined, the attacker isn't expending resources broadcasting it)
@@ -516,8 +512,8 @@
     // Timestamps on the other hand don't get any special treatment, because we
     // can't know what timestamp the next block will have, and there aren't
     // timestamp applications where it matters.
-    if (!IsFinal(nBestHeight + 2))
->>>>>>> c7776e0a
+    if (!IsFinalTx(tx, nBestHeight + 2)) {
+        reason = "non-final";
         return false;
     }
 
@@ -4529,7 +4525,6 @@
         for (map<uint256, CTransaction>::iterator mi = mempool.mapTx.begin(); mi != mempool.mapTx.end(); ++mi)
         {
             CTransaction& tx = (*mi).second;
-<<<<<<< HEAD
 
             const uint256& hash = tx.GetHash();
             CTxInfo& txinfo = mapInfoById[hash];
@@ -4537,14 +4532,11 @@
             txinfo.pmapInfoById = &mapInfoById;
             txinfo.ptx = &tx;
 
-            if (tx.IsCoinBase() || !IsFinalTx(tx))
+            // Note how we want to know if the tx is considered final in the
+            // block we are mining, not the current best block.
+            if (tx.IsCoinBase() || !IsFinalTx(tx, pindexPrev->nHeight + 1))
             {
                 txinfo.fInvalid = true;
-=======
-            // Note how we want to know if the tx is considered final in the
-            // block we are mining, not the current best block.
-            if (tx.IsCoinBase() || !tx.IsFinal(pindexPrev->nHeight + 1))
->>>>>>> c7776e0a
                 continue;
             }
 
