// Copyright (c) 2009-2010 Satoshi Nakamoto
// Copyright (c) 2009-2012 The Bitcoin developers
// Distributed under the MIT/X11 software license, see the accompanying
// file COPYING or http://www.opensource.org/licenses/mit-license.php.

#include "alert.h"
#include "checkpoints.h"
#include "db.h"
#include "txdb.h"
#include "net.h"
#include "init.h"
#include "ui_interface.h"
#include "checkqueue.h"
#include "chainparams.h"
#include <boost/algorithm/string/replace.hpp>
#include <boost/filesystem.hpp>
#include <boost/filesystem/fstream.hpp>
#include <boost/thread/condition_variable.hpp>
#include <boost/thread/locks.hpp>
#include <boost/thread/mutex.hpp>

using namespace std;
using namespace boost;

//
// Global state
//

CCriticalSection cs_setpwalletRegistered;
set<CWallet*> setpwalletRegistered;

CCriticalSection cs_main;

CTxMemPool mempool;
unsigned int nTransactionsUpdated = 0;

map<uint256, CBlockIndex*> mapBlockIndex;
std::vector<CBlockIndex*> vBlockIndexByHeight;
CBlockIndex* pindexGenesisBlock = NULL;
int nBestHeight = -1;
uint256 nBestChainWork = 0;
uint256 nBestInvalidWork = 0;
uint256 hashBestChain = 0;
CBlockIndex* pindexBest = NULL;
set<CBlockIndex*, CBlockIndexWorkComparator> setBlockIndexValid; // may contain all CBlockIndex*'s that have validness >=BLOCK_VALID_TRANSACTIONS, and must contain those who aren't failed
int64 nTimeBestReceived = 0;
boost::mutex csBestBlock;
boost::condition_variable cvBlockChange;
int nScriptCheckThreads = 0;
bool fImporting = false;
bool fReindex = false;
bool fBenchmark = false;
bool fTxIndex = false;
unsigned int nCoinCacheSize = 5000;
bool fHaveGUI = false;

/** Fees smaller than this (in satoshi) are considered zero fee (for transaction creation) */
int64 CTransaction::nMinTxFee = 10000;  // Override with -mintxfee
/** Fees smaller than this (in satoshi) are considered zero fee (for relaying) */
int64 CTransaction::nMinRelayTxFee = 10000;

CMedianFilter<int> cPeerBlockCounts(8, 0); // Amount of blocks that other nodes claim to have

map<uint256, CBlock*> mapOrphanBlocks;
multimap<uint256, CBlock*> mapOrphanBlocksByPrev;

map<uint256, CDataStream*> mapOrphanTransactions;
map<uint256, map<uint256, CDataStream*> > mapOrphanTransactionsByPrev;

// Constant stuff for coinbase transactions we create:
CScript COINBASE_FLAGS;

const string strMessageMagic = "Bitcoin Signed Message:\n";

double dHashesPerSec = 0.0;
int64 nHPSTimerStart = 0;

// Settings
int64 nTransactionFee = 0;



//////////////////////////////////////////////////////////////////////////////
//
// dispatching functions
//

// These functions dispatch to one or all registered wallets


void RegisterWallet(CWallet* pwalletIn)
{
    {
        LOCK(cs_setpwalletRegistered);
        setpwalletRegistered.insert(pwalletIn);
    }
}

void UnregisterWallet(CWallet* pwalletIn)
{
    {
        LOCK(cs_setpwalletRegistered);
        setpwalletRegistered.erase(pwalletIn);
    }
}

void UnregisterAllWallets()
{
    LOCK(cs_setpwalletRegistered);
    setpwalletRegistered.clear();
}

// get the wallet transaction with the given hash (if it exists)
bool static GetTransaction(const uint256& hashTx, CWalletTx& wtx)
{
    LOCK(cs_setpwalletRegistered);
    BOOST_FOREACH(CWallet* pwallet, setpwalletRegistered)
        if (pwallet->GetTransaction(hashTx,wtx))
            return true;
    return false;
}

// erases transaction with the given hash from all wallets
void static EraseFromWallets(uint256 hash)
{
    LOCK(cs_setpwalletRegistered);
    BOOST_FOREACH(CWallet* pwallet, setpwalletRegistered)
        pwallet->EraseFromWallet(hash);
}

// make sure all wallets know about the given transaction, in the given block
void SyncWithWallets(const uint256 &hash, const CTransaction& tx, const CBlock* pblock, bool fUpdate)
{
    LOCK(cs_setpwalletRegistered);
    BOOST_FOREACH(CWallet* pwallet, setpwalletRegistered)
        pwallet->AddToWalletIfInvolvingMe(hash, tx, pblock, fUpdate);
}

// notify wallets about a new best chain
void static SetBestChain(const CBlockLocator& loc)
{
    LOCK(cs_setpwalletRegistered);
    BOOST_FOREACH(CWallet* pwallet, setpwalletRegistered)
        pwallet->SetBestChain(loc);
}

// notify wallets about an updated transaction
void static UpdatedTransaction(const uint256& hashTx)
{
    LOCK(cs_setpwalletRegistered);
    BOOST_FOREACH(CWallet* pwallet, setpwalletRegistered)
        pwallet->UpdatedTransaction(hashTx);
}

// dump all wallets
void static PrintWallets(const CBlock& block)
{
    LOCK(cs_setpwalletRegistered);
    BOOST_FOREACH(CWallet* pwallet, setpwalletRegistered)
        pwallet->PrintWallet(block);
}

// notify wallets about an incoming inventory (for request counts)
void static Inventory(const uint256& hash)
{
    LOCK(cs_setpwalletRegistered);
    BOOST_FOREACH(CWallet* pwallet, setpwalletRegistered)
        pwallet->Inventory(hash);
}

// ask wallets to resend their transactions
void static ResendWalletTransactions()
{
    LOCK(cs_setpwalletRegistered);
    BOOST_FOREACH(CWallet* pwallet, setpwalletRegistered)
        pwallet->ResendWalletTransactions();
}

//////////////////////////////////////////////////////////////////////////////
//
// Registration of network node signals.
//

void RegisterNodeSignals(CNodeSignals& nodeSignals)
{
    nodeSignals.ProcessMessages.connect(&ProcessMessages);
    nodeSignals.SendMessages.connect(&SendMessages);
}

void UnregisterNodeSignals(CNodeSignals& nodeSignals)
{
    nodeSignals.ProcessMessages.disconnect(&ProcessMessages);
    nodeSignals.SendMessages.disconnect(&SendMessages);
}

//////////////////////////////////////////////////////////////////////////////
//
// CBlockLocator implementation
//

CBlockLocator::CBlockLocator(uint256 hashBlock)
{
    std::map<uint256, CBlockIndex*>::iterator mi = mapBlockIndex.find(hashBlock);
    if (mi != mapBlockIndex.end())
        Set((*mi).second);
}

void CBlockLocator::Set(const CBlockIndex* pindex)
{
    vHave.clear();
    int nStep = 1;
    while (pindex)
    {
        vHave.push_back(pindex->GetBlockHash());

        // Exponentially larger steps back
        for (int i = 0; pindex && i < nStep; i++)
            pindex = pindex->pprev;
        if (vHave.size() > 10)
            nStep *= 2;
    }
    vHave.push_back(Params().HashGenesisBlock());
}

int CBlockLocator::GetDistanceBack()
{
    // Retrace how far back it was in the sender's branch
    int nDistance = 0;
    int nStep = 1;
    BOOST_FOREACH(const uint256& hash, vHave)
    {
        std::map<uint256, CBlockIndex*>::iterator mi = mapBlockIndex.find(hash);
        if (mi != mapBlockIndex.end())
        {
            CBlockIndex* pindex = (*mi).second;
            if (pindex->IsInMainChain())
                return nDistance;
        }
        nDistance += nStep;
        if (nDistance > 10)
            nStep *= 2;
    }
    return nDistance;
}

CBlockIndex *CBlockLocator::GetBlockIndex()
{
    // Find the first block the caller has in the main chain
    BOOST_FOREACH(const uint256& hash, vHave)
    {
        std::map<uint256, CBlockIndex*>::iterator mi = mapBlockIndex.find(hash);
        if (mi != mapBlockIndex.end())
        {
            CBlockIndex* pindex = (*mi).second;
            if (pindex->IsInMainChain())
                return pindex;
        }
    }
    return pindexGenesisBlock;
}

uint256 CBlockLocator::GetBlockHash()
{
    // Find the first block the caller has in the main chain
    BOOST_FOREACH(const uint256& hash, vHave)
    {
        std::map<uint256, CBlockIndex*>::iterator mi = mapBlockIndex.find(hash);
        if (mi != mapBlockIndex.end())
        {
            CBlockIndex* pindex = (*mi).second;
            if (pindex->IsInMainChain())
                return hash;
        }
    }
    return Params().HashGenesisBlock();
}

int CBlockLocator::GetHeight()
{
    CBlockIndex* pindex = GetBlockIndex();
    if (!pindex)
        return 0;
    return pindex->nHeight;
}

//////////////////////////////////////////////////////////////////////////////
//
// CCoinsView implementations
//

bool CCoinsView::GetCoins(const uint256 &txid, CCoins &coins) { return false; }
bool CCoinsView::SetCoins(const uint256 &txid, const CCoins &coins) { return false; }
bool CCoinsView::HaveCoins(const uint256 &txid) { return false; }
CBlockIndex *CCoinsView::GetBestBlock() { return NULL; }
bool CCoinsView::SetBestBlock(CBlockIndex *pindex) { return false; }
bool CCoinsView::BatchWrite(const std::map<uint256, CCoins> &mapCoins, CBlockIndex *pindex) { return false; }
bool CCoinsView::GetStats(CCoinsStats &stats) { return false; }


CCoinsViewBacked::CCoinsViewBacked(CCoinsView &viewIn) : base(&viewIn) { }
bool CCoinsViewBacked::GetCoins(const uint256 &txid, CCoins &coins) { return base->GetCoins(txid, coins); }
bool CCoinsViewBacked::SetCoins(const uint256 &txid, const CCoins &coins) { return base->SetCoins(txid, coins); }
bool CCoinsViewBacked::HaveCoins(const uint256 &txid) { return base->HaveCoins(txid); }
CBlockIndex *CCoinsViewBacked::GetBestBlock() { return base->GetBestBlock(); }
bool CCoinsViewBacked::SetBestBlock(CBlockIndex *pindex) { return base->SetBestBlock(pindex); }
void CCoinsViewBacked::SetBackend(CCoinsView &viewIn) { base = &viewIn; }
bool CCoinsViewBacked::BatchWrite(const std::map<uint256, CCoins> &mapCoins, CBlockIndex *pindex) { return base->BatchWrite(mapCoins, pindex); }
bool CCoinsViewBacked::GetStats(CCoinsStats &stats) { return base->GetStats(stats); }

CCoinsViewCache::CCoinsViewCache(CCoinsView &baseIn, bool fDummy) : CCoinsViewBacked(baseIn), pindexTip(NULL) { }

bool CCoinsViewCache::GetCoins(const uint256 &txid, CCoins &coins) {
    if (cacheCoins.count(txid)) {
        coins = cacheCoins[txid];
        return true;
    }
    if (base->GetCoins(txid, coins)) {
        cacheCoins[txid] = coins;
        return true;
    }
    return false;
}

std::map<uint256,CCoins>::iterator CCoinsViewCache::FetchCoins(const uint256 &txid) {
    std::map<uint256,CCoins>::iterator it = cacheCoins.lower_bound(txid);
    if (it != cacheCoins.end() && it->first == txid)
        return it;
    CCoins tmp;
    if (!base->GetCoins(txid,tmp))
        return cacheCoins.end();
    std::map<uint256,CCoins>::iterator ret = cacheCoins.insert(it, std::make_pair(txid, CCoins()));
    tmp.swap(ret->second);
    return ret;
}

CCoins &CCoinsViewCache::GetCoins(const uint256 &txid) {
    std::map<uint256,CCoins>::iterator it = FetchCoins(txid);
    assert(it != cacheCoins.end());
    return it->second;
}

bool CCoinsViewCache::SetCoins(const uint256 &txid, const CCoins &coins) {
    cacheCoins[txid] = coins;
    return true;
}

bool CCoinsViewCache::HaveCoins(const uint256 &txid) {
    return FetchCoins(txid) != cacheCoins.end();
}

CBlockIndex *CCoinsViewCache::GetBestBlock() {
    if (pindexTip == NULL)
        pindexTip = base->GetBestBlock();
    return pindexTip;
}

bool CCoinsViewCache::SetBestBlock(CBlockIndex *pindex) {
    pindexTip = pindex;
    return true;
}

bool CCoinsViewCache::BatchWrite(const std::map<uint256, CCoins> &mapCoins, CBlockIndex *pindex) {
    for (std::map<uint256, CCoins>::const_iterator it = mapCoins.begin(); it != mapCoins.end(); it++)
        cacheCoins[it->first] = it->second;
    pindexTip = pindex;
    return true;
}

bool CCoinsViewCache::Flush() {
    bool fOk = base->BatchWrite(cacheCoins, pindexTip);
    if (fOk)
        cacheCoins.clear();
    return fOk;
}

unsigned int CCoinsViewCache::GetCacheSize() {
    return cacheCoins.size();
}

/** CCoinsView that brings transactions from a memorypool into view.
    It does not check for spendings by memory pool transactions. */
CCoinsViewMemPool::CCoinsViewMemPool(CCoinsView &baseIn, CTxMemPool &mempoolIn) : CCoinsViewBacked(baseIn), mempool(mempoolIn) { }

bool CCoinsViewMemPool::GetCoins(const uint256 &txid, CCoins &coins) {
    if (base->GetCoins(txid, coins))
        return true;
    if (mempool.exists(txid)) {
        const CTransaction &tx = mempool.lookup(txid);
        coins = CCoins(tx, MEMPOOL_HEIGHT);
        return true;
    }
    return false;
}

bool CCoinsViewMemPool::HaveCoins(const uint256 &txid) {
    return mempool.exists(txid) || base->HaveCoins(txid);
}

CCoinsViewCache *pcoinsTip = NULL;
CBlockTreeDB *pblocktree = NULL;

//////////////////////////////////////////////////////////////////////////////
//
// mapOrphanTransactions
//

bool AddOrphanTx(const CDataStream& vMsg)
{
    CTransaction tx;
    CDataStream(vMsg) >> tx;
    uint256 hash = tx.GetHash();
    if (mapOrphanTransactions.count(hash))
        return false;

    CDataStream* pvMsg = new CDataStream(vMsg);

    // Ignore big transactions, to avoid a
    // send-big-orphans memory exhaustion attack. If a peer has a legitimate
    // large transaction with a missing parent then we assume
    // it will rebroadcast it later, after the parent transaction(s)
    // have been mined or received.
    // 10,000 orphans, each of which is at most 5,000 bytes big is
    // at most 500 megabytes of orphans:
    if (pvMsg->size() > 5000)
    {
        printf("ignoring large orphan tx (size: %"PRIszu", hash: %s)\n", pvMsg->size(), hash.ToString().c_str());
        delete pvMsg;
        return false;
    }

    mapOrphanTransactions[hash] = pvMsg;
    BOOST_FOREACH(const CTxIn& txin, tx.vin)
        mapOrphanTransactionsByPrev[txin.prevout.hash].insert(make_pair(hash, pvMsg));

    printf("stored orphan tx %s (mapsz %"PRIszu")\n", hash.ToString().c_str(),
        mapOrphanTransactions.size());
    return true;
}

void static EraseOrphanTx(uint256 hash)
{
    if (!mapOrphanTransactions.count(hash))
        return;
    const CDataStream* pvMsg = mapOrphanTransactions[hash];
    CTransaction tx;
    CDataStream(*pvMsg) >> tx;
    BOOST_FOREACH(const CTxIn& txin, tx.vin)
    {
        mapOrphanTransactionsByPrev[txin.prevout.hash].erase(hash);
        if (mapOrphanTransactionsByPrev[txin.prevout.hash].empty())
            mapOrphanTransactionsByPrev.erase(txin.prevout.hash);
    }
    delete pvMsg;
    mapOrphanTransactions.erase(hash);
}

unsigned int LimitOrphanTxSize(unsigned int nMaxOrphans)
{
    unsigned int nEvicted = 0;
    while (mapOrphanTransactions.size() > nMaxOrphans)
    {
        // Evict a random orphan:
        uint256 randomhash = GetRandHash();
        map<uint256, CDataStream*>::iterator it = mapOrphanTransactions.lower_bound(randomhash);
        if (it == mapOrphanTransactions.end())
            it = mapOrphanTransactions.begin();
        EraseOrphanTx(it->first);
        ++nEvicted;
    }
    return nEvicted;
}







bool IsStandardTx(const CTransaction& tx, string& reason)
{
    if (tx.nVersion > CTransaction::CURRENT_VERSION) {
        reason = "version";
        return false;
    }

    if (!IsFinalTx(tx)) {
        reason = "non-final";
        return false;
    }

    // Extremely large transactions with lots of inputs can cost the network
    // almost as much to process as they cost the sender in fees, because
    // computing signature hashes is O(ninputs*txsize). Limiting transactions
    // to MAX_STANDARD_TX_SIZE mitigates CPU exhaustion attacks.
    unsigned int sz = tx.GetSerializeSize(SER_NETWORK, CTransaction::CURRENT_VERSION);
    if (sz >= MAX_STANDARD_TX_SIZE) {
        reason = "tx-size";
        return false;
    }

    BOOST_FOREACH(const CTxIn& txin, tx.vin)
    {
        // Biggest 'standard' txin is a 3-signature 3-of-3 CHECKMULTISIG
        // pay-to-script-hash, which is 3 ~80-byte signatures, 3
        // ~65-byte public keys, plus a few script ops.
        if (txin.scriptSig.size() > 500) {
            reason = "scriptsig-size";
            return false;
        }
        if (!txin.scriptSig.IsPushOnly()) {
            reason = "scriptsig-not-pushonly";
            return false;
        }
    }
    BOOST_FOREACH(const CTxOut& txout, tx.vout) {
        if (!::IsStandard(txout.scriptPubKey)) {
            reason = "scriptpubkey";
            return false;
        }
        if (txout.IsDust(CTransaction::nMinRelayTxFee)) {
            reason = "dust";
            return false;
        }
    }

    return true;
}

bool IsFinalTx(const CTransaction &tx, int nBlockHeight, int64 nBlockTime)
{
    // Time based nLockTime implemented in 0.1.6
    if (tx.nLockTime == 0)
        return true;
    if (nBlockHeight == 0)
        nBlockHeight = nBestHeight;
    if (nBlockTime == 0)
        nBlockTime = GetAdjustedTime();
    if ((int64)tx.nLockTime < ((int64)tx.nLockTime < LOCKTIME_THRESHOLD ? (int64)nBlockHeight : nBlockTime))
        return true;
    BOOST_FOREACH(const CTxIn& txin, tx.vin)
        if (!txin.IsFinal())
            return false;
    return true;
}

/** Amount of bitcoins spent by the transaction.
    @return sum of all outputs (note: does not include fees)
 */
int64 GetValueOut(const CTransaction& tx)
{
    int64 nValueOut = 0;
    BOOST_FOREACH(const CTxOut& txout, tx.vout)
    {
        nValueOut += txout.nValue;
        if (!MoneyRange(txout.nValue) || !MoneyRange(nValueOut))
            throw std::runtime_error("GetValueOut() : value out of range");
    }
    return nValueOut;
}

//
// Check transaction inputs, and make sure any
// pay-to-script-hash transactions are evaluating IsStandard scripts
//
// Why bother? To avoid denial-of-service attacks; an attacker
// can submit a standard HASH... OP_EQUAL transaction,
// which will get accepted into blocks. The redemption
// script can be anything; an attacker could use a very
// expensive-to-check-upon-redemption script like:
//   DUP CHECKSIG DROP ... repeated 100 times... OP_1
//
bool AreInputsStandard(const CTransaction& tx, CCoinsViewCache& mapInputs)
{
    if (tx.IsCoinBase())
        return true; // Coinbases don't use vin normally

    for (unsigned int i = 0; i < tx.vin.size(); i++)
    {
        const CTxOut& prev = mapInputs.GetOutputFor(tx.vin[i]);

        vector<vector<unsigned char> > vSolutions;
        txnouttype whichType;
        // get the scriptPubKey corresponding to this input:
        const CScript& prevScript = prev.scriptPubKey;
        if (!Solver(prevScript, whichType, vSolutions))
            return false;
        int nArgsExpected = ScriptSigArgsExpected(whichType, vSolutions);
        if (nArgsExpected < 0)
            return false;

        // Transactions with extra stuff in their scriptSigs are
        // non-standard. Note that this EvalScript() call will
        // be quick, because if there are any operations
        // beside "push data" in the scriptSig the
        // IsStandard() call returns false
        vector<vector<unsigned char> > stack;
        if (!EvalScript(stack, tx.vin[i].scriptSig, tx, i, false, 0))
            return false;

        if (whichType == TX_SCRIPTHASH)
        {
            if (stack.empty())
                return false;
            CScript subscript(stack.back().begin(), stack.back().end());
            vector<vector<unsigned char> > vSolutions2;
            txnouttype whichType2;
            if (!Solver(subscript, whichType2, vSolutions2))
                return false;
            if (whichType2 == TX_SCRIPTHASH)
                return false;

            int tmpExpected;
            tmpExpected = ScriptSigArgsExpected(whichType2, vSolutions2);
            if (tmpExpected < 0)
                return false;
            nArgsExpected += tmpExpected;
        }

        if (stack.size() != (unsigned int)nArgsExpected)
            return false;
    }

    return true;
}

unsigned int GetLegacySigOpCount(const CTransaction& tx)
{
    unsigned int nSigOps = 0;
    BOOST_FOREACH(const CTxIn& txin, tx.vin)
    {
        nSigOps += txin.scriptSig.GetSigOpCount(false);
    }
    BOOST_FOREACH(const CTxOut& txout, tx.vout)
    {
        nSigOps += txout.scriptPubKey.GetSigOpCount(false);
    }
    return nSigOps;
}

unsigned int GetP2SHSigOpCount(const CTransaction& tx, CCoinsViewCache& inputs)
{
    if (tx.IsCoinBase())
        return 0;

    unsigned int nSigOps = 0;
    for (unsigned int i = 0; i < tx.vin.size(); i++)
    {
        const CTxOut &prevout = inputs.GetOutputFor(tx.vin[i]);
        if (prevout.scriptPubKey.IsPayToScriptHash())
            nSigOps += prevout.scriptPubKey.GetSigOpCount(tx.vin[i].scriptSig);
    }
    return nSigOps;
}

int CMerkleTx::SetMerkleBranch(const CBlock* pblock)
{
    CBlock blockTmp;

    if (pblock == NULL) {
        CCoins coins;
        if (pcoinsTip->GetCoins(GetHash(), coins)) {
            CBlockIndex *pindex = FindBlockByHeight(coins.nHeight);
            if (pindex) {
                if (!ReadBlockFromDisk(blockTmp, pindex))
                    return 0;
                pblock = &blockTmp;
            }
        }
    }

    if (pblock) {
        // Update the tx's hashBlock
        hashBlock = pblock->GetHash();

        // Locate the transaction
        for (nIndex = 0; nIndex < (int)pblock->vtx.size(); nIndex++)
            if (pblock->vtx[nIndex] == *(CTransaction*)this)
                break;
        if (nIndex == (int)pblock->vtx.size())
        {
            vMerkleBranch.clear();
            nIndex = -1;
            printf("ERROR: SetMerkleBranch() : couldn't find tx in block\n");
            return 0;
        }

        // Fill in merkle branch
        vMerkleBranch = pblock->GetMerkleBranch(nIndex);
    }

    // Is the tx in a block that's in the main chain
    map<uint256, CBlockIndex*>::iterator mi = mapBlockIndex.find(hashBlock);
    if (mi == mapBlockIndex.end())
        return 0;
    CBlockIndex* pindex = (*mi).second;
    if (!pindex || !pindex->IsInMainChain())
        return 0;

    return pindexBest->nHeight - pindex->nHeight + 1;
}







bool CheckTransaction(const CTransaction& tx, CValidationState &state)
{
    // Basic checks that don't depend on any context
    if (tx.vin.empty())
        return state.DoS(10, error("CheckTransaction() : vin empty"));
    if (tx.vout.empty())
        return state.DoS(10, error("CheckTransaction() : vout empty"));
    // Size limits
    if (::GetSerializeSize(tx, SER_NETWORK, PROTOCOL_VERSION) > MAX_BLOCK_SIZE)
        return state.DoS(100, error("CTransaction::CheckTransaction() : size limits failed"));

    // Check for negative or overflow output values
    int64 nValueOut = 0;
    BOOST_FOREACH(const CTxOut& txout, tx.vout)
    {
        if (txout.nValue < 0)
            return state.DoS(100, error("CheckTransaction() : txout.nValue negative"));
        if (txout.nValue > MAX_MONEY)
            return state.DoS(100, error("CheckTransaction() : txout.nValue too high"));
        nValueOut += txout.nValue;
        if (!MoneyRange(nValueOut))
            return state.DoS(100, error("CTransaction::CheckTransaction() : txout total out of range"));
    }

    // Check for duplicate inputs
    set<COutPoint> vInOutPoints;
    BOOST_FOREACH(const CTxIn& txin, tx.vin)
    {
        if (vInOutPoints.count(txin.prevout))
            return state.DoS(100, error("CTransaction::CheckTransaction() : duplicate inputs"));
        vInOutPoints.insert(txin.prevout);
    }

    if (tx.IsCoinBase())
    {
        if (tx.vin[0].scriptSig.size() < 2 || tx.vin[0].scriptSig.size() > 100)
            return state.DoS(100, error("CheckTransaction() : coinbase script size"));
    }
    else
    {
        BOOST_FOREACH(const CTxIn& txin, tx.vin)
            if (txin.prevout.IsNull())
                return state.DoS(10, error("CheckTransaction() : prevout is null"));
    }

    return true;
}

int64 GetMinFee(const CTransaction& tx, bool fAllowFree, enum GetMinFee_mode mode)
{
    {
        LOCK(mempool.cs);
        uint256 hash = tx.GetHash();
        double dPriorityDelta = 0;
        int64 nFeeDelta = 0;
        mempool.ApplyDeltas(hash, dPriorityDelta, nFeeDelta);
        if (dPriorityDelta > 0 || nFeeDelta > 0)
            return 0;
    }

    // Base fee is either nMinTxFee or nMinRelayTxFee
    int64 nBaseFee = (mode == GMF_RELAY) ? tx.nMinRelayTxFee : tx.nMinTxFee;

    unsigned int nBytes = ::GetSerializeSize(tx, SER_NETWORK, PROTOCOL_VERSION);
    int64 nMinFee = (1 + (int64)nBytes / 1000) * nBaseFee;

    if (fAllowFree)
    {
        // There is a free transaction area in blocks created by most miners,
        // * If we are relaying we allow transactions up to DEFAULT_BLOCK_PRIORITY_SIZE - 1000
        //   to be considered to fall into this category
        // * If we are creating a transaction we allow transactions up to DEFAULT_BLOCK_PRIORITY_SIZE - 17000
        //   (= 10000) to be considered safe and assume they can likely make it into this section
        if (nBytes < (mode == GMF_SEND ? (DEFAULT_BLOCK_PRIORITY_SIZE - 17000) : (DEFAULT_BLOCK_PRIORITY_SIZE - 1000)))
            nMinFee = 0;
    }

    // To limit dust spam, require base fee if any output is less than 0.01
    if (nMinFee < nBaseFee)
    {
        BOOST_FOREACH(const CTxOut& txout, tx.vout)
            if (txout.nValue < CENT)
                nMinFee = nBaseFee;
    }

    if (!MoneyRange(nMinFee))
        nMinFee = MAX_MONEY;
    return nMinFee;
}

void CTxMemPool::pruneSpent(const uint256 &hashTx, CCoins &coins)
{
    LOCK(cs);

    std::map<COutPoint, CInPoint>::iterator it = mapNextTx.lower_bound(COutPoint(hashTx, 0));

    // iterate over all COutPoints in mapNextTx whose hash equals the provided hashTx
    while (it != mapNextTx.end() && it->first.hash == hashTx) {
        coins.Spend(it->first.n); // and remove those outputs from coins
        it++;
    }
}

bool CTxMemPool::accept(CValidationState &state, CTransaction &tx, bool fLimitFree,
                        bool* pfMissingInputs)
{
    if (pfMissingInputs)
        *pfMissingInputs = false;

    if (!CheckTransaction(tx, state))
        return error("CTxMemPool::accept() : CheckTransaction failed");

    // Coinbase is only valid in a block, not as a loose transaction
    if (tx.IsCoinBase())
        return state.DoS(100, error("CTxMemPool::accept() : coinbase as individual tx"));

    // To help v0.1.5 clients who would see it as a negative number
    if ((int64)tx.nLockTime > std::numeric_limits<int>::max())
        return error("CTxMemPool::accept() : not accepting nLockTime beyond 2038 yet");

    // Rather not work on nonstandard transactions (unless -testnet)
    string reason;
    if (!TestNet() && !IsStandardTx(tx, reason))
        return error("CTxMemPool::accept() : nonstandard transaction: %s",
                     reason.c_str());

    // is it already in the memory pool?
    uint256 hash = tx.GetHash();
    {
        LOCK(cs);
        if (mapTx.count(hash))
            return false;
    }

    // Check for conflicts with in-memory transactions
    CTransaction* ptxOld = NULL;
    for (unsigned int i = 0; i < tx.vin.size(); i++)
    {
        COutPoint outpoint = tx.vin[i].prevout;
        if (mapNextTx.count(outpoint))
        {
            // Disable replacement feature for now
            return false;

            // Allow replacing with a newer version of the same transaction
            if (i != 0)
                return false;
            ptxOld = mapNextTx[outpoint].ptx;
            if (IsFinalTx(*ptxOld))
                return false;
            if (!tx.IsNewerThan(*ptxOld))
                return false;
            for (unsigned int i = 0; i < tx.vin.size(); i++)
            {
                COutPoint outpoint = tx.vin[i].prevout;
                if (!mapNextTx.count(outpoint) || mapNextTx[outpoint].ptx != ptxOld)
                    return false;
            }
            break;
        }
    }

    {
        CCoinsView dummy;
        CCoinsViewCache view(dummy);

        {
        LOCK(cs);
        CCoinsViewMemPool viewMemPool(*pcoinsTip, *this);
        view.SetBackend(viewMemPool);

        // do we already have it?
        if (view.HaveCoins(hash))
            return false;

        // do all inputs exist?
        // Note that this does not check for the presence of actual outputs (see the next check for that),
        // only helps filling in pfMissingInputs (to determine missing vs spent).
        BOOST_FOREACH(const CTxIn txin, tx.vin) {
            if (!view.HaveCoins(txin.prevout.hash)) {
                if (pfMissingInputs)
                    *pfMissingInputs = true;
                return false;
            }
        }

        // are the actual inputs available?
        if (!view.HaveInputs(tx))
            return state.Invalid(error("CTxMemPool::accept() : inputs already spent"));

        // Bring the best block into scope
        view.GetBestBlock();

        // we have all inputs cached now, so switch back to dummy, so we don't need to keep lock on mempool
        view.SetBackend(dummy);
        }

        // Check for non-standard pay-to-script-hash in inputs
        if (!TestNet() && !AreInputsStandard(tx, view))
            return error("CTxMemPool::accept() : nonstandard transaction input");

        // Note: if you modify this code to accept non-standard transactions, then
        // you should add code here to check that the transaction does a
        // reasonable number of ECDSA signature verifications.

        int64 nFees = view.GetValueIn(tx)-GetValueOut(tx);
        unsigned int nSize = ::GetSerializeSize(tx, SER_NETWORK, PROTOCOL_VERSION);

        // Don't accept it if it can't get into a block
        int64 txMinFee = GetMinFee(tx, true, GMF_RELAY);
        if (fLimitFree && nFees < txMinFee)
            return error("CTxMemPool::accept() : not enough fees %s, %"PRI64d" < %"PRI64d,
                         hash.ToString().c_str(),
                         nFees, txMinFee);

        // Continuously rate-limit free transactions
        // This mitigates 'penny-flooding' -- sending thousands of free transactions just to
        // be annoying or make others' transactions take longer to confirm.
        if (fLimitFree && nFees < CTransaction::nMinRelayTxFee)
        {
            static double dFreeCount;
            static int64 nLastTime;
            int64 nNow = GetTime();

            LOCK(cs);

            // Use an exponentially decaying ~10-minute window:
            dFreeCount *= pow(1.0 - 1.0/600.0, (double)(nNow - nLastTime));
            nLastTime = nNow;
            // -limitfreerelay unit is thousand-bytes-per-minute
            // At default rate it would take over a month to fill 1GB
            if (dFreeCount >= GetArg("-limitfreerelay", 15)*10*1000)
                return error("CTxMemPool::accept() : free transaction rejected by rate limiter");
            if (fDebug)
                printf("Rate limit dFreeCount: %g => %g\n", dFreeCount, dFreeCount+nSize);
            dFreeCount += nSize;
        }

        // Check against previous transactions
        // This is done last to help prevent CPU exhaustion denial-of-service attacks.
        if (!CheckInputs(tx, state, view, true, SCRIPT_VERIFY_P2SH | SCRIPT_VERIFY_STRICTENC))
        {
            return error("CTxMemPool::accept() : ConnectInputs failed %s", hash.ToString().c_str());
        }
    }

    // Store transaction in memory
    {
        LOCK(cs);
        if (ptxOld)
        {
            printf("CTxMemPool::accept() : replacing tx %s with new version\n", ptxOld->GetHash().ToString().c_str());
            remove(*ptxOld);
        }
        addUnchecked(hash, tx);
    }

    ///// are we sure this is ok when loading transactions or restoring block txes
    // If updated, erase old tx from wallet
    if (ptxOld)
        EraseFromWallets(ptxOld->GetHash());
    SyncWithWallets(hash, tx, NULL, true);

    printf("CTxMemPool::accept() : accepted %s (poolsz %"PRIszu")\n",
           hash.ToString().c_str(),
           mapTx.size());
    return true;
}


bool CTxMemPool::addUnchecked(const uint256& hash, CTransaction &tx)
{
    // Add to memory pool without checking anything.  Don't call this directly,
    // call CTxMemPool::accept to properly check the transaction first.
    {
        mapTx[hash] = tx;
        for (unsigned int i = 0; i < tx.vin.size(); i++)
            mapNextTx[tx.vin[i].prevout] = CInPoint(&mapTx[hash], i);
        nTransactionsUpdated++;
    }
    return true;
}


bool CTxMemPool::remove(const CTransaction &tx, bool fRecursive)
{
    // Remove transaction from memory pool
    {
        LOCK(cs);
        uint256 hash = tx.GetHash();
        if (mapTx.count(hash))
        {
            if (fRecursive) {
                for (unsigned int i = 0; i < tx.vout.size(); i++) {
                    std::map<COutPoint, CInPoint>::iterator it = mapNextTx.find(COutPoint(hash, i));
                    if (it != mapNextTx.end())
                        remove(*it->second.ptx, true);
                }
            }
            BOOST_FOREACH(const CTxIn& txin, tx.vin)
                mapNextTx.erase(txin.prevout);
            mapTx.erase(hash);
            nTransactionsUpdated++;
        }
    }
    return true;
}

bool CTxMemPool::removeConflicts(const CTransaction &tx)
{
    // Remove transactions which depend on inputs of tx, recursively
    LOCK(cs);
    BOOST_FOREACH(const CTxIn &txin, tx.vin) {
        std::map<COutPoint, CInPoint>::iterator it = mapNextTx.find(txin.prevout);
        if (it != mapNextTx.end()) {
            const CTransaction &txConflict = *it->second.ptx;
            if (txConflict != tx)
                remove(txConflict, true);
        }
    }
    return true;
}

void CTxMemPool::clear()
{
    LOCK(cs);
    mapTx.clear();
    mapNextTx.clear();
    ++nTransactionsUpdated;
}

void CTxMemPool::queryHashes(std::vector<uint256>& vtxid)
{
    vtxid.clear();

    LOCK(cs);
    vtxid.reserve(mapTx.size());
    for (map<uint256, CTransaction>::iterator mi = mapTx.begin(); mi != mapTx.end(); ++mi)
        vtxid.push_back((*mi).first);
}




int CMerkleTx::GetDepthInMainChain(CBlockIndex* &pindexRet) const
{
    if (hashBlock == 0 || nIndex == -1)
        return 0;

    // Find the block it claims to be in
    map<uint256, CBlockIndex*>::iterator mi = mapBlockIndex.find(hashBlock);
    if (mi == mapBlockIndex.end())
        return 0;
    CBlockIndex* pindex = (*mi).second;
    if (!pindex || !pindex->IsInMainChain())
        return 0;

    // Make sure the merkle branch connects to this block
    if (!fMerkleVerified)
    {
        if (CBlock::CheckMerkleBranch(GetHash(), vMerkleBranch, nIndex) != pindex->hashMerkleRoot)
            return 0;
        fMerkleVerified = true;
    }

    pindexRet = pindex;
    return pindexBest->nHeight - pindex->nHeight + 1;
}


int CMerkleTx::GetBlocksToMaturity() const
{
    if (!IsCoinBase())
        return 0;
    return max(0, (COINBASE_MATURITY+20) - GetDepthInMainChain());
}


bool CMerkleTx::AcceptToMemoryPool(bool fLimitFree)
{
    CValidationState state;
    return mempool.accept(state, *this, fLimitFree, NULL);
}



bool CWalletTx::AcceptWalletTransaction()
{
    {
        LOCK(mempool.cs);
        // Add previous supporting transactions first
        BOOST_FOREACH(CMerkleTx& tx, vtxPrev)
        {
            if (!tx.IsCoinBase())
            {
                uint256 hash = tx.GetHash();
                if (!mempool.exists(hash) && pcoinsTip->HaveCoins(hash))
                    tx.AcceptToMemoryPool(false);
            }
        }
        return AcceptToMemoryPool(false);
    }
    return false;
}


// Return transaction in tx, and if it was found inside a block, its hash is placed in hashBlock
bool GetTransaction(const uint256 &hash, CTransaction &txOut, uint256 &hashBlock, bool fAllowSlow)
{
    CBlockIndex *pindexSlow = NULL;
    {
        LOCK(cs_main);
        {
            LOCK(mempool.cs);
            if (mempool.exists(hash))
            {
                txOut = mempool.lookup(hash);
                return true;
            }
        }

        if (fTxIndex) {
            CDiskTxPos postx;
            if (pblocktree->ReadTxIndex(hash, postx)) {
                CAutoFile file(OpenBlockFile(postx, true), SER_DISK, CLIENT_VERSION);
                CBlockHeader header;
                try {
                    file >> header;
                    fseek(file, postx.nTxOffset, SEEK_CUR);
                    file >> txOut;
                } catch (std::exception &e) {
                    return error("%s() : deserialize or I/O error", __PRETTY_FUNCTION__);
                }
                hashBlock = header.GetHash();
                if (txOut.GetHash() != hash)
                    return error("%s() : txid mismatch", __PRETTY_FUNCTION__);
                return true;
            }
        }

        if (fAllowSlow) { // use coin database to locate block that contains transaction, and scan it
            int nHeight = -1;
            {
                CCoinsViewCache &view = *pcoinsTip;
                CCoins coins;
                if (view.GetCoins(hash, coins))
                    nHeight = coins.nHeight;
            }
            if (nHeight > 0)
                pindexSlow = FindBlockByHeight(nHeight);
        }
    }

    if (pindexSlow) {
        CBlock block;
        if (ReadBlockFromDisk(block, pindexSlow)) {
            BOOST_FOREACH(const CTransaction &tx, block.vtx) {
                if (tx.GetHash() == hash) {
                    txOut = tx;
                    hashBlock = pindexSlow->GetBlockHash();
                    return true;
                }
            }
        }
    }

    return false;
}






//////////////////////////////////////////////////////////////////////////////
//
// CBlock and CBlockIndex
//

static CBlockIndex* pblockindexFBBHLast;
CBlockIndex* FindBlockByHeight(int nHeight)
{
    if (nHeight >= (int)vBlockIndexByHeight.size())
        return NULL;
    return vBlockIndexByHeight[nHeight];
}

bool WriteBlockToDisk(CBlock& block, CDiskBlockPos& pos)
{
    // Open history file to append
    CAutoFile fileout = CAutoFile(OpenBlockFile(pos), SER_DISK, CLIENT_VERSION);
    if (!fileout)
        return error("WriteBlockToDisk() : OpenBlockFile failed");

    // Write index header
    unsigned int nSize = fileout.GetSerializeSize(block);
    fileout << FLATDATA(Params().MessageStart()) << nSize;

    // Write block
    long fileOutPos = ftell(fileout);
    if (fileOutPos < 0)
        return error("WriteBlockToDisk() : ftell failed");
    pos.nPos = (unsigned int)fileOutPos;
    fileout << block;

    // Flush stdio buffers and commit to disk before returning
    fflush(fileout);
    if (!IsInitialBlockDownload())
        FileCommit(fileout);

    return true;
}

bool ReadBlockFromDisk(CBlock& block, const CDiskBlockPos& pos)
{
    block.SetNull();

    // Open history file to read
    CAutoFile filein = CAutoFile(OpenBlockFile(pos, true), SER_DISK, CLIENT_VERSION);
    if (!filein)
        return error("ReadBlockFromDisk(CBlock&, CDiskBlockPos&) : OpenBlockFile failed");

    // Read block
    try {
        filein >> block;
    }
    catch (std::exception &e) {
        return error("%s() : deserialize or I/O error", __PRETTY_FUNCTION__);
    }

    // Check the header
    if (!CheckProofOfWork(block.GetHash(), block.nBits))
        return error("ReadBlockFromDisk(CBlock&, CDiskBlockPos&) : errors in block header");

    return true;
}

bool ReadBlockFromDisk(CBlock& block, const CBlockIndex* pindex)
{
    if (!ReadBlockFromDisk(block, pindex->GetBlockPos()))
        return false;
    if (block.GetHash() != pindex->GetBlockHash())
        return error("ReadBlockFromDisk(CBlock&, CBlockIndex*) : GetHash() doesn't match index");
    return true;
}

uint256 static GetOrphanRoot(const CBlockHeader* pblock)
{
    // Work back to the first block in the orphan chain
    while (mapOrphanBlocks.count(pblock->hashPrevBlock))
        pblock = mapOrphanBlocks[pblock->hashPrevBlock];
    return pblock->GetHash();
}

int64 static GetBlockValue(int nHeight, int64 nFees)
{
    int64 nSubsidy = 50 * COIN;

    // Subsidy is cut in half every 210,000 blocks which will occur approximately every 4 years.
    nSubsidy >>= (nHeight / Params().SubsidyHalvingInterval());

    return nSubsidy + nFees;
}

static const int64 nTargetTimespan = 14 * 24 * 60 * 60; // two weeks
static const int64 nTargetSpacing = 10 * 60;
static const int64 nInterval = nTargetTimespan / nTargetSpacing;

//
// minimum amount of work that could possibly be required nTime after
// minimum work required was nBase
//
unsigned int ComputeMinWork(unsigned int nBase, int64 nTime)
{
    const CBigNum &bnLimit = Params().ProofOfWorkLimit();
    // Testnet has min-difficulty blocks
    // after nTargetSpacing*2 time between blocks:
    if (TestNet() && nTime > nTargetSpacing*2)
        return bnLimit.GetCompact();

    CBigNum bnResult;
    bnResult.SetCompact(nBase);
    while (nTime > 0 && bnResult < bnLimit)
    {
        // Maximum 400% adjustment...
        bnResult *= 4;
        // ... in best-case exactly 4-times-normal target time
        nTime -= nTargetTimespan*4;
    }
    if (bnResult > bnLimit)
        bnResult = bnLimit;
    return bnResult.GetCompact();
}

unsigned int static GetNextWorkRequired(const CBlockIndex* pindexLast, const CBlockHeader *pblock)
{
    unsigned int nProofOfWorkLimit = Params().ProofOfWorkLimit().GetCompact();

    // Genesis block
    if (pindexLast == NULL)
        return nProofOfWorkLimit;

    // Only change once per interval
    if ((pindexLast->nHeight+1) % nInterval != 0)
    {
        if (TestNet())
        {
            // Special difficulty rule for testnet:
            // If the new block's timestamp is more than 2* 10 minutes
            // then allow mining of a min-difficulty block.
            if (pblock->nTime > pindexLast->nTime + nTargetSpacing*2)
                return nProofOfWorkLimit;
            else
            {
                // Return the last non-special-min-difficulty-rules-block
                const CBlockIndex* pindex = pindexLast;
                while (pindex->pprev && pindex->nHeight % nInterval != 0 && pindex->nBits == nProofOfWorkLimit)
                    pindex = pindex->pprev;
                return pindex->nBits;
            }
        }
        return pindexLast->nBits;
    }

    // Go back by what we want to be 14 days worth of blocks
    const CBlockIndex* pindexFirst = pindexLast;
    for (int i = 0; pindexFirst && i < nInterval-1; i++)
        pindexFirst = pindexFirst->pprev;
    assert(pindexFirst);

    // Limit adjustment step
    int64 nActualTimespan = pindexLast->GetBlockTime() - pindexFirst->GetBlockTime();
    printf("  nActualTimespan = %"PRI64d"  before bounds\n", nActualTimespan);
    if (nActualTimespan < nTargetTimespan/4)
        nActualTimespan = nTargetTimespan/4;
    if (nActualTimespan > nTargetTimespan*4)
        nActualTimespan = nTargetTimespan*4;

    // Retarget
    CBigNum bnNew;
    bnNew.SetCompact(pindexLast->nBits);
    bnNew *= nActualTimespan;
    bnNew /= nTargetTimespan;

    if (bnNew > Params().ProofOfWorkLimit())
        bnNew = Params().ProofOfWorkLimit();

    /// debug print
    printf("GetNextWorkRequired RETARGET\n");
    printf("nTargetTimespan = %"PRI64d"    nActualTimespan = %"PRI64d"\n", nTargetTimespan, nActualTimespan);
    printf("Before: %08x  %s\n", pindexLast->nBits, CBigNum().SetCompact(pindexLast->nBits).getuint256().ToString().c_str());
    printf("After:  %08x  %s\n", bnNew.GetCompact(), bnNew.getuint256().ToString().c_str());

    return bnNew.GetCompact();
}

bool CheckProofOfWork(uint256 hash, unsigned int nBits)
{
    CBigNum bnTarget;
    bnTarget.SetCompact(nBits);

    // Check range
    if (bnTarget <= 0 || bnTarget > Params().ProofOfWorkLimit())
        return error("CheckProofOfWork() : nBits below minimum work");

    // Check proof of work matches claimed amount
    if (hash > bnTarget.getuint256())
        return error("CheckProofOfWork() : hash doesn't match nBits");

    return true;
}

// Return maximum amount of blocks that other nodes claim to have
int GetNumBlocksOfPeers()
{
    return std::max(cPeerBlockCounts.median(), Checkpoints::GetTotalBlocksEstimate());
}

bool IsInitialBlockDownload()
{
    if (pindexBest == NULL || fImporting || fReindex || nBestHeight < Checkpoints::GetTotalBlocksEstimate())
        return true;
    static int64 nLastUpdate;
    static CBlockIndex* pindexLastBest;
    if (pindexBest != pindexLastBest)
    {
        pindexLastBest = pindexBest;
        nLastUpdate = GetTime();
    }
    return (GetTime() - nLastUpdate < 10 &&
            pindexBest->GetBlockTime() < GetTime() - 24 * 60 * 60);
}

void static InvalidChainFound(CBlockIndex* pindexNew)
{
    if (pindexNew->nChainWork > nBestInvalidWork)
    {
        nBestInvalidWork = pindexNew->nChainWork;
        pblocktree->WriteBestInvalidWork(CBigNum(nBestInvalidWork));
        uiInterface.NotifyBlocksChanged();
    }
    printf("InvalidChainFound: invalid block=%s  height=%d  log2_work=%.8g  date=%s\n",
      pindexNew->GetBlockHash().ToString().c_str(), pindexNew->nHeight,
      log(pindexNew->nChainWork.getdouble())/log(2.0), DateTimeStrFormat("%Y-%m-%d %H:%M:%S",
      pindexNew->GetBlockTime()).c_str());
    printf("InvalidChainFound:  current best=%s  height=%d  log2_work=%.8g  date=%s\n",
      hashBestChain.ToString().c_str(), nBestHeight, log(nBestChainWork.getdouble())/log(2.0),
      DateTimeStrFormat("%Y-%m-%d %H:%M:%S", pindexBest->GetBlockTime()).c_str());
    if (pindexBest && nBestInvalidWork > nBestChainWork + (pindexBest->GetBlockWork() * 6).getuint256())
        printf("InvalidChainFound: Warning: Displayed transactions may not be correct! You may need to upgrade, or other nodes may need to upgrade.\n");
}

void static InvalidBlockFound(CBlockIndex *pindex) {
    pindex->nStatus |= BLOCK_FAILED_VALID;
    pblocktree->WriteBlockIndex(CDiskBlockIndex(pindex));
    setBlockIndexValid.erase(pindex);
    InvalidChainFound(pindex);
    if (pindex->GetNextInMainChain()) {
        CValidationState stateDummy;
        ConnectBestBlock(stateDummy); // reorganise away from the failed block
    }
}

bool ConnectBestBlock(CValidationState &state) {
    do {
        CBlockIndex *pindexNewBest;

        {
            std::set<CBlockIndex*,CBlockIndexWorkComparator>::reverse_iterator it = setBlockIndexValid.rbegin();
            if (it == setBlockIndexValid.rend())
                return true;
            pindexNewBest = *it;
        }

        if (pindexNewBest == pindexBest || (pindexBest && pindexNewBest->nChainWork == pindexBest->nChainWork))
            return true; // nothing to do

        // check ancestry
        CBlockIndex *pindexTest = pindexNewBest;
        std::vector<CBlockIndex*> vAttach;
        do {
            if (pindexTest->nStatus & BLOCK_FAILED_MASK) {
                // mark descendants failed
                CBlockIndex *pindexFailed = pindexNewBest;
                while (pindexTest != pindexFailed) {
                    pindexFailed->nStatus |= BLOCK_FAILED_CHILD;
                    setBlockIndexValid.erase(pindexFailed);
                    pblocktree->WriteBlockIndex(CDiskBlockIndex(pindexFailed));
                    pindexFailed = pindexFailed->pprev;
                }
                InvalidChainFound(pindexNewBest);
                break;
            }

            if (pindexBest == NULL || pindexTest->nChainWork > pindexBest->nChainWork)
                vAttach.push_back(pindexTest);

            if (pindexTest->pprev == NULL || pindexTest->GetNextInMainChain()) {
                reverse(vAttach.begin(), vAttach.end());
                BOOST_FOREACH(CBlockIndex *pindexSwitch, vAttach) {
                    boost::this_thread::interruption_point();
                    try {
                        if (!SetBestChain(state, pindexSwitch))
                            return false;
                    } catch(std::runtime_error &e) {
                        return state.Abort(_("System error: ") + e.what());
                    }
                }
                return true;
            }
            pindexTest = pindexTest->pprev;
        } while(true);
    } while(true);
}

void UpdateTime(CBlockHeader& block, const CBlockIndex* pindexPrev)
{
    block.nTime = max(pindexPrev->GetMedianTimePast()+1, GetAdjustedTime());

    // Updating time can change work required on testnet:
    if (TestNet())
        block.nBits = GetNextWorkRequired(pindexPrev, &block);
}











const CTxOut &CCoinsViewCache::GetOutputFor(const CTxIn& input)
{
    const CCoins &coins = GetCoins(input.prevout.hash);
    assert(coins.IsAvailable(input.prevout.n));
    return coins.vout[input.prevout.n];
}

int64 CCoinsViewCache::GetValueIn(const CTransaction& tx)
{
    if (tx.IsCoinBase())
        return 0;

    int64 nResult = 0;
    for (unsigned int i = 0; i < tx.vin.size(); i++)
        nResult += GetOutputFor(tx.vin[i]).nValue;

    return nResult;
}

void UpdateCoins(const CTransaction& tx, CValidationState &state, CCoinsViewCache &inputs, CTxUndo &txundo, int nHeight, const uint256 &txhash)
{
    // mark inputs spent
    if (!tx.IsCoinBase()) {
        BOOST_FOREACH(const CTxIn &txin, tx.vin) {
            CCoins &coins = inputs.GetCoins(txin.prevout.hash);
            CTxInUndo undo;
            assert(coins.Spend(txin.prevout, undo));
            txundo.vprevout.push_back(undo);
        }
    }

    // add outputs
    assert(inputs.SetCoins(txhash, CCoins(tx, nHeight)));
}

bool CCoinsViewCache::HaveInputs(const CTransaction& tx)
{
    if (!tx.IsCoinBase()) {
        // first check whether information about the prevout hash is available
        for (unsigned int i = 0; i < tx.vin.size(); i++) {
            const COutPoint &prevout = tx.vin[i].prevout;
            if (!HaveCoins(prevout.hash))
                return false;
        }

        // then check whether the actual outputs are available
        for (unsigned int i = 0; i < tx.vin.size(); i++) {
            const COutPoint &prevout = tx.vin[i].prevout;
            const CCoins &coins = GetCoins(prevout.hash);
            if (!coins.IsAvailable(prevout.n))
                return false;
        }
    }
    return true;
}

bool CScriptCheck::operator()() const {
    const CScript &scriptSig = ptxTo->vin[nIn].scriptSig;
    if (!VerifyScript(scriptSig, scriptPubKey, *ptxTo, nIn, nFlags, nHashType))
        return error("CScriptCheck() : %s VerifySignature failed", ptxTo->GetHash().ToString().c_str());
    return true;
}

bool VerifySignature(const CCoins& txFrom, const CTransaction& txTo, unsigned int nIn, unsigned int flags, int nHashType)
{
    return CScriptCheck(txFrom, txTo, nIn, flags, nHashType)();
}

bool CheckInputs(const CTransaction& tx, CValidationState &state, CCoinsViewCache &inputs, bool fScriptChecks, unsigned int flags, std::vector<CScriptCheck> *pvChecks)
{
    if (!tx.IsCoinBase())
    {
        if (pvChecks)
            pvChecks->reserve(tx.vin.size());

        // This doesn't trigger the DoS code on purpose; if it did, it would make it easier
        // for an attacker to attempt to split the network.
        if (!inputs.HaveInputs(tx))
            return state.Invalid(error("CheckInputs() : %s inputs unavailable", tx.GetHash().ToString().c_str()));

        // While checking, GetBestBlock() refers to the parent block.
        // This is also true for mempool checks.
        int nSpendHeight = inputs.GetBestBlock()->nHeight + 1;
        int64 nValueIn = 0;
        int64 nFees = 0;
        for (unsigned int i = 0; i < tx.vin.size(); i++)
        {
            const COutPoint &prevout = tx.vin[i].prevout;
            const CCoins &coins = inputs.GetCoins(prevout.hash);

            // If prev is coinbase, check that it's matured
            if (coins.IsCoinBase()) {
                if (nSpendHeight - coins.nHeight < COINBASE_MATURITY)
                    return state.Invalid(error("CheckInputs() : tried to spend coinbase at depth %d", nSpendHeight - coins.nHeight));
            }

            // Check for negative or overflow input values
            nValueIn += coins.vout[prevout.n].nValue;
            if (!MoneyRange(coins.vout[prevout.n].nValue) || !MoneyRange(nValueIn))
                return state.DoS(100, error("CheckInputs() : txin values out of range"));

        }

        if (nValueIn < GetValueOut(tx))
            return state.DoS(100, error("CheckInputs() : %s value in < value out", tx.GetHash().ToString().c_str()));

        // Tally transaction fees
        int64 nTxFee = nValueIn - GetValueOut(tx);
        if (nTxFee < 0)
            return state.DoS(100, error("CheckInputs() : %s nTxFee < 0", tx.GetHash().ToString().c_str()));
        nFees += nTxFee;
        if (!MoneyRange(nFees))
            return state.DoS(100, error("CheckInputs() : nFees out of range"));

        // The first loop above does all the inexpensive checks.
        // Only if ALL inputs pass do we perform expensive ECDSA signature checks.
        // Helps prevent CPU exhaustion attacks.

        // Skip ECDSA signature verification when connecting blocks
        // before the last block chain checkpoint. This is safe because block merkle hashes are
        // still computed and checked, and any change will be caught at the next checkpoint.
        if (fScriptChecks) {
            for (unsigned int i = 0; i < tx.vin.size(); i++) {
                const COutPoint &prevout = tx.vin[i].prevout;
                const CCoins &coins = inputs.GetCoins(prevout.hash);

                // Verify signature
                CScriptCheck check(coins, tx, i, flags, 0);
                if (pvChecks) {
                    pvChecks->push_back(CScriptCheck());
                    check.swap(pvChecks->back());
                } else if (!check()) {
                    if (flags & SCRIPT_VERIFY_STRICTENC) {
                        // For now, check whether the failure was caused by non-canonical
                        // encodings or not; if so, don't trigger DoS protection.
                        CScriptCheck check(coins, tx, i, flags & (~SCRIPT_VERIFY_STRICTENC), 0);
                        if (check())
                            return state.Invalid();
                    }
                    return state.DoS(100,false);
                }
            }
        }
    }

    return true;
}



bool DisconnectBlock(CBlock& block, CValidationState& state, CBlockIndex* pindex, CCoinsViewCache& view, bool* pfClean)
{
    assert(pindex == view.GetBestBlock());

    if (pfClean)
        *pfClean = false;

    bool fClean = true;

    CBlockUndo blockUndo;
    CDiskBlockPos pos = pindex->GetUndoPos();
    if (pos.IsNull())
        return error("DisconnectBlock() : no undo data available");
    if (!blockUndo.ReadFromDisk(pos, pindex->pprev->GetBlockHash()))
        return error("DisconnectBlock() : failure reading undo data");

    if (blockUndo.vtxundo.size() + 1 != block.vtx.size())
        return error("DisconnectBlock() : block and undo data inconsistent");

    // undo transactions in reverse order
    for (int i = block.vtx.size() - 1; i >= 0; i--) {
        const CTransaction &tx = block.vtx[i];
        uint256 hash = tx.GetHash();

        // check that all outputs are available
        if (!view.HaveCoins(hash)) {
            fClean = fClean && error("DisconnectBlock() : outputs still spent? database corrupted");
            view.SetCoins(hash, CCoins());
        }
        CCoins &outs = view.GetCoins(hash);

        CCoins outsBlock = CCoins(tx, pindex->nHeight);
        if (outs != outsBlock)
            fClean = fClean && error("DisconnectBlock() : added transaction mismatch? database corrupted");

        // remove outputs
        outs = CCoins();

        // restore inputs
        if (i > 0) { // not coinbases
            const CTxUndo &txundo = blockUndo.vtxundo[i-1];
            if (txundo.vprevout.size() != tx.vin.size())
                return error("DisconnectBlock() : transaction and undo data inconsistent");
            for (unsigned int j = tx.vin.size(); j-- > 0;) {
                const COutPoint &out = tx.vin[j].prevout;
                const CTxInUndo &undo = txundo.vprevout[j];
                CCoins coins;
                view.GetCoins(out.hash, coins); // this can fail if the prevout was already entirely spent
                if (undo.nHeight != 0) {
                    // undo data contains height: this is the last output of the prevout tx being spent
                    if (!coins.IsPruned())
                        fClean = fClean && error("DisconnectBlock() : undo data overwriting existing transaction");
                    coins = CCoins();
                    coins.fCoinBase = undo.fCoinBase;
                    coins.nHeight = undo.nHeight;
                    coins.nVersion = undo.nVersion;
                } else {
                    if (coins.IsPruned())
                        fClean = fClean && error("DisconnectBlock() : undo data adding output to missing transaction");
                }
                if (coins.IsAvailable(out.n))
                    fClean = fClean && error("DisconnectBlock() : undo data overwriting existing output");
                if (coins.vout.size() < out.n+1)
                    coins.vout.resize(out.n+1);
                coins.vout[out.n] = undo.txout;
                if (!view.SetCoins(out.hash, coins))
                    return error("DisconnectBlock() : cannot restore coin inputs");
            }
        }
    }

    // move best block pointer to prevout block
    view.SetBestBlock(pindex->pprev);

    if (pfClean) {
        *pfClean = fClean;
        return true;
    } else {
        return fClean;
    }
}

void static FlushBlockFile(bool fFinalize = false)
{
    LOCK(cs_LastBlockFile);

    CDiskBlockPos posOld(nLastBlockFile, 0);

    FILE *fileOld = OpenBlockFile(posOld);
    if (fileOld) {
        if (fFinalize)
            TruncateFile(fileOld, infoLastBlockFile.nSize);
        FileCommit(fileOld);
        fclose(fileOld);
    }

    fileOld = OpenUndoFile(posOld);
    if (fileOld) {
        if (fFinalize)
            TruncateFile(fileOld, infoLastBlockFile.nUndoSize);
        FileCommit(fileOld);
        fclose(fileOld);
    }
}

bool FindUndoPos(CValidationState &state, int nFile, CDiskBlockPos &pos, unsigned int nAddSize);

static CCheckQueue<CScriptCheck> scriptcheckqueue(128);

void ThreadScriptCheck() {
    RenameThread("bitcoin-scriptch");
    scriptcheckqueue.Thread();
}

bool ConnectBlock(CBlock& block, CValidationState& state, CBlockIndex* pindex, CCoinsViewCache& view, bool fJustCheck)
{
    // Check it again in case a previous version let a bad block in
    if (!CheckBlock(block, state, !fJustCheck, !fJustCheck))
        return false;

    // verify that the view's current state corresponds to the previous block
    assert(pindex->pprev == view.GetBestBlock());

    // Special case for the genesis block, skipping connection of its transactions
    // (its coinbase is unspendable)
    if (block.GetHash() == Params().HashGenesisBlock()) {
        view.SetBestBlock(pindex);
        pindexGenesisBlock = pindex;
        return true;
    }

    bool fScriptChecks = pindex->nHeight >= Checkpoints::GetTotalBlocksEstimate();

    // Do not allow blocks that contain transactions which 'overwrite' older transactions,
    // unless those are already completely spent.
    // If such overwrites are allowed, coinbases and transactions depending upon those
    // can be duplicated to remove the ability to spend the first instance -- even after
    // being sent to another address.
    // See BIP30 and http://r6.ca/blog/20120206T005236Z.html for more information.
    // This logic is not necessary for memory pool transactions, as AcceptToMemoryPool
    // already refuses previously-known transaction ids entirely.
    // This rule was originally applied all blocks whose timestamp was after March 15, 2012, 0:00 UTC.
    // Now that the whole chain is irreversibly beyond that time it is applied to all blocks except the
    // two in the chain that violate it. This prevents exploiting the issue against nodes in their
    // initial block download.
    bool fEnforceBIP30 = (!pindex->phashBlock) || // Enforce on CreateNewBlock invocations which don't have a hash.
                          !((pindex->nHeight==91842 && pindex->GetBlockHash() == uint256("0x00000000000a4d0a398161ffc163c503763b1f4360639393e0e4c8e300e0caec")) ||
                           (pindex->nHeight==91880 && pindex->GetBlockHash() == uint256("0x00000000000743f190a18c5577a3c2d2a1f610ae9601ac046a38084ccb7cd721")));
    if (fEnforceBIP30) {
        for (unsigned int i = 0; i < block.vtx.size(); i++) {
            uint256 hash = block.GetTxHash(i);
            if (view.HaveCoins(hash) && !view.GetCoins(hash).IsPruned())
                return state.DoS(100, error("ConnectBlock() : tried to overwrite transaction"));
        }
    }

    // BIP16 didn't become active until Apr 1 2012
    int64 nBIP16SwitchTime = 1333238400;
    bool fStrictPayToScriptHash = (pindex->nTime >= nBIP16SwitchTime);

    unsigned int flags = SCRIPT_VERIFY_NOCACHE |
                         (fStrictPayToScriptHash ? SCRIPT_VERIFY_P2SH : SCRIPT_VERIFY_NONE);

    CBlockUndo blockundo;

    CCheckQueueControl<CScriptCheck> control(fScriptChecks && nScriptCheckThreads ? &scriptcheckqueue : NULL);

    int64 nStart = GetTimeMicros();
    int64 nFees = 0;
    int nInputs = 0;
    unsigned int nSigOps = 0;
    CDiskTxPos pos(pindex->GetBlockPos(), GetSizeOfCompactSize(block.vtx.size()));
    std::vector<std::pair<uint256, CDiskTxPos> > vPos;
    vPos.reserve(block.vtx.size());
    for (unsigned int i = 0; i < block.vtx.size(); i++)
    {
        const CTransaction &tx = block.vtx[i];

        nInputs += tx.vin.size();
        nSigOps += GetLegacySigOpCount(tx);
        if (nSigOps > MAX_BLOCK_SIGOPS)
            return state.DoS(100, error("ConnectBlock() : too many sigops"));

        if (!tx.IsCoinBase())
        {
            if (!view.HaveInputs(tx))
                return state.DoS(100, error("ConnectBlock() : inputs missing/spent"));

            if (fStrictPayToScriptHash)
            {
                // Add in sigops done by pay-to-script-hash inputs;
                // this is to prevent a "rogue miner" from creating
                // an incredibly-expensive-to-validate block.
                nSigOps += GetP2SHSigOpCount(tx, view);
                if (nSigOps > MAX_BLOCK_SIGOPS)
                     return state.DoS(100, error("ConnectBlock() : too many sigops"));
            }

            nFees += view.GetValueIn(tx)-GetValueOut(tx);

            std::vector<CScriptCheck> vChecks;
            if (!CheckInputs(tx, state, view, fScriptChecks, flags, nScriptCheckThreads ? &vChecks : NULL))
                return false;
            control.Add(vChecks);
        }

        CTxUndo txundo;
        UpdateCoins(tx, state, view, txundo, pindex->nHeight, block.GetTxHash(i));
        if (!tx.IsCoinBase())
            blockundo.vtxundo.push_back(txundo);

        vPos.push_back(std::make_pair(block.GetTxHash(i), pos));
        pos.nTxOffset += ::GetSerializeSize(tx, SER_DISK, CLIENT_VERSION);
    }
    int64 nTime = GetTimeMicros() - nStart;
    if (fBenchmark)
        printf("- Connect %u transactions: %.2fms (%.3fms/tx, %.3fms/txin)\n", (unsigned)block.vtx.size(), 0.001 * nTime, 0.001 * nTime / block.vtx.size(), nInputs <= 1 ? 0 : 0.001 * nTime / (nInputs-1));

    if (GetValueOut(block.vtx[0]) > GetBlockValue(pindex->nHeight, nFees))
        return state.DoS(100, error("ConnectBlock() : coinbase pays too much (actual=%"PRI64d" vs limit=%"PRI64d")", GetValueOut(block.vtx[0]), GetBlockValue(pindex->nHeight, nFees)));

    if (!control.Wait())
        return state.DoS(100, false);
    int64 nTime2 = GetTimeMicros() - nStart;
    if (fBenchmark)
        printf("- Verify %u txins: %.2fms (%.3fms/txin)\n", nInputs - 1, 0.001 * nTime2, nInputs <= 1 ? 0 : 0.001 * nTime2 / (nInputs-1));

    if (fJustCheck)
        return true;

    // Write undo information to disk
    if (pindex->GetUndoPos().IsNull() || (pindex->nStatus & BLOCK_VALID_MASK) < BLOCK_VALID_SCRIPTS)
    {
        if (pindex->GetUndoPos().IsNull()) {
            CDiskBlockPos pos;
            if (!FindUndoPos(state, pindex->nFile, pos, ::GetSerializeSize(blockundo, SER_DISK, CLIENT_VERSION) + 40))
                return error("ConnectBlock() : FindUndoPos failed");
            if (!blockundo.WriteToDisk(pos, pindex->pprev->GetBlockHash()))
                return state.Abort(_("Failed to write undo data"));

            // update nUndoPos in block index
            pindex->nUndoPos = pos.nPos;
            pindex->nStatus |= BLOCK_HAVE_UNDO;
        }

        pindex->nStatus = (pindex->nStatus & ~BLOCK_VALID_MASK) | BLOCK_VALID_SCRIPTS;

        CDiskBlockIndex blockindex(pindex);
        if (!pblocktree->WriteBlockIndex(blockindex))
            return state.Abort(_("Failed to write block index"));
    }

    if (fTxIndex)
        if (!pblocktree->WriteTxIndex(vPos))
            return state.Abort(_("Failed to write transaction index"));

    // add this block to the view's block chain
    assert(view.SetBestBlock(pindex));

    // Watch for transactions paying to me
    for (unsigned int i = 0; i < block.vtx.size(); i++)
        SyncWithWallets(block.GetTxHash(i), block.vtx[i], &block, true);

    return true;
}

bool SetBestChain(CValidationState &state, CBlockIndex* pindexNew)
{
    // All modifications to the coin state will be done in this cache.
    // Only when all have succeeded, we push it to pcoinsTip.
    CCoinsViewCache view(*pcoinsTip, true);

    // Find the fork (typically, there is none)
    CBlockIndex* pfork = view.GetBestBlock();
    CBlockIndex* plonger = pindexNew;
    while (pfork && pfork != plonger)
    {
        while (plonger->nHeight > pfork->nHeight) {
            plonger = plonger->pprev;
            assert(plonger != NULL);
        }
        if (pfork == plonger)
            break;
        pfork = pfork->pprev;
        assert(pfork != NULL);
    }

    // List of what to disconnect (typically nothing)
    vector<CBlockIndex*> vDisconnect;
    for (CBlockIndex* pindex = view.GetBestBlock(); pindex != pfork; pindex = pindex->pprev)
        vDisconnect.push_back(pindex);

    // List of what to connect (typically only pindexNew)
    vector<CBlockIndex*> vConnect;
    for (CBlockIndex* pindex = pindexNew; pindex != pfork; pindex = pindex->pprev)
        vConnect.push_back(pindex);
    reverse(vConnect.begin(), vConnect.end());

    if (vDisconnect.size() > 0) {
        printf("REORGANIZE: Disconnect %"PRIszu" blocks; %s..\n", vDisconnect.size(), pfork->GetBlockHash().ToString().c_str());
        printf("REORGANIZE: Connect %"PRIszu" blocks; ..%s\n", vConnect.size(), pindexNew->GetBlockHash().ToString().c_str());
    }

    // Disconnect shorter branch
    vector<CTransaction> vResurrect;
    BOOST_FOREACH(CBlockIndex* pindex, vDisconnect) {
        CBlock block;
        if (!ReadBlockFromDisk(block, pindex))
            return state.Abort(_("Failed to read block"));
        int64 nStart = GetTimeMicros();
        if (!DisconnectBlock(block, state, pindex, view))
            return error("SetBestBlock() : DisconnectBlock %s failed", pindex->GetBlockHash().ToString().c_str());
        if (fBenchmark)
            printf("- Disconnect: %.2fms\n", (GetTimeMicros() - nStart) * 0.001);

        // Queue memory transactions to resurrect.
        // We only do this for blocks after the last checkpoint (reorganisation before that
        // point should only happen with -reindex/-loadblock, or a misbehaving peer.
        BOOST_FOREACH(const CTransaction& tx, block.vtx)
            if (!tx.IsCoinBase() && pindex->nHeight > Checkpoints::GetTotalBlocksEstimate())
                vResurrect.push_back(tx);
    }

    // Connect longer branch
    vector<CTransaction> vDelete;
    BOOST_FOREACH(CBlockIndex *pindex, vConnect) {
        CBlock block;
        if (!ReadBlockFromDisk(block, pindex))
            return state.Abort(_("Failed to read block"));
        int64 nStart = GetTimeMicros();
        if (!ConnectBlock(block, state, pindex, view)) {
            if (state.IsInvalid()) {
                InvalidChainFound(pindexNew);
                InvalidBlockFound(pindex);
            }
            return error("SetBestBlock() : ConnectBlock %s failed", pindex->GetBlockHash().ToString().c_str());
        }
        if (fBenchmark)
            printf("- Connect: %.2fms\n", (GetTimeMicros() - nStart) * 0.001);

        // Queue memory transactions to delete
        BOOST_FOREACH(const CTransaction& tx, block.vtx)
            vDelete.push_back(tx);
    }

    // Flush changes to global coin state
    int64 nStart = GetTimeMicros();
    int nModified = view.GetCacheSize();
    assert(view.Flush());
    int64 nTime = GetTimeMicros() - nStart;
    if (fBenchmark)
        printf("- Flush %i transactions: %.2fms (%.4fms/tx)\n", nModified, 0.001 * nTime, 0.001 * nTime / nModified);

    // Make sure it's successfully written to disk before changing memory structure
    bool fIsInitialDownload = IsInitialBlockDownload();
    if (!fIsInitialDownload || pcoinsTip->GetCacheSize() > nCoinCacheSize) {
        // Typical CCoins structures on disk are around 100 bytes in size.
        // Pushing a new one to the database can cause it to be written
        // twice (once in the log, and once in the tables). This is already
        // an overestimation, as most will delete an existing entry or
        // overwrite one. Still, use a conservative safety factor of 2.
        if (!CheckDiskSpace(100 * 2 * 2 * pcoinsTip->GetCacheSize()))
            return state.Error();
        FlushBlockFile();
        pblocktree->Sync();
        if (!pcoinsTip->Flush())
            return state.Abort(_("Failed to write to coin database"));
    }

    // At this point, all changes have been done to the database.
    // Proceed by updating the memory structures.

    // Register new best chain
    vBlockIndexByHeight.resize(pindexNew->nHeight + 1);
    BOOST_FOREACH(CBlockIndex* pindex, vConnect)
        vBlockIndexByHeight[pindex->nHeight] = pindex;

    // Resurrect memory transactions that were in the disconnected branch
    BOOST_FOREACH(CTransaction& tx, vResurrect) {
        // ignore validation errors in resurrected transactions
        CValidationState stateDummy;
        mempool.accept(stateDummy, tx, false, NULL);
    }

    // Delete redundant memory transactions that are in the connected branch
    BOOST_FOREACH(CTransaction& tx, vDelete) {
        mempool.remove(tx);
        mempool.removeConflicts(tx);
    }

    // Update best block in wallet (so we can detect restored wallets)
    if ((pindexNew->nHeight % 20160) == 0 || (!fIsInitialDownload && (pindexNew->nHeight % 144) == 0))
    {
        const CBlockLocator locator(pindexNew);
        ::SetBestChain(locator);
    }

    {
        boost::lock_guard<boost::mutex> lock(csBestBlock);

    // New best block
    hashBestChain = pindexNew->GetBlockHash();
    pindexBest = pindexNew;
    pblockindexFBBHLast = NULL;
    nBestHeight = pindexBest->nHeight;
    nBestChainWork = pindexNew->nChainWork;
    nTimeBestReceived = GetTime();
    nTransactionsUpdated++;

    }

    printf("SetBestChain: new best=%s  height=%d  log2_work=%.8g  tx=%lu  date=%s progress=%f\n",
      hashBestChain.ToString().c_str(), nBestHeight, log(nBestChainWork.getdouble())/log(2.0), (unsigned long)pindexNew->nChainTx,
      DateTimeStrFormat("%Y-%m-%d %H:%M:%S", pindexBest->GetBlockTime()).c_str(),
      Checkpoints::GuessVerificationProgress(pindexBest));

    cvBlockChange.notify_all();

    // Check the version of the last 100 blocks to see if we need to upgrade:
    if (!fIsInitialDownload)
    {
        int nUpgraded = 0;
        const CBlockIndex* pindex = pindexBest;
        for (int i = 0; i < 100 && pindex != NULL; i++)
        {
            if (pindex->nVersion > CBlock::CURRENT_VERSION)
                ++nUpgraded;
            pindex = pindex->pprev;
        }
        if (nUpgraded > 0)
            printf("SetBestChain: %d of last 100 blocks above version %d\n", nUpgraded, CBlock::CURRENT_VERSION);
        if (nUpgraded > 100/2)
            // strMiscWarning is read by GetWarnings(), called by Qt and the JSON-RPC code to warn the user:
            strMiscWarning = _("Warning: This version is obsolete, upgrade required!");
    }

    std::string strCmd = GetArg("-blocknotify", "");

    if (!fIsInitialDownload && !strCmd.empty())
    {
        boost::replace_all(strCmd, "%s", hashBestChain.GetHex());
        boost::thread t(runCommand, strCmd); // thread runs free
    }

    return true;
}


bool AddToBlockIndex(CBlock& block, CValidationState& state, const CDiskBlockPos& pos)
{
    // Check for duplicate
    uint256 hash = block.GetHash();
    if (mapBlockIndex.count(hash))
        return state.Invalid(error("AddToBlockIndex() : %s already exists", hash.ToString().c_str()));

    // Construct new block index object
    CBlockIndex* pindexNew = new CBlockIndex(block);
    assert(pindexNew);
    map<uint256, CBlockIndex*>::iterator mi = mapBlockIndex.insert(make_pair(hash, pindexNew)).first;
    pindexNew->phashBlock = &((*mi).first);
    map<uint256, CBlockIndex*>::iterator miPrev = mapBlockIndex.find(block.hashPrevBlock);
    if (miPrev != mapBlockIndex.end())
    {
        pindexNew->pprev = (*miPrev).second;
        pindexNew->nHeight = pindexNew->pprev->nHeight + 1;
    }
    pindexNew->nTx = block.vtx.size();
    pindexNew->nChainWork = (pindexNew->pprev ? pindexNew->pprev->nChainWork : 0) + pindexNew->GetBlockWork().getuint256();
    pindexNew->nChainTx = (pindexNew->pprev ? pindexNew->pprev->nChainTx : 0) + pindexNew->nTx;
    pindexNew->nFile = pos.nFile;
    pindexNew->nDataPos = pos.nPos;
    pindexNew->nUndoPos = 0;
    pindexNew->nStatus = BLOCK_VALID_TRANSACTIONS | BLOCK_HAVE_DATA;
    setBlockIndexValid.insert(pindexNew);

    if (!pblocktree->WriteBlockIndex(CDiskBlockIndex(pindexNew)))
        return state.Abort(_("Failed to write block index"));

    // New best?
    if (!ConnectBestBlock(state))
        return false;

    if (pindexNew == pindexBest)
    {
        // Notify UI to display prev block's coinbase if it was ours
        static uint256 hashPrevBestCoinBase;
        UpdatedTransaction(hashPrevBestCoinBase);
        hashPrevBestCoinBase = block.GetTxHash(0);
    }

    if (!pblocktree->Flush())
        return state.Abort(_("Failed to sync block index"));

    uiInterface.NotifyBlocksChanged();
    return true;
}


bool FindBlockPos(CValidationState &state, CDiskBlockPos &pos, unsigned int nAddSize, unsigned int nHeight, uint64 nTime, bool fKnown = false)
{
    bool fUpdatedLast = false;

    LOCK(cs_LastBlockFile);

    if (fKnown) {
        if (nLastBlockFile != pos.nFile) {
            nLastBlockFile = pos.nFile;
            infoLastBlockFile.SetNull();
            pblocktree->ReadBlockFileInfo(nLastBlockFile, infoLastBlockFile);
            fUpdatedLast = true;
        }
    } else {
        while (infoLastBlockFile.nSize + nAddSize >= MAX_BLOCKFILE_SIZE) {
            printf("Leaving block file %i: %s\n", nLastBlockFile, infoLastBlockFile.ToString().c_str());
            FlushBlockFile(true);
            nLastBlockFile++;
            infoLastBlockFile.SetNull();
            pblocktree->ReadBlockFileInfo(nLastBlockFile, infoLastBlockFile); // check whether data for the new file somehow already exist; can fail just fine
            fUpdatedLast = true;
        }
        pos.nFile = nLastBlockFile;
        pos.nPos = infoLastBlockFile.nSize;
    }

    infoLastBlockFile.nSize += nAddSize;
    infoLastBlockFile.AddBlock(nHeight, nTime);

    if (!fKnown) {
        unsigned int nOldChunks = (pos.nPos + BLOCKFILE_CHUNK_SIZE - 1) / BLOCKFILE_CHUNK_SIZE;
        unsigned int nNewChunks = (infoLastBlockFile.nSize + BLOCKFILE_CHUNK_SIZE - 1) / BLOCKFILE_CHUNK_SIZE;
        if (nNewChunks > nOldChunks) {
            if (CheckDiskSpace(nNewChunks * BLOCKFILE_CHUNK_SIZE - pos.nPos)) {
                FILE *file = OpenBlockFile(pos);
                if (file) {
                    printf("Pre-allocating up to position 0x%x in blk%05u.dat\n", nNewChunks * BLOCKFILE_CHUNK_SIZE, pos.nFile);
                    AllocateFileRange(file, pos.nPos, nNewChunks * BLOCKFILE_CHUNK_SIZE - pos.nPos);
                    fclose(file);
                }
            }
            else
                return state.Error();
        }
    }

    if (!pblocktree->WriteBlockFileInfo(nLastBlockFile, infoLastBlockFile))
        return state.Abort(_("Failed to write file info"));
    if (fUpdatedLast)
        pblocktree->WriteLastBlockFile(nLastBlockFile);

    return true;
}

bool FindUndoPos(CValidationState &state, int nFile, CDiskBlockPos &pos, unsigned int nAddSize)
{
    pos.nFile = nFile;

    LOCK(cs_LastBlockFile);

    unsigned int nNewSize;
    if (nFile == nLastBlockFile) {
        pos.nPos = infoLastBlockFile.nUndoSize;
        nNewSize = (infoLastBlockFile.nUndoSize += nAddSize);
        if (!pblocktree->WriteBlockFileInfo(nLastBlockFile, infoLastBlockFile))
            return state.Abort(_("Failed to write block info"));
    } else {
        CBlockFileInfo info;
        if (!pblocktree->ReadBlockFileInfo(nFile, info))
            return state.Abort(_("Failed to read block info"));
        pos.nPos = info.nUndoSize;
        nNewSize = (info.nUndoSize += nAddSize);
        if (!pblocktree->WriteBlockFileInfo(nFile, info))
            return state.Abort(_("Failed to write block info"));
    }

    unsigned int nOldChunks = (pos.nPos + UNDOFILE_CHUNK_SIZE - 1) / UNDOFILE_CHUNK_SIZE;
    unsigned int nNewChunks = (nNewSize + UNDOFILE_CHUNK_SIZE - 1) / UNDOFILE_CHUNK_SIZE;
    if (nNewChunks > nOldChunks) {
        if (CheckDiskSpace(nNewChunks * UNDOFILE_CHUNK_SIZE - pos.nPos)) {
            FILE *file = OpenUndoFile(pos);
            if (file) {
                printf("Pre-allocating up to position 0x%x in rev%05u.dat\n", nNewChunks * UNDOFILE_CHUNK_SIZE, pos.nFile);
                AllocateFileRange(file, pos.nPos, nNewChunks * UNDOFILE_CHUNK_SIZE - pos.nPos);
                fclose(file);
            }
        }
        else
            return state.Error();
    }

    return true;
}


bool CheckBlock(const CBlock& block, CValidationState& state, bool fCheckPOW, bool fCheckMerkleRoot)
{
    // These are checks that are independent of context
    // that can be verified before saving an orphan block.

    // Size limits
    if (block.vtx.empty() || block.vtx.size() > MAX_BLOCK_SIZE || ::GetSerializeSize(block, SER_NETWORK, PROTOCOL_VERSION) > MAX_BLOCK_SIZE)
        return state.DoS(100, error("CheckBlock() : size limits failed"));

    // Check proof of work matches claimed amount
    if (fCheckPOW && !CheckProofOfWork(block.GetHash(), block.nBits))
        return state.DoS(50, error("CheckBlock() : proof of work failed"));

    // Check timestamp
    if (block.GetBlockTime() > GetAdjustedTime() + 2 * 60 * 60)
        return state.Invalid(error("CheckBlock() : block timestamp too far in the future"));

    // First transaction must be coinbase, the rest must not be
    if (block.vtx.empty() || !block.vtx[0].IsCoinBase())
        return state.DoS(100, error("CheckBlock() : first tx is not coinbase"));
    for (unsigned int i = 1; i < block.vtx.size(); i++)
        if (block.vtx[i].IsCoinBase())
            return state.DoS(100, error("CheckBlock() : more than one coinbase"));

    // Check transactions
    BOOST_FOREACH(const CTransaction& tx, block.vtx)
        if (!CheckTransaction(tx, state))
            return error("CheckBlock() : CheckTransaction failed");

    // Build the merkle tree already. We need it anyway later, and it makes the
    // block cache the transaction hashes, which means they don't need to be
    // recalculated many times during this block's validation.
    block.BuildMerkleTree();

    // Check for duplicate txids. This is caught by ConnectInputs(),
    // but catching it earlier avoids a potential DoS attack:
    set<uint256> uniqueTx;
    for (unsigned int i = 0; i < block.vtx.size(); i++) {
        uniqueTx.insert(block.GetTxHash(i));
    }
    if (uniqueTx.size() != block.vtx.size())
        return state.DoS(100, error("CheckBlock() : duplicate transaction"));

    unsigned int nSigOps = 0;
    BOOST_FOREACH(const CTransaction& tx, block.vtx)
    {
        nSigOps += GetLegacySigOpCount(tx);
    }
    if (nSigOps > MAX_BLOCK_SIGOPS)
        return state.DoS(100, error("CheckBlock() : out-of-bounds SigOpCount"));

    // Check merkle root
    if (fCheckMerkleRoot && block.hashMerkleRoot != block.BuildMerkleTree())
        return state.DoS(100, error("CheckBlock() : hashMerkleRoot mismatch"));

    return true;
}

bool AcceptBlock(CBlock& block, CValidationState& state, CDiskBlockPos* dbp)
{
    // Check for duplicate
    uint256 hash = block.GetHash();
    if (mapBlockIndex.count(hash))
        return state.Invalid(error("AcceptBlock() : block already in mapBlockIndex"));

    // Get prev block index
    CBlockIndex* pindexPrev = NULL;
    int nHeight = 0;
    if (hash != Params().HashGenesisBlock()) {
        map<uint256, CBlockIndex*>::iterator mi = mapBlockIndex.find(block.hashPrevBlock);
        if (mi == mapBlockIndex.end())
            return state.DoS(10, error("AcceptBlock() : prev block not found"));
        pindexPrev = (*mi).second;
        nHeight = pindexPrev->nHeight+1;

        // Check proof of work
        if (block.nBits != GetNextWorkRequired(pindexPrev, &block))
            return state.DoS(100, error("AcceptBlock() : incorrect proof of work"));

        // Check timestamp against prev
        if (block.GetBlockTime() <= pindexPrev->GetMedianTimePast())
            return state.Invalid(error("AcceptBlock() : block's timestamp is too early"));

        // Check that all transactions are finalized
        BOOST_FOREACH(const CTransaction& tx, block.vtx)
            if (!IsFinalTx(tx, nHeight, block.GetBlockTime()))
                return state.DoS(10, error("AcceptBlock() : contains a non-final transaction"));

        // Check that the block chain matches the known block chain up to a checkpoint
        if (!Checkpoints::CheckBlock(nHeight, hash))
            return state.DoS(100, error("AcceptBlock() : rejected by checkpoint lock-in at %d", nHeight));

        // Reject block.nVersion=1 blocks when 95% (75% on testnet) of the network has upgraded:
        if (block.nVersion < 2)
        {
            if ((!TestNet() && CBlockIndex::IsSuperMajority(2, pindexPrev, 950, 1000)) ||
                (TestNet() && CBlockIndex::IsSuperMajority(2, pindexPrev, 75, 100)))
            {
                return state.Invalid(error("AcceptBlock() : rejected nVersion=1 block"));
            }
        }
        // Enforce block.nVersion=2 rule that the coinbase starts with serialized block height
        if (block.nVersion >= 2)
        {
            // if 750 of the last 1,000 blocks are version 2 or greater (51/100 if testnet):
            if ((!TestNet() && CBlockIndex::IsSuperMajority(2, pindexPrev, 750, 1000)) ||
                (TestNet() && CBlockIndex::IsSuperMajority(2, pindexPrev, 51, 100)))
            {
                CScript expect = CScript() << nHeight;
                if (!std::equal(expect.begin(), expect.end(), block.vtx[0].vin[0].scriptSig.begin()))
                    return state.DoS(100, error("AcceptBlock() : block height mismatch in coinbase"));
            }
        }
    }

    // Write block to history file
    try {
        unsigned int nBlockSize = ::GetSerializeSize(block, SER_DISK, CLIENT_VERSION);
        CDiskBlockPos blockPos;
        if (dbp != NULL)
            blockPos = *dbp;
        if (!FindBlockPos(state, blockPos, nBlockSize+8, nHeight, block.nTime, dbp != NULL))
            return error("AcceptBlock() : FindBlockPos failed");
        if (dbp == NULL)
            if (!WriteBlockToDisk(block, blockPos))
                return state.Abort(_("Failed to write block"));
        if (!AddToBlockIndex(block, state, blockPos))
            return error("AcceptBlock() : AddToBlockIndex failed");
    } catch(std::runtime_error &e) {
        return state.Abort(_("System error: ") + e.what());
    }

    // Relay inventory, but don't relay old inventory during initial block download
    int nBlockEstimate = Checkpoints::GetTotalBlocksEstimate();
    if (hashBestChain == hash)
    {
        LOCK(cs_vNodes);
        BOOST_FOREACH(CNode* pnode, vNodes)
            if (nBestHeight > (pnode->nStartingHeight != -1 ? pnode->nStartingHeight - 2000 : nBlockEstimate))
                pnode->PushInventory(CInv(MSG_BLOCK, hash));
    }

    return true;
}

bool CBlockIndex::IsSuperMajority(int minVersion, const CBlockIndex* pstart, unsigned int nRequired, unsigned int nToCheck)
{
    unsigned int nFound = 0;
    for (unsigned int i = 0; i < nToCheck && nFound < nRequired && pstart != NULL; i++)
    {
        if (pstart->nVersion >= minVersion)
            ++nFound;
        pstart = pstart->pprev;
    }
    return (nFound >= nRequired);
}

void PushGetBlocks(CNode* pnode, CBlockIndex* pindexBegin, uint256 hashEnd)
{
    // Filter out duplicate requests
    if (pindexBegin == pnode->pindexLastGetBlocksBegin && hashEnd == pnode->hashLastGetBlocksEnd)
        return;
    pnode->pindexLastGetBlocksBegin = pindexBegin;
    pnode->hashLastGetBlocksEnd = hashEnd;

    pnode->PushMessage("getblocks", CBlockLocator(pindexBegin), hashEnd);
}

bool ProcessBlock(CValidationState &state, CNode* pfrom, CBlock* pblock, CDiskBlockPos *dbp)
{
    // Check for duplicate
    uint256 hash = pblock->GetHash();
    if (mapBlockIndex.count(hash))
        return state.Invalid(error("ProcessBlock() : already have block %d %s", mapBlockIndex[hash]->nHeight, hash.ToString().c_str()));
    if (mapOrphanBlocks.count(hash))
        return state.Invalid(error("ProcessBlock() : already have block (orphan) %s", hash.ToString().c_str()));

    // Preliminary checks
    if (!CheckBlock(*pblock, state))
        return error("ProcessBlock() : CheckBlock FAILED");

    CBlockIndex* pcheckpoint = Checkpoints::GetLastCheckpoint(mapBlockIndex);
    if (pcheckpoint && pblock->hashPrevBlock != hashBestChain)
    {
        // Extra checks to prevent "fill up memory by spamming with bogus blocks"
        int64 deltaTime = pblock->GetBlockTime() - pcheckpoint->nTime;
        if (deltaTime < 0)
        {
            return state.DoS(100, error("ProcessBlock() : block with timestamp before last checkpoint"));
        }
        CBigNum bnNewBlock;
        bnNewBlock.SetCompact(pblock->nBits);
        CBigNum bnRequired;
        bnRequired.SetCompact(ComputeMinWork(pcheckpoint->nBits, deltaTime));
        if (bnNewBlock > bnRequired)
        {
            return state.DoS(100, error("ProcessBlock() : block with too little proof-of-work"));
        }
    }


    // If we don't already have its previous block, shunt it off to holding area until we get it
    if (pblock->hashPrevBlock != 0 && !mapBlockIndex.count(pblock->hashPrevBlock))
    {
        printf("ProcessBlock: ORPHAN BLOCK, prev=%s\n", pblock->hashPrevBlock.ToString().c_str());

        // Accept orphans as long as there is a node to request its parents from
        if (pfrom) {
            CBlock* pblock2 = new CBlock(*pblock);
            mapOrphanBlocks.insert(make_pair(hash, pblock2));
            mapOrphanBlocksByPrev.insert(make_pair(pblock2->hashPrevBlock, pblock2));

            // Ask this guy to fill in what we're missing
            PushGetBlocks(pfrom, pindexBest, GetOrphanRoot(pblock2));
        }
        return true;
    }

    // Store to disk
    if (!AcceptBlock(*pblock, state, dbp))
        return error("ProcessBlock() : AcceptBlock FAILED");

    // Recursively process any orphan blocks that depended on this one
    vector<uint256> vWorkQueue;
    vWorkQueue.push_back(hash);
    for (unsigned int i = 0; i < vWorkQueue.size(); i++)
    {
        uint256 hashPrev = vWorkQueue[i];
        for (multimap<uint256, CBlock*>::iterator mi = mapOrphanBlocksByPrev.lower_bound(hashPrev);
             mi != mapOrphanBlocksByPrev.upper_bound(hashPrev);
             ++mi)
        {
            CBlock* pblockOrphan = (*mi).second;
            // Use a dummy CValidationState so someone can't setup nodes to counter-DoS based on orphan resolution (that is, feeding people an invalid block based on LegitBlockX in order to get anyone relaying LegitBlockX banned)
            CValidationState stateDummy;
            if (AcceptBlock(*pblockOrphan, stateDummy))
                vWorkQueue.push_back(pblockOrphan->GetHash());
            mapOrphanBlocks.erase(pblockOrphan->GetHash());
            delete pblockOrphan;
        }
        mapOrphanBlocksByPrev.erase(hashPrev);
    }

    printf("ProcessBlock: ACCEPTED\n");
    return true;
}








CMerkleBlock::CMerkleBlock(const CBlock& block, CBloomFilter& filter)
{
    header = block.GetBlockHeader();

    vector<bool> vMatch;
    vector<uint256> vHashes;

    vMatch.reserve(block.vtx.size());
    vHashes.reserve(block.vtx.size());

    for (unsigned int i = 0; i < block.vtx.size(); i++)
    {
        uint256 hash = block.vtx[i].GetHash();
        if (filter.IsRelevantAndUpdate(block.vtx[i], hash))
        {
            vMatch.push_back(true);
            vMatchedTxn.push_back(make_pair(i, hash));
        }
        else
            vMatch.push_back(false);
        vHashes.push_back(hash);
    }

    txn = CPartialMerkleTree(vHashes, vMatch);
}








uint256 CPartialMerkleTree::CalcHash(int height, unsigned int pos, const std::vector<uint256> &vTxid) {
    if (height == 0) {
        // hash at height 0 is the txids themself
        return vTxid[pos];
    } else {
        // calculate left hash
        uint256 left = CalcHash(height-1, pos*2, vTxid), right;
        // calculate right hash if not beyong the end of the array - copy left hash otherwise1
        if (pos*2+1 < CalcTreeWidth(height-1))
            right = CalcHash(height-1, pos*2+1, vTxid);
        else
            right = left;
        // combine subhashes
        return Hash(BEGIN(left), END(left), BEGIN(right), END(right));
    }
}

void CPartialMerkleTree::TraverseAndBuild(int height, unsigned int pos, const std::vector<uint256> &vTxid, const std::vector<bool> &vMatch) {
    // determine whether this node is the parent of at least one matched txid
    bool fParentOfMatch = false;
    for (unsigned int p = pos << height; p < (pos+1) << height && p < nTransactions; p++)
        fParentOfMatch |= vMatch[p];
    // store as flag bit
    vBits.push_back(fParentOfMatch);
    if (height==0 || !fParentOfMatch) {
        // if at height 0, or nothing interesting below, store hash and stop
        vHash.push_back(CalcHash(height, pos, vTxid));
    } else {
        // otherwise, don't store any hash, but descend into the subtrees
        TraverseAndBuild(height-1, pos*2, vTxid, vMatch);
        if (pos*2+1 < CalcTreeWidth(height-1))
            TraverseAndBuild(height-1, pos*2+1, vTxid, vMatch);
    }
}

uint256 CPartialMerkleTree::TraverseAndExtract(int height, unsigned int pos, unsigned int &nBitsUsed, unsigned int &nHashUsed, std::vector<uint256> &vMatch) {
    if (nBitsUsed >= vBits.size()) {
        // overflowed the bits array - failure
        fBad = true;
        return 0;
    }
    bool fParentOfMatch = vBits[nBitsUsed++];
    if (height==0 || !fParentOfMatch) {
        // if at height 0, or nothing interesting below, use stored hash and do not descend
        if (nHashUsed >= vHash.size()) {
            // overflowed the hash array - failure
            fBad = true;
            return 0;
        }
        const uint256 &hash = vHash[nHashUsed++];
        if (height==0 && fParentOfMatch) // in case of height 0, we have a matched txid
            vMatch.push_back(hash);
        return hash;
    } else {
        // otherwise, descend into the subtrees to extract matched txids and hashes
        uint256 left = TraverseAndExtract(height-1, pos*2, nBitsUsed, nHashUsed, vMatch), right;
        if (pos*2+1 < CalcTreeWidth(height-1))
            right = TraverseAndExtract(height-1, pos*2+1, nBitsUsed, nHashUsed, vMatch);
        else
            right = left;
        // and combine them before returning
        return Hash(BEGIN(left), END(left), BEGIN(right), END(right));
    }
}

CPartialMerkleTree::CPartialMerkleTree(const std::vector<uint256> &vTxid, const std::vector<bool> &vMatch) : nTransactions(vTxid.size()), fBad(false) {
    // reset state
    vBits.clear();
    vHash.clear();

    // calculate height of tree
    int nHeight = 0;
    while (CalcTreeWidth(nHeight) > 1)
        nHeight++;

    // traverse the partial tree
    TraverseAndBuild(nHeight, 0, vTxid, vMatch);
}

CPartialMerkleTree::CPartialMerkleTree() : nTransactions(0), fBad(true) {}

uint256 CPartialMerkleTree::ExtractMatches(std::vector<uint256> &vMatch) {
    vMatch.clear();
    // An empty set will not work
    if (nTransactions == 0)
        return 0;
    // check for excessively high numbers of transactions
    if (nTransactions > MAX_BLOCK_SIZE / 60) // 60 is the lower bound for the size of a serialized CTransaction
        return 0;
    // there can never be more hashes provided than one for every txid
    if (vHash.size() > nTransactions)
        return 0;
    // there must be at least one bit per node in the partial tree, and at least one node per hash
    if (vBits.size() < vHash.size())
        return 0;
    // calculate height of tree
    int nHeight = 0;
    while (CalcTreeWidth(nHeight) > 1)
        nHeight++;
    // traverse the partial tree
    unsigned int nBitsUsed = 0, nHashUsed = 0;
    uint256 hashMerkleRoot = TraverseAndExtract(nHeight, 0, nBitsUsed, nHashUsed, vMatch);
    // verify that no problems occured during the tree traversal
    if (fBad)
        return 0;
    // verify that all bits were consumed (except for the padding caused by serializing it as a byte sequence)
    if ((nBitsUsed+7)/8 != (vBits.size()+7)/8)
        return 0;
    // verify that all hashes were consumed
    if (nHashUsed != vHash.size())
        return 0;
    return hashMerkleRoot;
}







bool AbortNode(const std::string &strMessage) {
    strMiscWarning = strMessage;
    printf("*** %s\n", strMessage.c_str());
    uiInterface.ThreadSafeMessageBox(strMessage, "", CClientUIInterface::MSG_ERROR);
    StartShutdown();
    return false;
}

bool CheckDiskSpace(uint64 nAdditionalBytes)
{
    uint64 nFreeBytesAvailable = filesystem::space(GetDataDir()).available;

    // Check for nMinDiskSpace bytes (currently 50MB)
    if (nFreeBytesAvailable < nMinDiskSpace + nAdditionalBytes)
        return AbortNode(_("Error: Disk space is low!"));

    return true;
}

CCriticalSection cs_LastBlockFile;
CBlockFileInfo infoLastBlockFile;
int nLastBlockFile = 0;

FILE* OpenDiskFile(const CDiskBlockPos &pos, const char *prefix, bool fReadOnly)
{
    if (pos.IsNull())
        return NULL;
    boost::filesystem::path path = GetDataDir() / "blocks" / strprintf("%s%05u.dat", prefix, pos.nFile);
    boost::filesystem::create_directories(path.parent_path());
    FILE* file = fopen(path.string().c_str(), "rb+");
    if (!file && !fReadOnly)
        file = fopen(path.string().c_str(), "wb+");
    if (!file) {
        printf("Unable to open file %s\n", path.string().c_str());
        return NULL;
    }
    if (pos.nPos) {
        if (fseek(file, pos.nPos, SEEK_SET)) {
            printf("Unable to seek to position %u of %s\n", pos.nPos, path.string().c_str());
            fclose(file);
            return NULL;
        }
    }
    return file;
}

FILE* OpenBlockFile(const CDiskBlockPos &pos, bool fReadOnly) {
    return OpenDiskFile(pos, "blk", fReadOnly);
}

FILE* OpenUndoFile(const CDiskBlockPos &pos, bool fReadOnly) {
    return OpenDiskFile(pos, "rev", fReadOnly);
}

CBlockIndex * InsertBlockIndex(uint256 hash)
{
    if (hash == 0)
        return NULL;

    // Return existing
    map<uint256, CBlockIndex*>::iterator mi = mapBlockIndex.find(hash);
    if (mi != mapBlockIndex.end())
        return (*mi).second;

    // Create new
    CBlockIndex* pindexNew = new CBlockIndex();
    if (!pindexNew)
        throw runtime_error("LoadBlockIndex() : new CBlockIndex failed");
    mi = mapBlockIndex.insert(make_pair(hash, pindexNew)).first;
    pindexNew->phashBlock = &((*mi).first);

    return pindexNew;
}

bool static LoadBlockIndexDB()
{
    if (!pblocktree->LoadBlockIndexGuts())
        return false;

    boost::this_thread::interruption_point();

    // Calculate nChainWork
    vector<pair<int, CBlockIndex*> > vSortedByHeight;
    vSortedByHeight.reserve(mapBlockIndex.size());
    BOOST_FOREACH(const PAIRTYPE(uint256, CBlockIndex*)& item, mapBlockIndex)
    {
        CBlockIndex* pindex = item.second;
        vSortedByHeight.push_back(make_pair(pindex->nHeight, pindex));
    }
    sort(vSortedByHeight.begin(), vSortedByHeight.end());
    BOOST_FOREACH(const PAIRTYPE(int, CBlockIndex*)& item, vSortedByHeight)
    {
        CBlockIndex* pindex = item.second;
        pindex->nChainWork = (pindex->pprev ? pindex->pprev->nChainWork : 0) + pindex->GetBlockWork().getuint256();
        pindex->nChainTx = (pindex->pprev ? pindex->pprev->nChainTx : 0) + pindex->nTx;
        if ((pindex->nStatus & BLOCK_VALID_MASK) >= BLOCK_VALID_TRANSACTIONS && !(pindex->nStatus & BLOCK_FAILED_MASK))
            setBlockIndexValid.insert(pindex);
    }

    // Load block file info
    pblocktree->ReadLastBlockFile(nLastBlockFile);
    printf("LoadBlockIndexDB(): last block file = %i\n", nLastBlockFile);
    if (pblocktree->ReadBlockFileInfo(nLastBlockFile, infoLastBlockFile))
        printf("LoadBlockIndexDB(): last block file info: %s\n", infoLastBlockFile.ToString().c_str());

    // Load nBestInvalidWork, OK if it doesn't exist
    CBigNum bnBestInvalidWork;
    pblocktree->ReadBestInvalidWork(bnBestInvalidWork);
    nBestInvalidWork = bnBestInvalidWork.getuint256();

    // Check whether we need to continue reindexing
    bool fReindexing = false;
    pblocktree->ReadReindexing(fReindexing);
    fReindex |= fReindexing;

    // Check whether we have a transaction index
    pblocktree->ReadFlag("txindex", fTxIndex);
    printf("LoadBlockIndexDB(): transaction index %s\n", fTxIndex ? "enabled" : "disabled");

    // Load hashBestChain pointer to end of best chain
    pindexBest = pcoinsTip->GetBestBlock();
    if (pindexBest == NULL)
        return true;
    hashBestChain = pindexBest->GetBlockHash();
    nBestHeight = pindexBest->nHeight;
    nBestChainWork = pindexBest->nChainWork;

    // register best chain
    CBlockIndex *pindex = pindexBest;
    vBlockIndexByHeight.resize(pindexBest->nHeight + 1);
    while(pindex != NULL) {
         vBlockIndexByHeight[pindex->nHeight] = pindex;
         pindex = pindex->pprev;
    }
    printf("LoadBlockIndexDB(): hashBestChain=%s  height=%d date=%s\n",
        hashBestChain.ToString().c_str(), nBestHeight,
        DateTimeStrFormat("%Y-%m-%d %H:%M:%S", pindexBest->GetBlockTime()).c_str());

    return true;
}

bool VerifyDB(int nCheckLevel, int nCheckDepth)
{
    if (pindexBest == NULL || pindexBest->pprev == NULL)
        return true;

    // Verify blocks in the best chain
    if (nCheckDepth <= 0)
        nCheckDepth = 1000000000; // suffices until the year 19000
    if (nCheckDepth > nBestHeight)
        nCheckDepth = nBestHeight;
    nCheckLevel = std::max(0, std::min(4, nCheckLevel));
    printf("Verifying last %i blocks at level %i\n", nCheckDepth, nCheckLevel);
    CCoinsViewCache coins(*pcoinsTip, true);
    CBlockIndex* pindexState = pindexBest;
    CBlockIndex* pindexFailure = NULL;
    int nGoodTransactions = 0;
    CValidationState state;
    for (CBlockIndex* pindex = pindexBest; pindex && pindex->pprev; pindex = pindex->pprev)
    {
        boost::this_thread::interruption_point();
        if (pindex->nHeight < nBestHeight-nCheckDepth)
            break;
        CBlock block;
        // check level 0: read from disk
        if (!ReadBlockFromDisk(block, pindex))
            return error("VerifyDB() : *** ReadBlockFromDisk failed at %d, hash=%s", pindex->nHeight, pindex->GetBlockHash().ToString().c_str());
        // check level 1: verify block validity
        if (nCheckLevel >= 1 && !CheckBlock(block, state))
            return error("VerifyDB() : *** found bad block at %d, hash=%s\n", pindex->nHeight, pindex->GetBlockHash().ToString().c_str());
        // check level 2: verify undo validity
        if (nCheckLevel >= 2 && pindex) {
            CBlockUndo undo;
            CDiskBlockPos pos = pindex->GetUndoPos();
            if (!pos.IsNull()) {
                if (!undo.ReadFromDisk(pos, pindex->pprev->GetBlockHash()))
                    return error("VerifyDB() : *** found bad undo data at %d, hash=%s\n", pindex->nHeight, pindex->GetBlockHash().ToString().c_str());
            }
        }
        // check level 3: check for inconsistencies during memory-only disconnect of tip blocks
        if (nCheckLevel >= 3 && pindex == pindexState && (coins.GetCacheSize() + pcoinsTip->GetCacheSize()) <= 2*nCoinCacheSize + 32000) {
            bool fClean = true;
            if (!DisconnectBlock(block, state, pindex, coins, &fClean))
                return error("VerifyDB() : *** irrecoverable inconsistency in block data at %d, hash=%s", pindex->nHeight, pindex->GetBlockHash().ToString().c_str());
            pindexState = pindex->pprev;
            if (!fClean) {
                nGoodTransactions = 0;
                pindexFailure = pindex;
            } else
                nGoodTransactions += block.vtx.size();
        }
    }
    if (pindexFailure)
        return error("VerifyDB() : *** coin database inconsistencies found (last %i blocks, %i good transactions before that)\n", pindexBest->nHeight - pindexFailure->nHeight + 1, nGoodTransactions);

    // check level 4: try reconnecting blocks
    if (nCheckLevel >= 4) {
        CBlockIndex *pindex = pindexState;
        while (pindex != pindexBest) {
            boost::this_thread::interruption_point();
            pindex = pindex->GetNextInMainChain();
            CBlock block;
            if (!ReadBlockFromDisk(block, pindex))
                return error("VerifyDB() : *** ReadBlockFromDisk failed at %d, hash=%s", pindex->nHeight, pindex->GetBlockHash().ToString().c_str());
            if (!ConnectBlock(block, state, pindex, coins))
                return error("VerifyDB() : *** found unconnectable block at %d, hash=%s", pindex->nHeight, pindex->GetBlockHash().ToString().c_str());
        }
    }

    printf("No coin database inconsistencies in last %i blocks (%i transactions)\n", pindexBest->nHeight - pindexState->nHeight, nGoodTransactions);

    return true;
}

void UnloadBlockIndex()
{
    mapBlockIndex.clear();
    setBlockIndexValid.clear();
    pindexGenesisBlock = NULL;
    nBestHeight = 0;
    nBestChainWork = 0;
    nBestInvalidWork = 0;
    hashBestChain = 0;
    pindexBest = NULL;
}

bool LoadBlockIndex()
{
    // Load block index from databases
    if (!fReindex && !LoadBlockIndexDB())
        return false;
    return true;
}


bool InitBlockIndex() {
    // Check whether we're already initialized
    if (pindexGenesisBlock != NULL)
        return true;

    // Use the provided setting for -txindex in the new database
    fTxIndex = GetBoolArg("-txindex", false);
    pblocktree->WriteFlag("txindex", fTxIndex);
    printf("Initializing databases...\n");

    // Only add the genesis block if not reindexing (in which case we reuse the one already on disk)
    if (!fReindex) {
        try {
            CBlock &block = const_cast<CBlock&>(Params().GenesisBlock());
            // Start new block file
            unsigned int nBlockSize = ::GetSerializeSize(block, SER_DISK, CLIENT_VERSION);
            CDiskBlockPos blockPos;
            CValidationState state;
            if (!FindBlockPos(state, blockPos, nBlockSize+8, 0, block.nTime))
                return error("LoadBlockIndex() : FindBlockPos failed");
            if (!WriteBlockToDisk(block, blockPos))
                return error("LoadBlockIndex() : writing genesis block to disk failed");
            if (!AddToBlockIndex(block, state, blockPos))
                return error("LoadBlockIndex() : genesis block not accepted");
        } catch(std::runtime_error &e) {
            return error("LoadBlockIndex() : failed to initialize block database: %s", e.what());
        }
    }

    return true;
}



void PrintBlockTree()
{
    // pre-compute tree structure
    map<CBlockIndex*, vector<CBlockIndex*> > mapNext;
    for (map<uint256, CBlockIndex*>::iterator mi = mapBlockIndex.begin(); mi != mapBlockIndex.end(); ++mi)
    {
        CBlockIndex* pindex = (*mi).second;
        mapNext[pindex->pprev].push_back(pindex);
        // test
        //while (rand() % 3 == 0)
        //    mapNext[pindex->pprev].push_back(pindex);
    }

    vector<pair<int, CBlockIndex*> > vStack;
    vStack.push_back(make_pair(0, pindexGenesisBlock));

    int nPrevCol = 0;
    while (!vStack.empty())
    {
        int nCol = vStack.back().first;
        CBlockIndex* pindex = vStack.back().second;
        vStack.pop_back();

        // print split or gap
        if (nCol > nPrevCol)
        {
            for (int i = 0; i < nCol-1; i++)
                printf("| ");
            printf("|\\\n");
        }
        else if (nCol < nPrevCol)
        {
            for (int i = 0; i < nCol; i++)
                printf("| ");
            printf("|\n");
       }
        nPrevCol = nCol;

        // print columns
        for (int i = 0; i < nCol; i++)
            printf("| ");

        // print item
        CBlock block;
        ReadBlockFromDisk(block, pindex);
        printf("%d (blk%05u.dat:0x%x)  %s  tx %"PRIszu"",
            pindex->nHeight,
            pindex->GetBlockPos().nFile, pindex->GetBlockPos().nPos,
            DateTimeStrFormat("%Y-%m-%d %H:%M:%S", block.GetBlockTime()).c_str(),
            block.vtx.size());

        PrintWallets(block);

        // put the main time-chain first
        vector<CBlockIndex*>& vNext = mapNext[pindex];
        for (unsigned int i = 0; i < vNext.size(); i++)
        {
            if (vNext[i]->GetNextInMainChain())
            {
                swap(vNext[0], vNext[i]);
                break;
            }
        }

        // iterate children
        for (unsigned int i = 0; i < vNext.size(); i++)
            vStack.push_back(make_pair(nCol+i, vNext[i]));
    }
}

bool LoadExternalBlockFile(FILE* fileIn, CDiskBlockPos *dbp)
{
    int64 nStart = GetTimeMillis();

    int nLoaded = 0;
    try {
        CBufferedFile blkdat(fileIn, 2*MAX_BLOCK_SIZE, MAX_BLOCK_SIZE+8, SER_DISK, CLIENT_VERSION);
        uint64 nStartByte = 0;
        if (dbp) {
            // (try to) skip already indexed part
            CBlockFileInfo info;
            if (pblocktree->ReadBlockFileInfo(dbp->nFile, info)) {
                nStartByte = info.nSize;
                blkdat.Seek(info.nSize);
            }
        }
        uint64 nRewind = blkdat.GetPos();
        while (blkdat.good() && !blkdat.eof()) {
            boost::this_thread::interruption_point();

            blkdat.SetPos(nRewind);
            nRewind++; // start one byte further next time, in case of failure
            blkdat.SetLimit(); // remove former limit
            unsigned int nSize = 0;
            try {
                // locate a header
                unsigned char buf[4];
                blkdat.FindByte(Params().MessageStart()[0]);
                nRewind = blkdat.GetPos()+1;
                blkdat >> FLATDATA(buf);
                if (memcmp(buf, Params().MessageStart(), 4))
                    continue;
                // read size
                blkdat >> nSize;
                if (nSize < 80 || nSize > MAX_BLOCK_SIZE)
                    continue;
            } catch (std::exception &e) {
                // no valid block header found; don't complain
                break;
            }
            try {
                // read block
                uint64 nBlockPos = blkdat.GetPos();
                blkdat.SetLimit(nBlockPos + nSize);
                CBlock block;
                blkdat >> block;
                nRewind = blkdat.GetPos();

                // process block
                if (nBlockPos >= nStartByte) {
                    LOCK(cs_main);
                    if (dbp)
                        dbp->nPos = nBlockPos;
                    CValidationState state;
                    if (ProcessBlock(state, NULL, &block, dbp))
                        nLoaded++;
                    if (state.IsError())
                        break;
                }
            } catch (std::exception &e) {
                printf("%s() : Deserialize or I/O error caught during load\n", __PRETTY_FUNCTION__);
            }
        }
        fclose(fileIn);
    } catch(std::runtime_error &e) {
        AbortNode(_("Error: system error: ") + e.what());
    }
    if (nLoaded > 0)
        printf("Loaded %i blocks from external file in %"PRI64d"ms\n", nLoaded, GetTimeMillis() - nStart);
    return nLoaded > 0;
}










//////////////////////////////////////////////////////////////////////////////
//
// CAlert
//

extern map<uint256, CAlert> mapAlerts;
extern CCriticalSection cs_mapAlerts;

string GetWarnings(string strFor)
{
    int nPriority = 0;
    string strStatusBar;
    string strRPC;

    if (GetBoolArg("-testsafemode", false))
        strRPC = "test";

    if (!CLIENT_VERSION_IS_RELEASE)
        strStatusBar = _("This is a pre-release test build - use at your own risk - do not use for mining or merchant applications");

    // Misc warnings like out of disk space and clock is wrong
    if (strMiscWarning != "")
    {
        nPriority = 1000;
        strStatusBar = strMiscWarning;
    }

    // Longer invalid proof-of-work chain
    if (pindexBest && nBestInvalidWork > nBestChainWork + (pindexBest->GetBlockWork() * 6).getuint256())
    {
        nPriority = 2000;
        strStatusBar = strRPC = _("Warning: Displayed transactions may not be correct! You may need to upgrade, or other nodes may need to upgrade.");
    }

    // Alerts
    {
        LOCK(cs_mapAlerts);
        BOOST_FOREACH(PAIRTYPE(const uint256, CAlert)& item, mapAlerts)
        {
            const CAlert& alert = item.second;
            if (alert.AppliesToMe() && alert.nPriority > nPriority)
            {
                nPriority = alert.nPriority;
                strStatusBar = alert.strStatusBar;
            }
        }
    }

    if (strFor == "statusbar")
        return strStatusBar;
    else if (strFor == "rpc")
        return strRPC;
    assert(!"GetWarnings() : invalid parameter");
    return "error";
}








//////////////////////////////////////////////////////////////////////////////
//
// Messages
//


bool static AlreadyHave(const CInv& inv)
{
    switch (inv.type)
    {
    case MSG_TX:
        {
            bool txInMap = false;
            {
                LOCK(mempool.cs);
                txInMap = mempool.exists(inv.hash);
            }
            return txInMap || mapOrphanTransactions.count(inv.hash) ||
                pcoinsTip->HaveCoins(inv.hash);
        }
    case MSG_BLOCK:
        return mapBlockIndex.count(inv.hash) ||
               mapOrphanBlocks.count(inv.hash);
    }
    // Don't know what it is, just say we already got one
    return true;
}




void static ProcessGetData(CNode* pfrom)
{
    std::deque<CInv>::iterator it = pfrom->vRecvGetData.begin();

    vector<CInv> vNotFound;

    while (it != pfrom->vRecvGetData.end()) {
        // Don't bother if send buffer is too full to respond anyway
        if (pfrom->nSendSize >= SendBufferSize())
            break;

        const CInv &inv = *it;
        {
            boost::this_thread::interruption_point();
            it++;

            if (inv.type == MSG_BLOCK || inv.type == MSG_FILTERED_BLOCK)
            {
                // Send block from disk
                map<uint256, CBlockIndex*>::iterator mi = mapBlockIndex.find(inv.hash);
                if (mi != mapBlockIndex.end())
                {
                    CBlock block;
                    ReadBlockFromDisk(block, (*mi).second);
                    if (inv.type == MSG_BLOCK)
                        pfrom->PushMessage("block", block);
                    else // MSG_FILTERED_BLOCK)
                    {
                        LOCK(pfrom->cs_filter);
                        if (pfrom->pfilter)
                        {
                            CMerkleBlock merkleBlock(block, *pfrom->pfilter);
                            pfrom->PushMessage("merkleblock", merkleBlock);
                            // CMerkleBlock just contains hashes, so also push any transactions in the block the client did not see
                            // This avoids hurting performance by pointlessly requiring a round-trip
                            // Note that there is currently no way for a node to request any single transactions we didnt send here -
                            // they must either disconnect and retry or request the full block.
                            // Thus, the protocol spec specified allows for us to provide duplicate txn here,
                            // however we MUST always provide at least what the remote peer needs
                            typedef std::pair<unsigned int, uint256> PairType;
                            BOOST_FOREACH(PairType& pair, merkleBlock.vMatchedTxn)
                                if (!pfrom->setInventoryKnown.count(CInv(MSG_TX, pair.second)))
                                    pfrom->PushMessage("tx", block.vtx[pair.first]);
                        }
                        // else
                            // no response
                    }

                    // Trigger them to send a getblocks request for the next batch of inventory
                    if (inv.hash == pfrom->hashContinue)
                    {
                        // Bypass PushInventory, this must send even if redundant,
                        // and we want it right after the last block so they don't
                        // wait for other stuff first.
                        vector<CInv> vInv;
                        vInv.push_back(CInv(MSG_BLOCK, hashBestChain));
                        pfrom->PushMessage("inv", vInv);
                        pfrom->hashContinue = 0;
                    }
                }
            }
            else if (inv.IsKnownType())
            {
                // Send stream from relay memory
                bool pushed = false;
                {
                    LOCK(cs_mapRelay);
                    map<CInv, CDataStream>::iterator mi = mapRelay.find(inv);
                    if (mi != mapRelay.end()) {
                        pfrom->PushMessage(inv.GetCommand(), (*mi).second);
                        pushed = true;
                    }
                }
                if (!pushed && inv.type == MSG_TX) {
                    LOCK(mempool.cs);
                    if (mempool.exists(inv.hash)) {
                        CTransaction tx = mempool.lookup(inv.hash);
                        CDataStream ss(SER_NETWORK, PROTOCOL_VERSION);
                        ss.reserve(1000);
                        ss << tx;
                        pfrom->PushMessage("tx", ss);
                        pushed = true;
                    }
                }
                if (!pushed) {
                    vNotFound.push_back(inv);
                }
            }

            // Track requests for our stuff.
            Inventory(inv.hash);
        }
    }

    pfrom->vRecvGetData.erase(pfrom->vRecvGetData.begin(), it);

    if (!vNotFound.empty()) {
        // Let the peer know that we didn't find what it asked for, so it doesn't
        // have to wait around forever. Currently only SPV clients actually care
        // about this message: it's needed when they are recursively walking the
        // dependencies of relevant unconfirmed transactions. SPV clients want to
        // do that because they want to know about (and store and rebroadcast and
        // risk analyze) the dependencies of transactions relevant to them, without
        // having to download the entire memory pool.
        pfrom->PushMessage("notfound", vNotFound);
    }
}

bool static ProcessMessage(CNode* pfrom, string strCommand, CDataStream& vRecv)
{
    RandAddSeedPerfmon();
    if (fDebug)
        printf("received: %s (%"PRIszu" bytes)\n", strCommand.c_str(), vRecv.size());
    if (mapArgs.count("-dropmessagestest") && GetRand(atoi(mapArgs["-dropmessagestest"])) == 0)
    {
        printf("dropmessagestest DROPPING RECV MESSAGE\n");
        return true;
    }





    if (strCommand == "version")
    {
        // Each connection can only send one version message
        if (pfrom->nVersion != 0)
        {
            pfrom->Misbehaving(1);
            return false;
        }

        int64 nTime;
        CAddress addrMe;
        CAddress addrFrom;
        uint64 nNonce = 1;
        vRecv >> pfrom->nVersion >> pfrom->nServices >> nTime >> addrMe;
        if (pfrom->nVersion < MIN_PROTO_VERSION)
        {
            // Since February 20, 2012, the protocol is initiated at version 209,
            // and earlier versions are no longer supported
            printf("partner %s using obsolete version %i; disconnecting\n", pfrom->addr.ToString().c_str(), pfrom->nVersion);
            pfrom->fDisconnect = true;
            return false;
        }

        if (pfrom->nVersion == 10300)
            pfrom->nVersion = 300;
        if (!vRecv.empty())
            vRecv >> addrFrom >> nNonce;
        if (!vRecv.empty())
            vRecv >> pfrom->strSubVer;
        if (!vRecv.empty())
            vRecv >> pfrom->nStartingHeight;
        if (!vRecv.empty())
            vRecv >> pfrom->fRelayTxes; // set to true after we get the first filter* message
        else
            pfrom->fRelayTxes = true;

        if (pfrom->fInbound && addrMe.IsRoutable())
        {
            pfrom->addrLocal = addrMe;
            SeenLocal(addrMe);
        }

        // Disconnect if we connected to ourself
        if (nNonce == nLocalHostNonce && nNonce > 1)
        {
            printf("connected to self at %s, disconnecting\n", pfrom->addr.ToString().c_str());
            pfrom->fDisconnect = true;
            return true;
        }

        // Be shy and don't send version until we hear
        if (pfrom->fInbound)
            pfrom->PushVersion();

        pfrom->fClient = !(pfrom->nServices & NODE_NETWORK);

        AddTimeData(pfrom->addr, nTime);

        // Change version
        pfrom->PushMessage("verack");
        pfrom->ssSend.SetVersion(min(pfrom->nVersion, PROTOCOL_VERSION));

        if (!pfrom->fInbound)
        {
            // Advertise our address
            if (!fNoListen && !IsInitialBlockDownload())
            {
                CAddress addr = GetLocalAddress(&pfrom->addr);
                if (addr.IsRoutable())
                    pfrom->PushAddress(addr);
            }

            // Get recent addresses
            if (pfrom->fOneShot || pfrom->nVersion >= CADDR_TIME_VERSION || addrman.size() < 1000)
            {
                pfrom->PushMessage("getaddr");
                pfrom->fGetAddr = true;
            }
            addrman.Good(pfrom->addr);
        } else {
            if (((CNetAddr)pfrom->addr) == (CNetAddr)addrFrom)
            {
                addrman.Add(addrFrom, addrFrom);
                addrman.Good(addrFrom);
            }
        }

        // Relay alerts
        {
            LOCK(cs_mapAlerts);
            BOOST_FOREACH(PAIRTYPE(const uint256, CAlert)& item, mapAlerts)
                item.second.RelayTo(pfrom);
        }

        pfrom->fSuccessfullyConnected = true;

        printf("receive version message: version %d, blocks=%d, us=%s, them=%s, peer=%s\n", pfrom->nVersion, pfrom->nStartingHeight, addrMe.ToString().c_str(), addrFrom.ToString().c_str(), pfrom->addr.ToString().c_str());

        cPeerBlockCounts.input(pfrom->nStartingHeight);
    }


    else if (pfrom->nVersion == 0)
    {
        // Must have a version message before anything else
        pfrom->Misbehaving(1);
        return false;
    }


    else if (strCommand == "verack")
    {
        pfrom->SetRecvVersion(min(pfrom->nVersion, PROTOCOL_VERSION));
    }


    else if (strCommand == "addr")
    {
        vector<CAddress> vAddr;
        vRecv >> vAddr;

        // Don't want addr from older versions unless seeding
        if (pfrom->nVersion < CADDR_TIME_VERSION && addrman.size() > 1000)
            return true;
        if (vAddr.size() > 1000)
        {
            pfrom->Misbehaving(20);
            return error("message addr size() = %"PRIszu"", vAddr.size());
        }

        // Store the new addresses
        vector<CAddress> vAddrOk;
        int64 nNow = GetAdjustedTime();
        int64 nSince = nNow - 10 * 60;
        BOOST_FOREACH(CAddress& addr, vAddr)
        {
            boost::this_thread::interruption_point();

            if (addr.nTime <= 100000000 || addr.nTime > nNow + 10 * 60)
                addr.nTime = nNow - 5 * 24 * 60 * 60;
            pfrom->AddAddressKnown(addr);
            bool fReachable = IsReachable(addr);
            if (addr.nTime > nSince && !pfrom->fGetAddr && vAddr.size() <= 10 && addr.IsRoutable())
            {
                // Relay to a limited number of other nodes
                {
                    LOCK(cs_vNodes);
                    // Use deterministic randomness to send to the same nodes for 24 hours
                    // at a time so the setAddrKnowns of the chosen nodes prevent repeats
                    static uint256 hashSalt;
                    if (hashSalt == 0)
                        hashSalt = GetRandHash();
                    uint64 hashAddr = addr.GetHash();
                    uint256 hashRand = hashSalt ^ (hashAddr<<32) ^ ((GetTime()+hashAddr)/(24*60*60));
                    hashRand = Hash(BEGIN(hashRand), END(hashRand));
                    multimap<uint256, CNode*> mapMix;
                    BOOST_FOREACH(CNode* pnode, vNodes)
                    {
                        if (pnode->nVersion < CADDR_TIME_VERSION)
                            continue;
                        unsigned int nPointer;
                        memcpy(&nPointer, &pnode, sizeof(nPointer));
                        uint256 hashKey = hashRand ^ nPointer;
                        hashKey = Hash(BEGIN(hashKey), END(hashKey));
                        mapMix.insert(make_pair(hashKey, pnode));
                    }
                    int nRelayNodes = fReachable ? 2 : 1; // limited relaying of addresses outside our network(s)
                    for (multimap<uint256, CNode*>::iterator mi = mapMix.begin(); mi != mapMix.end() && nRelayNodes-- > 0; ++mi)
                        ((*mi).second)->PushAddress(addr);
                }
            }
            // Do not store addresses outside our network
            if (fReachable)
                vAddrOk.push_back(addr);
        }
        addrman.Add(vAddrOk, pfrom->addr, 2 * 60 * 60);
        if (vAddr.size() < 1000)
            pfrom->fGetAddr = false;
        if (pfrom->fOneShot)
            pfrom->fDisconnect = true;
    }


    else if (strCommand == "inv")
    {
        vector<CInv> vInv;
        vRecv >> vInv;
        if (vInv.size() > MAX_INV_SZ)
        {
            pfrom->Misbehaving(20);
            return error("message inv size() = %"PRIszu"", vInv.size());
        }

        // find last block in inv vector
        unsigned int nLastBlock = (unsigned int)(-1);
        for (unsigned int nInv = 0; nInv < vInv.size(); nInv++) {
            if (vInv[vInv.size() - 1 - nInv].type == MSG_BLOCK) {
                nLastBlock = vInv.size() - 1 - nInv;
                break;
            }
        }
        for (unsigned int nInv = 0; nInv < vInv.size(); nInv++)
        {
            const CInv &inv = vInv[nInv];

            boost::this_thread::interruption_point();
            pfrom->AddInventoryKnown(inv);

            bool fAlreadyHave = AlreadyHave(inv);
            if (fDebug)
                printf("  got inventory: %s  %s\n", inv.ToString().c_str(), fAlreadyHave ? "have" : "new");

            if (!fAlreadyHave) {
                if (!fImporting && !fReindex)
                    pfrom->AskFor(inv);
            } else if (inv.type == MSG_BLOCK && mapOrphanBlocks.count(inv.hash)) {
                PushGetBlocks(pfrom, pindexBest, GetOrphanRoot(mapOrphanBlocks[inv.hash]));
            } else if (nInv == nLastBlock) {
                // In case we are on a very long side-chain, it is possible that we already have
                // the last block in an inv bundle sent in response to getblocks. Try to detect
                // this situation and push another getblocks to continue.
                PushGetBlocks(pfrom, mapBlockIndex[inv.hash], uint256(0));
                if (fDebug)
                    printf("force request: %s\n", inv.ToString().c_str());
            }

            // Track requests for our stuff
            Inventory(inv.hash);
        }
    }


    else if (strCommand == "getdata")
    {
        vector<CInv> vInv;
        vRecv >> vInv;
        if (vInv.size() > MAX_INV_SZ)
        {
            pfrom->Misbehaving(20);
            return error("message getdata size() = %"PRIszu"", vInv.size());
        }

        if (fDebugNet || (vInv.size() != 1))
            printf("received getdata (%"PRIszu" invsz)\n", vInv.size());

        if ((fDebugNet && vInv.size() > 0) || (vInv.size() == 1))
            printf("received getdata for: %s\n", vInv[0].ToString().c_str());

        pfrom->vRecvGetData.insert(pfrom->vRecvGetData.end(), vInv.begin(), vInv.end());
        ProcessGetData(pfrom);
    }


    else if (strCommand == "getblocks")
    {
        CBlockLocator locator;
        uint256 hashStop;
        vRecv >> locator >> hashStop;

        // Find the last block the caller has in the main chain
        CBlockIndex* pindex = locator.GetBlockIndex();

        // Send the rest of the chain
        if (pindex)
            pindex = pindex->GetNextInMainChain();
        int nLimit = 500;
        printf("getblocks %d to %s limit %d\n", (pindex ? pindex->nHeight : -1), hashStop.ToString().c_str(), nLimit);
        for (; pindex; pindex = pindex->GetNextInMainChain())
        {
            if (pindex->GetBlockHash() == hashStop)
            {
                printf("  getblocks stopping at %d %s\n", pindex->nHeight, pindex->GetBlockHash().ToString().c_str());
                break;
            }
            pfrom->PushInventory(CInv(MSG_BLOCK, pindex->GetBlockHash()));
            if (--nLimit <= 0)
            {
                // When this block is requested, we'll send an inv that'll make them
                // getblocks the next batch of inventory.
                printf("  getblocks stopping at limit %d %s\n", pindex->nHeight, pindex->GetBlockHash().ToString().c_str());
                pfrom->hashContinue = pindex->GetBlockHash();
                break;
            }
        }
    }


    else if (strCommand == "getheaders")
    {
        CBlockLocator locator;
        uint256 hashStop;
        vRecv >> locator >> hashStop;

        CBlockIndex* pindex = NULL;
        if (locator.IsNull())
        {
            // If locator is null, return the hashStop block
            map<uint256, CBlockIndex*>::iterator mi = mapBlockIndex.find(hashStop);
            if (mi == mapBlockIndex.end())
                return true;
            pindex = (*mi).second;
        }
        else
        {
            // Find the last block the caller has in the main chain
            pindex = locator.GetBlockIndex();
            if (pindex)
                pindex = pindex->GetNextInMainChain();
        }

        // we must use CBlocks, as CBlockHeaders won't include the 0x00 nTx count at the end
        vector<CBlock> vHeaders;
        int nLimit = 2000;
        printf("getheaders %d to %s\n", (pindex ? pindex->nHeight : -1), hashStop.ToString().c_str());
        for (; pindex; pindex = pindex->GetNextInMainChain())
        {
            vHeaders.push_back(pindex->GetBlockHeader());
            if (--nLimit <= 0 || pindex->GetBlockHash() == hashStop)
                break;
        }
        pfrom->PushMessage("headers", vHeaders);
    }


    else if (strCommand == "tx")
    {
        vector<uint256> vWorkQueue;
        vector<uint256> vEraseQueue;
        CDataStream vMsg(vRecv);
        CTransaction tx;
        vRecv >> tx;

        CInv inv(MSG_TX, tx.GetHash());
        pfrom->AddInventoryKnown(inv);

        // Truncate messages to the size of the tx in them
        unsigned int nSize = ::GetSerializeSize(tx, SER_NETWORK, PROTOCOL_VERSION);
        unsigned int oldSize = vMsg.size();
        if (nSize < oldSize) {
            vMsg.resize(nSize);
            printf("truncating oversized TX %s (%u -> %u)\n",
                   tx.GetHash().ToString().c_str(),
                   oldSize, nSize);
        }

        bool fMissingInputs = false;
        CValidationState state;
        if (mempool.accept(state, tx, true, &fMissingInputs))
        {
            RelayTransaction(tx, inv.hash, vMsg);
            mapAlreadyAskedFor.erase(inv);
            vWorkQueue.push_back(inv.hash);
            vEraseQueue.push_back(inv.hash);

            // Recursively process any orphan transactions that depended on this one
            for (unsigned int i = 0; i < vWorkQueue.size(); i++)
            {
                uint256 hashPrev = vWorkQueue[i];
                for (map<uint256, CDataStream*>::iterator mi = mapOrphanTransactionsByPrev[hashPrev].begin();
                     mi != mapOrphanTransactionsByPrev[hashPrev].end();
                     ++mi)
                {
                    const CDataStream& vMsg = *((*mi).second);
                    CTransaction tx;
                    CDataStream(vMsg) >> tx;
                    CInv inv(MSG_TX, tx.GetHash());
                    bool fMissingInputs2 = false;
                    // Use a dummy CValidationState so someone can't setup nodes to counter-DoS based on orphan resolution (that is, feeding people an invalid transaction based on LegitTxX in order to get anyone relaying LegitTxX banned)
                    CValidationState stateDummy;

                    if (mempool.accept(stateDummy, tx, true, &fMissingInputs2))
                    {
                        printf("   accepted orphan tx %s\n", inv.hash.ToString().c_str());
                        RelayTransaction(tx, inv.hash, vMsg);
                        mapAlreadyAskedFor.erase(inv);
                        vWorkQueue.push_back(inv.hash);
                        vEraseQueue.push_back(inv.hash);
                    }
                    else if (!fMissingInputs2)
                    {
                        // invalid or too-little-fee orphan
                        vEraseQueue.push_back(inv.hash);
                        printf("   removed orphan tx %s\n", inv.hash.ToString().c_str());
                    }
                }
            }

            BOOST_FOREACH(uint256 hash, vEraseQueue)
                EraseOrphanTx(hash);
        }
        else if (fMissingInputs)
        {
            AddOrphanTx(vMsg);

            // DoS prevention: do not allow mapOrphanTransactions to grow unbounded
            unsigned int nEvicted = LimitOrphanTxSize(MAX_ORPHAN_TRANSACTIONS);
            if (nEvicted > 0)
                printf("mapOrphan overflow, removed %u tx\n", nEvicted);
        }
        int nDoS;
        if (state.IsInvalid(nDoS))
            pfrom->Misbehaving(nDoS);
    }


    else if (strCommand == "block" && !fImporting && !fReindex) // Ignore blocks received while importing
    {
        CBlock block;
        vRecv >> block;

        printf("received block %s\n", block.GetHash().ToString().c_str());
        // block.print();

        CInv inv(MSG_BLOCK, block.GetHash());
        pfrom->AddInventoryKnown(inv);

        CValidationState state;
        if (ProcessBlock(state, pfrom, &block))
            mapAlreadyAskedFor.erase(inv);
        int nDoS;
        if (state.IsInvalid(nDoS))
            pfrom->Misbehaving(nDoS);
    }


    else if (strCommand == "getaddr")
    {
        pfrom->vAddrToSend.clear();
        vector<CAddress> vAddr = addrman.GetAddr();
        BOOST_FOREACH(const CAddress &addr, vAddr)
            pfrom->PushAddress(addr);
    }


    else if (strCommand == "mempool")
    {
        std::vector<uint256> vtxid;
        LOCK2(mempool.cs, pfrom->cs_filter);
        mempool.queryHashes(vtxid);
        vector<CInv> vInv;
        BOOST_FOREACH(uint256& hash, vtxid) {
            CInv inv(MSG_TX, hash);
            if ((pfrom->pfilter && pfrom->pfilter->IsRelevantAndUpdate(mempool.lookup(hash), hash)) ||
               (!pfrom->pfilter))
                vInv.push_back(inv);
            if (vInv.size() == MAX_INV_SZ)
                break;
        }
        if (vInv.size() > 0)
            pfrom->PushMessage("inv", vInv);
    }


    else if (strCommand == "ping")
    {
        if (pfrom->nVersion > BIP0031_VERSION)
        {
            uint64 nonce = 0;
            vRecv >> nonce;
            // Echo the message back with the nonce. This allows for two useful features:
            //
            // 1) A remote node can quickly check if the connection is operational
            // 2) Remote nodes can measure the latency of the network thread. If this node
            //    is overloaded it won't respond to pings quickly and the remote node can
            //    avoid sending us more work, like chain download requests.
            //
            // The nonce stops the remote getting confused between different pings: without
            // it, if the remote node sends a ping once per second and this node takes 5
            // seconds to respond to each, the 5th ping the remote sends would appear to
            // return very quickly.
            pfrom->PushMessage("pong", nonce);
        }
    }


    else if (strCommand == "alert")
    {
        CAlert alert;
        vRecv >> alert;

        uint256 alertHash = alert.GetHash();
        if (pfrom->setKnown.count(alertHash) == 0)
        {
            if (alert.ProcessAlert())
            {
                // Relay
                pfrom->setKnown.insert(alertHash);
                {
                    LOCK(cs_vNodes);
                    BOOST_FOREACH(CNode* pnode, vNodes)
                        alert.RelayTo(pnode);
                }
            }
            else {
                // Small DoS penalty so peers that send us lots of
                // duplicate/expired/invalid-signature/whatever alerts
                // eventually get banned.
                // This isn't a Misbehaving(100) (immediate ban) because the
                // peer might be an older or different implementation with
                // a different signature key, etc.
                pfrom->Misbehaving(10);
            }
        }
    }


    else if (strCommand == "filterload")
    {
        CBloomFilter filter;
        vRecv >> filter;

        if (!filter.IsWithinSizeConstraints())
            // There is no excuse for sending a too-large filter
            pfrom->Misbehaving(100);
        else
        {
            LOCK(pfrom->cs_filter);
            delete pfrom->pfilter;
            pfrom->pfilter = new CBloomFilter(filter);
        }
        pfrom->fRelayTxes = true;
    }


    else if (strCommand == "filteradd")
    {
        vector<unsigned char> vData;
        vRecv >> vData;

        // Nodes must NEVER send a data item > 520 bytes (the max size for a script data object,
        // and thus, the maximum size any matched object can have) in a filteradd message
        if (vData.size() > MAX_SCRIPT_ELEMENT_SIZE)
        {
            pfrom->Misbehaving(100);
        } else {
            LOCK(pfrom->cs_filter);
            if (pfrom->pfilter)
                pfrom->pfilter->insert(vData);
            else
                pfrom->Misbehaving(100);
        }
    }


    else if (strCommand == "filterclear")
    {
        LOCK(pfrom->cs_filter);
        delete pfrom->pfilter;
        pfrom->pfilter = NULL;
        pfrom->fRelayTxes = true;
    }


    else
    {
        // Ignore unknown commands for extensibility
    }


    // Update the last seen time for this node's address
    if (pfrom->fNetworkNode)
        if (strCommand == "version" || strCommand == "addr" || strCommand == "inv" || strCommand == "getdata" || strCommand == "ping")
            AddressCurrentlyConnected(pfrom->addr);


    return true;
}

// requires LOCK(cs_vRecvMsg)
bool ProcessMessages(CNode* pfrom)
{
    //if (fDebug)
    //    printf("ProcessMessages(%zu messages)\n", pfrom->vRecvMsg.size());

    //
    // Message format
    //  (4) message start
    //  (12) command
    //  (4) size
    //  (4) checksum
    //  (x) data
    //
    bool fOk = true;

    if (!pfrom->vRecvGetData.empty())
        ProcessGetData(pfrom);

    std::deque<CNetMessage>::iterator it = pfrom->vRecvMsg.begin();
    while (!pfrom->fDisconnect && it != pfrom->vRecvMsg.end()) {
        // Don't bother if send buffer is too full to respond anyway
        if (pfrom->nSendSize >= SendBufferSize())
            break;

        // get next message
        CNetMessage& msg = *it;

        //if (fDebug)
        //    printf("ProcessMessages(message %u msgsz, %zu bytes, complete:%s)\n",
        //            msg.hdr.nMessageSize, msg.vRecv.size(),
        //            msg.complete() ? "Y" : "N");

        // end, if an incomplete message is found
        if (!msg.complete())
            break;

        // at this point, any failure means we can delete the current message
        it++;

        // Scan for message start
        if (memcmp(msg.hdr.pchMessageStart, Params().MessageStart(), MESSAGE_START_SIZE) != 0) {
            printf("\n\nPROCESSMESSAGE: INVALID MESSAGESTART\n\n");
            fOk = false;
            break;
        }

        // Read header
        CMessageHeader& hdr = msg.hdr;
        if (!hdr.IsValid())
        {
            printf("\n\nPROCESSMESSAGE: ERRORS IN HEADER %s\n\n\n", hdr.GetCommand().c_str());
            continue;
        }
        string strCommand = hdr.GetCommand();

        // Message size
        unsigned int nMessageSize = hdr.nMessageSize;

        // Checksum
        CDataStream& vRecv = msg.vRecv;
        uint256 hash = Hash(vRecv.begin(), vRecv.begin() + nMessageSize);
        unsigned int nChecksum = 0;
        memcpy(&nChecksum, &hash, sizeof(nChecksum));
        if (nChecksum != hdr.nChecksum)
        {
            printf("ProcessMessages(%s, %u bytes) : CHECKSUM ERROR nChecksum=%08x hdr.nChecksum=%08x\n",
               strCommand.c_str(), nMessageSize, nChecksum, hdr.nChecksum);
            continue;
        }

        // Process message
        bool fRet = false;
        try
        {
            {
                LOCK(cs_main);
                fRet = ProcessMessage(pfrom, strCommand, vRecv);
            }
            boost::this_thread::interruption_point();
        }
        catch (std::ios_base::failure& e)
        {
            if (strstr(e.what(), "end of data"))
            {
                // Allow exceptions from under-length message on vRecv
                printf("ProcessMessages(%s, %u bytes) : Exception '%s' caught, normally caused by a message being shorter than its stated length\n", strCommand.c_str(), nMessageSize, e.what());
            }
            else if (strstr(e.what(), "size too large"))
            {
                // Allow exceptions from over-long size
                printf("ProcessMessages(%s, %u bytes) : Exception '%s' caught\n", strCommand.c_str(), nMessageSize, e.what());
            }
            else
            {
                PrintExceptionContinue(&e, "ProcessMessages()");
            }
        }
        catch (boost::thread_interrupted) {
            throw;
        }
        catch (std::exception& e) {
            PrintExceptionContinue(&e, "ProcessMessages()");
        } catch (...) {
            PrintExceptionContinue(NULL, "ProcessMessages()");
        }

        if (!fRet)
            printf("ProcessMessage(%s, %u bytes) FAILED\n", strCommand.c_str(), nMessageSize);
    }

    // In case the connection got shut down, its receive buffer was wiped
    if (!pfrom->fDisconnect)
        pfrom->vRecvMsg.erase(pfrom->vRecvMsg.begin(), it);

    return fOk;
}


bool SendMessages(CNode* pto, bool fSendTrickle)
{
    TRY_LOCK(cs_main, lockMain);
    if (lockMain) {
        // Don't send anything until we get their version message
        if (pto->nVersion == 0)
            return true;

        // Keep-alive ping. We send a nonce of zero because we don't use it anywhere
        // right now.
        if (pto->nLastSend && GetTime() - pto->nLastSend > 30 * 60 && pto->vSendMsg.empty()) {
            uint64 nonce = 0;
            if (pto->nVersion > BIP0031_VERSION)
                pto->PushMessage("ping", nonce);
            else
                pto->PushMessage("ping");
        }

        // Start block sync
        if (pto->fStartSync && !fImporting && !fReindex) {
            pto->fStartSync = false;
            PushGetBlocks(pto, pindexBest, uint256(0));
        }

        // Resend wallet transactions that haven't gotten in a block yet
        // Except during reindex, importing and IBD, when old wallet
        // transactions become unconfirmed and spams other nodes.
        if (!fReindex && !fImporting && !IsInitialBlockDownload())
        {
            ResendWalletTransactions();
        }

        // Address refresh broadcast
        static int64 nLastRebroadcast;
        if (!IsInitialBlockDownload() && (GetTime() - nLastRebroadcast > 24 * 60 * 60))
        {
            {
                LOCK(cs_vNodes);
                BOOST_FOREACH(CNode* pnode, vNodes)
                {
                    // Periodically clear setAddrKnown to allow refresh broadcasts
                    if (nLastRebroadcast)
                        pnode->setAddrKnown.clear();

                    // Rebroadcast our address
                    if (!fNoListen)
                    {
                        CAddress addr = GetLocalAddress(&pnode->addr);
                        if (addr.IsRoutable())
                            pnode->PushAddress(addr);
                    }
                }
            }
            nLastRebroadcast = GetTime();
        }

        //
        // Message: addr
        //
        if (fSendTrickle)
        {
            vector<CAddress> vAddr;
            vAddr.reserve(pto->vAddrToSend.size());
            BOOST_FOREACH(const CAddress& addr, pto->vAddrToSend)
            {
                // returns true if wasn't already contained in the set
                if (pto->setAddrKnown.insert(addr).second)
                {
                    vAddr.push_back(addr);
                    // receiver rejects addr messages larger than 1000
                    if (vAddr.size() >= 1000)
                    {
                        pto->PushMessage("addr", vAddr);
                        vAddr.clear();
                    }
                }
            }
            pto->vAddrToSend.clear();
            if (!vAddr.empty())
                pto->PushMessage("addr", vAddr);
        }


        //
        // Message: inventory
        //
        vector<CInv> vInv;
        vector<CInv> vInvWait;
        {
            LOCK(pto->cs_inventory);
            vInv.reserve(pto->vInventoryToSend.size());
            vInvWait.reserve(pto->vInventoryToSend.size());
            BOOST_FOREACH(const CInv& inv, pto->vInventoryToSend)
            {
                if (pto->setInventoryKnown.count(inv))
                    continue;

                // trickle out tx inv to protect privacy
                if (inv.type == MSG_TX && !fSendTrickle)
                {
                    // 1/4 of tx invs blast to all immediately
                    static uint256 hashSalt;
                    if (hashSalt == 0)
                        hashSalt = GetRandHash();
                    uint256 hashRand = inv.hash ^ hashSalt;
                    hashRand = Hash(BEGIN(hashRand), END(hashRand));
                    bool fTrickleWait = ((hashRand & 3) != 0);

                    // always trickle our own transactions
                    if (!fTrickleWait)
                    {
                        CWalletTx wtx;
                        if (GetTransaction(inv.hash, wtx))
                            if (wtx.fFromMe)
                                fTrickleWait = true;
                    }

                    if (fTrickleWait)
                    {
                        vInvWait.push_back(inv);
                        continue;
                    }
                }

                // returns true if wasn't already contained in the set
                if (pto->setInventoryKnown.insert(inv).second)
                {
                    vInv.push_back(inv);
                    if (vInv.size() >= 1000)
                    {
                        pto->PushMessage("inv", vInv);
                        vInv.clear();
                    }
                }
            }
            pto->vInventoryToSend = vInvWait;
        }
        if (!vInv.empty())
            pto->PushMessage("inv", vInv);


        //
        // Message: getdata
        //
        vector<CInv> vGetData;
        int64 nNow = GetTime() * 1000000;
        while (!pto->mapAskFor.empty() && (*pto->mapAskFor.begin()).first <= nNow)
        {
            const CInv& inv = (*pto->mapAskFor.begin()).second;
            if (!AlreadyHave(inv))
            {
                if (fDebugNet)
                    printf("sending getdata: %s\n", inv.ToString().c_str());
                vGetData.push_back(inv);
                if (vGetData.size() >= 1000)
                {
                    pto->PushMessage("getdata", vGetData);
                    vGetData.clear();
                }
            }
            pto->mapAskFor.erase(pto->mapAskFor.begin());
        }
        if (!vGetData.empty())
            pto->PushMessage("getdata", vGetData);

    }
    return true;
}














//////////////////////////////////////////////////////////////////////////////
//
// BitcoinMiner
//

int static FormatHashBlocks(void* pbuffer, unsigned int len)
{
    unsigned char* pdata = (unsigned char*)pbuffer;
    unsigned int blocks = 1 + ((len + 8) / 64);
    unsigned char* pend = pdata + 64 * blocks;
    memset(pdata + len, 0, 64 * blocks - len);
    pdata[len] = 0x80;
    unsigned int bits = len * 8;
    pend[-1] = (bits >> 0) & 0xff;
    pend[-2] = (bits >> 8) & 0xff;
    pend[-3] = (bits >> 16) & 0xff;
    pend[-4] = (bits >> 24) & 0xff;
    return blocks;
}

static const unsigned int pSHA256InitState[8] =
{0x6a09e667, 0xbb67ae85, 0x3c6ef372, 0xa54ff53a, 0x510e527f, 0x9b05688c, 0x1f83d9ab, 0x5be0cd19};

void SHA256Transform(void* pstate, void* pinput, const void* pinit)
{
    SHA256_CTX ctx;
    unsigned char data[64];

    SHA256_Init(&ctx);

    for (int i = 0; i < 16; i++)
        ((uint32_t*)data)[i] = ByteReverse(((uint32_t*)pinput)[i]);

    for (int i = 0; i < 8; i++)
        ctx.h[i] = ((uint32_t*)pinit)[i];

    SHA256_Update(&ctx, data, sizeof(data));
    for (int i = 0; i < 8; i++)
        ((uint32_t*)pstate)[i] = ctx.h[i];
}

//
// ScanHash scans nonces looking for a hash with at least some zero bits.
// It operates on big endian data.  Caller does the byte reversing.
// All input buffers are 16-byte aligned.  nNonce is usually preserved
// between calls, but periodically or if nNonce is 0xffff0000 or above,
// the block is rebuilt and nNonce starts over at zero.
//
unsigned int static ScanHash_CryptoPP(char* pmidstate, char* pdata, char* phash1, char* phash, unsigned int& nHashesDone)
{
    unsigned int& nNonce = *(unsigned int*)(pdata + 12);
    for (;;)
    {
        // Crypto++ SHA256
        // Hash pdata using pmidstate as the starting state into
        // pre-formatted buffer phash1, then hash phash1 into phash
        nNonce++;
        SHA256Transform(phash1, pdata, pmidstate);
        SHA256Transform(phash, phash1, pSHA256InitState);

        // Return the nonce if the hash has at least some zero bits,
        // caller will check if it has enough to reach the target
        if (((unsigned short*)phash)[14] == 0)
            return nNonce;

        // If nothing found after trying for a while, return -1
        if ((nNonce & 0xffff) == 0)
        {
            nHashesDone = 0xffff+1;
            return (unsigned int) -1;
        }
        if ((nNonce & 0xfff) == 0)
            boost::this_thread::interruption_point();
    }
}

// CTxInfo represents a logical transaction to potentially be included in blocks
// It stores extra metadata such as the subjective priority of a transaction at the time of building the block
// When there are unconfirmed transactions that depend on other unconfirmed transactions, these "child" transactions' CTxInfo object factors in its "parents" to its priority and effective size; this way, the "child" can cover the "cost" of its "parents", and the "parents" are included into the block as part of the "child"

class CTxInfo;
typedef std::map<uint256, CTxInfo> mapInfo_t;

class CTxInfo
{
public:
    mapInfo_t *pmapInfoById;
    CTransaction* ptx;
    uint256 hash;
private:
    set<uint256> setDependsOn;
public:
    set<uint256> setDependents;
    double dPriority;
    uint64 nTxFee;
    int nTxSigOps;
    bool fInvalid;
    unsigned int nSize;
    unsigned int nEffectiveSizeCached;

    CTxInfo()
    {
        pmapInfoById = NULL;
        ptx = NULL;
        hash = 0;
        dPriority = 0;
        nTxFee = 0;
        fInvalid = false;
        nSize = 0;
        nEffectiveSizeCached = 0;
    }

    void print() const
    {
        printf("CTxInfo(hash=%s, dPriority=%.1f, nTxFee=%"PRI64u")\n",
               ptx->GetHash().ToString().c_str(), dPriority, nTxFee);
        BOOST_FOREACH(uint256 hash, setDependsOn)
            printf("   setDependsOn %s\n", hash.ToString().c_str());
    }

    void addDependsOn(const uint256& hashPrev)
    {
        setDependsOn.insert(hashPrev);
        nEffectiveSizeCached = 0;
    }

    void rmDependsOn(const uint256& hashPrev)
    {
        setDependsOn.erase(hashPrev);
        nEffectiveSizeCached = 0;
    }

    // effectiveSize handles inheriting the fInvalid flag as a side effect
    unsigned int effectiveSize()
    {
        if (fInvalid)
            return -1;

        if (nEffectiveSizeCached)
            return nEffectiveSizeCached;

        assert(pmapInfoById);

        if (!nSize)
            nSize = ::GetSerializeSize(*ptx, SER_NETWORK, PROTOCOL_VERSION);
        unsigned int nEffectiveSize = nSize;
        BOOST_FOREACH(const uint256& dephash, setDependsOn)
        {
            CTxInfo& depinfo = (*pmapInfoById)[dephash];
            nEffectiveSize += depinfo.effectiveSize();

            if (depinfo.fInvalid)
            {
                fInvalid = true;
                return -1;
            }
        }
        nEffectiveSizeCached = nEffectiveSize;
        return nEffectiveSize;
    }

    double getPriority()
    {
        // Priority is sum(valuein * age) / txsize
        return dPriority / effectiveSize();
    }

    double getFeePerKB()
    {
        return double(nTxFee) / (double(effectiveSize()) / 1000);
    }

    unsigned int GetLegacySigOpCount()
    {
        assert(pmapInfoById);

        unsigned int n = ::GetLegacySigOpCount(*ptx);
        BOOST_FOREACH(const uint256& dephash, setDependsOn)
        {
            CTxInfo& depinfo = (*pmapInfoById)[dephash];
            n += depinfo.GetLegacySigOpCount();
        }
        return n;
    }

    bool DoInputs(CCoinsViewCache& view, CBlockIndex*pindexPrev, std::vector<CTxInfo*>& vAdded, unsigned int& nSigOpCounter)
    {
        CTransaction& tx = *ptx;

        if (view.HaveCoins(hash))
            // Already included in block template
            return true;

        assert(pmapInfoById);

        BOOST_FOREACH(const uint256& dephash, setDependsOn)
        {
            CTxInfo& depinfo = (*pmapInfoById)[dephash];
            if (!depinfo.DoInputs(view, pindexPrev, vAdded, nSigOpCounter))
                return false;
        }

        if (!view.HaveInputs(tx))
            return false;

        nTxSigOps = GetP2SHSigOpCount(tx, view);
        nSigOpCounter += nTxSigOps;

        CValidationState state;
        if (!CheckInputs(tx, state, view, true, SCRIPT_VERIFY_P2SH))
            return false;

        CTxUndo txundo;
        UpdateCoins(tx, state, view, txundo, pindexPrev->nHeight+1, hash);

        vAdded.push_back(this);

        return true;
    }
};


void CTxMemPool::PrioritiseTransaction(const uint256 hash, const string strHash, double dPriorityDelta, int64 nFeeDelta)
{
    {
        LOCK(cs);
        std::pair<double, int64> &deltas = mapDeltas[hash];
        deltas.first += dPriorityDelta;
        deltas.second += nFeeDelta;
    }
    printf("PrioritiseTransaction: %s priority += %f, fee += %"PRI64d"\n", strHash.c_str(), dPriorityDelta, nFeeDelta);
}

void CTxMemPool::ApplyDeltas(const uint256 hash, double &dPriorityDelta, int64 &nFeeDelta)
{
    LOCK(cs);
    std::map<uint256, std::pair<double, int64> >::iterator pos = mapDeltas.find(hash);
    if (pos == mapDeltas.end())
        return;
    const std::pair<double, int64> &deltas = pos->second;
    dPriorityDelta += deltas.first;
    nFeeDelta += deltas.second;
}


uint64 nLastBlockTx = 0;
uint64 nLastBlockSize = 0;

// We want to sort transactions by priority and fee, so:
typedef CTxInfo* TxPriority;
class TxPriorityCompare
{
    bool byFee;
public:
    TxPriorityCompare(bool _byFee) : byFee(_byFee) { }
    bool operator()(const TxPriority& a, const TxPriority& b)
    {
        if (byFee)
        {
            if (a->getFeePerKB() == b->getFeePerKB())
                return a->getPriority() < b->getPriority();
            return a->getFeePerKB() < b->getFeePerKB();
        }
        else
        {
            if (a->getPriority() == b->getPriority())
                return a->getFeePerKB() < b->getFeePerKB();
            return a->getPriority() < b->getPriority();
        }
    }
};

CBlockTemplate* CreateNewBlock(CReserveKey& reservekey)
{
    // Create new block
    auto_ptr<CBlockTemplate> pblocktemplate(new CBlockTemplate());
    if(!pblocktemplate.get())
        return NULL;
    CBlock *pblock = &pblocktemplate->block; // pointer for convenience

    // Create coinbase tx
    CTransaction txNew;
    txNew.vin.resize(1);
    txNew.vin[0].prevout.SetNull();
    txNew.vout.resize(1);
    CPubKey pubkey;
    if (!reservekey.GetReservedKey(pubkey))
        return NULL;
    txNew.vout[0].scriptPubKey << pubkey << OP_CHECKSIG;

    // Add our coinbase tx as first transaction
    pblock->vtx.push_back(txNew);
    pblocktemplate->vTxFees.push_back(-1); // updated at end
    pblocktemplate->vTxSigOps.push_back(-1); // updated at end

    // Largest block you're willing to create:
    unsigned int nBlockMaxSize = GetArg("-blockmaxsize", MAX_BLOCK_SIZE_GEN/2);
    // Limit to betweeen 1K and MAX_BLOCK_SIZE-1K for sanity:
    nBlockMaxSize = std::max((unsigned int)1000, std::min((unsigned int)(MAX_BLOCK_SIZE-1000), nBlockMaxSize));

    // How much of the block should be dedicated to high-priority transactions,
    // included regardless of the fees they pay
    unsigned int nBlockPrioritySize = GetArg("-blockprioritysize", DEFAULT_BLOCK_PRIORITY_SIZE);
    nBlockPrioritySize = std::min(nBlockMaxSize, nBlockPrioritySize);

    // Minimum block size you want to create; block will be filled with free transactions
    // until there are no more or the block reaches this size:
    unsigned int nBlockMinSize = GetArg("-blockminsize", 0);
    nBlockMinSize = std::min(nBlockMaxSize, nBlockMinSize);

    // Collect memory pool transactions into the block
    int64 nFees = 0;
    {
        LOCK2(cs_main, mempool.cs);
        CBlockIndex* pindexPrev = pindexBest;
        CCoinsViewCache view(*pcoinsTip, true);

        // Priority order to process transactions
        mapInfo_t mapInfoById;
        bool fPrintPriority = GetBoolArg("-printpriority", false);

        // This vector will be sorted into a priority queue:
        vector<TxPriority> vecPriority;
        vecPriority.reserve(mempool.mapTx.size());

        for (map<uint256, CTransaction>::iterator mi = mempool.mapTx.begin(); mi != mempool.mapTx.end(); ++mi)
        {
            CTransaction& tx = (*mi).second;

            const uint256& hash = tx.GetHash();
            CTxInfo& txinfo = mapInfoById[hash];
            txinfo.hash = hash;
            txinfo.pmapInfoById = &mapInfoById;
            txinfo.ptx = &tx;

            if (tx.IsCoinBase() || !IsFinalTx(tx))
            {
                txinfo.fInvalid = true;
                continue;
            }

            double& dPriority = txinfo.dPriority;
            uint64& nTxFee = txinfo.nTxFee;
            int64 nTotalIn = 0;
            BOOST_FOREACH(const CTxIn& txin, tx.vin)
            {
                // Read prev transaction
                int64 nValueIn;
                int nConf;
                if (view.HaveCoins(txin.prevout.hash))
                {
                    const CCoins &coins = view.GetCoins(txin.prevout.hash);
                    // Input is confirmed
                    nConf = pindexPrev->nHeight - coins.nHeight + 1;
                    nValueIn = coins.vout[txin.prevout.n].nValue;
                    dPriority += (double)nValueIn * nConf;
                }
                else
                if (mempool.mapTx.count(txin.prevout.hash))
                {
                    // Input is still unconfirmed
                    const uint256& hashPrev = txin.prevout.hash;
                    nValueIn = mempool.mapTx[hashPrev].vout[txin.prevout.n].nValue;
                    txinfo.addDependsOn(hashPrev);
                    mapInfoById[hashPrev].setDependents.insert(hash);
                    nConf = 0;
                }
                else
                {
                    // We don't know where the input is
                    // In this case, it's impossible to include this transaction in a block, so mark it invalid and move on
                    txinfo.fInvalid = true;
                    printf("priority %s invalid input %s\n", txinfo.hash.ToString().substr(0,10).c_str(), txin.prevout.hash.ToString().substr(0,10).c_str());
                    goto nexttxn;
                }

                nTotalIn += nValueIn;
            }

            nTxFee = nTotalIn - GetValueOut(tx);

<<<<<<< HEAD
            uint256 hash = tx.GetHash();
            mempool.ApplyDeltas(hash, dPriority, nTotalIn);

            // This is a more accurate fee-per-kilobyte than is used by the client code, because the
            // client code rounds up the size to the nearest 1K. That's good, because it gives an
            // incentive to create smaller transactions.
            double dFeePerKb =  double(nTotalIn-GetValueOut(tx)) / (double(nTxSize)/1000.0);
=======
            vecPriority.push_back(&txinfo);
>>>>>>> 9e77fc23

nexttxn:    (void)1;
        }

        // Collect transactions into block
        uint64 nBlockSize = 1000;
        uint64 nBlockTx = 0;
        int nBlockSigOps = 100;
        bool fSortedByFee = (nBlockPrioritySize <= 0);

        TxPriorityCompare comparer(fSortedByFee);
        std::make_heap(vecPriority.begin(), vecPriority.end(), comparer);

        while (!vecPriority.empty())
        {
            // Take highest priority transaction off the priority queue:
            CTxInfo& txinfo = *(vecPriority.front());
            std::pop_heap(vecPriority.begin(), vecPriority.end(), comparer);
            vecPriority.pop_back();

            if (txinfo.fInvalid)
                continue;

            CTransaction& tx = *txinfo.ptx;
            double dPriority = txinfo.getPriority();
            double dFeePerKb = txinfo.getFeePerKB();

            // Size limits
            unsigned int nTxSize = txinfo.effectiveSize();
            if (nBlockSize + nTxSize >= nBlockMaxSize)
                continue;

            // Legacy limits on sigOps:
            unsigned int nTxSigOps = txinfo.GetLegacySigOpCount();
            if (nBlockSigOps + nTxSigOps >= MAX_BLOCK_SIGOPS)
                continue;

            // Skip free transactions if we're past the minimum block size:
            uint256 hash = tx.GetHash();
            double dPriorityDelta = 0;
            int64 nFeeDelta = 0;
            mempool.ApplyDeltas(hash, dPriorityDelta, nFeeDelta);
            if (fSortedByFee && (dPriorityDelta <= 0) && (nFeeDelta <= 0) && (dFeePerKb < CTransaction::nMinTxFee) && (nBlockSize + nTxSize >= nBlockMinSize))
                continue;

            // Prioritise by fee once past the priority size or we run out of high-priority
            // transactions:
            if (!fSortedByFee &&
                ((nBlockSize + nTxSize >= nBlockPrioritySize) || !AllowFree(dPriority)))
            {
                fSortedByFee = true;
                comparer = TxPriorityCompare(fSortedByFee);
                std::make_heap(vecPriority.begin(), vecPriority.end(), comparer);
            }

            // second layer cached modifications just for this transaction
            CCoinsViewCache viewTemp(view, true);

            std::vector<CTxInfo*> vAdded;
            if (!txinfo.DoInputs(viewTemp, pindexPrev, vAdded, nTxSigOps))
                continue;

            if (nBlockSigOps + nTxSigOps >= MAX_BLOCK_SIGOPS)
                continue;

<<<<<<< HEAD
            CTxUndo txundo;
            UpdateCoins(tx, state, view, txundo, pindexPrev->nHeight+1, hash);
=======
            // push changes from the second layer cache to the first one
            viewTemp.Flush();
>>>>>>> 9e77fc23

            // Added
            nBlockSize += nTxSize;
            nBlockTx += vAdded.size();
            nBlockSigOps += nTxSigOps;

            if (fPrintPriority)
            {
                printf("priority %.1f feeperkb %.1f txid %s\n",
                       dPriority, dFeePerKb, tx.GetHash().ToString().c_str());
            }

            bool fResort = false;
            BOOST_FOREACH(CTxInfo* ptxinfo, vAdded)
            {
                pblock->vtx.push_back(*ptxinfo->ptx);
                pblocktemplate->vTxFees.push_back(ptxinfo->nTxFee);
                pblocktemplate->vTxSigOps.push_back(ptxinfo->nTxSigOps);
                nFees += ptxinfo->nTxFee;

                ptxinfo->fInvalid = true;
                if (!ptxinfo->setDependents.empty())
                {
                    fResort = true;
                    BOOST_FOREACH(const uint256& dhash, ptxinfo->setDependents)
                    {
                        CTxInfo& dtxinfo = mapInfoById[dhash];
                        dtxinfo.rmDependsOn(ptxinfo->hash);
                        fResort = true;
                    }
                }
            }
            if (fResort)
                // Re-sort the priority queue to pick up on improved standing
                std::make_heap(vecPriority.begin(), vecPriority.end(), comparer);
        }

        nLastBlockTx = nBlockTx;
        nLastBlockSize = nBlockSize;
        printf("CreateNewBlock(): total size %"PRI64u"\n", nBlockSize);

        pblock->vtx[0].vout[0].nValue = GetBlockValue(pindexPrev->nHeight+1, nFees);
        pblocktemplate->vTxFees[0] = -nFees;

        // Fill in header
        pblock->hashPrevBlock  = pindexPrev->GetBlockHash();
        UpdateTime(*pblock, pindexPrev);
        pblock->nBits          = GetNextWorkRequired(pindexPrev, pblock);
        pblock->nNonce         = 0;
        pblock->vtx[0].vin[0].scriptSig = CScript() << OP_0 << OP_0;
        pblocktemplate->vTxSigOps[0] = GetLegacySigOpCount(pblock->vtx[0]);

        CBlockIndex indexDummy(*pblock);
        indexDummy.pprev = pindexPrev;
        indexDummy.nHeight = pindexPrev->nHeight + 1;
        CCoinsViewCache viewNew(*pcoinsTip, true);
        CValidationState state;
        if (!ConnectBlock(*pblock, state, &indexDummy, viewNew, true))
            throw std::runtime_error("CreateNewBlock() : ConnectBlock failed");
    }

    return pblocktemplate.release();
}


void IncrementExtraNonce(CBlock* pblock, CBlockIndex* pindexPrev, unsigned int& nExtraNonce)
{
    // Update nExtraNonce
    static uint256 hashPrevBlock;
    if (hashPrevBlock != pblock->hashPrevBlock)
    {
        nExtraNonce = 0;
        hashPrevBlock = pblock->hashPrevBlock;
    }
    ++nExtraNonce;
    unsigned int nHeight = pindexPrev->nHeight+1; // Height first in coinbase required for block.version=2
    pblock->vtx[0].vin[0].scriptSig = (CScript() << nHeight << CBigNum(nExtraNonce)) + COINBASE_FLAGS;
    assert(pblock->vtx[0].vin[0].scriptSig.size() <= 100);

    pblock->hashMerkleRoot = pblock->BuildMerkleTree();
}


void FormatHashBuffers(CBlock* pblock, char* pmidstate, char* pdata, char* phash1)
{
    //
    // Pre-build hash buffers
    //
    struct
    {
        struct unnamed2
        {
            int nVersion;
            uint256 hashPrevBlock;
            uint256 hashMerkleRoot;
            unsigned int nTime;
            unsigned int nBits;
            unsigned int nNonce;
        }
        block;
        unsigned char pchPadding0[64];
        uint256 hash1;
        unsigned char pchPadding1[64];
    }
    tmp;
    memset(&tmp, 0, sizeof(tmp));

    tmp.block.nVersion       = pblock->nVersion;
    tmp.block.hashPrevBlock  = pblock->hashPrevBlock;
    tmp.block.hashMerkleRoot = pblock->hashMerkleRoot;
    tmp.block.nTime          = pblock->nTime;
    tmp.block.nBits          = pblock->nBits;
    tmp.block.nNonce         = pblock->nNonce;

    FormatHashBlocks(&tmp.block, sizeof(tmp.block));
    FormatHashBlocks(&tmp.hash1, sizeof(tmp.hash1));

    // Byte swap all the input buffer
    for (unsigned int i = 0; i < sizeof(tmp)/4; i++)
        ((unsigned int*)&tmp)[i] = ByteReverse(((unsigned int*)&tmp)[i]);

    // Precalc the first half of the first hash, which stays constant
    SHA256Transform(pmidstate, &tmp.block, pSHA256InitState);

    memcpy(pdata, &tmp.block, 128);
    memcpy(phash1, &tmp.hash1, 64);
}


bool CheckWork(CBlock* pblock, CWallet& wallet, CReserveKey& reservekey)
{
    uint256 hash = pblock->GetHash();
    uint256 hashTarget = CBigNum().SetCompact(pblock->nBits).getuint256();

    if (hash > hashTarget)
        return false;

    //// debug print
    printf("BitcoinMiner:\n");
    printf("proof-of-work found  \n  hash: %s  \ntarget: %s\n", hash.GetHex().c_str(), hashTarget.GetHex().c_str());
    pblock->print();
    printf("generated %s\n", FormatMoney(pblock->vtx[0].vout[0].nValue).c_str());

    // Found a solution
    {
        LOCK(cs_main);
        if (pblock->hashPrevBlock != hashBestChain)
            return error("BitcoinMiner : generated block is stale");

        // Remove key from key pool
        reservekey.KeepKey();

        // Track how many getdata requests this block gets
        {
            LOCK(wallet.cs_wallet);
            wallet.mapRequestCount[pblock->GetHash()] = 0;
        }

        // Process this block the same as if we had received it from another node
        CValidationState state;
        if (!ProcessBlock(state, NULL, pblock))
            return error("BitcoinMiner : ProcessBlock, block not accepted");
    }

    return true;
}

void static BitcoinMiner(CWallet *pwallet)
{
    printf("BitcoinMiner started\n");
    SetThreadPriority(THREAD_PRIORITY_LOWEST);
    RenameThread("bitcoin-miner");

    // Each thread has its own key and counter
    CReserveKey reservekey(pwallet);
    unsigned int nExtraNonce = 0;

    try { loop {
        if (Params().NetworkID() != CChainParams::REGTEST) {
            // Busy-wait for the network to come online so we don't waste time mining
            // on an obsolete chain. In regtest mode we expect to fly solo.
            while (vNodes.empty())
                MilliSleep(1000);
        }

        //
        // Create new block
        //
        unsigned int nTransactionsUpdatedLast = nTransactionsUpdated;
        CBlockIndex* pindexPrev = pindexBest;

        auto_ptr<CBlockTemplate> pblocktemplate(CreateNewBlock(reservekey));
        if (!pblocktemplate.get())
            return;
        CBlock *pblock = &pblocktemplate->block;
        IncrementExtraNonce(pblock, pindexPrev, nExtraNonce);

        printf("Running BitcoinMiner with %"PRIszu" transactions in block (%u bytes)\n", pblock->vtx.size(),
               ::GetSerializeSize(*pblock, SER_NETWORK, PROTOCOL_VERSION));

        //
        // Pre-build hash buffers
        //
        char pmidstatebuf[32+16]; char* pmidstate = alignup<16>(pmidstatebuf);
        char pdatabuf[128+16];    char* pdata     = alignup<16>(pdatabuf);
        char phash1buf[64+16];    char* phash1    = alignup<16>(phash1buf);

        FormatHashBuffers(pblock, pmidstate, pdata, phash1);

        unsigned int& nBlockTime = *(unsigned int*)(pdata + 64 + 4);
        unsigned int& nBlockBits = *(unsigned int*)(pdata + 64 + 8);
        unsigned int& nBlockNonce = *(unsigned int*)(pdata + 64 + 12);


        //
        // Search
        //
        int64 nStart = GetTime();
        uint256 hashTarget = CBigNum().SetCompact(pblock->nBits).getuint256();
        uint256 hashbuf[2];
        uint256& hash = *alignup<16>(hashbuf);
        loop
        {
            unsigned int nHashesDone = 0;
            unsigned int nNonceFound;

            // Crypto++ SHA256
            nNonceFound = ScanHash_CryptoPP(pmidstate, pdata + 64, phash1,
                                            (char*)&hash, nHashesDone);

            // Check if something found
            if (nNonceFound != (unsigned int) -1)
            {
                for (unsigned int i = 0; i < sizeof(hash)/4; i++)
                    ((unsigned int*)&hash)[i] = ByteReverse(((unsigned int*)&hash)[i]);

                if (hash <= hashTarget)
                {
                    // Found a solution
                    pblock->nNonce = ByteReverse(nNonceFound);
                    assert(hash == pblock->GetHash());

                    SetThreadPriority(THREAD_PRIORITY_NORMAL);
                    CheckWork(pblock, *pwalletMain, reservekey);
                    SetThreadPriority(THREAD_PRIORITY_LOWEST);

                    // In regression test mode, stop mining after a block is found. This
                    // allows developers to controllably generate a block on demand.
                    if (Params().NetworkID() == CChainParams::REGTEST)
                        throw boost::thread_interrupted();

                    break;
                }
            }

            // Meter hashes/sec
            static int64 nHashCounter;
            if (nHPSTimerStart == 0)
            {
                nHPSTimerStart = GetTimeMillis();
                nHashCounter = 0;
            }
            else
                nHashCounter += nHashesDone;
            if (GetTimeMillis() - nHPSTimerStart > 4000)
            {
                static CCriticalSection cs;
                {
                    LOCK(cs);
                    if (GetTimeMillis() - nHPSTimerStart > 4000)
                    {
                        dHashesPerSec = 1000.0 * nHashCounter / (GetTimeMillis() - nHPSTimerStart);
                        nHPSTimerStart = GetTimeMillis();
                        nHashCounter = 0;
                        static int64 nLogTime;
                        if (GetTime() - nLogTime > 30 * 60)
                        {
                            nLogTime = GetTime();
                            printf("hashmeter %6.0f khash/s\n", dHashesPerSec/1000.0);
                        }
                    }
                }
            }

            // Check for stop or if block needs to be rebuilt
            boost::this_thread::interruption_point();
            if (vNodes.empty() && Params().NetworkID() != CChainParams::REGTEST)
                break;
            if (nBlockNonce >= 0xffff0000)
                break;
            if (nTransactionsUpdated != nTransactionsUpdatedLast && GetTime() - nStart > 60)
                break;
            if (pindexPrev != pindexBest)
                break;

            // Update nTime every few seconds
            UpdateTime(*pblock, pindexPrev);
            nBlockTime = ByteReverse(pblock->nTime);
            if (TestNet())
            {
                // Changing pblock->nTime can change work required on testnet:
                nBlockBits = ByteReverse(pblock->nBits);
                hashTarget = CBigNum().SetCompact(pblock->nBits).getuint256();
            }
        }
    } }
    catch (boost::thread_interrupted)
    {
        printf("BitcoinMiner terminated\n");
        throw;
    }
}

void GenerateBitcoins(bool fGenerate, CWallet* pwallet)
{
    static boost::thread_group* minerThreads = NULL;

    int nThreads = GetArg("-genproclimit", -1);
    if (nThreads < 0) {
        if (Params().NetworkID() == CChainParams::REGTEST)
            nThreads = 1;
        else
            nThreads = boost::thread::hardware_concurrency();
    }

    if (minerThreads != NULL)
    {
        minerThreads->interrupt_all();
        delete minerThreads;
        minerThreads = NULL;
    }

    if (nThreads == 0 || !fGenerate)
        return;

    minerThreads = new boost::thread_group();
    for (int i = 0; i < nThreads; i++)
        minerThreads->create_thread(boost::bind(&BitcoinMiner, pwallet));
}



class CMainCleanup
{
public:
    CMainCleanup() {}
    ~CMainCleanup() {
        // block headers
        std::map<uint256, CBlockIndex*>::iterator it1 = mapBlockIndex.begin();
        for (; it1 != mapBlockIndex.end(); it1++)
            delete (*it1).second;
        mapBlockIndex.clear();

        // orphan blocks
        std::map<uint256, CBlock*>::iterator it2 = mapOrphanBlocks.begin();
        for (; it2 != mapOrphanBlocks.end(); it2++)
            delete (*it2).second;
        mapOrphanBlocks.clear();

        // orphan transactions
        std::map<uint256, CDataStream*>::iterator it3 = mapOrphanTransactions.begin();
        for (; it3 != mapOrphanTransactions.end(); it3++)
            delete (*it3).second;
        mapOrphanTransactions.clear();
    }
} instance_of_cmaincleanup;<|MERGE_RESOLUTION|>--- conflicted
+++ resolved
@@ -4249,6 +4249,7 @@
 public:
     set<uint256> setDependents;
     double dPriority;
+    double dPriorityDelta;
     uint64 nTxFee;
     int nTxSigOps;
     bool fInvalid;
@@ -4261,6 +4262,7 @@
         ptx = NULL;
         hash = 0;
         dPriority = 0;
+        dPriorityDelta = 0;
         nTxFee = 0;
         fInvalid = false;
         nSize = 0;
@@ -4269,8 +4271,8 @@
 
     void print() const
     {
-        printf("CTxInfo(hash=%s, dPriority=%.1f, nTxFee=%"PRI64u")\n",
-               ptx->GetHash().ToString().c_str(), dPriority, nTxFee);
+        printf("CTxInfo(hash=%s, dPriority=%.1f, dPriorityDelta=%.1f, nTxFee=%"PRI64u")\n",
+               ptx->GetHash().ToString().c_str(), dPriority, dPriorityDelta, nTxFee);
         BOOST_FOREACH(uint256 hash, setDependsOn)
             printf("   setDependsOn %s\n", hash.ToString().c_str());
     }
@@ -4534,19 +4536,11 @@
                 nTotalIn += nValueIn;
             }
 
+            mempool.ApplyDeltas(hash, txinfo.dPriorityDelta, nTotalIn);
+
             nTxFee = nTotalIn - GetValueOut(tx);
 
-<<<<<<< HEAD
-            uint256 hash = tx.GetHash();
-            mempool.ApplyDeltas(hash, dPriority, nTotalIn);
-
-            // This is a more accurate fee-per-kilobyte than is used by the client code, because the
-            // client code rounds up the size to the nearest 1K. That's good, because it gives an
-            // incentive to create smaller transactions.
-            double dFeePerKb =  double(nTotalIn-GetValueOut(tx)) / (double(nTxSize)/1000.0);
-=======
             vecPriority.push_back(&txinfo);
->>>>>>> 9e77fc23
 
 nexttxn:    (void)1;
         }
@@ -4612,13 +4606,8 @@
             if (nBlockSigOps + nTxSigOps >= MAX_BLOCK_SIGOPS)
                 continue;
 
-<<<<<<< HEAD
-            CTxUndo txundo;
-            UpdateCoins(tx, state, view, txundo, pindexPrev->nHeight+1, hash);
-=======
             // push changes from the second layer cache to the first one
             viewTemp.Flush();
->>>>>>> 9e77fc23
 
             // Added
             nBlockSize += nTxSize;
