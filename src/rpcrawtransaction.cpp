--- conflicted
+++ resolved
@@ -17,52 +17,7 @@
 using namespace boost::assign;
 using namespace json_spirit;
 
-<<<<<<< HEAD
-//
-// Utilities: convert hex-encoded Values
-// (throws error if not hex).
-//
-// TODO: move to rpchelpers.cpp
-uint256 ParseHashV(const Value& v, string strName)
-{
-    string strHex;
-    if (v.type() == str_type)
-        strHex = v.get_str();
-    if (!IsHex(strHex)) // Note: IsHex("") is false
-        throw JSONRPCError(RPC_INVALID_PARAMETER, strName+" must be hexadecimal string (not '"+strHex+"')");
-    uint256 result;
-    result.SetHex(strHex);
-    return result;
-}
-
-// TODO: move to rpchelpers.cpp
-uint256 ParseHashO(const Object& o, string strKey)
-{
-    return ParseHashV(find_value(o, strKey), strKey);
-}
-
-// TODO: move to rpchelpers.cpp
-vector<unsigned char> ParseHexV(const Value& v, string strName)
-{
-    string strHex;
-    if (v.type() == str_type)
-        strHex = v.get_str();
-    if (!IsHex(strHex))
-        throw JSONRPCError(RPC_INVALID_PARAMETER, strName+" must be hexadecimal string (not '"+strHex+"')");
-    return ParseHex(strHex);
-}
-
-// TODO: move to rpchelpers.cpp
-vector<unsigned char> ParseHexO(const Object& o, string strKey)
-{
-    return ParseHexV(find_value(o, strKey), strKey);
-}
-
-// TODO: move to rpchelpers.cpp
-void ScriptPubKeyToJSON(const CScript& scriptPubKey, Object& out)
-=======
 void ScriptPubKeyToJSON(const CScript& scriptPubKey, Object& out, bool fIncludeHex)
->>>>>>> fa77371d
 {
     txnouttype type;
     vector<CTxDestination> addresses;
