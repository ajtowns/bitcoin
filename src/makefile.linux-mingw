# Copyright (c) 2009-2010 Satoshi Nakamoto
# Distributed under the MIT/X11 software license, see the accompanying
# file license.txt or http://www.opensource.org/licenses/mit-license.php.

DEPSDIR:=/usr/i586-mingw32msvc

USE_UPNP:=0

INCLUDEPATHS= \
 -I"$(CURDIR)" \
 -I"$(CURDIR)"/obj \
 -I"$(DEPSDIR)/boost_1_47_0" \
 -I"$(DEPSDIR)/db-4.8.30.NC/build_unix" \
 -I"$(DEPSDIR)/openssl-1.0.1b/include" \
 -I"$(DEPSDIR)"

LIBPATHS= \
 -L"$(DEPSDIR)/boost_1_47_0/stage/lib" \
 -L"$(DEPSDIR)/db-4.8.30.NC/build_unix" \
 -L"$(DEPSDIR)/openssl-1.0.1b"

LIBS= \
 -l boost_system-mt-s \
 -l boost_filesystem-mt-s \
 -l boost_program_options-mt-s \
 -l boost_thread_win32-mt-s \
 -l db_cxx \
 -l ssl \
 -l crypto

DEFS=-D_MT -DWIN32 -D_WINDOWS -DBOOST_THREAD_USE_LIB -DBOOST_SPIRIT_THREADSAFE
DEBUGFLAGS=-g
<<<<<<< HEAD
CFLAGS=-O2 -w -Wno-invalid-offsetof -Wformat $(DEBUGFLAGS) $(DEFS) $(INCLUDEPATHS)
=======
xCXXFLAGS=-O2 -w -Wno-invalid-offsetof -Wformat $(DEBUGFLAGS) $(DEFS) $(INCLUDEPATHS) $(CXXFLAGS)
HEADERS = \
    base58.h \
    bignum.h \
    checkpoints.h \
    crypter.h \
    db.h \
    headers.h \
    init.h \
    irc.h \
    key.h \
    keystore.h \
    main.h \
    net.h \
    noui.h \
    protocol.h \
    bitcoinrpc.h \
    script.h \
    serialize.h \
    strlcpy.h \
    uint256.h \
    util.h \
    wallet.h
>>>>>>> 5279cb90

TESTDEFS = -DTEST_DATA_DIR=$(abspath test/data)

ifndef USE_UPNP
	override USE_UPNP = -
endif
ifneq (${USE_UPNP}, -)
	LIBPATHS += -L"$(DEPSDIR)/miniupnpc"
	LIBS += -l miniupnpc -l iphlpapi
	DEFS += -DSTATICLIB -DUSE_UPNP=$(USE_UPNP)
endif

LIBS += -l mingwthrd -l kernel32 -l user32 -l gdi32 -l comdlg32 -l winspool -l winmm -l shell32 -l comctl32 -l ole32 -l oleaut32 -l uuid -l rpcrt4 -l advapi32 -l ws2_32 -l shlwapi

# TODO: make the mingw builds smarter about dependencies, like the linux/osx builds are
HEADERS = $(wildcard *.h)

OBJS= \
    obj/version.o \
    obj/checkpoints.o \
    obj/netbase.o \
    obj/addrman.o \
    obj/crypter.o \
    obj/key.o \
    obj/db.o \
    obj/init.o \
    obj/irc.o \
    obj/keystore.o \
    obj/main.o \
    obj/net.o \
    obj/protocol.o \
    obj/bitcoinrpc.o \
    obj/rpcdump.o \
    obj/script.o \
    obj/util.o \
    obj/wallet.o \
    obj/walletdb.o \
    obj/noui.o

all: bitcoind.exe

<<<<<<< HEAD
obj/build.h: FORCE
	/bin/sh ../share/genbuild.sh obj/build.h
version.cpp: obj/build.h
DEFS += -DHAVE_BUILD_INFO

obj/%.o: %.cpp $(HEADERS)
	i586-mingw32msvc-g++ -c $(CFLAGS) -o $@ $<

bitcoind.exe: $(OBJS:obj/%=obj/%)
	i586-mingw32msvc-g++ $(CFLAGS) -o $@ $(LIBPATHS) $^ $(LIBS)
=======
obj/nogui/%.o: %.cpp $(HEADERS)
	i586-mingw32msvc-g++ -c $(xCXXFLAGS) -o $@ $<

bitcoind.exe: $(OBJS:obj/%=obj/nogui/%)
	i586-mingw32msvc-g++ $(xCXXFLAGS) -o $@ $(LIBPATHS) $^ $(LIBS)
>>>>>>> 5279cb90

TESTOBJS := $(patsubst test/%.cpp,obj-test/%.o,$(wildcard test/*.cpp))

<<<<<<< HEAD
obj-test/%.o: test/%.cpp $(HEADERS)
	i586-mingw32msvc-g++ -c $(TESTDEFS) $(CFLAGS) -o $@ $<

test_bitcoin.exe: $(TESTOBJS) $(filter-out obj/init.o,$(OBJS:obj/%=obj/%))
	i586-mingw32msvc-g++ $(CFLAGS) -o $@ $(LIBPATHS) $^ -lboost_unit_test_framework-mt-s $(LIBS)
=======
obj/test/%.o: obj/test/%.cpp $(HEADERS)
	i586-mingw32msvc-g++ -c $(xCXXFLAGS) -o $@ $<

test_bitcoin.exe: obj/test/test_bitcoin.o $(filter-out obj/nogui/init.o,$(OBJS:obj/%=obj/nogui/%))
	i586-mingw32msvc-g++ $(xCXXFLAGS) -o $@ $(LIBPATHS) $^ $(LIBS) -lboost_unit_test_framework-mt-s
>>>>>>> 5279cb90


clean:
	-rm -f obj/*.o
	-rm -f bitcoind.exe
	-rm -f obj-test/*.o
	-rm -f test_bitcoin.exe
	-rm -f obj/build.h

FORCE:<|MERGE_RESOLUTION|>--- conflicted
+++ resolved
@@ -30,33 +30,7 @@
 
 DEFS=-D_MT -DWIN32 -D_WINDOWS -DBOOST_THREAD_USE_LIB -DBOOST_SPIRIT_THREADSAFE
 DEBUGFLAGS=-g
-<<<<<<< HEAD
-CFLAGS=-O2 -w -Wno-invalid-offsetof -Wformat $(DEBUGFLAGS) $(DEFS) $(INCLUDEPATHS)
-=======
 xCXXFLAGS=-O2 -w -Wno-invalid-offsetof -Wformat $(DEBUGFLAGS) $(DEFS) $(INCLUDEPATHS) $(CXXFLAGS)
-HEADERS = \
-    base58.h \
-    bignum.h \
-    checkpoints.h \
-    crypter.h \
-    db.h \
-    headers.h \
-    init.h \
-    irc.h \
-    key.h \
-    keystore.h \
-    main.h \
-    net.h \
-    noui.h \
-    protocol.h \
-    bitcoinrpc.h \
-    script.h \
-    serialize.h \
-    strlcpy.h \
-    uint256.h \
-    util.h \
-    wallet.h
->>>>>>> 5279cb90
 
 TESTDEFS = -DTEST_DATA_DIR=$(abspath test/data)
 
@@ -98,40 +72,24 @@
 
 all: bitcoind.exe
 
-<<<<<<< HEAD
 obj/build.h: FORCE
 	/bin/sh ../share/genbuild.sh obj/build.h
 version.cpp: obj/build.h
 DEFS += -DHAVE_BUILD_INFO
 
 obj/%.o: %.cpp $(HEADERS)
-	i586-mingw32msvc-g++ -c $(CFLAGS) -o $@ $<
+	i586-mingw32msvc-g++ -c $(xCXXFLAGS) -o $@ $<
 
 bitcoind.exe: $(OBJS:obj/%=obj/%)
-	i586-mingw32msvc-g++ $(CFLAGS) -o $@ $(LIBPATHS) $^ $(LIBS)
-=======
-obj/nogui/%.o: %.cpp $(HEADERS)
-	i586-mingw32msvc-g++ -c $(xCXXFLAGS) -o $@ $<
-
-bitcoind.exe: $(OBJS:obj/%=obj/nogui/%)
 	i586-mingw32msvc-g++ $(xCXXFLAGS) -o $@ $(LIBPATHS) $^ $(LIBS)
->>>>>>> 5279cb90
 
 TESTOBJS := $(patsubst test/%.cpp,obj-test/%.o,$(wildcard test/*.cpp))
 
-<<<<<<< HEAD
 obj-test/%.o: test/%.cpp $(HEADERS)
-	i586-mingw32msvc-g++ -c $(TESTDEFS) $(CFLAGS) -o $@ $<
+	i586-mingw32msvc-g++ -c $(TESTDEFS) $(xCXXFLAGS) -o $@ $<
 
 test_bitcoin.exe: $(TESTOBJS) $(filter-out obj/init.o,$(OBJS:obj/%=obj/%))
-	i586-mingw32msvc-g++ $(CFLAGS) -o $@ $(LIBPATHS) $^ -lboost_unit_test_framework-mt-s $(LIBS)
-=======
-obj/test/%.o: obj/test/%.cpp $(HEADERS)
-	i586-mingw32msvc-g++ -c $(xCXXFLAGS) -o $@ $<
-
-test_bitcoin.exe: obj/test/test_bitcoin.o $(filter-out obj/nogui/init.o,$(OBJS:obj/%=obj/nogui/%))
-	i586-mingw32msvc-g++ $(xCXXFLAGS) -o $@ $(LIBPATHS) $^ $(LIBS) -lboost_unit_test_framework-mt-s
->>>>>>> 5279cb90
+	i586-mingw32msvc-g++ $(xCXXFLAGS) -o $@ $(LIBPATHS) $^ -lboost_unit_test_framework-mt-s $(LIBS)
 
 
 clean:
