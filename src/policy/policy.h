// Copyright (c) 2009-2010 Satoshi Nakamoto
// Copyright (c) 2009-2015 The Bitcoin developers
// Distributed under the MIT software license, see the accompanying
// file COPYING or http://www.opensource.org/licenses/mit-license.php.

#ifndef BITCOIN_POLICY_POLICY_H
#define BITCOIN_POLICY_POLICY_H

#include "consensus/consensus.h"
#include "script/interpreter.h"
#include "script/standard.h"

#include <string>

class CCoinsViewCache;

/** Default for -blockmaxsize, which controls the maximum size of block the mining code will create **/
static const unsigned int DEFAULT_BLOCK_MAX_SIZE = 750000;
/** Default for -blockprioritysize, maximum space for zero/low-fee transactions **/
static const unsigned int DEFAULT_BLOCK_PRIORITY_SIZE = 0;
/** Default for -blockmaxweight, which controls the range of block weights the mining code will create **/
static const unsigned int DEFAULT_BLOCK_MAX_WEIGHT = 3000000;
/** The maximum weight for transactions we're willing to relay/mine */
static const unsigned int MAX_STANDARD_TX_WEIGHT = 400000;
/** Maximum number of signature check operations in an IsStandard() P2SH script */
static const unsigned int MAX_P2SH_SIGOPS = 15;
/** The maximum number of sigops we're willing to relay/mine in a single tx */
static const unsigned int MAX_STANDARD_TX_SIGOPS_COST = MAX_BLOCK_SIGOPS_COST/5;
/** Default for -maxmempool, maximum megabytes of mempool memory usage */
static const unsigned int DEFAULT_MAX_MEMPOOL_SIZE = 300;
/** Default for -bytespersigop */
static const unsigned int DEFAULT_BYTES_PER_SIGOP = 20;
/** The maximum number of witness stack items in a standard P2WSH script */
static const unsigned int MAX_STANDARD_P2WSH_STACK_ITEMS = 100;
/** The maximum size of each witness stack item in a standard P2WSH script */
static const unsigned int MAX_STANDARD_P2WSH_STACK_ITEM_SIZE = 80;
/** The maximum size of a standard witnessScript */
static const unsigned int MAX_STANDARD_P2WSH_SCRIPT_SIZE = 3600;
/**
 * Standard script verification flags that standard transactions will comply
 * with. However scripts violating these flags may still be present in valid
 * blocks and we must accept those blocks.
 */
static const unsigned int STANDARD_SCRIPT_VERIFY_FLAGS = MANDATORY_SCRIPT_VERIFY_FLAGS |
                                                         SCRIPT_VERIFY_DERSIG |
                                                         SCRIPT_VERIFY_STRICTENC |
                                                         SCRIPT_VERIFY_MINIMALDATA |
                                                         SCRIPT_VERIFY_NULLDUMMY |
                                                         SCRIPT_VERIFY_DISCOURAGE_UPGRADABLE_NOPS |
                                                         SCRIPT_VERIFY_CLEANSTACK |
                                                         SCRIPT_VERIFY_MINIMALIF |
                                                         SCRIPT_VERIFY_NULLFAIL |
                                                         SCRIPT_VERIFY_CHECKLOCKTIMEVERIFY |
                                                         SCRIPT_VERIFY_CHECKSEQUENCEVERIFY |
                                                         SCRIPT_VERIFY_LOW_S |
                                                         SCRIPT_VERIFY_WITNESS |
                                                         SCRIPT_VERIFY_DISCOURAGE_UPGRADABLE_WITNESS_PROGRAM;

/** For convenience, standard but not mandatory verify flags. */
static const unsigned int STANDARD_NOT_MANDATORY_VERIFY_FLAGS = STANDARD_SCRIPT_VERIFY_FLAGS & ~MANDATORY_SCRIPT_VERIFY_FLAGS;

/** Used as the flags parameter to sequence and nLocktime checks in non-consensus code. */
static const unsigned int STANDARD_LOCKTIME_VERIFY_FLAGS = LOCKTIME_VERIFY_SEQUENCE |
                                                           LOCKTIME_MEDIAN_TIME_PAST;

bool IsStandard(const CScript& scriptPubKey, txnouttype& whichType, const bool witnessEnabled = false);
    /**
     * Check for standard transaction types
     * @return True if all outputs (scriptPubKeys) use only standard transaction forms
     */
bool IsStandardTx(const CTransaction& tx, std::string& reason, const bool witnessEnabled = false, const std::set<std::string>& setIgnoreRejects=std::set<std::string>());
    /**
     * Check for standard transaction types
     * @param[in] mapInputs    Map of previous transactions that have outputs we're spending
     * @return True if all inputs (scriptSigs) use only standard transaction forms
     */
<<<<<<< HEAD
bool AreInputsStandard(const CTransaction& tx, const CCoinsViewCache& mapInputs, std::string& reason, const std::set<std::string>& setIgnoreRejects=std::set<std::string>());
=======
bool AreInputsStandard(const CTransaction& tx, const CCoinsViewCache& mapInputs);
    /**
     * Check if the transaction is over standard P2WSH resources limit:
     * 3600bytes witnessScript size, 80bytes per witness stack element, 100 witness stack elements
     * These limits are adequate for multi-signature up to n-of-100 using OP_CHECKSIG, OP_ADD, and OP_EQUAL,
     */
bool IsWitnessStandard(const CTransaction& tx, const CCoinsViewCache& mapInputs);
>>>>>>> 540413d9

extern unsigned int nBytesPerSigOp;

/** Compute the virtual transaction size (weight reinterpreted as bytes). */
int64_t GetVirtualTransactionSize(int64_t nWeight, int64_t nSigOpCost);
int64_t GetVirtualTransactionSize(const CTransaction& tx, int64_t nSigOpCost = 0);

#endif // BITCOIN_POLICY_POLICY_H<|MERGE_RESOLUTION|>--- conflicted
+++ resolved
@@ -74,17 +74,13 @@
      * @param[in] mapInputs    Map of previous transactions that have outputs we're spending
      * @return True if all inputs (scriptSigs) use only standard transaction forms
      */
-<<<<<<< HEAD
 bool AreInputsStandard(const CTransaction& tx, const CCoinsViewCache& mapInputs, std::string& reason, const std::set<std::string>& setIgnoreRejects=std::set<std::string>());
-=======
-bool AreInputsStandard(const CTransaction& tx, const CCoinsViewCache& mapInputs);
     /**
      * Check if the transaction is over standard P2WSH resources limit:
      * 3600bytes witnessScript size, 80bytes per witness stack element, 100 witness stack elements
      * These limits are adequate for multi-signature up to n-of-100 using OP_CHECKSIG, OP_ADD, and OP_EQUAL,
      */
 bool IsWitnessStandard(const CTransaction& tx, const CCoinsViewCache& mapInputs);
->>>>>>> 540413d9
 
 extern unsigned int nBytesPerSigOp;
 
