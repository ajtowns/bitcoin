--- conflicted
+++ resolved
@@ -59,13 +59,8 @@
     return whichType != TX_NONSTANDARD;
 }
 
-<<<<<<< HEAD
 static inline bool IsStandardTx_Rejection_(std::string& reasonOut, const std::string& reason, const std::string& reasonPrefix, const std::set<std::string>& setIgnoreRejects=std::set<std::string>()) {
     if (setIgnoreRejects.find(reasonPrefix + reason) != setIgnoreRejects.end())
-=======
-static inline bool IsStandardTx_Rejection_(std::string& reasonOut, const std::string& reason, const std::set<std::string>& setIgnoreRejects=std::set<std::string>()) {
-    if (setIgnoreRejects.find(reason) != setIgnoreRejects.end())
->>>>>>> 5542848f
         return false;
 
     reasonOut = reason;
@@ -73,11 +68,7 @@
 }
 
 #define IsStandardTx_Rejection(reasonIn)  do {  \
-<<<<<<< HEAD
     if (IsStandardTx_Rejection_(reason, reasonIn, "", setIgnoreRejects)) {  \
-=======
-    if (IsStandardTx_Rejection_(reason, reasonIn, setIgnoreRejects)) {  \
->>>>>>> 5542848f
         return false;  \
     }  \
 } while(0)
@@ -95,11 +86,7 @@
         // to MAX_STANDARD_TX_SIZE mitigates CPU exhaustion attacks.
         unsigned int sz = GetTransactionWeight(tx);
         if (sz >= MAX_STANDARD_TX_WEIGHT) {
-<<<<<<< HEAD
             reason = "tx-size";
-=======
-            reason = "tx-weight";
->>>>>>> 5542848f
             return false;
         }
     }
@@ -154,15 +141,12 @@
     return true;
 }
 
-<<<<<<< HEAD
 #define AreInputsStandard_Rejection(reasonIn)  do {  \
     if (IsStandardTx_Rejection_(reason, reasonIn, "bad-txns-input-", setIgnoreRejects)) {  \
         return false;  \
     }  \
 } while(0)
 
-=======
->>>>>>> 5542848f
 bool AreInputsStandard(const CTransaction& tx, const CCoinsViewCache& mapInputs, std::string& reason, const std::set<std::string>& setIgnoreRejects)
 {
     if (tx.IsCoinBase())
@@ -177,11 +161,7 @@
         // get the scriptPubKey corresponding to this input:
         const CScript& prevScript = prev.scriptPubKey;
         if (!Solver(prevScript, whichType, vSolutions)) {
-<<<<<<< HEAD
             AreInputsStandard_Rejection("script-unknown");
-=======
-            IsStandardTx_Rejection("script-unknown");
->>>>>>> 5542848f
         }
 
         if (whichType == TX_SCRIPTHASH)
@@ -206,11 +186,7 @@
             }
             CScript subscript(stack.back().begin(), stack.back().end());
             if (subscript.GetSigOpCount(true) > MAX_P2SH_SIGOPS) {
-<<<<<<< HEAD
                 AreInputsStandard_Rejection("scriptcheck-sigops");
-=======
-                IsStandardTx_Rejection("scriptcheck-sigops");
->>>>>>> 5542848f
             }
         }
     }
