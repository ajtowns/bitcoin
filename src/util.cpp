--- conflicted
+++ resolved
@@ -74,12 +74,8 @@
 bool fNoListen = false;
 bool fLogTimestamps = false;
 CMedianFilter<int64> vTimeOffsets(200,0);
-<<<<<<< HEAD
 volatile bool fReopenDebugLog = false;
-=======
-bool fReopenDebugLog = false;
 bool fCachedPath[2] = {false, false};
->>>>>>> a99a8952
 
 // Init OpenSSL library multithreading support
 static CCriticalSection** ppmutexOpenSSL;
