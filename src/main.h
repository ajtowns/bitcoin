--- conflicted
+++ resolved
@@ -658,7 +658,6 @@
                      unsigned int flags = SCRIPT_VERIFY_P2SH | SCRIPT_VERIFY_STRICTENC,
                      std::vector<CScriptCheck> *pvChecks = NULL) const;
 
-<<<<<<< HEAD
     // Apply the effects of this transaction on the UTXO set represented by view
     void UpdateCoins(CValidationState &state, CCoinsViewCache &view, CTxUndo &txundo, int nHeight, const uint256 &txhash) const;
 
@@ -666,41 +665,7 @@
     bool CheckTransaction(CValidationState &state) const;
 
     // Try to accept this transaction into the memory pool
-    bool AcceptToMemoryPool(CValidationState &state, bool fCheckInputs=true, bool fLimitFree = true, bool* pfMissingInputs=NULL);
-=======
-     @param[in] txdb	Transaction database
-     @param[in] mapTestPool	List of pending changes to the transaction index database
-     @param[in] fBlock	True if being called to add a new best-block to the chain
-     @param[in] fMiner	True if being called by CreateNewBlock
-     @param[out] inputsRet	Pointers to this transaction's inputs
-     @param[out] fInvalid	returns true if transaction is invalid
-     @return	Returns true if all inputs are in txdb or mapTestPool
-     */
-    bool FetchInputs(CTxDB& txdb, const std::map<uint256, CTxIndex>& mapTestPool,
-                     bool fBlock, bool fMiner, MapPrevTx& inputsRet, bool& fInvalid) const;
-
-    /** Sanity check previous transactions, then, if all checks succeed,
-        mark them as spent by this transaction.
-
-        @param[in] inputs	Previous transactions (from FetchInputs)
-        @param[out] mapTestPool	Keeps track of inputs that need to be updated on disk
-        @param[in] posThisTx	Position of this transaction on disk
-        @param[in] pindexBlock
-        @param[in] fBlock	true if called from ConnectBlock
-        @param[in] fMiner	true if called from CreateNewBlock
-        @param[in] fStrictPayToScriptHash	true if fully validating p2sh transactions
-        @return Returns true if all checks succeed
-     */
-    bool ConnectInputs(MapPrevTx inputs,
-                       std::map<uint256, CTxIndex>& mapTestPool, const CDiskTxPos& posThisTx,
-                       const CBlockIndex* pindexBlock, bool fBlock, bool fMiner, bool fStrictPayToScriptHash=true) const;
-    bool ClientConnectInputs();
-    bool CheckTransaction() const;
-
-    // Try to accept this transaction into the memory pool
-    // AcceptToMemoryPool(txdb, fCheckInputs=true, pfMissingInputs=NULL) => AcceptToMemoryPool_new(txdb, fCheckInputs, ?, pfMissingInputs)
-    bool AcceptToMemoryPool_new(CTxDB& txdb, bool fCheckInputs=true, bool fLimitFree = true, bool* pfMissingInputs=NULL) const;
->>>>>>> 2d903f65
+    bool AcceptToMemoryPool(CValidationState &state, bool fCheckInputs=true, bool fLimitFree = true, bool* pfMissingInputs=NULL) const;
 
 protected:
     static const CTxOut &GetOutputFor(const CTxIn& input, CCoinsViewCache& mapInputs);
@@ -2101,18 +2066,10 @@
     std::map<uint256, CTransaction> mapTx;
     std::map<COutPoint, CInPoint> mapNextTx;
 
-<<<<<<< HEAD
-    bool accept(CValidationState &state, CTransaction &tx, bool fCheckInputs, bool fLimitFree, bool* pfMissingInputs);
-    bool addUnchecked(const uint256& hash, CTransaction &tx);
+    bool accept(CValidationState &state, const CTransaction &tx, bool fCheckInputs, bool fLimitFree, bool* pfMissingInputs);
+    bool addUnchecked(const uint256& hash, const CTransaction &tx);
     bool remove(const CTransaction &tx, bool fRecursive = false);
     bool removeConflicts(const CTransaction &tx);
-=======
-    // accept(txdb, tx, fCheckInputs, pfMissingInputs) => accept_new(txdb, tx, fCheckInputs, ?, pfMissingInputs)
-    bool accept_new(CTxDB& txdb, const CTransaction &tx,
-                bool fCheckInputs, bool fLimitFree, bool* pfMissingInputs);
-    bool addUnchecked(const uint256& hash, const CTransaction &tx);
-    bool remove(CTransaction &tx);
->>>>>>> 2d903f65
     void clear();
     void queryHashes(std::vector<uint256>& vtxid);
     void pruneSpent(const uint256& hash, CCoins &coins);
