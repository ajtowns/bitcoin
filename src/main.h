--- conflicted
+++ resolved
@@ -131,11 +131,7 @@
 static const int64_t DEFAULT_MAX_TIP_AGE = 24 * 60 * 60;
 
 /** Default for -permitbaremultisig */
-<<<<<<< HEAD
-static const bool DEFAULT_PERMIT_BAREMULTISIG = true;
-=======
 static const bool DEFAULT_PERMIT_BAREMULTISIG = false;
->>>>>>> 9994958a
 static const bool DEFAULT_CHECKPOINTS_ENABLED = true;
 static const bool DEFAULT_TXINDEX = false;
 static const unsigned int DEFAULT_BANSCORE_THRESHOLD = 100;
@@ -331,13 +327,10 @@
 
 static const std::string setIgnoreRejects_mempool_full_[] = {"mempool full"};
 static const std::set<std::string> setIgnoreRejects_mempool_full(setIgnoreRejects_mempool_full_, setIgnoreRejects_mempool_full_ + (sizeof(setIgnoreRejects_mempool_full_)/sizeof(setIgnoreRejects_mempool_full_[0])));
-<<<<<<< HEAD
 
 /** (try to) add transaction to memory pool with a specified acceptance time **/
 bool AcceptToMemoryPoolWithTime(CTxMemPool& pool, CValidationState &state, const CTransaction &tx, bool fLimitFree,
                         bool* pfMissingInputs, int64_t nAcceptTime, const CAmount nAbsurdFee, const std::set<std::string>& setIgnoreRejects);
-=======
->>>>>>> 9994958a
 
 /** Convert CValidationState to a human-readable message for logging */
 std::string FormatStateMessage(const CValidationState &state);
