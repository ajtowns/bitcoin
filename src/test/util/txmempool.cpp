--- conflicted
+++ resolved
@@ -219,8 +219,7 @@
     changeset->StageAddition(entry.GetSharedTx(), entry.GetFee(),
             entry.GetTime().count(), entry.GetHeight(), entry.GetSequence(),
             entry.GetSpendsCoinbase(), entry.GetSigOpCost(), entry.GetLockPoints());
-<<<<<<< HEAD
-    changeset->Apply();
+    if (changeset->CheckMemPoolPolicyLimits()) changeset->Apply();
 }
 
 void MockMempoolMinFee(const CFeeRate& target_feerate, CTxMemPool& mempool)
@@ -256,7 +255,4 @@
     }
     mempool.TrimToSize(0);
     assert(mempool.GetMinFee() == target_feerate);
-=======
-    if (changeset->CheckMemPoolPolicyLimits()) changeset->Apply();
->>>>>>> 17cf9ff7
 }