--- conflicted
+++ resolved
@@ -3,14 +3,11 @@
 // Distributed under the MIT/X11 software license, see the accompanying
 // file COPYING or http://www.opensource.org/licenses/mit-license.php.
 
-<<<<<<< HEAD
-
-=======
+
+#include "bitcoinrpc.h"
 #include "chainparams.h"
 #include "db.h"
 #include "init.h"
->>>>>>> c2aca505
-#include "bitcoinrpc.h"
 #include "main.h"
 #include "wallet.h"
 
