--- conflicted
+++ resolved
@@ -10,10 +10,7 @@
 #include <consensus/validation.h>
 #include <optional.h>
 #include <validation.h>
-<<<<<<< HEAD
-=======
 #include <policy/coin_age_priority.h>
->>>>>>> 2f999cf1
 #include <policy/policy.h>
 #include <policy/fees.h>
 #include <policy/settings.h>
@@ -24,19 +21,12 @@
 #include <validationinterface.h>
 
 CTxMemPoolEntry::CTxMemPoolEntry(const CTransactionRef& _tx, const CAmount& _nFee,
-<<<<<<< HEAD
-                                 int64_t _nTime, unsigned int _entryHeight,
-                                 bool _spendsCoinbase, int64_t _sigOpsCost, LockPoints lp)
-    : tx(_tx), nFee(_nFee), nTxWeight(GetTransactionWeight(*tx)), nUsageSize(RecursiveDynamicUsage(tx)), nTime(_nTime), entryHeight(_entryHeight),
-    spendsCoinbase(_spendsCoinbase), sigOpCost(_sigOpsCost), lockPoints(lp), m_epoch(0)
-=======
                                  int64_t _nTime, double _entryPriority, unsigned int _entryHeight,
                                  CAmount _inChainInputValue,
                                  bool _spendsCoinbase, int64_t _sigOpsCost, LockPoints lp)
     : tx(_tx), nFee(_nFee), nTxWeight(GetTransactionWeight(*tx)), nUsageSize(RecursiveDynamicUsage(tx)), nTime(_nTime), entryPriority(_entryPriority), entryHeight(_entryHeight),
     inChainInputValue(_inChainInputValue),
     spendsCoinbase(_spendsCoinbase), sigOpCost(_sigOpsCost), nModSize(CalculateModifiedSize(*tx, GetTxSize())), lockPoints(lp), m_epoch(0)
->>>>>>> 2f999cf1
 {
     nCountWithDescendants = 1;
     nSizeWithDescendants = GetTxSize();
@@ -387,15 +377,10 @@
     // Update transaction for any feeDelta created by PrioritiseTransaction
     // TODO: refactor so that the fee delta is calculated before inserting
     // into mapTx.
-<<<<<<< HEAD
-    CAmount delta{0};
-    ApplyDelta(entry.GetTx().GetHash(), delta);
-=======
     double priority_delta{0.};
     CAmount delta{0};
     ApplyDeltas(entry.GetTx().GetHash(), priority_delta, delta);
     // NOTE: priority_delta is handled in addPriorityTxs
->>>>>>> 2f999cf1
     if (delta) {
             mapTx.modify(newit, update_fee_delta(delta));
     }
@@ -665,10 +650,7 @@
     CCoinsViewCache mempoolDuplicate(const_cast<CCoinsViewCache*>(pcoins));
     const int64_t spendheight = GetSpendHeight(mempoolDuplicate);
 
-<<<<<<< HEAD
-=======
     const unsigned int nBlockHeight = ::ChainActive().Height();
->>>>>>> 2f999cf1
     std::list<const CTxMemPoolEntry*> waitingOnDependants;
     for (indexed_transaction_set::const_iterator it = mapTx.begin(); it != mapTx.end(); it++) {
         unsigned int i = 0;
@@ -889,11 +871,7 @@
 
 TxMempoolInfo CTxMemPool::info(const uint256& txid) const { return info(GenTxid{false, txid}); }
 
-<<<<<<< HEAD
-void CTxMemPool::PrioritiseTransaction(const uint256& hash, const CAmount& nFeeDelta)
-=======
 void CTxMemPool::PrioritiseTransaction(const uint256& hash, double dPriorityDelta, const CAmount& nFeeDelta)
->>>>>>> 2f999cf1
 {
     {
         LOCK(cs);
@@ -924,17 +902,10 @@
     LogPrintf("PrioritiseTransaction: %s priority += %f, fee += %d\n", hash.ToString(), dPriorityDelta, FormatMoney(nFeeDelta));
 }
 
-<<<<<<< HEAD
-void CTxMemPool::ApplyDelta(const uint256& hash, CAmount &nFeeDelta) const
-{
-    AssertLockHeld(cs);
-    std::map<uint256, CAmount>::const_iterator pos = mapDeltas.find(hash);
-=======
 void CTxMemPool::ApplyDeltas(const uint256& hash, double &dPriorityDelta, CAmount &nFeeDelta) const
 {
     AssertLockHeld(cs);
     std::map<uint256, std::pair<double, CAmount> >::const_iterator pos = mapDeltas.find(hash);
->>>>>>> 2f999cf1
     if (pos == mapDeltas.end())
         return;
     const std::pair<double, CAmount> &deltas = pos->second;
@@ -1165,21 +1136,14 @@
     return maximum;
 }
 
-<<<<<<< HEAD
 void CTxMemPool::GetTransactionAncestry(const uint256& txid, size_t& ancestors, size_t& descendants, size_t* const ancestorsize, CAmount* const ancestorfees) const {
-=======
-void CTxMemPool::GetTransactionAncestry(const uint256& txid, size_t& ancestors, size_t& descendants) const {
->>>>>>> 2f999cf1
     LOCK(cs);
     auto it = mapTx.find(txid);
     ancestors = descendants = 0;
     if (it != mapTx.end()) {
         ancestors = it->GetCountWithAncestors();
-<<<<<<< HEAD
         if (ancestorsize) *ancestorsize = it->GetSizeWithAncestors();
         if (ancestorfees) *ancestorfees = it->GetModFeesWithAncestors();
-=======
->>>>>>> 2f999cf1
         descendants = CalculateDescendantMaximum(it);
     }
 }
