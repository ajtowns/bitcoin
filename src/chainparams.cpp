// Copyright (c) 2010 Satoshi Nakamoto
// Copyright (c) 2009-2016 The Bitcoin Core developers
// Distributed under the MIT software license, see the accompanying
// file COPYING or http://www.opensource.org/licenses/mit-license.php.

#include "chainparams.h"
#include "consensus/merkle.h"

#include "tinyformat.h"
#include "util.h"
#include "utilstrencodings.h"

#include <assert.h>

#include <boost/assign/list_of.hpp>

#include "chainparamsseeds.h"

static CBlock CreateGenesisBlock(const char* pszTimestamp, const CScript& genesisOutputScript, uint32_t nTime, uint32_t nNonce, uint32_t nBits, int32_t nVersion, const CAmount& genesisReward)
{
    CMutableTransaction txNew;
    txNew.nVersion = 1;
    txNew.vin.resize(1);
    txNew.vout.resize(1);
    txNew.vin[0].scriptSig = CScript() << 486604799 << CScriptNum(4) << std::vector<unsigned char>((const unsigned char*)pszTimestamp, (const unsigned char*)pszTimestamp + strlen(pszTimestamp));
    txNew.vout[0].nValue = genesisReward;
    txNew.vout[0].scriptPubKey = genesisOutputScript;

    CBlock genesis;
    genesis.nTime    = nTime;
    genesis.nBits    = nBits;
    genesis.nNonce   = nNonce;
    genesis.nVersion = nVersion;
    genesis.vtx.push_back(MakeTransactionRef(std::move(txNew)));
    genesis.hashPrevBlock.SetNull();
    genesis.hashMerkleRoot = BlockMerkleRoot(genesis);
    return genesis;
}

/**
 * Build the genesis block. Note that the output of its generation
 * transaction cannot be spent since it did not originally exist in the
 * database.
 *
 * CBlock(hash=000000000019d6, ver=1, hashPrevBlock=00000000000000, hashMerkleRoot=4a5e1e, nTime=1231006505, nBits=1d00ffff, nNonce=2083236893, vtx=1)
 *   CTransaction(hash=4a5e1e, ver=1, vin.size=1, vout.size=1, nLockTime=0)
 *     CTxIn(COutPoint(000000, -1), coinbase 04ffff001d0104455468652054696d65732030332f4a616e2f32303039204368616e63656c6c6f72206f6e206272696e6b206f66207365636f6e64206261696c6f757420666f722062616e6b73)
 *     CTxOut(nValue=50.00000000, scriptPubKey=0x5F1DF16B2B704C8A578D0B)
 *   vMerkleTree: 4a5e1e
 */
static CBlock CreateGenesisBlock(uint32_t nTime, uint32_t nNonce, uint32_t nBits, int32_t nVersion, const CAmount& genesisReward)
{
    const char* pszTimestamp = "The Times 03/Jan/2009 Chancellor on brink of second bailout for banks";
    const CScript genesisOutputScript = CScript() << ParseHex("04678afdb0fe5548271967f1a67130b7105cd6a828e03909a67962e0ea1f61deb649f6bc3f4cef38c4f35504e51ec112de5c384df7ba0b8d578a4c702b6bf11d5f") << OP_CHECKSIG;
    return CreateGenesisBlock(pszTimestamp, genesisOutputScript, nTime, nNonce, nBits, nVersion, genesisReward);
}

/**
 * Main network
 */
/**
 * What makes a good checkpoint block?
 * + Is surrounded by blocks with reasonable timestamps
 *   (no blocks before with a timestamp after, none after with
 *    timestamp before)
 * + Contains no strange transactions
 */

class CMainParams : public CChainParams {
public:
    CMainParams() {
        strNetworkID = "main";
        consensus.nSubsidyHalvingInterval = 210000;
        consensus.BIP34Height = 227931;
        consensus.BIP34Hash = uint256S("0x000000000000024b89b42a942fe0d9fea3bb44ab7bd1b19115dd6a759c0808b8");
        consensus.BIP65Height = 388381; // 000000000000000004c2b624ed5d7756c508d90fd0da2c7c679febfa6c4735f0
        consensus.BIP66Height = 363725; // 00000000000000000379eaa19dce8c9b722d46ae6a57c2f1a988119488b50931
        consensus.powLimit = uint256S("00000000ffffffffffffffffffffffffffffffffffffffffffffffffffffffff");
        consensus.nPowTargetTimespan = 14 * 24 * 60 * 60; // two weeks
        consensus.nPowTargetSpacing = 10 * 60;
        consensus.fPowAllowMinDifficultyBlocks = false;
        consensus.fPowNoRetargeting = false;
        consensus.nRuleChangeActivationThreshold = 1916; // 95% of 2016
        consensus.nMinerConfirmationWindow = 2016; // nPowTargetTimespan / nPowTargetSpacing
        consensus.vDeployments[Consensus::DEPLOYMENT_TESTDUMMY].bit = 28;
        consensus.vDeployments[Consensus::DEPLOYMENT_TESTDUMMY].nStartTime = 1199145601; // January 1, 2008
        consensus.vDeployments[Consensus::DEPLOYMENT_TESTDUMMY].nTimeout = 1230767999; // December 31, 2008

        // Deployment of BIP68, BIP112, and BIP113.
        consensus.vDeployments[Consensus::DEPLOYMENT_CSV].bit = 0;
        consensus.vDeployments[Consensus::DEPLOYMENT_CSV].nStartTime = 1462060800; // May 1st, 2016
        consensus.vDeployments[Consensus::DEPLOYMENT_CSV].nTimeout = 1493596800; // May 1st, 2017

        // Deployment of SegWit (BIP141, BIP143, and BIP147)
        consensus.vDeployments[Consensus::DEPLOYMENT_SEGWIT].bit = 1;
        consensus.vDeployments[Consensus::DEPLOYMENT_SEGWIT].nStartTime = 1479168000; // November 15th, 2016.
        consensus.vDeployments[Consensus::DEPLOYMENT_SEGWIT].nTimeout = 1510704000; // November 15th, 2017.

        // The best chain should have at least this much work.
<<<<<<< HEAD
        consensus.nMinimumChainWork = uint256S("0x000000000000000000000000000000000000000000621985dc695a9aa328a327");

        // By default assume that the signatures in ancestors of this block are valid.
        consensus.defaultAssumeValid = uint256S("0x000000000000000000130b2bd812c6a7ae9c02a74fc111806b1dd11e8975da45"); //469766
=======
        consensus.nMinimumChainWork = uint256S("0x0000000000000000000000000000000000000000003f94d1ad391682fe038bf5");

        // By default assume that the signatures in ancestors of this block are valid.
        consensus.defaultAssumeValid = uint256S("0x00000000000000000013176bf8d7dfeab4e1db31dc93bc311b436e82ab226b90"); //453354
>>>>>>> 3f78e460

        /**
         * The message start string is designed to be unlikely to occur in normal data.
         * The characters are rarely used upper ASCII, not valid as UTF-8, and produce
         * a large 32-bit integer with any alignment.
         */
        pchMessageStart[0] = 0xf9;
        pchMessageStart[1] = 0xbe;
        pchMessageStart[2] = 0xb4;
        pchMessageStart[3] = 0xd9;
        nDefaultPort = 8333;
        nPruneAfterHeight = 100000;

        genesis = CreateGenesisBlock(1231006505, 2083236893, 0x1d00ffff, 1, 50 * COIN);
        consensus.hashGenesisBlock = genesis.GetHash();
        assert(consensus.hashGenesisBlock == uint256S("0x000000000019d6689c085ae165831e934ff763ae46a2a6c172b3f1b60a8ce26f"));
        assert(genesis.hashMerkleRoot == uint256S("0x4a5e1e4baab89f3a32518a88c31bc87f618f76673e2cc77ab2127b7afdeda33b"));

        // Note that of those with the service bits flag, most only support a subset of possible options
        vSeeds.push_back(CDNSSeedData("bitcoin.sipa.be", "seed.bitcoin.sipa.be", true)); // Pieter Wuille, only supports x1, x5, x9, and xd
        vSeeds.push_back(CDNSSeedData("bluematt.me", "dnsseed.bluematt.me", true)); // Matt Corallo, only supports x9
        vSeeds.push_back(CDNSSeedData("dashjr.org", "dnsseed.bitcoin.dashjr.org")); // Luke Dashjr
        vSeeds.push_back(CDNSSeedData("bitcoinstats.com", "seed.bitcoinstats.com", true)); // Christian Decker, supports x1 - xf
        vSeeds.push_back(CDNSSeedData("bitcoin.jonasschnelli.ch", "seed.bitcoin.jonasschnelli.ch", true)); // Jonas Schnelli, only supports x1, x5, x9, and xd

        base58Prefixes[PUBKEY_ADDRESS] = std::vector<unsigned char>(1,0);
        base58Prefixes[SCRIPT_ADDRESS] = std::vector<unsigned char>(1,5);
        base58Prefixes[SECRET_KEY] =     std::vector<unsigned char>(1,128);
        base58Prefixes[EXT_PUBLIC_KEY] = boost::assign::list_of(0x04)(0x88)(0xB2)(0x1E).convert_to_container<std::vector<unsigned char> >();
        base58Prefixes[EXT_SECRET_KEY] = boost::assign::list_of(0x04)(0x88)(0xAD)(0xE4).convert_to_container<std::vector<unsigned char> >();

        vFixedSeeds = std::vector<SeedSpec6>(pnSeed6_main, pnSeed6_main + ARRAYLEN(pnSeed6_main));

        fMiningRequiresPeers = true;
        fDefaultConsistencyChecks = false;
        fRequireStandard = true;
        fMineBlocksOnDemand = false;

        checkpointData = (CCheckpointData) {
            boost::assign::map_list_of
            ( 11111, uint256S("0x0000000069e244f73d78e8fd29ba2fd2ed618bd6fa2ee92559f542fdb26e7c1d"))
            ( 33333, uint256S("0x000000002dd5588a74784eaa7ab0507a18ad16a236e7b1ce69f00d7ddfb5d0a6"))
            ( 74000, uint256S("0x0000000000573993a3c9e41ce34471c079dcf5f52a0e824a81e7f953b8661a20"))
            (105000, uint256S("0x00000000000291ce28027faea320c8d2b054b2e0fe44a773f3eefb151d6bdc97"))
            (134444, uint256S("0x00000000000005b12ffd4cd315cd34ffd4a594f430ac814c91184a0d42d2b0fe"))
            (168000, uint256S("0x000000000000099e61ea72015e79632f216fe6cb33d7899acb35b75c8303b763"))
            (193000, uint256S("0x000000000000059f452a5f7340de6682a977387c17010ff6e6c3bd83ca8b1317"))
            (210000, uint256S("0x000000000000048b95347e83192f69cf0366076336c639f9b7228e9ba171342e"))
            (216116, uint256S("0x00000000000001b4f4b433e81ee46494af945cf96014816a4e2370f11b23df4e"))
            (225430, uint256S("0x00000000000001c108384350f74090433e7fcf79a606b8e797f065b130575932"))
            (250000, uint256S("0x000000000000003887df1f29024b06fc2200b55f8af8f35453d7be294df2d214"))
            (279000, uint256S("0x0000000000000001ae8c72a0b0c301f67e3afca10e819efa9041e458e9bd7e40"))
            (295000, uint256S("0x00000000000000004d9b4ef50f0f9d686fd69db2e03af35a100370c64632a983"))
            (393216, uint256S("0x00000000000000000390df7d2bdc06b9fcb260b39e3fb15b4bc9f62572553924"))
            (421888, uint256S("0x000000000000000004b232ad9492d0729d7f9d6737399ffcdaac1c8160db5ef6"))
            (438784, uint256S("0x0000000000000000040d6ef667d7a52caf93d8e0d1e40fd7155c787b42667179"))
            (451840, uint256S("0x0000000000000000029103c8ade7786e7379623465c72d71d84624eb9c159bea"))
            (469766, uint256S("0x000000000000000000130b2bd812c6a7ae9c02a74fc111806b1dd11e8975da45"))
        };

        chainTxData = ChainTxData{
            // Data as of block 00000000000000000166d612d5595e2b1cd88d71d695fc580af64d8da8658c23 (height 446482).
            1483472411, // * UNIX timestamp of last known number of transactions
            184495391,  // * total number of transactions between genesis and that timestamp
                        //   (the tx=... number in the SetBestChain debug.log lines)
            3.2         // * estimated number of transactions per second after that timestamp
        };
    }
};
static CMainParams mainParams;

/**
 * Testnet (v3)
 */
class CTestNetParams : public CChainParams {
public:
    CTestNetParams() {
        strNetworkID = "test";
        consensus.nSubsidyHalvingInterval = 210000;
        consensus.BIP34Height = 21111;
        consensus.BIP34Hash = uint256S("0x0000000023b3a96d3484e5abb3755c413e7d41500f8e2a5c3f0dd01299cd8ef8");
        consensus.BIP65Height = 581885; // 00000000007f6655f22f98e72ed80d8b06dc761d5da09df0fa1dc4be4f861eb6
        consensus.BIP66Height = 330776; // 000000002104c8c45e99a8853285a3b592602a3ccde2b832481da85e9e4ba182
        consensus.powLimit = uint256S("00000000ffffffffffffffffffffffffffffffffffffffffffffffffffffffff");
        consensus.nPowTargetTimespan = 14 * 24 * 60 * 60; // two weeks
        consensus.nPowTargetSpacing = 10 * 60;
        consensus.fPowAllowMinDifficultyBlocks = true;
        consensus.fPowNoRetargeting = false;
        consensus.nRuleChangeActivationThreshold = 1512; // 75% for testchains
        consensus.nMinerConfirmationWindow = 2016; // nPowTargetTimespan / nPowTargetSpacing
        consensus.vDeployments[Consensus::DEPLOYMENT_TESTDUMMY].bit = 28;
        consensus.vDeployments[Consensus::DEPLOYMENT_TESTDUMMY].nStartTime = 1199145601; // January 1, 2008
        consensus.vDeployments[Consensus::DEPLOYMENT_TESTDUMMY].nTimeout = 1230767999; // December 31, 2008

        // Deployment of BIP68, BIP112, and BIP113.
        consensus.vDeployments[Consensus::DEPLOYMENT_CSV].bit = 0;
        consensus.vDeployments[Consensus::DEPLOYMENT_CSV].nStartTime = 1456790400; // March 1st, 2016
        consensus.vDeployments[Consensus::DEPLOYMENT_CSV].nTimeout = 1493596800; // May 1st, 2017

        // Deployment of SegWit (BIP141, BIP143, and BIP147)
        consensus.vDeployments[Consensus::DEPLOYMENT_SEGWIT].bit = 1;
        consensus.vDeployments[Consensus::DEPLOYMENT_SEGWIT].nStartTime = 1462060800; // May 1st 2016
        consensus.vDeployments[Consensus::DEPLOYMENT_SEGWIT].nTimeout = 1493596800; // May 1st 2017

        // The best chain should have at least this much work.
        consensus.nMinimumChainWork = uint256S("0x00000000000000000000000000000000000000000000001f057509eba81aed91");

        // By default assume that the signatures in ancestors of this block are valid.
        consensus.defaultAssumeValid = uint256S("0x00000000000128796ee387cf110ccb9d2f36cffaf7f73079c995377c65ac0dcc"); //1079274

        pchMessageStart[0] = 0x0b;
        pchMessageStart[1] = 0x11;
        pchMessageStart[2] = 0x09;
        pchMessageStart[3] = 0x07;
        nDefaultPort = 18333;
        nPruneAfterHeight = 1000;

        genesis = CreateGenesisBlock(1296688602, 414098458, 0x1d00ffff, 1, 50 * COIN);
        consensus.hashGenesisBlock = genesis.GetHash();
        assert(consensus.hashGenesisBlock == uint256S("0x000000000933ea01ad0ee984209779baaec3ced90fa3f408719526f8d77f4943"));
        assert(genesis.hashMerkleRoot == uint256S("0x4a5e1e4baab89f3a32518a88c31bc87f618f76673e2cc77ab2127b7afdeda33b"));

        vFixedSeeds.clear();
        vSeeds.clear();
        // nodes with support for servicebits filtering should be at the top
        vSeeds.push_back(CDNSSeedData("testnetbitcoin.jonasschnelli.ch", "testnet-seed.bitcoin.jonasschnelli.ch", true));
        vSeeds.push_back(CDNSSeedData("petertodd.org", "seed.tbtc.petertodd.org", true));
        vSeeds.push_back(CDNSSeedData("bluematt.me", "testnet-seed.bluematt.me"));
        vSeeds.push_back(CDNSSeedData("bitcoin.schildbach.de", "testnet-seed.bitcoin.schildbach.de"));

        base58Prefixes[PUBKEY_ADDRESS] = std::vector<unsigned char>(1,111);
        base58Prefixes[SCRIPT_ADDRESS] = std::vector<unsigned char>(1,196);
        base58Prefixes[SECRET_KEY] =     std::vector<unsigned char>(1,239);
        base58Prefixes[EXT_PUBLIC_KEY] = boost::assign::list_of(0x04)(0x35)(0x87)(0xCF).convert_to_container<std::vector<unsigned char> >();
        base58Prefixes[EXT_SECRET_KEY] = boost::assign::list_of(0x04)(0x35)(0x83)(0x94).convert_to_container<std::vector<unsigned char> >();

        vFixedSeeds = std::vector<SeedSpec6>(pnSeed6_test, pnSeed6_test + ARRAYLEN(pnSeed6_test));

        fMiningRequiresPeers = true;
        fDefaultConsistencyChecks = false;
        fRequireStandard = false;
        fMineBlocksOnDemand = false;


        checkpointData = (CCheckpointData) {
            boost::assign::map_list_of
            ( 546, uint256S("000000002a936ca763904c3c35fce2f3556c559c0214345d31b1bcebf76acb70")),
        };

        chainTxData = ChainTxData{
            // Data as of block 00000000c2872f8f8a8935c8e3c5862be9038c97d4de2cf37ed496991166928a (height 1063660)
            1483546230,
            12834668,
            0.15
        };

    }
};
static CTestNetParams testNetParams;

/**
 * Regression test
 */
class CRegTestParams : public CChainParams {
public:
    CRegTestParams() {
        strNetworkID = "regtest";
        consensus.nSubsidyHalvingInterval = 150;
        consensus.BIP34Height = 100000000; // BIP34 has not activated on regtest (far in the future so block v1 are not rejected in tests)
        consensus.BIP34Hash = uint256();
        consensus.BIP65Height = 1351; // BIP65 activated on regtest (Used in rpc activation tests)
        consensus.BIP66Height = 1251; // BIP66 activated on regtest (Used in rpc activation tests)
        consensus.powLimit = uint256S("7fffffffffffffffffffffffffffffffffffffffffffffffffffffffffffffff");
        consensus.nPowTargetTimespan = 14 * 24 * 60 * 60; // two weeks
        consensus.nPowTargetSpacing = 10 * 60;
        consensus.fPowAllowMinDifficultyBlocks = true;
        consensus.fPowNoRetargeting = true;
        consensus.nRuleChangeActivationThreshold = 108; // 75% for testchains
        consensus.nMinerConfirmationWindow = 144; // Faster than normal for regtest (144 instead of 2016)
        consensus.vDeployments[Consensus::DEPLOYMENT_TESTDUMMY].bit = 28;
        consensus.vDeployments[Consensus::DEPLOYMENT_TESTDUMMY].nStartTime = 0;
        consensus.vDeployments[Consensus::DEPLOYMENT_TESTDUMMY].nTimeout = 999999999999ULL;
        consensus.vDeployments[Consensus::DEPLOYMENT_CSV].bit = 0;
        consensus.vDeployments[Consensus::DEPLOYMENT_CSV].nStartTime = 0;
        consensus.vDeployments[Consensus::DEPLOYMENT_CSV].nTimeout = 999999999999ULL;
        consensus.vDeployments[Consensus::DEPLOYMENT_SEGWIT].bit = 1;
        consensus.vDeployments[Consensus::DEPLOYMENT_SEGWIT].nStartTime = 0;
        consensus.vDeployments[Consensus::DEPLOYMENT_SEGWIT].nTimeout = 999999999999ULL;

        // The best chain should have at least this much work.
        consensus.nMinimumChainWork = uint256S("0x00");

        // By default assume that the signatures in ancestors of this block are valid.
        consensus.defaultAssumeValid = uint256S("0x00");

        pchMessageStart[0] = 0xfa;
        pchMessageStart[1] = 0xbf;
        pchMessageStart[2] = 0xb5;
        pchMessageStart[3] = 0xda;
        nDefaultPort = 18444;
        nPruneAfterHeight = 1000;

        genesis = CreateGenesisBlock(1296688602, 2, 0x207fffff, 1, 50 * COIN);
        consensus.hashGenesisBlock = genesis.GetHash();
        assert(consensus.hashGenesisBlock == uint256S("0x0f9188f13cb7b2c71f2a335e3a4fc328bf5beb436012afca590b1a11466e2206"));
        assert(genesis.hashMerkleRoot == uint256S("0x4a5e1e4baab89f3a32518a88c31bc87f618f76673e2cc77ab2127b7afdeda33b"));

        vFixedSeeds.clear(); //!< Regtest mode doesn't have any fixed seeds.
        vSeeds.clear();      //!< Regtest mode doesn't have any DNS seeds.

        fMiningRequiresPeers = false;
        fDefaultConsistencyChecks = true;
        fRequireStandard = false;
        fMineBlocksOnDemand = true;

        checkpointData = (CCheckpointData){
            boost::assign::map_list_of
            ( 0, uint256S("0f9188f13cb7b2c71f2a335e3a4fc328bf5beb436012afca590b1a11466e2206"))
        };

        chainTxData = ChainTxData{
            0,
            0,
            0
        };

        base58Prefixes[PUBKEY_ADDRESS] = std::vector<unsigned char>(1,111);
        base58Prefixes[SCRIPT_ADDRESS] = std::vector<unsigned char>(1,196);
        base58Prefixes[SECRET_KEY] =     std::vector<unsigned char>(1,239);
        base58Prefixes[EXT_PUBLIC_KEY] = boost::assign::list_of(0x04)(0x35)(0x87)(0xCF).convert_to_container<std::vector<unsigned char> >();
        base58Prefixes[EXT_SECRET_KEY] = boost::assign::list_of(0x04)(0x35)(0x83)(0x94).convert_to_container<std::vector<unsigned char> >();
    }

    void UpdateBIP9Parameters(Consensus::DeploymentPos d, int64_t nStartTime, int64_t nTimeout)
    {
        consensus.vDeployments[d].nStartTime = nStartTime;
        consensus.vDeployments[d].nTimeout = nTimeout;
    }
};
static CRegTestParams regTestParams;

static CChainParams *pCurrentParams = 0;

const CChainParams &Params() {
    assert(pCurrentParams);
    return *pCurrentParams;
}

CChainParams& Params(const std::string& chain)
{
    if (chain == CBaseChainParams::MAIN)
            return mainParams;
    else if (chain == CBaseChainParams::TESTNET)
            return testNetParams;
    else if (chain == CBaseChainParams::REGTEST)
            return regTestParams;
    else
        throw std::runtime_error(strprintf("%s: Unknown chain %s.", __func__, chain));
}

void SelectParams(const std::string& network)
{
    SelectBaseParams(network);
    pCurrentParams = &Params(network);
}

void UpdateRegtestBIP9Parameters(Consensus::DeploymentPos d, int64_t nStartTime, int64_t nTimeout)
{
    regTestParams.UpdateBIP9Parameters(d, nStartTime, nTimeout);
}
 <|MERGE_RESOLUTION|>--- conflicted
+++ resolved
@@ -97,17 +97,10 @@
         consensus.vDeployments[Consensus::DEPLOYMENT_SEGWIT].nTimeout = 1510704000; // November 15th, 2017.
 
         // The best chain should have at least this much work.
-<<<<<<< HEAD
         consensus.nMinimumChainWork = uint256S("0x000000000000000000000000000000000000000000621985dc695a9aa328a327");
 
         // By default assume that the signatures in ancestors of this block are valid.
         consensus.defaultAssumeValid = uint256S("0x000000000000000000130b2bd812c6a7ae9c02a74fc111806b1dd11e8975da45"); //469766
-=======
-        consensus.nMinimumChainWork = uint256S("0x0000000000000000000000000000000000000000003f94d1ad391682fe038bf5");
-
-        // By default assume that the signatures in ancestors of this block are valid.
-        consensus.defaultAssumeValid = uint256S("0x00000000000000000013176bf8d7dfeab4e1db31dc93bc311b436e82ab226b90"); //453354
->>>>>>> 3f78e460
 
         /**
          * The message start string is designed to be unlikely to occur in normal data.
