--- conflicted
+++ resolved
@@ -155,7 +155,9 @@
             (250000, uint256S("0x000000000000003887df1f29024b06fc2200b55f8af8f35453d7be294df2d214"))
             (279000, uint256S("0x0000000000000001ae8c72a0b0c301f67e3afca10e819efa9041e458e9bd7e40"))
             (295000, uint256S("0x00000000000000004d9b4ef50f0f9d686fd69db2e03af35a100370c64632a983"))
-<<<<<<< HEAD
+            (393216, uint256S("0x00000000000000000390df7d2bdc06b9fcb260b39e3fb15b4bc9f62572553924"))
+            (421888, uint256S("0x000000000000000004b232ad9492d0729d7f9d6737399ffcdaac1c8160db5ef6"))
+            (438784, uint256S("0x0000000000000000040d6ef667d7a52caf93d8e0d1e40fd7155c787b42667179"))
         };
 
         chainTxData = ChainTxData{
@@ -164,15 +166,6 @@
             184495391,  // * total number of transactions between genesis and that timestamp
                         //   (the tx=... number in the SetBestChain debug.log lines)
             3.2         // * estimated number of transactions per second after that timestamp
-=======
-            (393216, uint256S("0x00000000000000000390df7d2bdc06b9fcb260b39e3fb15b4bc9f62572553924"))
-            (421888, uint256S("0x000000000000000004b232ad9492d0729d7f9d6737399ffcdaac1c8160db5ef6"))
-            (438784, uint256S("0x0000000000000000040d6ef667d7a52caf93d8e0d1e40fd7155c787b42667179")),
-            1479084108, // * UNIX timestamp of last checkpoint block
-            170451661,  // * total number of transactions between genesis and last checkpoint
-                        //   (the tx=... number in the SetBestChain debug.log lines)
-            280000.0    // * estimated number of transactions per day after checkpoint
->>>>>>> 21f23f2d
         };
     }
 };
