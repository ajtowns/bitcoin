--- conflicted
+++ resolved
@@ -16,10 +16,7 @@
 #include <chainparams.h>
 #include <compat/sanity.h>
 #include <consensus/amount.h>
-<<<<<<< HEAD
 #include <dbwrapper.h>
-=======
->>>>>>> 71689c52
 #include <deploymentstatus.h>
 #include <fs.h>
 #include <hash.h>
@@ -69,10 +66,7 @@
 #include <util/strencodings.h>
 #include <util/string.h>
 #include <util/syscall_sandbox.h>
-<<<<<<< HEAD
 #include <util/syserror.h>
-=======
->>>>>>> 71689c52
 #include <util/system.h>
 #include <util/thread.h>
 #include <util/threadnames.h>
@@ -158,11 +152,7 @@
 #endif
         return true;
     } else {
-<<<<<<< HEAD
         return InitError(strprintf(_("Unable to create the PID file '%s': %s"), fs::PathToString(GetPidFile(args)), SysErrorString(errno)));
-=======
-        return InitError(strprintf(_("Unable to create the PID file '%s': %s"), fs::PathToString(GetPidFile(args)), std::strerror(errno)));
->>>>>>> 71689c52
     }
 }
 
@@ -566,10 +556,7 @@
     argsman.AddArg("-maxsigcachesize=<n>", strprintf("Limit sum of signature cache and script execution cache sizes to <n> MiB (default: %u)", DEFAULT_MAX_SIG_CACHE_SIZE), ArgsManager::ALLOW_ANY | ArgsManager::DEBUG_ONLY, OptionsCategory::DEBUG_TEST);
     argsman.AddArg("-maxtipage=<n>", strprintf("Maximum tip age in seconds to consider node in initial block download (default: %u)", DEFAULT_MAX_TIP_AGE), ArgsManager::ALLOW_ANY | ArgsManager::DEBUG_ONLY, OptionsCategory::DEBUG_TEST);
     argsman.AddArg("-printpriority", strprintf("Log transaction fee rate in " + CURRENCY_UNIT + "/kvB when mining blocks (default: %u)", DEFAULT_PRINTPRIORITY), ArgsManager::ALLOW_ANY | ArgsManager::DEBUG_ONLY, OptionsCategory::DEBUG_TEST);
-<<<<<<< HEAD
     argsman.AddArg("-uaappend=<cmt>", "Append literal to the user agent string (should only be used for software embedding)", ArgsManager::ALLOW_ANY, OptionsCategory::CONNECTION);
-=======
->>>>>>> 71689c52
     argsman.AddArg("-uacomment=<cmt>", "Append comment to the user agent string", ArgsManager::ALLOW_ANY, OptionsCategory::DEBUG_TEST);
 
     SetupChainParamsBaseOptions(argsman);
@@ -620,11 +607,8 @@
     argsman.AddArg("-sandbox=<mode>", "Use the experimental syscall sandbox in the specified mode (-sandbox=log-and-abort or -sandbox=abort). Allow only expected syscalls to be used by bitcoind. Note that this is an experimental new feature that may cause bitcoind to exit or crash unexpectedly: use with caution. In the \"log-and-abort\" mode the invocation of an unexpected syscall results in a debug handler being invoked which will log the incident and terminate the program (without executing the unexpected syscall). In the \"abort\" mode the invocation of an unexpected syscall results in the entire process being killed immediately by the kernel without executing the unexpected syscall.", ArgsManager::ALLOW_ANY, OptionsCategory::OPTIONS);
 #endif // USE_SYSCALL_SANDBOX
 
-<<<<<<< HEAD
     CStats::AddStatsOptions();
 
-=======
->>>>>>> 71689c52
     // Add the hidden options
     argsman.AddHiddenArgs(hidden_args);
 }
@@ -960,11 +944,7 @@
 
     // mempool limits
     int64_t nMempoolSizeMax = args.GetIntArg("-maxmempool", DEFAULT_MAX_MEMPOOL_SIZE) * 1000000;
-<<<<<<< HEAD
     int64_t nMempoolSizeMin = maxmempoolMinimum(args.GetIntArg("-limitdescendantsize", DEFAULT_DESCENDANT_SIZE_LIMIT)) * 1000000;
-=======
-    int64_t nMempoolSizeMin = args.GetIntArg("-limitdescendantsize", DEFAULT_DESCENDANT_SIZE_LIMIT) * 1000 * 40;
->>>>>>> 71689c52
     if (nMempoolSizeMax < 0 || nMempoolSizeMax < nMempoolSizeMin)
         return InitError(strprintf(_("-maxmempool must be at least %d MB"), std::ceil(nMempoolSizeMin / 1000000.0)));
     // incremental relay fee sets the minimum feerate increase necessary for BIP 125 replacement in the mempool
@@ -1097,11 +1077,8 @@
     }
 #endif // USE_SYSCALL_SANDBOX
 
-<<<<<<< HEAD
     if (!CStats::parameterInteraction()) return false;
 
-=======
->>>>>>> 71689c52
     return true;
 }
 
@@ -1124,11 +1101,7 @@
 
     init::SetGlobals();
 
-<<<<<<< HEAD
     if (!(dbwrapper_SanityCheck() && init::SanityChecks())) {
-=======
-    if (!init::SanityChecks()) {
->>>>>>> 71689c52
         return InitError(strprintf(_("Initialization sanity check failed. %s is shutting down."), PACKAGE_NAME));
     }
 
@@ -1446,14 +1419,11 @@
     if (onionArg != "") {
         if (onionArg == "0") { // Handle -noonion/-onion=0
             onion_proxy = Proxy{};
-<<<<<<< HEAD
             if (onlynet_used_with_onion) {
                 return InitError(
                     _("Outbound connections restricted to Tor (-onlynet=onion) but the proxy for "
                       "reaching the Tor network is explicitly forbidden: -onion=0"));
             }
-=======
->>>>>>> 71689c52
         } else {
             CService addr;
             if (!Lookup(onionArg, addr, 9050, fNameLookup) || !addr.IsValid()) {
@@ -1466,7 +1436,6 @@
     if (onion_proxy.IsValid()) {
         SetProxy(NET_ONION, onion_proxy);
     } else {
-<<<<<<< HEAD
         // If -listenonion is set, then we will (try to) connect to the Tor control port
         // later from the torcontrol thread and may retrieve the onion proxy from there.
         const bool listenonion_disabled{!args.GetBoolArg("-listenonion", DEFAULT_LISTEN_ONION)};
@@ -1475,13 +1444,6 @@
                 _("The -onlynet=onion configuration option was passed to restrict outbound"
                   " connections to Tor, but the proxy for reaching the Tor network was not"
                   " provided: none of -proxy, -onion or -listenonion was given"));
-=======
-        if (args.IsArgSet("-onlynet") && IsReachable(NET_ONION)) {
-            return InitError(
-                _("Outbound connections restricted to Tor (-onlynet=onion) but the proxy for "
-                  "reaching the Tor network is not provided (no -proxy= and no -onion= given) or "
-                  "it is explicitly forbidden (-onion=0)"));
->>>>>>> 71689c52
         }
         SetReachable(NET_ONION, false);
     }
@@ -1521,7 +1483,6 @@
     for (BlockFilterType filter_type : g_enabled_filter_types) {
         LogPrintf("* Using %.1f MiB for %s block filter index database\n",
                   cache_sizes.filter_index * (1.0 / 1024 / 1024), BlockFilterTypeName(filter_type));
-<<<<<<< HEAD
     }
     LogPrintf("* Using %.1f MiB for chain state database\n", cache_sizes.coins_db * (1.0 / 1024 / 1024));
     LogPrintf("* Using %.1f MiB for in-memory UTXO set (plus up to %.1f MiB of unused mempool space)\n", cache_sizes.coins * (1.0 / 1024 / 1024), nMempoolSizeMax * (1.0 / 1024 / 1024));
@@ -1532,11 +1493,6 @@
     if (util::g_low_memory_threshold > 0) {
         LogPrintf("* Flushing caches if available system memory drops below %s MiB\n", util::g_low_memory_threshold / 1024 / 1024);
     }
-=======
-    }
-    LogPrintf("* Using %.1f MiB for chain state database\n", cache_sizes.coins_db * (1.0 / 1024 / 1024));
-    LogPrintf("* Using %.1f MiB for in-memory UTXO set (plus up to %.1f MiB of unused mempool space)\n", cache_sizes.coins * (1.0 / 1024 / 1024), nMempoolSizeMax * (1.0 / 1024 / 1024));
->>>>>>> 71689c52
 
     bool fLoaded = false;
     while (!fLoaded && !ShutdownRequested()) {
@@ -1684,33 +1640,21 @@
             return InitError(*error);
         }
 
-<<<<<<< HEAD
         g_txindex = std::make_unique<TxIndex>(cache_sizes.tx_index, /*f_memory=*/false, /*f_wipe=*/fReindex || fReindexChainState);
-=======
-        g_txindex = std::make_unique<TxIndex>(cache_sizes.tx_index, false, fReindex);
->>>>>>> 71689c52
         if (!g_txindex->Start(chainman.ActiveChainstate())) {
             return false;
         }
     }
 
     for (const auto& filter_type : g_enabled_filter_types) {
-<<<<<<< HEAD
         InitBlockFilterIndex(filter_type, cache_sizes.filter_index, /*f_memory=*/false, /*f_wipe=*/fReindex || fReindexChainState);
-=======
-        InitBlockFilterIndex(filter_type, cache_sizes.filter_index, false, fReindex);
->>>>>>> 71689c52
         if (!GetBlockFilterIndex(filter_type)->Start(chainman.ActiveChainstate())) {
             return false;
         }
     }
 
     if (args.GetBoolArg("-coinstatsindex", DEFAULT_COINSTATSINDEX)) {
-<<<<<<< HEAD
         g_coin_stats_index = std::make_unique<CoinStatsIndex>(/*n_cache_size=*/0, /*f_memory=*/false, /*f_wipe=*/fReindex || fReindexChainState);
-=======
-        g_coin_stats_index = std::make_unique<CoinStatsIndex>(/* cache size */ 0, false, fReindex);
->>>>>>> 71689c52
         if (!g_coin_stats_index->Start(chainman.ActiveChainstate())) {
             return false;
         }
@@ -1753,11 +1697,7 @@
     // Either install a handler to notify us when genesis activates, or set fHaveGenesis directly.
     // No locking, as this happens before any background thread is started.
     boost::signals2::connection block_notify_genesis_wait_connection;
-<<<<<<< HEAD
     if (WITH_LOCK(::cs_main, return chainman.ActiveChain().Tip() == nullptr)) {
-=======
-    if (chainman.ActiveChain().Tip() == nullptr) {
->>>>>>> 71689c52
         block_notify_genesis_wait_connection = uiInterface.NotifyBlockTip_connect(std::bind(BlockNotifyGenesisWait, std::placeholders::_2));
     } else {
         fHaveGenesis = true;
@@ -1881,19 +1821,13 @@
         return InitError(ResolveErrMsg("bind", bind_arg));
     }
 
-<<<<<<< HEAD
     NetPermissionFlags all_permission_flags{NetPermissionFlags::None};
 
-=======
->>>>>>> 71689c52
     for (const std::string& strBind : args.GetArgs("-whitebind")) {
         NetWhitebindPermissions whitebind;
         bilingual_str error;
         if (!NetWhitebindPermissions::TryParse(strBind, whitebind, error)) return InitError(error);
-<<<<<<< HEAD
         NetPermissions::AddFlag(all_permission_flags, whitebind.m_flags);
-=======
->>>>>>> 71689c52
         connOptions.vWhiteBinds.push_back(whitebind);
     }
 
@@ -1980,20 +1914,12 @@
     // At this point, the RPC is "started", but still in warmup, which means it
     // cannot yet be called. Before we make it callable, we need to make sure
     // that the RPC's view of the best block is valid and consistent with
-<<<<<<< HEAD
     // ChainstateManager's active tip.
-=======
-    // ChainstateManager's ActiveTip.
->>>>>>> 71689c52
     //
     // If we do not do this, RPC's view of the best block will be height=0 and
     // hash=0x0. This will lead to erroroneous responses for things like
     // waitforblockheight.
-<<<<<<< HEAD
     RPCNotifyBlockChange(WITH_LOCK(::cs_main, return chainman.ActiveTip()));
-=======
-    RPCNotifyBlockChange(chainman.ActiveTip());
->>>>>>> 71689c52
     SetRPCWarmupFinished();
 
     uiInterface.InitMessage(_("Done loading").translated);
