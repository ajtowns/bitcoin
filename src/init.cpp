// Copyright (c) 2009-2010 Satoshi Nakamoto
// Copyright (c) 2009-2021 The Bitcoin Core developers
// Distributed under the MIT software license, see the accompanying
// file COPYING or http://www.opensource.org/licenses/mit-license.php.

#if defined(HAVE_CONFIG_H)
#include <config/bitcoin-config.h>
#endif

#include <init.h>

#include <addrman.h>
#include <banman.h>
#include <blockfilter.h>
#include <chain.h>
#include <chainparams.h>
#include <compat/sanity.h>
#include <consensus/amount.h>
#include <dbwrapper.h>
#include <deploymentstatus.h>
#include <fs.h>
#include <hash.h>
#include <httprpc.h>
#include <httpserver.h>
#include <index/blockfilterindex.h>
#include <index/coinstatsindex.h>
#include <index/txindex.h>
#include <init/common.h>
#include <interfaces/chain.h>
#include <interfaces/init.h>
#include <interfaces/node.h>
#include <mapport.h>
#include <net.h>
#include <net_permissions.h>
#include <net_processing.h>
#include <netbase.h>
#include <node/blockstorage.h>
#include <node/caches.h>
#include <node/chainstate.h>
#include <node/context.h>
#include <node/miner.h>
#include <node/ui_interface.h>
#include <policy/feerate.h>
#include <policy/fees.h>
#include <policy/policy.h>
#include <policy/settings.h>
#include <protocol.h>
#include <rpc/blockchain.h>
#include <rpc/register.h>
#include <rpc/server.h>
#include <rpc/util.h>
#include <scheduler.h>
#include <script/sigcache.h>
#include <script/standard.h>
#include <shutdown.h>
#include <stats/stats.h>
#include <sync.h>
#include <timedata.h>
#include <torcontrol.h>
#include <txdb.h>
#include <txmempool.h>
#include <txorphanage.h>
#include <util/asmap.h>
#include <util/check.h>
#include <util/moneystr.h>
#include <util/strencodings.h>
#include <util/string.h>
#include <util/syscall_sandbox.h>
#include <util/syserror.h>
#include <util/system.h>
#include <util/thread.h>
#include <util/threadnames.h>
#include <util/translation.h>
#include <validation.h>
#include <validationinterface.h>
#include <walletinitinterface.h>

#include <condition_variable>
#include <cstdint>
#include <cstdio>
#include <fstream>
#include <functional>
#include <set>
#include <string>
#include <thread>
#include <vector>

#ifndef WIN32
#include <attributes.h>
#include <cerrno>
#include <signal.h>
#include <sys/stat.h>
#endif

#include <boost/algorithm/string/replace.hpp>
#include <boost/signals2/signal.hpp>

#if ENABLE_ZMQ
#include <zmq/zmqabstractnotifier.h>
#include <zmq/zmqnotificationinterface.h>
#include <zmq/zmqrpc.h>
#endif

using node::CacheSizes;
using node::CalculateCacheSizes;
using node::ChainstateLoadVerifyError;
using node::ChainstateLoadingError;
using node::CleanupBlockRevFiles;
using node::DEFAULT_PRINTPRIORITY;
using node::DEFAULT_STOPAFTERBLOCKIMPORT;
using node::LoadChainstate;
using node::NodeContext;
using node::ThreadImport;
using node::VerifyLoadedChainstate;
using node::fHavePruned;
using node::fPruneMode;
using node::fReindex;
using node::nPruneTarget;

static const bool DEFAULT_PROXYRANDOMIZE = true;
static const bool DEFAULT_REST_ENABLE = false;

//! Check if initial sync is done with no change in block height or queued downloads every 30s
static constexpr std::chrono::seconds SYNC_CHECK_INTERVAL{30};

#ifdef WIN32
// Win32 LevelDB doesn't use filedescriptors, and the ones used for
// accessing block files don't count towards the fd_set size limit
// anyway.
#define MIN_CORE_FILEDESCRIPTORS 0
#else
#define MIN_CORE_FILEDESCRIPTORS 150
#endif

static const char* DEFAULT_ASMAP_FILENAME="ip_asn.map";

/**
 * The PID file facilities.
 */
static const char* BITCOIN_PID_FILENAME = "bitcoind.pid";

static fs::path GetPidFile(const ArgsManager& args)
{
    return AbsPathForConfigVal(fs::PathFromString(args.GetArg("-pid", BITCOIN_PID_FILENAME)));
}

[[nodiscard]] static bool CreatePidFile(const ArgsManager& args)
{
    std::ofstream file{GetPidFile(args)};
    if (file) {
#ifdef WIN32
        tfm::format(file, "%d\n", GetCurrentProcessId());
#else
        tfm::format(file, "%d\n", getpid());
#endif
        return true;
    } else {
        return InitError(strprintf(_("Unable to create the PID file '%s': %s"), fs::PathToString(GetPidFile(args)), SysErrorString(errno)));
    }
}

//////////////////////////////////////////////////////////////////////////////
//
// Shutdown
//

//
// Thread management and startup/shutdown:
//
// The network-processing threads are all part of a thread group
// created by AppInit() or the Qt main() function.
//
// A clean exit happens when StartShutdown() or the SIGTERM
// signal handler sets ShutdownRequested(), which makes main thread's
// WaitForShutdown() interrupts the thread group.
// And then, WaitForShutdown() makes all other on-going threads
// in the thread group join the main thread.
// Shutdown() is then called to clean up database connections, and stop other
// threads that should only be stopped after the main network-processing
// threads have exited.
//
// Shutdown for Qt is very similar, only it uses a QTimer to detect
// ShutdownRequested() getting set, and then does the normal Qt
// shutdown thing.
//

void Interrupt(NodeContext& node)
{
    InterruptHTTPServer();
    InterruptHTTPRPC();
    InterruptRPC();
    InterruptREST();
    InterruptTorControl();
    InterruptMapPort();
    if (node.connman)
        node.connman->Interrupt();
    if (g_txindex) {
        g_txindex->Interrupt();
    }
    ForEachBlockFilterIndex([](BlockFilterIndex& index) { index.Interrupt(); });
    if (g_coin_stats_index) {
        g_coin_stats_index->Interrupt();
    }
}

void Shutdown(NodeContext& node)
{
    static Mutex g_shutdown_mutex;
    TRY_LOCK(g_shutdown_mutex, lock_shutdown);
    if (!lock_shutdown) return;
    LogPrintf("%s: In progress...\n", __func__);
    Assert(node.args);

    /// Note: Shutdown() must be able to handle cases in which initialization failed part of the way,
    /// for example if the data directory was found to be locked.
    /// Be sure that anything that writes files or flushes caches only does this if the respective
    /// module was initialized.
    util::ThreadRename("shutoff");
    if (node.mempool) node.mempool->AddTransactionsUpdated(1);

    StopHTTPRPC();
    StopREST();
    StopRPC();
    StopHTTPServer();
    for (const auto& client : node.chain_clients) {
        client->flush();
    }
    StopMapPort();

    // Because these depend on each-other, we make sure that neither can be
    // using the other before destroying them.
    if (node.peerman) UnregisterValidationInterface(node.peerman.get());
    if (node.connman) node.connman->Stop();

    StopTorControl();

    // After everything has been shut down, but before things get flushed, stop the
    // CScheduler/checkqueue, scheduler and load block thread.
    if (node.scheduler) node.scheduler->stop();
    if (node.chainman && node.chainman->m_load_block.joinable()) node.chainman->m_load_block.join();
    StopScriptCheckWorkerThreads();

    // After the threads that potentially access these pointers have been stopped,
    // destruct and reset all to nullptr.
    node.peerman.reset();
    node.connman.reset();
    node.banman.reset();
    node.addrman.reset();

    if (node.mempool && node.mempool->IsLoaded() && node.args->GetBoolArg("-persistmempool", DEFAULT_PERSIST_MEMPOOL)) {
        DumpMempool(*node.mempool);
    }

    // Drop transactions we were still watching, and record fee estimations.
    if (node.fee_estimator) node.fee_estimator->Flush();

    // FlushStateToDisk generates a ChainStateFlushed callback, which we should avoid missing
    if (node.chainman) {
        LOCK(cs_main);
        for (CChainState* chainstate : node.chainman->GetAll()) {
            if (chainstate->CanFlushToDisk()) {
                chainstate->ForceFlushStateToDisk();
            }
        }
    }

    // After there are no more peers/RPC left to give us new data which may generate
    // CValidationInterface callbacks, flush them...
    GetMainSignals().FlushBackgroundCallbacks();

    // Stop and delete all indexes only after flushing background callbacks.
    if (g_txindex) {
        g_txindex->Stop();
        g_txindex.reset();
    }
    if (g_coin_stats_index) {
        g_coin_stats_index->Stop();
        g_coin_stats_index.reset();
    }
    ForEachBlockFilterIndex([](BlockFilterIndex& index) { index.Stop(); });
    DestroyAllBlockFilterIndexes();

    // Any future callbacks will be dropped. This should absolutely be safe - if
    // missing a callback results in an unrecoverable situation, unclean shutdown
    // would too. The only reason to do the above flushes is to let the wallet catch
    // up with our current chain to avoid any strange pruning edge cases and make
    // next startup faster by avoiding rescan.

    if (node.chainman) {
        LOCK(cs_main);
        for (CChainState* chainstate : node.chainman->GetAll()) {
            if (chainstate->CanFlushToDisk()) {
                chainstate->ForceFlushStateToDisk();
                chainstate->ResetCoinsViews();
            }
        }
    }
    for (const auto& client : node.chain_clients) {
        client->stop();
    }

#if ENABLE_ZMQ
    if (g_zmq_notification_interface) {
        UnregisterValidationInterface(g_zmq_notification_interface);
        delete g_zmq_notification_interface;
        g_zmq_notification_interface = nullptr;
    }
#endif

    node.chain_clients.clear();
    UnregisterAllValidationInterfaces();
    GetMainSignals().UnregisterBackgroundSignalScheduler();
    init::UnsetGlobals();
    node.mempool.reset();
    node.fee_estimator.reset();
    node.chainman.reset();
    node.scheduler.reset();

    try {
        if (!fs::remove(GetPidFile(*node.args))) {
            LogPrintf("%s: Unable to remove PID file: File does not exist\n", __func__);
        }
    } catch (const fs::filesystem_error& e) {
        LogPrintf("%s: Unable to remove PID file: %s\n", __func__, fsbridge::get_filesystem_error_message(e));
    }

    node.args = nullptr;
    LogPrintf("%s: done\n", __func__);
}

/**
 * Signal handlers are very limited in what they are allowed to do.
 * The execution context the handler is invoked in is not guaranteed,
 * so we restrict handler operations to just touching variables:
 */
#ifndef WIN32
static void HandleSIGTERM(int)
{
    StartShutdown();
}

static void HandleSIGHUP(int)
{
    LogInstance().m_reopen_file = true;
}
#else
static BOOL WINAPI consoleCtrlHandler(DWORD dwCtrlType)
{
    StartShutdown();
    Sleep(INFINITE);
    return true;
}
#endif

#ifndef WIN32
static void registerSignalHandler(int signal, void(*handler)(int))
{
    struct sigaction sa;
    sa.sa_handler = handler;
    sigemptyset(&sa.sa_mask);
    sa.sa_flags = 0;
    sigaction(signal, &sa, nullptr);
}
#endif

static boost::signals2::connection rpc_notify_block_change_connection;
static void OnRPCStarted()
{
    rpc_notify_block_change_connection = uiInterface.NotifyBlockTip_connect(std::bind(RPCNotifyBlockChange, std::placeholders::_2));
}

static void OnRPCStopped()
{
    rpc_notify_block_change_connection.disconnect();
    RPCNotifyBlockChange(nullptr);
    g_best_block_cv.notify_all();
    LogPrint(BCLog::RPC, "RPC stopped.\n");
}

void SetupServerArgs(ArgsManager& argsman)
{
    SetupHelpOptions(argsman);
    argsman.AddArg("-help-debug", "Print help message with debugging options and exit", ArgsManager::ALLOW_ANY, OptionsCategory::DEBUG_TEST); // server-only for now

    init::AddLoggingArgs(argsman);

    const auto defaultBaseParams = CreateBaseChainParams(CBaseChainParams::MAIN);
    const auto testnetBaseParams = CreateBaseChainParams(CBaseChainParams::TESTNET);
    const auto signetBaseParams = CreateBaseChainParams(CBaseChainParams::SIGNET);
    const auto regtestBaseParams = CreateBaseChainParams(CBaseChainParams::REGTEST);
    const auto defaultChainParams = CreateChainParams(argsman, CBaseChainParams::MAIN);
    const auto testnetChainParams = CreateChainParams(argsman, CBaseChainParams::TESTNET);
    const auto signetChainParams = CreateChainParams(argsman, CBaseChainParams::SIGNET);
    const auto regtestChainParams = CreateChainParams(argsman, CBaseChainParams::REGTEST);

    // Hidden Options
    std::vector<std::string> hidden_args = {
        "-dbcrashratio", "-forcecompactdb",
        // GUI args. These will be overwritten by SetupUIArgs for the GUI
        "-choosedatadir", "-lang=<lang>", "-min", "-resetguisettings", "-splash", "-uiplatform"};

    argsman.AddArg("-version", "Print version and exit", ArgsManager::ALLOW_ANY, OptionsCategory::OPTIONS);
#if HAVE_SYSTEM
    argsman.AddArg("-alertnotify=<cmd>", "Execute command when an alert is raised (%s in cmd is replaced by message)", ArgsManager::ALLOW_ANY, OptionsCategory::OPTIONS);
#endif
    argsman.AddArg("-assumevalid=<hex>", strprintf("If this block is in the chain assume that it and its ancestors are valid and potentially skip their script verification (0 to verify all, default: %s, testnet: %s, signet: %s)", defaultChainParams->GetConsensus().defaultAssumeValid.GetHex(), testnetChainParams->GetConsensus().defaultAssumeValid.GetHex(), signetChainParams->GetConsensus().defaultAssumeValid.GetHex()), ArgsManager::ALLOW_ANY, OptionsCategory::OPTIONS);
    argsman.AddArg("-blocksdir=<dir>", "Specify directory to hold blocks subdirectory for *.dat files (default: <datadir>)", ArgsManager::ALLOW_ANY, OptionsCategory::OPTIONS);
    argsman.AddArg("-fastprune", "Use smaller block files and lower minimum prune height for testing purposes", ArgsManager::ALLOW_ANY | ArgsManager::DEBUG_ONLY, OptionsCategory::DEBUG_TEST);
#if HAVE_SYSTEM
    argsman.AddArg("-blocknotify=<cmd>", "Execute command when the best block changes (%s in cmd is replaced by block hash)", ArgsManager::ALLOW_ANY, OptionsCategory::OPTIONS);
#endif
    argsman.AddArg("-blockreconstructionextratxn=<n>", strprintf("Extra transactions to keep in memory for compact block reconstructions (default: %u)", DEFAULT_BLOCK_RECONSTRUCTION_EXTRA_TXN), ArgsManager::ALLOW_ANY, OptionsCategory::OPTIONS);
    argsman.AddArg("-blocksonly", strprintf("Whether to reject transactions from network peers. Automatic broadcast and rebroadcast of any transactions from peers is disabled, unless the peer has the 'forcerelay' permission. RPC transactions are not affected. (default: %u)", DEFAULT_BLOCKSONLY), ArgsManager::ALLOW_ANY, OptionsCategory::OPTIONS);
    argsman.AddArg("-coinstatsindex", strprintf("Maintain coinstats index used by the gettxoutsetinfo RPC (default: %u)", DEFAULT_COINSTATSINDEX), ArgsManager::ALLOW_ANY, OptionsCategory::OPTIONS);
    argsman.AddArg("-conf=<file>", strprintf("Specify path to read-only configuration file. Relative paths will be prefixed by datadir location. (default: %s)", BITCOIN_CONF_FILENAME), ArgsManager::ALLOW_ANY, OptionsCategory::OPTIONS);
    argsman.AddArg("-confrw=<file>", strprintf("Specify read/write configuration file. Relative paths will be prefixed by the network-specific datadir location. (default: %s)", BITCOIN_RW_CONF_FILENAME), ArgsManager::ALLOW_ANY, OptionsCategory::OPTIONS);
    argsman.AddArg("-datadir=<dir>", "Specify data directory", ArgsManager::ALLOW_ANY, OptionsCategory::OPTIONS);
    argsman.AddArg("-dbbatchsize", strprintf("Maximum database write batch size in bytes (default: %u)", nDefaultDbBatchSize), ArgsManager::ALLOW_ANY | ArgsManager::DEBUG_ONLY, OptionsCategory::OPTIONS);
    argsman.AddArg("-dbcache=<n>", strprintf("Maximum database cache size <n> MiB (%d to %d, default: %d). In addition, unused mempool memory is shared for this cache (see -maxmempool).", nMinDbCache, nMaxDbCache, nDefaultDbCache), ArgsManager::ALLOW_ANY, OptionsCategory::OPTIONS);
    argsman.AddArg("-feefilter", strprintf("Tell other nodes to filter invs to us by our mempool min fee (default: %u)", DEFAULT_FEEFILTER), ArgsManager::ALLOW_ANY | ArgsManager::DEBUG_ONLY, OptionsCategory::OPTIONS);
    argsman.AddArg("-includeconf=<file>", "Specify additional configuration file, relative to the -datadir path (only useable from configuration file, not command line)", ArgsManager::ALLOW_ANY, OptionsCategory::OPTIONS);
    argsman.AddArg("-loadblock=<file>", "Imports blocks from external file on startup", ArgsManager::ALLOW_ANY, OptionsCategory::OPTIONS);
    argsman.AddArg("-lowmem=<n>", strprintf("If system available memory falls below <n> MiB, flush caches (0 to disable, default: %s)", util::g_low_memory_threshold / 1024 / 1024), ArgsManager::ALLOW_ANY, OptionsCategory::OPTIONS);
    argsman.AddArg("-maxmempool=<n>", strprintf("Keep the transaction memory pool below <n> megabytes (default: %u)", DEFAULT_MAX_MEMPOOL_SIZE), ArgsManager::ALLOW_ANY, OptionsCategory::OPTIONS);
    argsman.AddArg("-maxorphantx=<n>", strprintf("Keep at most <n> unconnectable transactions in memory (default: %u)", DEFAULT_MAX_ORPHAN_TRANSACTIONS), ArgsManager::ALLOW_ANY, OptionsCategory::OPTIONS);
    argsman.AddArg("-mempoolexpiry=<n>", strprintf("Do not keep transactions in the mempool longer than <n> hours (default: %u)", DEFAULT_MEMPOOL_EXPIRY), ArgsManager::ALLOW_ANY, OptionsCategory::OPTIONS);
    argsman.AddArg("-minimumchainwork=<hex>", strprintf("Minimum work assumed to exist on a valid chain in hex (default: %s, testnet: %s, signet: %s)", defaultChainParams->GetConsensus().nMinimumChainWork.GetHex(), testnetChainParams->GetConsensus().nMinimumChainWork.GetHex(), signetChainParams->GetConsensus().nMinimumChainWork.GetHex()), ArgsManager::ALLOW_ANY | ArgsManager::DEBUG_ONLY, OptionsCategory::OPTIONS);
    argsman.AddArg("-par=<n>", strprintf("Set the number of script verification threads (%u to %d, 0 = auto, <0 = leave that many cores free, default: %d)",
        -GetNumCores(), MAX_SCRIPTCHECK_THREADS, DEFAULT_SCRIPTCHECK_THREADS), ArgsManager::ALLOW_ANY, OptionsCategory::OPTIONS);
    argsman.AddArg("-persistmempool", strprintf("Whether to save the mempool on shutdown and load on restart (default: %u)", DEFAULT_PERSIST_MEMPOOL), ArgsManager::ALLOW_ANY, OptionsCategory::OPTIONS);
    argsman.AddArg("-pid=<file>", strprintf("Specify pid file. Relative paths will be prefixed by a net-specific datadir location. (default: %s)", BITCOIN_PID_FILENAME), ArgsManager::ALLOW_ANY, OptionsCategory::OPTIONS);
    argsman.AddArg("-prune=<n>", strprintf("Reduce storage requirements by enabling pruning (deleting) of old blocks. This allows the pruneblockchain RPC to be called to delete specific blocks, and enables automatic pruning of old blocks if a target size in MiB is provided. This mode is incompatible with -txindex and -coinstatsindex. "
            "Warning: Reverting this setting requires re-downloading the entire blockchain. "
            "(default: 0 = disable pruning blocks, 1 = allow manual pruning via RPC, >=%u = automatically prune block files to stay under the specified target size in MiB)", MIN_DISK_SPACE_FOR_BLOCK_FILES / 1024 / 1024), ArgsManager::ALLOW_ANY, OptionsCategory::OPTIONS);
    argsman.AddArg("-reindex", "Rebuild chain state and block index from the blk*.dat files on disk. Setting this to auto automatically reindexes the block database if it is corrupted.", ArgsManager::ALLOW_ANY, OptionsCategory::OPTIONS);
    argsman.AddArg("-reindex-chainstate", "Rebuild chain state from the currently indexed blocks. When in pruning mode or if blocks on disk might be corrupted, use full -reindex instead.", ArgsManager::ALLOW_ANY, OptionsCategory::OPTIONS);
    argsman.AddArg("-settings=<file>", strprintf("Specify path to dynamic settings data file. Can be disabled with -nosettings. File is written at runtime and not meant to be edited by users (use %s instead for custom settings). Relative paths will be prefixed by datadir location. (default: %s)", BITCOIN_CONF_FILENAME, BITCOIN_SETTINGS_FILENAME), ArgsManager::ALLOW_ANY, OptionsCategory::OPTIONS);
#if HAVE_SYSTEM
    argsman.AddArg("-startupnotify=<cmd>", "Execute command on startup.", ArgsManager::ALLOW_ANY, OptionsCategory::OPTIONS);
#endif
#ifndef WIN32
    argsman.AddArg("-sysperms", "Create new files with system default permissions, instead of umask 077 (only effective with disabled wallet functionality)", ArgsManager::ALLOW_ANY, OptionsCategory::OPTIONS);
#else
    hidden_args.emplace_back("-sysperms");
#endif
    argsman.AddArg("-txindex", strprintf("Maintain a full transaction index, used by the getrawtransaction rpc call (default: %u)", DEFAULT_TXINDEX), ArgsManager::ALLOW_ANY, OptionsCategory::OPTIONS);
    argsman.AddArg("-blockfilterindex=<type>",
                 strprintf("Maintain an index of compact filters by block (default: %s, values: %s).", DEFAULT_BLOCKFILTERINDEX, ListBlockFilterTypes()) +
                 " If <type> is not supplied or if <type> = 1, certain indexes are enabled (currently just basic).",
                 ArgsManager::ALLOW_ANY, OptionsCategory::OPTIONS);

    argsman.AddArg("-addnode=<ip>", strprintf("Add a node to connect to and attempt to keep the connection open (see the addnode RPC help for more info). This option can be specified multiple times to add multiple nodes; connections are limited to %u at a time and are counted separately from the -maxconnections limit.", MAX_ADDNODE_CONNECTIONS), ArgsManager::ALLOW_ANY | ArgsManager::NETWORK_ONLY, OptionsCategory::CONNECTION);
    argsman.AddArg("-asmap=<file>", strprintf("Specify asn mapping used for bucketing of the peers (default: %s). Relative paths will be prefixed by the net-specific datadir location.", DEFAULT_ASMAP_FILENAME), ArgsManager::ALLOW_ANY, OptionsCategory::CONNECTION);
    argsman.AddArg("-bantime=<n>", strprintf("Default duration (in seconds) of manually configured bans (default: %u)", DEFAULT_MISBEHAVING_BANTIME), ArgsManager::ALLOW_ANY, OptionsCategory::CONNECTION);
    argsman.AddArg("-bind=<addr>[:<port>][=onion]", strprintf("Bind to given address and always listen on it (default: 0.0.0.0). Use [host]:port notation for IPv6. Append =onion to tag any incoming connections to that address and port as incoming Tor connections (default: 127.0.0.1:%u=onion, testnet: 127.0.0.1:%u=onion, signet: 127.0.0.1:%u=onion, regtest: 127.0.0.1:%u=onion)", defaultBaseParams->OnionServiceTargetPort(), testnetBaseParams->OnionServiceTargetPort(), signetBaseParams->OnionServiceTargetPort(), regtestBaseParams->OnionServiceTargetPort()), ArgsManager::ALLOW_ANY | ArgsManager::NETWORK_ONLY, OptionsCategory::CONNECTION);
    argsman.AddArg("-cjdnsreachable", "If set, then this host is configured for CJDNS (connecting to fc00::/8 addresses would lead us to the CJDNS network, see doc/cjdns.md) (default: 0)", ArgsManager::ALLOW_ANY, OptionsCategory::CONNECTION);
    argsman.AddArg("-connect=<ip>", "Connect only to the specified node; -noconnect disables automatic connections (the rules for this peer are the same as for -addnode). This option can be specified multiple times to connect to multiple nodes.", ArgsManager::ALLOW_ANY | ArgsManager::NETWORK_ONLY, OptionsCategory::CONNECTION);
    argsman.AddArg("-discover", "Discover own IP addresses (default: 1 when listening and no -externalip or -proxy)", ArgsManager::ALLOW_ANY, OptionsCategory::CONNECTION);
    argsman.AddArg("-dns", strprintf("Allow DNS lookups for -addnode, -seednode and -connect (default: %u)", DEFAULT_NAME_LOOKUP), ArgsManager::ALLOW_ANY, OptionsCategory::CONNECTION);
    argsman.AddArg("-dnsseed", strprintf("Query for peer addresses via DNS lookup, if low on addresses (default: %u unless -connect used)", DEFAULT_DNSSEED), ArgsManager::ALLOW_ANY, OptionsCategory::CONNECTION);
    argsman.AddArg("-externalip=<ip>", "Specify your own public address", ArgsManager::ALLOW_ANY, OptionsCategory::CONNECTION);
    argsman.AddArg("-fixedseeds", strprintf("Allow fixed seeds if DNS seeds don't provide peers (default: %u)", DEFAULT_FIXEDSEEDS), ArgsManager::ALLOW_ANY, OptionsCategory::CONNECTION);
    argsman.AddArg("-forcednsseed", strprintf("Always query for peer addresses via DNS lookup (default: %u)", DEFAULT_FORCEDNSSEED), ArgsManager::ALLOW_ANY, OptionsCategory::CONNECTION);
    argsman.AddArg("-listen", "Accept connections from outside (default: 1 if no -proxy or -connect)", ArgsManager::ALLOW_ANY, OptionsCategory::CONNECTION);
    argsman.AddArg("-listenonion", strprintf("Automatically create Tor onion service (default: %d)", DEFAULT_LISTEN_ONION), ArgsManager::ALLOW_ANY, OptionsCategory::CONNECTION);
    argsman.AddArg("-maxconnections=<n>", strprintf("Maintain at most <n> connections to peers (default: %u). This limit does not apply to connections manually added via -addnode or the addnode RPC, which have a separate limit of %u.", DEFAULT_MAX_PEER_CONNECTIONS, MAX_ADDNODE_CONNECTIONS), ArgsManager::ALLOW_ANY, OptionsCategory::CONNECTION);
    argsman.AddArg("-maxreceivebuffer=<n>", strprintf("Maximum per-connection receive buffer, <n>*1000 bytes (default: %u)", DEFAULT_MAXRECEIVEBUFFER), ArgsManager::ALLOW_ANY, OptionsCategory::CONNECTION);
    argsman.AddArg("-maxsendbuffer=<n>", strprintf("Maximum per-connection send buffer, <n>*1000 bytes (default: %u)", DEFAULT_MAXSENDBUFFER), ArgsManager::ALLOW_ANY, OptionsCategory::CONNECTION);
    argsman.AddArg("-maxtimeadjustment", strprintf("Maximum allowed median peer time offset adjustment. Local perspective of time may be influenced by outbound peers forward or backward by this amount (default: %u seconds).", DEFAULT_MAX_TIME_ADJUSTMENT), ArgsManager::ALLOW_ANY, OptionsCategory::CONNECTION);
    argsman.AddArg("-maxuploadtarget=<n>", strprintf("Tries to keep outbound traffic under the given target per 24h. Limit does not apply to peers with 'download' permission or blocks created within past week. 0 = no limit (default: %s). Optional suffix units [k|K|m|M|g|G|t|T] (default: M). Lowercase is 1000 base while uppercase is 1024 base", DEFAULT_MAX_UPLOAD_TARGET), ArgsManager::ALLOW_ANY, OptionsCategory::CONNECTION);
    argsman.AddArg("-onion=<ip:port>", "Use separate SOCKS5 proxy to reach peers via Tor onion services, set -noonion to disable (default: -proxy)", ArgsManager::ALLOW_ANY, OptionsCategory::CONNECTION);
    argsman.AddArg("-i2psam=<ip:port>", "I2P SAM proxy to reach I2P peers and accept I2P connections (default: none)", ArgsManager::ALLOW_ANY, OptionsCategory::CONNECTION);
    argsman.AddArg("-i2pacceptincoming", "If set and -i2psam is also set then incoming I2P connections are accepted via the SAM proxy. If this is not set but -i2psam is set then only outgoing connections will be made to the I2P network. Ignored if -i2psam is not set. Listening for incoming I2P connections is done through the SAM proxy, not by binding to a local address and port (default: 1)", ArgsManager::ALLOW_ANY, OptionsCategory::CONNECTION);
    argsman.AddArg("-onlynet=<net>", "Make automatic outbound connections only to network <net> (" + Join(GetNetworkNames(), ", ") + "). Inbound and manual connections are not affected by this option. It can be specified multiple times to allow multiple networks.", ArgsManager::ALLOW_ANY, OptionsCategory::CONNECTION);
    argsman.AddArg("-peerbloomfilters", strprintf("Support filtering of blocks and transaction with bloom filters (default: %u)", DEFAULT_PEERBLOOMFILTERS), ArgsManager::ALLOW_ANY, OptionsCategory::CONNECTION);
    argsman.AddArg("-peerblockfilters", strprintf("Serve compact block filters to peers per BIP 157 (default: %u)", DEFAULT_PEERBLOCKFILTERS), ArgsManager::ALLOW_ANY, OptionsCategory::CONNECTION);
    argsman.AddArg("-permitbaremultisig", strprintf("Relay non-P2SH multisig (default: %u)", DEFAULT_PERMIT_BAREMULTISIG), ArgsManager::ALLOW_ANY, OptionsCategory::CONNECTION);
    // TODO: remove the sentence "Nodes not using ... incoming connections." once the changes from
    // https://github.com/bitcoin/bitcoin/pull/23542 have become widespread.
    argsman.AddArg("-port=<port>", strprintf("Listen for connections on <port>. Nodes not using the default ports (default: %u, testnet: %u, signet: %u, regtest: %u) are unlikely to get incoming connections. Not relevant for I2P (see doc/i2p.md).", defaultChainParams->GetDefaultPort(), testnetChainParams->GetDefaultPort(), signetChainParams->GetDefaultPort(), regtestChainParams->GetDefaultPort()), ArgsManager::ALLOW_ANY | ArgsManager::NETWORK_ONLY, OptionsCategory::CONNECTION);
    argsman.AddArg("-proxy=<ip:port>", "Connect through SOCKS5 proxy, set -noproxy to disable (default: disabled)", ArgsManager::ALLOW_ANY, OptionsCategory::CONNECTION);
    argsman.AddArg("-proxyrandomize", strprintf("Randomize credentials for every proxy connection. This enables Tor stream isolation (default: %u)", DEFAULT_PROXYRANDOMIZE), ArgsManager::ALLOW_ANY, OptionsCategory::CONNECTION);
    argsman.AddArg("-seednode=<ip>", "Connect to a node to retrieve peer addresses, and disconnect. This option can be specified multiple times to connect to multiple nodes.", ArgsManager::ALLOW_ANY, OptionsCategory::CONNECTION);
    argsman.AddArg("-networkactive", "Enable all P2P network activity (default: 1). Can be changed by the setnetworkactive RPC command", ArgsManager::ALLOW_ANY, OptionsCategory::CONNECTION);
    argsman.AddArg("-timeout=<n>", strprintf("Specify socket connection timeout in milliseconds. If an initial attempt to connect is unsuccessful after this amount of time, drop it (minimum: 1, default: %d)", DEFAULT_CONNECT_TIMEOUT), ArgsManager::ALLOW_ANY, OptionsCategory::CONNECTION);
    argsman.AddArg("-peertimeout=<n>", strprintf("Specify a p2p connection timeout delay in seconds. After connecting to a peer, wait this amount of time before considering disconnection based on inactivity (minimum: 1, default: %d)", DEFAULT_PEER_CONNECT_TIMEOUT), ArgsManager::ALLOW_ANY | ArgsManager::DEBUG_ONLY, OptionsCategory::CONNECTION);
    argsman.AddArg("-torcontrol=<ip>:<port>", strprintf("Tor control port to use if onion listening enabled (default: %s)", DEFAULT_TOR_CONTROL), ArgsManager::ALLOW_ANY, OptionsCategory::CONNECTION);
#ifdef HAVE_BOOST_PROCESS
    argsman.AddArg("-torexecute=<command>", strprintf("Tor command to use if not already running (default: %s)", DEFAULT_TOR_EXECUTE), ArgsManager::ALLOW_ANY, OptionsCategory::CONNECTION);
#else
    hidden_args.emplace_back("-torexecute=<command>");
#endif
    argsman.AddArg("-torpassword=<pass>", "Tor control port password (default: empty)", ArgsManager::ALLOW_ANY | ArgsManager::SENSITIVE, OptionsCategory::CONNECTION);
#ifdef USE_UPNP
#if USE_UPNP
    argsman.AddArg("-upnp", "Use UPnP to map the listening port (default: 1 when listening and no -proxy)", ArgsManager::ALLOW_ANY, OptionsCategory::CONNECTION);
#else
    argsman.AddArg("-upnp", strprintf("Use UPnP to map the listening port (default: %u)", 0), ArgsManager::ALLOW_ANY, OptionsCategory::CONNECTION);
#endif
#else
    hidden_args.emplace_back("-upnp");
#endif
#ifdef USE_NATPMP
    argsman.AddArg("-natpmp", strprintf("Use NAT-PMP to map the listening port (default: %s)", DEFAULT_NATPMP ? "1 when listening and no -proxy" : "0"), ArgsManager::ALLOW_ANY, OptionsCategory::CONNECTION);
#else
    hidden_args.emplace_back("-natpmp");
#endif // USE_NATPMP
    argsman.AddArg("-whitebind=<[permissions@]addr>", "Bind to the given address and add permission flags to the peers connecting to it. "
        "Use [host]:port notation for IPv6. Allowed permissions: " + Join(NET_PERMISSIONS_DOC, ", ") + ". "
        "Specify multiple permissions separated by commas (default: download,noban,mempool,relay). Can be specified multiple times.", ArgsManager::ALLOW_ANY, OptionsCategory::CONNECTION);

    argsman.AddArg("-whitelist=<[permissions@]IP address or network>", strprintf("Add permission flags to the peers using the given IP address (e.g. 1.2.3.4) or "
        "CIDR-notated network (e.g. 1.2.3.0/24). Uses the same permissions as "
        "-whitebind. "
        "Additional flags in and out control whether permissions apply to incoming connections and/or outgoing (default: %s). "
        "Can be specified multiple times.", "both"), ArgsManager::ALLOW_ANY, OptionsCategory::CONNECTION);

    g_wallet_init_interface.AddWalletOptions(argsman);

#if ENABLE_ZMQ
    argsman.AddArg("-zmqpubhashblock=<address>", "Enable publish hash block in <address>", ArgsManager::ALLOW_ANY, OptionsCategory::ZMQ);
    argsman.AddArg("-zmqpubhashtx=<address>", "Enable publish hash transaction in <address>", ArgsManager::ALLOW_ANY, OptionsCategory::ZMQ);
    argsman.AddArg("-zmqpubhashwallettx=<address>", "Enable publish hash wallet transaction in <address>", ArgsManager::ALLOW_ANY, OptionsCategory::ZMQ);
    argsman.AddArg("-zmqpubrawblock=<address>", "Enable publish raw block in <address>", ArgsManager::ALLOW_ANY, OptionsCategory::ZMQ);
    argsman.AddArg("-zmqpubrawtx=<address>", "Enable publish raw transaction in <address>", ArgsManager::ALLOW_ANY, OptionsCategory::ZMQ);
    argsman.AddArg("-zmqpubrawwallettx=<address>", "Enable publish raw wallet transaction in <address>", ArgsManager::ALLOW_ANY, OptionsCategory::ZMQ);
    argsman.AddArg("-zmqpubsequence=<address>", "Enable publish hash block and tx sequence in <address>", ArgsManager::ALLOW_ANY, OptionsCategory::ZMQ);
    argsman.AddArg("-zmqpubhashblockhwm=<n>", strprintf("Set publish hash block outbound message high water mark (default: %d)", CZMQAbstractNotifier::DEFAULT_ZMQ_SNDHWM), ArgsManager::ALLOW_ANY, OptionsCategory::ZMQ);
    argsman.AddArg("-zmqpubhashtxhwm=<n>", strprintf("Set publish hash transaction outbound message high water mark (default: %d)", CZMQAbstractNotifier::DEFAULT_ZMQ_SNDHWM), ArgsManager::ALLOW_ANY, OptionsCategory::ZMQ);
    argsman.AddArg("-zmqpubhashwallettxhwm=<n>", strprintf("Set publish hash wallet transaction outbound message high water mark (default: %d)", CZMQAbstractNotifier::DEFAULT_ZMQ_SNDHWM), ArgsManager::ALLOW_ANY, OptionsCategory::ZMQ);
    argsman.AddArg("-zmqpubrawblockhwm=<n>", strprintf("Set publish raw block outbound message high water mark (default: %d)", CZMQAbstractNotifier::DEFAULT_ZMQ_SNDHWM), ArgsManager::ALLOW_ANY, OptionsCategory::ZMQ);
    argsman.AddArg("-zmqpubrawtxhwm=<n>", strprintf("Set publish raw transaction outbound message high water mark (default: %d)", CZMQAbstractNotifier::DEFAULT_ZMQ_SNDHWM), ArgsManager::ALLOW_ANY, OptionsCategory::ZMQ);
    argsman.AddArg("-zmqpubrawwallettxhwm=<n>", strprintf("Set publish raw wallet transaction outbound message high water mark (default: %d)", CZMQAbstractNotifier::DEFAULT_ZMQ_SNDHWM), ArgsManager::ALLOW_ANY, OptionsCategory::ZMQ);
    argsman.AddArg("-zmqpubsequencehwm=<n>", strprintf("Set publish hash sequence message high water mark (default: %d)", CZMQAbstractNotifier::DEFAULT_ZMQ_SNDHWM), ArgsManager::ALLOW_ANY, OptionsCategory::ZMQ);
#else
    hidden_args.emplace_back("-zmqpubhashblock=<address>");
    hidden_args.emplace_back("-zmqpubhashtx=<address>");
    hidden_args.emplace_back("-zmqpubhashwallettx=<address>");
    hidden_args.emplace_back("-zmqpubrawblock=<address>");
    hidden_args.emplace_back("-zmqpubrawtx=<address>");
    hidden_args.emplace_back("-zmqpubrawwallettx=<address>");
    hidden_args.emplace_back("-zmqpubsequence=<n>");
    hidden_args.emplace_back("-zmqpubhashblockhwm=<n>");
    hidden_args.emplace_back("-zmqpubhashtxhwm=<n>");
    hidden_args.emplace_back("-zmqpubhashwallettxhwm=<n>");
    hidden_args.emplace_back("-zmqpubrawblockhwm=<n>");
    hidden_args.emplace_back("-zmqpubrawtxhwm=<n>");
    hidden_args.emplace_back("-zmqpubrawwallettxhwm=<n>");
    hidden_args.emplace_back("-zmqpubsequencehwm=<n>");
#endif

    argsman.AddArg("-checkblocks=<n>", strprintf("How many blocks to check at startup (default: %u, 0 = all)", DEFAULT_CHECKBLOCKS), ArgsManager::ALLOW_ANY | ArgsManager::DEBUG_ONLY, OptionsCategory::DEBUG_TEST);
    argsman.AddArg("-checklevel=<n>", strprintf("How thorough the block verification of -checkblocks is: %s (0-4, default: %u)", Join(CHECKLEVEL_DOC, ", "), DEFAULT_CHECKLEVEL), ArgsManager::ALLOW_ANY | ArgsManager::DEBUG_ONLY, OptionsCategory::DEBUG_TEST);
    argsman.AddArg("-checkblockindex", strprintf("Do a consistency check for the block tree, chainstate, and other validation data structures occasionally. (default: %u, regtest: %u)", defaultChainParams->DefaultConsistencyChecks(), regtestChainParams->DefaultConsistencyChecks()), ArgsManager::ALLOW_ANY | ArgsManager::DEBUG_ONLY, OptionsCategory::DEBUG_TEST);
    argsman.AddArg("-checkaddrman=<n>", strprintf("Run addrman consistency checks every <n> operations. Use 0 to disable. (default: %u)", DEFAULT_ADDRMAN_CONSISTENCY_CHECKS), ArgsManager::ALLOW_ANY | ArgsManager::DEBUG_ONLY, OptionsCategory::DEBUG_TEST);
    argsman.AddArg("-checkmempool=<n>", strprintf("Run mempool consistency checks every <n> transactions. Use 0 to disable. (default: %u, regtest: %u)", defaultChainParams->DefaultConsistencyChecks(), regtestChainParams->DefaultConsistencyChecks()), ArgsManager::ALLOW_ANY | ArgsManager::DEBUG_ONLY, OptionsCategory::DEBUG_TEST);
    argsman.AddArg("-checkpoints", strprintf("Enable rejection of any forks from the known historical chain until block %s (default: %u)", defaultChainParams->Checkpoints().GetHeight(), DEFAULT_CHECKPOINTS_ENABLED), ArgsManager::ALLOW_ANY | ArgsManager::DEBUG_ONLY, OptionsCategory::DEBUG_TEST);
    argsman.AddArg("-deprecatedrpc=<method>", "Allows deprecated RPC method(s) to be used", ArgsManager::ALLOW_ANY | ArgsManager::DEBUG_ONLY, OptionsCategory::DEBUG_TEST);
    argsman.AddArg("-stopafterblockimport", strprintf("Stop running after importing blocks from disk (default: %u)", DEFAULT_STOPAFTERBLOCKIMPORT), ArgsManager::ALLOW_ANY | ArgsManager::DEBUG_ONLY, OptionsCategory::DEBUG_TEST);
    argsman.AddArg("-stopatheight", strprintf("Stop running after reaching the given height in the main chain (default: %u)", DEFAULT_STOPATHEIGHT), ArgsManager::ALLOW_ANY | ArgsManager::DEBUG_ONLY, OptionsCategory::DEBUG_TEST);
    argsman.AddArg("-limitancestorcount=<n>", strprintf("Do not accept transactions if number of in-mempool ancestors is <n> or more (default: %u)", DEFAULT_ANCESTOR_LIMIT), ArgsManager::ALLOW_ANY | ArgsManager::DEBUG_ONLY, OptionsCategory::DEBUG_TEST);
    argsman.AddArg("-limitancestorsize=<n>", strprintf("Do not accept transactions whose size with all in-mempool ancestors exceeds <n> kilobytes (default: %u)", DEFAULT_ANCESTOR_SIZE_LIMIT), ArgsManager::ALLOW_ANY | ArgsManager::DEBUG_ONLY, OptionsCategory::DEBUG_TEST);
    argsman.AddArg("-limitdescendantcount=<n>", strprintf("Do not accept transactions if any ancestor would have <n> or more in-mempool descendants (default: %u)", DEFAULT_DESCENDANT_LIMIT), ArgsManager::ALLOW_ANY | ArgsManager::DEBUG_ONLY, OptionsCategory::DEBUG_TEST);
    argsman.AddArg("-limitdescendantsize=<n>", strprintf("Do not accept transactions if any ancestor would have more than <n> kilobytes of in-mempool descendants (default: %u).", DEFAULT_DESCENDANT_SIZE_LIMIT), ArgsManager::ALLOW_ANY | ArgsManager::DEBUG_ONLY, OptionsCategory::DEBUG_TEST);
    argsman.AddArg("-addrmantest", "Allows to test address relay on localhost", ArgsManager::ALLOW_ANY | ArgsManager::DEBUG_ONLY, OptionsCategory::DEBUG_TEST);
    argsman.AddArg("-capturemessages", "Capture all P2P messages to disk", ArgsManager::ALLOW_ANY | ArgsManager::DEBUG_ONLY, OptionsCategory::DEBUG_TEST);
    argsman.AddArg("-mocktime=<n>", "Replace actual time with " + UNIX_EPOCH_TIME + " (default: 0)", ArgsManager::ALLOW_ANY | ArgsManager::DEBUG_ONLY, OptionsCategory::DEBUG_TEST);
    argsman.AddArg("-maxsigcachesize=<n>", strprintf("Limit sum of signature cache and script execution cache sizes to <n> MiB (default: %u)", DEFAULT_MAX_SIG_CACHE_SIZE), ArgsManager::ALLOW_ANY | ArgsManager::DEBUG_ONLY, OptionsCategory::DEBUG_TEST);
    argsman.AddArg("-maxtipage=<n>", strprintf("Maximum tip age in seconds to consider node in initial block download (default: %u)", DEFAULT_MAX_TIP_AGE), ArgsManager::ALLOW_ANY | ArgsManager::DEBUG_ONLY, OptionsCategory::DEBUG_TEST);
<<<<<<< HEAD
    argsman.AddArg("-printpriority", strprintf("Log transaction fee rate in " + CURRENCY_UNIT + "/kvB when mining blocks (default: %u)", DEFAULT_PRINTPRIORITY), ArgsManager::ALLOW_ANY | ArgsManager::DEBUG_ONLY, OptionsCategory::DEBUG_TEST);
=======
    argsman.AddArg("-printpriority", strprintf("Log transaction priority and fee rate in " + CURRENCY_UNIT + "/kvB when mining blocks (default: %u)", DEFAULT_PRINTPRIORITY), ArgsManager::ALLOW_ANY | ArgsManager::DEBUG_ONLY, OptionsCategory::DEBUG_TEST);
>>>>>>> a284d625
    argsman.AddArg("-uaappend=<cmt>", "Append literal to the user agent string (should only be used for software embedding)", ArgsManager::ALLOW_ANY, OptionsCategory::CONNECTION);
    argsman.AddArg("-uacomment=<cmt>", "Append comment to the user agent string", ArgsManager::ALLOW_ANY, OptionsCategory::DEBUG_TEST);

    SetupChainParamsBaseOptions(argsman);

    argsman.AddArg("-acceptnonstdtxn", strprintf("Relay and mine \"non-standard\" transactions (%sdefault: %s)", "", strprintf("%u or testnet: %u", !defaultChainParams->RequireStandardDefault(), !testnetChainParams->RequireStandardDefault())), ArgsManager::ALLOW_ANY, OptionsCategory::NODE_RELAY);
    argsman.AddArg("-incrementalrelayfee=<amt>", strprintf("Fee rate (in %s/kvB) used to define cost of relay, used for mempool limiting and BIP 125 replacement. (default: %s)", CURRENCY_UNIT, FormatMoney(DEFAULT_INCREMENTAL_RELAY_FEE)), ArgsManager::ALLOW_ANY | ArgsManager::DEBUG_ONLY, OptionsCategory::NODE_RELAY);
    argsman.AddArg("-dustrelayfee=<amt>", strprintf("Fee rate (in %s/kvB) used to define dust, the value of an output such that it will cost more than its value in fees at this fee rate to spend it. (default: %s)", CURRENCY_UNIT, FormatMoney(DUST_RELAY_TX_FEE)), ArgsManager::ALLOW_ANY | ArgsManager::DEBUG_ONLY, OptionsCategory::NODE_RELAY);
    argsman.AddArg("-bytespersigop", strprintf("Equivalent bytes per sigop in transactions for relay and mining (default: %u)", DEFAULT_BYTES_PER_SIGOP), ArgsManager::ALLOW_ANY, OptionsCategory::NODE_RELAY);
    argsman.AddArg("-datacarrier", strprintf("Relay and mine data carrier transactions (default: %u)", DEFAULT_ACCEPT_DATACARRIER), ArgsManager::ALLOW_ANY, OptionsCategory::NODE_RELAY);
    argsman.AddArg("-datacarriersize", strprintf("Maximum size of data in data carrier transactions we relay and mine (default: %u)", MAX_OP_RETURN_RELAY), ArgsManager::ALLOW_ANY, OptionsCategory::NODE_RELAY);
    argsman.AddArg("-minrelaytxfee=<amt>", strprintf("Fees (in %s/kvB) smaller than this are considered zero fee for relaying, mining and transaction creation (default: %s)",
        CURRENCY_UNIT, FormatMoney(DEFAULT_MIN_RELAY_TX_FEE)), ArgsManager::ALLOW_ANY, OptionsCategory::NODE_RELAY);
    argsman.AddArg("-whitelistforcerelay", strprintf("Add 'forcerelay' permission to whitelisted peers with default permissions. This will relay transactions even if the transactions were already in the mempool. (default: %d)", DEFAULT_WHITELISTFORCERELAY), ArgsManager::ALLOW_ANY, OptionsCategory::NODE_RELAY);
    argsman.AddArg("-whitelistrelay", strprintf("Add 'relay' permission to whitelisted peers with default permissions. This will accept relayed transactions even when not relaying transactions (default: %d)", DEFAULT_WHITELISTRELAY), ArgsManager::ALLOW_ANY, OptionsCategory::NODE_RELAY);


    argsman.AddArg("-blockmaxsize=<n>", strprintf("Set maximum block size in bytes (default: %d)", DEFAULT_BLOCK_MAX_SIZE), ArgsManager::ALLOW_ANY, OptionsCategory::BLOCK_CREATION);
    argsman.AddArg("-blockmaxweight=<n>", strprintf("Set maximum BIP141 block weight (default: %d)", DEFAULT_BLOCK_MAX_WEIGHT), ArgsManager::ALLOW_ANY, OptionsCategory::BLOCK_CREATION);
    argsman.AddArg("-blockmintxfee=<amt>", strprintf("Set lowest fee rate (in %s/kvB) for transactions to be included in block creation. (default: %s)", CURRENCY_UNIT, FormatMoney(DEFAULT_BLOCK_MIN_TX_FEE)), ArgsManager::ALLOW_ANY, OptionsCategory::BLOCK_CREATION);
    argsman.AddArg("-blockprioritysize=<n>", strprintf("Set maximum size of high-priority/low-fee transactions in bytes (default: %d)", DEFAULT_BLOCK_PRIORITY_SIZE), ArgsManager::ALLOW_ANY, OptionsCategory::BLOCK_CREATION);
    argsman.AddArg("-blockversion=<n>", "Override block version to test forking scenarios", ArgsManager::ALLOW_ANY | ArgsManager::DEBUG_ONLY, OptionsCategory::BLOCK_CREATION);

    argsman.AddArg("-rest", strprintf("Accept public REST requests (default: %u)", DEFAULT_REST_ENABLE), ArgsManager::ALLOW_ANY, OptionsCategory::RPC);
    argsman.AddArg("-rpcallowip=<ip>", "Allow JSON-RPC connections from specified source. Valid for <ip> are a single IP (e.g. 1.2.3.4), a network/netmask (e.g. 1.2.3.4/255.255.255.0) or a network/CIDR (e.g. 1.2.3.4/24). This option can be specified multiple times", ArgsManager::ALLOW_ANY, OptionsCategory::RPC);
    argsman.AddArg("-rpcauth=<userpw>", "Username and HMAC-SHA-256 hashed password for JSON-RPC connections. The field <userpw> comes in the format: <USERNAME>:<SALT>$<HASH>. A canonical python script is included in share/rpcauth. The client then connects normally using the rpcuser=<USERNAME>/rpcpassword=<PASSWORD> pair of arguments. This option can be specified multiple times", ArgsManager::ALLOW_ANY | ArgsManager::SENSITIVE, OptionsCategory::RPC);
    argsman.AddArg("-rpcauthfile=<userpw>", "A file with a single lines with same format as rpcauth. This option can be specified multiple times", ArgsManager::ALLOW_ANY, OptionsCategory::RPC);
    argsman.AddArg("-rpcbind=<addr>[:port]", "Bind to given address to listen for JSON-RPC connections. Do not expose the RPC server to untrusted networks such as the public internet! This option is ignored unless -rpcallowip is also passed. Port is optional and overrides -rpcport. Use [host]:port notation for IPv6. This option can be specified multiple times (default: 127.0.0.1 and ::1 i.e., localhost)", ArgsManager::ALLOW_ANY | ArgsManager::NETWORK_ONLY | ArgsManager::SENSITIVE, OptionsCategory::RPC);
    argsman.AddArg("-rpcdoccheck", strprintf("Throw a non-fatal error at runtime if the documentation for an RPC is incorrect (default: %u)", DEFAULT_RPC_DOC_CHECK), ArgsManager::ALLOW_ANY | ArgsManager::DEBUG_ONLY, OptionsCategory::RPC);
    argsman.AddArg("-rpccookiefile=<loc>", "Location of the auth cookie. Relative paths will be prefixed by a net-specific datadir location. (default: data dir)", ArgsManager::ALLOW_ANY, OptionsCategory::RPC);
    argsman.AddArg("-rpcpassword=<pw>", "Password for JSON-RPC connections", ArgsManager::ALLOW_ANY | ArgsManager::SENSITIVE, OptionsCategory::RPC);
    argsman.AddArg("-rpcport=<port>", strprintf("Listen for JSON-RPC connections on <port> (default: %u, testnet: %u, signet: %u, regtest: %u)", defaultBaseParams->RPCPort(), testnetBaseParams->RPCPort(), signetBaseParams->RPCPort(), regtestBaseParams->RPCPort()), ArgsManager::ALLOW_ANY | ArgsManager::NETWORK_ONLY, OptionsCategory::RPC);
    argsman.AddArg("-rpcserialversion", strprintf("Sets the serialization of raw transaction or block hex returned in non-verbose mode, non-segwit(0) or segwit(1) (default: %d)", DEFAULT_RPC_SERIALIZE_VERSION), ArgsManager::ALLOW_ANY, OptionsCategory::RPC);
    argsman.AddArg("-rpcservertimeout=<n>", strprintf("Timeout during HTTP requests (default: %d)", DEFAULT_HTTP_SERVER_TIMEOUT), ArgsManager::ALLOW_ANY | ArgsManager::DEBUG_ONLY, OptionsCategory::RPC);
    argsman.AddArg("-rpcthreads=<n>", strprintf("Set the number of threads to service RPC calls (default: %d)", DEFAULT_HTTP_THREADS), ArgsManager::ALLOW_ANY, OptionsCategory::RPC);
    argsman.AddArg("-rpcuser=<user>", "Username for JSON-RPC connections", ArgsManager::ALLOW_ANY | ArgsManager::SENSITIVE, OptionsCategory::RPC);
    argsman.AddArg("-rpcwhitelist=<whitelist>", "Set a whitelist to filter incoming RPC calls for a specific user. The field <whitelist> comes in the format: <USERNAME>:<rpc 1>,<rpc 2>,...,<rpc n>. If multiple whitelists are set for a given user, they are set-intersected. See -rpcwhitelistdefault documentation for information on default whitelist behavior.", ArgsManager::ALLOW_ANY, OptionsCategory::RPC);
    argsman.AddArg("-rpcwhitelistdefault", "Sets default behavior for rpc whitelisting. Unless rpcwhitelistdefault is set to 0, if any -rpcwhitelist is set, the rpc server acts as if all rpc users are subject to empty-unless-otherwise-specified whitelists. If rpcwhitelistdefault is set to 1 and no -rpcwhitelist is set, rpc server acts as if all rpc users are subject to empty whitelists.", ArgsManager::ALLOW_ANY, OptionsCategory::RPC);
    argsman.AddArg("-rpcworkqueue=<n>", strprintf("Set the depth of the work queue to service RPC calls (default: %d)", DEFAULT_HTTP_WORKQUEUE), ArgsManager::ALLOW_ANY | ArgsManager::DEBUG_ONLY, OptionsCategory::RPC);
    argsman.AddArg("-server", "Accept command line and JSON-RPC commands", ArgsManager::ALLOW_ANY, OptionsCategory::RPC);

#if HAVE_DECL_FORK
    argsman.AddArg("-daemon", strprintf("Run in the background as a daemon and accept commands (default: %d)", DEFAULT_DAEMON), ArgsManager::ALLOW_ANY, OptionsCategory::OPTIONS);
    argsman.AddArg("-daemonwait", strprintf("Wait for initialization to be finished before exiting. This implies -daemon (default: %d)", DEFAULT_DAEMONWAIT), ArgsManager::ALLOW_ANY, OptionsCategory::OPTIONS);
#else
    hidden_args.emplace_back("-daemon");
    hidden_args.emplace_back("-daemonwait");
#endif

#if defined(USE_SYSCALL_SANDBOX)
    argsman.AddArg("-sandbox=<mode>", "Use the experimental syscall sandbox in the specified mode (-sandbox=log-and-abort or -sandbox=abort). Allow only expected syscalls to be used by bitcoind. Note that this is an experimental new feature that may cause bitcoind to exit or crash unexpectedly: use with caution. In the \"log-and-abort\" mode the invocation of an unexpected syscall results in a debug handler being invoked which will log the incident and terminate the program (without executing the unexpected syscall). In the \"abort\" mode the invocation of an unexpected syscall results in the entire process being killed immediately by the kernel without executing the unexpected syscall.", ArgsManager::ALLOW_ANY, OptionsCategory::OPTIONS);
#endif // USE_SYSCALL_SANDBOX

    CStats::AddStatsOptions();

    // Add the hidden options
    argsman.AddHiddenArgs(hidden_args);
}

static bool fHaveGenesis = false;
static Mutex g_genesis_wait_mutex;
static std::condition_variable g_genesis_wait_cv;

static void BlockNotifyGenesisWait(const CBlockIndex* pBlockIndex)
{
    if (pBlockIndex != nullptr) {
        {
            LOCK(g_genesis_wait_mutex);
            fHaveGenesis = true;
        }
        g_genesis_wait_cv.notify_all();
    }
}

#if HAVE_SYSTEM
static void StartupNotify(const ArgsManager& args)
{
    for (std::string command : args.GetArgs("-startupnotify")) {
        std::thread t(runCommand, command);
        t.detach(); // thread runs free
    }
}
#endif

static bool AppInitServers(NodeContext& node)
{
    const ArgsManager& args = *Assert(node.args);
    RPCServer::OnStarted(&OnRPCStarted);
    RPCServer::OnStopped(&OnRPCStopped);
    if (!InitHTTPServer())
        return false;
    StartRPC();
    node.rpc_interruption_point = RpcInterruptionPoint;
    if (!StartHTTPRPC(&node))
        return false;
    if (args.GetBoolArg("-rest", DEFAULT_REST_ENABLE)) StartREST(&node);
    StartHTTPServer();
    return true;
}

// Parameter interaction based on rules
void InitParameterInteraction(ArgsManager& args)
{
    // when specifying an explicit binding address, you want to listen on it
    // even when -connect or -proxy is specified
    if (args.IsArgSet("-bind")) {
        if (args.SoftSetBoolArg("-listen", true))
            LogPrintf("%s: parameter interaction: -bind set -> setting -listen=1\n", __func__);
    }
    if (args.IsArgSet("-whitebind")) {
        if (args.SoftSetBoolArg("-listen", true))
            LogPrintf("%s: parameter interaction: -whitebind set -> setting -listen=1\n", __func__);
    }

    if (args.IsArgSet("-connect")) {
        // when only connecting to trusted nodes, do not seed via DNS, or listen by default
        if (args.SoftSetBoolArg("-dnsseed", false))
            LogPrintf("%s: parameter interaction: -connect set -> setting -dnsseed=0\n", __func__);
        if (args.SoftSetBoolArg("-listen", false))
            LogPrintf("%s: parameter interaction: -connect set -> setting -listen=0\n", __func__);
    }

    std::string proxy_arg = args.GetArg("-proxy", "");
    if (proxy_arg != "" && proxy_arg != "0") {
        // to protect privacy, do not listen by default if a default proxy server is specified
        if (args.SoftSetBoolArg("-listen", false))
            LogPrintf("%s: parameter interaction: -proxy set -> setting -listen=0\n", __func__);
        // to protect privacy, do not map ports when a proxy is set. The user may still specify -listen=1
        // to listen locally, so don't rely on this happening through -listen below.
        if (args.SoftSetBoolArg("-upnp", false))
            LogPrintf("%s: parameter interaction: -proxy set -> setting -upnp=0\n", __func__);
        if (args.SoftSetBoolArg("-natpmp", false)) {
            LogPrintf("%s: parameter interaction: -proxy set -> setting -natpmp=0\n", __func__);
        }
        // to protect privacy, do not discover addresses by default
        if (args.SoftSetBoolArg("-discover", false))
            LogPrintf("%s: parameter interaction: -proxy set -> setting -discover=0\n", __func__);
    }

    if (!args.GetBoolArg("-listen", DEFAULT_LISTEN)) {
        // do not map ports or try to retrieve public IP when not listening (pointless)
        if (args.SoftSetBoolArg("-upnp", false))
            LogPrintf("%s: parameter interaction: -listen=0 -> setting -upnp=0\n", __func__);
        if (args.SoftSetBoolArg("-natpmp", false)) {
            LogPrintf("%s: parameter interaction: -listen=0 -> setting -natpmp=0\n", __func__);
        }
        if (args.SoftSetBoolArg("-discover", false))
            LogPrintf("%s: parameter interaction: -listen=0 -> setting -discover=0\n", __func__);
        if (args.SoftSetBoolArg("-listenonion", false))
            LogPrintf("%s: parameter interaction: -listen=0 -> setting -listenonion=0\n", __func__);
        if (args.SoftSetBoolArg("-i2pacceptincoming", false)) {
            LogPrintf("%s: parameter interaction: -listen=0 -> setting -i2pacceptincoming=0\n", __func__);
        }
    }

    if (args.IsArgSet("-externalip")) {
        // if an explicit public IP is specified, do not try to find others
        if (args.SoftSetBoolArg("-discover", false))
            LogPrintf("%s: parameter interaction: -externalip set -> setting -discover=0\n", __func__);
    }

    // disable whitelistrelay in blocksonly mode
    if (args.GetBoolArg("-blocksonly", DEFAULT_BLOCKSONLY)) {
        if (args.SoftSetBoolArg("-whitelistrelay", false))
            LogPrintf("%s: parameter interaction: -blocksonly=1 -> setting -whitelistrelay=0\n", __func__);
    }

    // Forcing relay from whitelisted hosts implies we will accept relays from them in the first place.
    if (args.GetBoolArg("-whitelistforcerelay", DEFAULT_WHITELISTFORCERELAY)) {
        if (args.SoftSetBoolArg("-whitelistrelay", true))
            LogPrintf("%s: parameter interaction: -whitelistforcerelay=1 -> setting -whitelistrelay=1\n", __func__);
    }
}

/**
 * Initialize global loggers.
 *
 * Note that this is called very early in the process lifetime, so you should be
 * careful about what global state you rely on here.
 */
void InitLogging(const ArgsManager& args)
{
    init::SetLoggingOptions(args);
    init::LogPackageVersion();
}

namespace { // Variables internal to initialization process only

int nMaxConnections;
int nUserMaxConnections;
int nFD;
ServiceFlags nLocalServices = ServiceFlags(NODE_NETWORK | NODE_NETWORK_LIMITED | NODE_WITNESS);
int64_t peer_connect_timeout;
std::set<BlockFilterType> g_enabled_filter_types;

} // namespace

[[noreturn]] static void new_handler_terminate()
{
    // Rather than throwing std::bad-alloc if allocation fails, terminate
    // immediately to (try to) avoid chain corruption.
    // Since LogPrintf may itself allocate memory, set the handler directly
    // to terminate first.
    std::set_new_handler(std::terminate);
    LogPrintf("Error: Out of memory. Terminating.\n");

    // The log was successful, terminate now.
    std::terminate();
};

bool AppInitBasicSetup(const ArgsManager& args)
{
    // ********************************************************* Step 1: setup
#ifdef _MSC_VER
    // Turn off Microsoft heap dump noise
    _CrtSetReportMode(_CRT_WARN, _CRTDBG_MODE_FILE);
    _CrtSetReportFile(_CRT_WARN, CreateFileA("NUL", GENERIC_WRITE, 0, nullptr, OPEN_EXISTING, 0, 0));
    // Disable confusing "helpful" text message on abort, Ctrl-C
    _set_abort_behavior(0, _WRITE_ABORT_MSG | _CALL_REPORTFAULT);
#endif
#ifdef WIN32
    // Enable heap terminate-on-corruption
    HeapSetInformation(nullptr, HeapEnableTerminationOnCorruption, nullptr, 0);
#endif
    if (!InitShutdownState()) {
        return InitError(Untranslated("Initializing wait-for-shutdown state failed."));
    }

    if (!SetupNetworking()) {
        return InitError(Untranslated("Initializing networking failed."));
    }

#ifndef WIN32
    if (!args.GetBoolArg("-sysperms", false)) {
        umask(077);
    }

    // Clean shutdown on SIGTERM
    registerSignalHandler(SIGTERM, HandleSIGTERM);
    registerSignalHandler(SIGINT, HandleSIGTERM);

    // Reopen debug.log on SIGHUP
    registerSignalHandler(SIGHUP, HandleSIGHUP);

    // Ignore SIGPIPE, otherwise it will bring the daemon down if the client closes unexpectedly
    signal(SIGPIPE, SIG_IGN);
#else
    SetConsoleCtrlHandler(consoleCtrlHandler, true);
#endif

    std::set_new_handler(new_handler_terminate);

    return true;
}

bool AppInitParameterInteraction(const ArgsManager& args)
{
    const CChainParams& chainparams = Params();
    // ********************************************************* Step 2: parameter interactions

    // also see: InitParameterInteraction()

    // Error if network-specific options (-addnode, -connect, etc) are
    // specified in default section of config file, but not overridden
    // on the command line or in this network's section of the config file.
    std::string network = args.GetChainName();
    if (network == CBaseChainParams::SIGNET) {
        LogPrintf("Signet derived magic (message start): %s\n", HexStr(chainparams.MessageStart()));
    }
    bilingual_str errors;
    for (const auto& arg : args.GetUnsuitableSectionOnlyArgs()) {
        errors += strprintf(_("Config setting for %s only applied on %s network when in [%s] section.") + Untranslated("\n"), arg, network, network);
    }

    if (!errors.empty()) {
        return InitError(errors);
    }

    // Warn if unrecognized section name are present in the config file.
    bilingual_str warnings;
    for (const auto& section : args.GetUnrecognizedSections()) {
        warnings += strprintf(Untranslated("%s:%i ") + _("Section [%s] is not recognized.") + Untranslated("\n"), section.m_file, section.m_line, section.m_name);
    }

    if (!warnings.empty()) {
        InitWarning(warnings);
    }

    if (!fs::is_directory(gArgs.GetBlocksDirPath())) {
        return InitError(strprintf(_("Specified blocks directory \"%s\" does not exist."), args.GetArg("-blocksdir", "")));
    }

    // parse and validate enabled filter types
    std::string blockfilterindex_value = args.GetArg("-blockfilterindex", DEFAULT_BLOCKFILTERINDEX);
    if (blockfilterindex_value == "" || blockfilterindex_value == "1") {
        g_enabled_filter_types = {BlockFilterType::BASIC};
    } else if (blockfilterindex_value != "0") {
        const std::vector<std::string> names = args.GetArgs("-blockfilterindex");
        for (const auto& name : names) {
            BlockFilterType filter_type;
            if (!BlockFilterTypeByName(name, filter_type)) {
                return InitError(strprintf(_("Unknown -blockfilterindex value %s."), name));
            }
            g_enabled_filter_types.insert(filter_type);
        }
    }

    // Signal NODE_COMPACT_FILTERS if peerblockfilters and basic filters index are both enabled.
    if (args.GetBoolArg("-peerblockfilters", DEFAULT_PEERBLOCKFILTERS)) {
        if (g_enabled_filter_types.count(BlockFilterType::BASIC) != 1) {
            return InitError(_("Cannot set -peerblockfilters without -blockfilterindex."));
        }

        nLocalServices = ServiceFlags(nLocalServices | NODE_COMPACT_FILTERS);
    }

    // if using block pruning, then disallow txindex and coinstatsindex
    if (args.GetIntArg("-prune", 0)) {
        if (args.GetBoolArg("-txindex", DEFAULT_TXINDEX))
            return InitError(_("Prune mode is incompatible with -txindex."));
        if (args.GetBoolArg("-coinstatsindex", DEFAULT_COINSTATSINDEX))
            return InitError(_("Prune mode is incompatible with -coinstatsindex."));
    }

    // If -forcednsseed is set to true, ensure -dnsseed has not been set to false
    if (args.GetBoolArg("-forcednsseed", DEFAULT_FORCEDNSSEED) && !args.GetBoolArg("-dnsseed", DEFAULT_DNSSEED)){
        return InitError(_("Cannot set -forcednsseed to true when setting -dnsseed to false."));
    }

    // -bind and -whitebind can't be set when not listening
    size_t nUserBind = args.GetArgs("-bind").size() + args.GetArgs("-whitebind").size();
    if (nUserBind != 0 && !args.GetBoolArg("-listen", DEFAULT_LISTEN)) {
        return InitError(Untranslated("Cannot set -bind or -whitebind together with -listen=0"));
    }

    // if listen=0, then disallow listenonion=1
    if (!args.GetBoolArg("-listen", DEFAULT_LISTEN) && args.GetBoolArg("-listenonion", DEFAULT_LISTEN_ONION)) {
        return InitError(Untranslated("Cannot set -listen=0 together with -listenonion=1"));
    }

    // Make sure enough file descriptors are available
    int nBind = std::max(nUserBind, size_t(1));
    nUserMaxConnections = args.GetIntArg("-maxconnections", DEFAULT_MAX_PEER_CONNECTIONS);
    nMaxConnections = std::max(nUserMaxConnections, 0);

    nFD = RaiseFileDescriptorLimit(nMaxConnections + MIN_CORE_FILEDESCRIPTORS + MAX_ADDNODE_CONNECTIONS + nBind + NUM_FDS_MESSAGE_CAPTURE);

#ifdef USE_POLL
    int fd_max = nFD;
#else
    int fd_max = FD_SETSIZE;
#endif
    // Trim requested connection counts, to fit into system limitations
    // <int> in std::min<int>(...) to work around FreeBSD compilation issue described in #2695
    nMaxConnections = std::max(std::min<int>(nMaxConnections, fd_max - nBind - MIN_CORE_FILEDESCRIPTORS - MAX_ADDNODE_CONNECTIONS - NUM_FDS_MESSAGE_CAPTURE), 0);
    if (nFD < MIN_CORE_FILEDESCRIPTORS)
        return InitError(_("Not enough file descriptors available."));
    nMaxConnections = std::min(nFD - MIN_CORE_FILEDESCRIPTORS - MAX_ADDNODE_CONNECTIONS - NUM_FDS_MESSAGE_CAPTURE, nMaxConnections);

    if (nMaxConnections < nUserMaxConnections)
        InitWarning(strprintf(_("Reducing -maxconnections from %d to %d, because of system limitations."), nUserMaxConnections, nMaxConnections));

    // ********************************************************* Step 3: parameter-to-internal-flags
    init::SetLoggingCategories(args);

    fCheckBlockIndex = args.GetBoolArg("-checkblockindex", chainparams.DefaultConsistencyChecks());
    fCheckpointsEnabled = args.GetBoolArg("-checkpoints", DEFAULT_CHECKPOINTS_ENABLED);

    hashAssumeValid = uint256S(args.GetArg("-assumevalid", chainparams.GetConsensus().defaultAssumeValid.GetHex()));
    if (!hashAssumeValid.IsNull())
        LogPrintf("Assuming ancestors of block %s have valid signatures.\n", hashAssumeValid.GetHex());
    else
        LogPrintf("Validating signatures for all blocks.\n");

    if (args.IsArgSet("-minimumchainwork")) {
        const std::string minChainWorkStr = args.GetArg("-minimumchainwork", "");
        if (!IsHexNumber(minChainWorkStr)) {
            return InitError(strprintf(Untranslated("Invalid non-hex (%s) minimum chain work value specified"), minChainWorkStr));
        }
        nMinimumChainWork = UintToArith256(uint256S(minChainWorkStr));
    } else {
        nMinimumChainWork = UintToArith256(chainparams.GetConsensus().nMinimumChainWork);
    }
    LogPrintf("Setting nMinimumChainWork=%s\n", nMinimumChainWork.GetHex());
    if (nMinimumChainWork < UintToArith256(chainparams.GetConsensus().nMinimumChainWork)) {
        LogPrintf("Warning: nMinimumChainWork set below default value of %s\n", chainparams.GetConsensus().nMinimumChainWork.GetHex());
    }

    // mempool limits
    int64_t nMempoolSizeMax = args.GetIntArg("-maxmempool", DEFAULT_MAX_MEMPOOL_SIZE) * 1000000;
    int64_t nMempoolSizeMin = maxmempoolMinimum(args.GetIntArg("-limitdescendantsize", DEFAULT_DESCENDANT_SIZE_LIMIT)) * 1000000;
    if (nMempoolSizeMax < 0 || nMempoolSizeMax < nMempoolSizeMin)
        return InitError(strprintf(_("-maxmempool must be at least %d MB"), std::ceil(nMempoolSizeMin / 1000000.0)));
    // incremental relay fee sets the minimum feerate increase necessary for BIP 125 replacement in the mempool
    // and the amount the mempool min fee increases above the feerate of txs evicted due to mempool limiting.
    if (args.IsArgSet("-incrementalrelayfee")) {
        if (std::optional<CAmount> inc_relay_fee = ParseMoney(args.GetArg("-incrementalrelayfee", ""))) {
            ::incrementalRelayFee = CFeeRate{inc_relay_fee.value()};
        } else {
            return InitError(AmountErrMsg("incrementalrelayfee", args.GetArg("-incrementalrelayfee", "")));
        }
    }

    // block pruning; get the amount of disk space (in MiB) to allot for block & undo files
    int64_t nPruneArg = args.GetIntArg("-prune", 0);
    if (nPruneArg < 0) {
        return InitError(_("Prune cannot be configured with a negative value."));
    }
    nPruneTarget = (uint64_t) nPruneArg * 1024 * 1024;
    if (nPruneArg == 1) {  // manual pruning: -prune=1
        LogPrintf("Block pruning enabled.  Use RPC call pruneblockchain(height) to manually prune block and undo files.\n");
        nPruneTarget = std::numeric_limits<uint64_t>::max();
        fPruneMode = true;
    } else if (nPruneTarget) {
        if (nPruneTarget < MIN_DISK_SPACE_FOR_BLOCK_FILES) {
            return InitError(strprintf(_("Prune configured below the minimum of %d MiB.  Please use a higher number."), MIN_DISK_SPACE_FOR_BLOCK_FILES / 1024 / 1024));
        }
        LogPrintf("Prune configured to target %u MiB on disk for block and undo files.\n", nPruneTarget / 1024 / 1024);
        fPruneMode = true;
    }

    nConnectTimeout = args.GetIntArg("-timeout", DEFAULT_CONNECT_TIMEOUT);
    if (nConnectTimeout <= 0) {
        nConnectTimeout = DEFAULT_CONNECT_TIMEOUT;
    }

    peer_connect_timeout = args.GetIntArg("-peertimeout", DEFAULT_PEER_CONNECT_TIMEOUT);
    if (peer_connect_timeout <= 0) {
        return InitError(Untranslated("peertimeout cannot be configured with a negative value."));
    }

    if (args.IsArgSet("-minrelaytxfee")) {
        if (std::optional<CAmount> min_relay_fee = ParseMoney(args.GetArg("-minrelaytxfee", ""))) {
            // High fee check is done afterward in CWallet::Create()
            ::minRelayTxFee = CFeeRate{min_relay_fee.value()};
        } else {
            return InitError(AmountErrMsg("minrelaytxfee", args.GetArg("-minrelaytxfee", "")));
        }
    } else if (incrementalRelayFee > ::minRelayTxFee) {
        // Allow only setting incrementalRelayFee to control both
        ::minRelayTxFee = incrementalRelayFee;
        LogPrintf("Increasing minrelaytxfee to %s to match incrementalrelayfee\n",::minRelayTxFee.ToString());
    }

    // Sanity check argument for min fee for including tx in block
    // TODO: Harmonize which arguments need sanity checking and where that happens
    if (args.IsArgSet("-blockmintxfee")) {
        if (!ParseMoney(args.GetArg("-blockmintxfee", ""))) {
            return InitError(AmountErrMsg("blockmintxfee", args.GetArg("-blockmintxfee", "")));
        }
    }

    // Feerate used to define dust.  Shouldn't be changed lightly as old
    // implementations may inadvertently create non-standard transactions
    if (args.IsArgSet("-dustrelayfee")) {
        if (std::optional<CAmount> parsed = ParseMoney(args.GetArg("-dustrelayfee", ""))) {
            dustRelayFee = CFeeRate{parsed.value()};
        } else {
            return InitError(AmountErrMsg("dustrelayfee", args.GetArg("-dustrelayfee", "")));
        }
    }

    fRequireStandard = !args.GetBoolArg("-acceptnonstdtxn", !chainparams.RequireStandardDefault());
    nBytesPerSigOp = args.GetIntArg("-bytespersigop", nBytesPerSigOp);

    if (!g_wallet_init_interface.ParameterInteraction()) return false;

    fIsBareMultisigStd = args.GetBoolArg("-permitbaremultisig", DEFAULT_PERMIT_BAREMULTISIG);
    fAcceptDatacarrier = args.GetBoolArg("-datacarrier", DEFAULT_ACCEPT_DATACARRIER);
    nMaxDatacarrierBytes = args.GetIntArg("-datacarriersize", nMaxDatacarrierBytes);

    // Option to startup with mocktime set (used for regression testing):
    SetMockTime(args.GetIntArg("-mocktime", 0)); // SetMockTime(0) is a no-op

    if (args.GetBoolArg("-peerbloomfilters", DEFAULT_PEERBLOOMFILTERS))
        nLocalServices = ServiceFlags(nLocalServices | NODE_BLOOM);

    if (args.GetIntArg("-rpcserialversion", DEFAULT_RPC_SERIALIZE_VERSION) < 0)
        return InitError(Untranslated("rpcserialversion must be non-negative."));

    if (args.GetIntArg("-rpcserialversion", DEFAULT_RPC_SERIALIZE_VERSION) > 1)
        return InitError(Untranslated("Unknown rpcserialversion requested."));

    nMaxTipAge = args.GetIntArg("-maxtipage", DEFAULT_MAX_TIP_AGE);

    if (args.IsArgSet("-proxy") && args.GetArg("-proxy", "") == std::string(1, 0)) {
        return InitError(_("No proxy server specified. Use -proxy=<ip> or -proxy=<ip:port>."));
    }

#if defined(USE_SYSCALL_SANDBOX)
    if (args.IsArgSet("-sandbox") && !args.IsArgNegated("-sandbox")) {
        const std::string sandbox_arg{args.GetArg("-sandbox", "")};
        bool log_syscall_violation_before_terminating{false};
        if (sandbox_arg == "log-and-abort") {
            log_syscall_violation_before_terminating = true;
        } else if (sandbox_arg == "abort") {
            // log_syscall_violation_before_terminating is false by default.
        } else {
            return InitError(Untranslated("Unknown syscall sandbox mode (-sandbox=<mode>). Available modes are \"log-and-abort\" and \"abort\"."));
        }
        // execve(...) is not allowed by the syscall sandbox.
        const std::vector<std::string> features_using_execve{
            "-alertnotify",
            "-blocknotify",
            "-signer",
            "-startupnotify",
            "-walletnotify",
        };
        for (const std::string& feature_using_execve : features_using_execve) {
            if (!args.GetArg(feature_using_execve, "").empty()) {
                return InitError(Untranslated(strprintf("The experimental syscall sandbox feature (-sandbox=<mode>) is incompatible with %s (which uses execve).", feature_using_execve)));
            }
        }
        if (!SetupSyscallSandbox(log_syscall_violation_before_terminating)) {
            return InitError(Untranslated("Installation of the syscall sandbox failed."));
        }
        LogPrintf("Experimental syscall sandbox enabled (-sandbox=%s): bitcoind will terminate if an unexpected (not allowlisted) syscall is invoked.\n", sandbox_arg);
    }
#endif // USE_SYSCALL_SANDBOX

    if (!CStats::parameterInteraction()) return false;

    return true;
}

static bool LockDataDirectory(bool probeOnly)
{
    // Make sure only a single Bitcoin process is using the data directory.
    fs::path datadir = gArgs.GetDataDirNet();
    if (!DirIsWritable(datadir)) {
        return InitError(strprintf(_("Cannot write to data directory '%s'; check permissions."), fs::PathToString(datadir)));
    }
    if (!LockDirectory(datadir, ".lock", probeOnly)) {
        return InitError(strprintf(_("Cannot obtain a lock on data directory %s. %s is probably already running."), fs::PathToString(datadir), PACKAGE_NAME));
    }
    return true;
}

/**
 * Once initial sync is finished and no change in block height or queued downloads,
 * flush state to protect against data loss
 */
static void FlushAfterSync(NodeContext& node, CChainState& chainstate)
{
    if (chainstate.IsInitialBlockDownload()) {
        node.scheduler->scheduleFromNow([&]{ FlushAfterSync(node, chainstate); }, SYNC_CHECK_INTERVAL);
        return;
    }

    static std::map<CChainState*, int> last_chain_height_map;
    LOCK(cs_main);
    int current_height = chainstate.m_chain.Height();
    auto last_chain_height = last_chain_height_map.find(&chainstate);
    if (last_chain_height == last_chain_height_map.end() || last_chain_height->second != current_height) {
        last_chain_height_map[&chainstate] = current_height;
        node.scheduler->scheduleFromNow([&]{ FlushAfterSync(node, chainstate); }, SYNC_CHECK_INTERVAL);
        return;
    }

    if (node.peerman->GetNumberOfPeersWithValidatedDownloads() > 0) {
        node.scheduler->scheduleFromNow([&]{ FlushAfterSync(node, chainstate); }, SYNC_CHECK_INTERVAL);
        return;
    }

    last_chain_height_map.erase(last_chain_height);
    if (chainstate.CanFlushToDisk()) {
        LogPrintf("%s: Flushing %s\n", __func__, chainstate.ToString());
        chainstate.ForceFlushStateToDisk();
    }
}

bool AppInitSanityChecks()
{
    // ********************************************************* Step 4: sanity checks

    init::SetGlobals();

    if (!(dbwrapper_SanityCheck() && init::SanityChecks())) {
        return InitError(strprintf(_("Initialization sanity check failed. %s is shutting down."), PACKAGE_NAME));
    }

    // Probe the data directory lock to give an early error message, if possible
    // We cannot hold the data directory lock here, as the forking for daemon() hasn't yet happened,
    // and a fork will cause weird behavior to it.
    return LockDataDirectory(true);
}

bool AppInitLockDataDirectory()
{
    // After daemonization get the data directory lock again and hold on to it until exit
    // This creates a slight window for a race condition to happen, however this condition is harmless: it
    // will at most make us exit without printing a message to console.
    if (!LockDataDirectory(false)) {
        // Detailed error printed inside LockDataDirectory
        return false;
    }
    return true;
}

bool AppInitInterfaces(NodeContext& node)
{
    node.chain = node.init->makeChain();
    return true;
}

bool AppInitMain(NodeContext& node, interfaces::BlockAndHeaderTipInfo* tip_info)
{
    const ArgsManager& args = *Assert(node.args);
    const CChainParams& chainparams = Params();

    auto opt_max_upload = ParseByteUnits(args.GetArg("-maxuploadtarget", DEFAULT_MAX_UPLOAD_TARGET), ByteUnit::M);
    if (!opt_max_upload) {
        return InitError(strprintf(_("Unable to parse -maxuploadtarget: '%s'"), args.GetArg("-maxuploadtarget", "")));
    }

    // ********************************************************* Step 4a: application initialization
    if (!CreatePidFile(args)) {
        // Detailed error printed inside CreatePidFile().
        return false;
    }
    if (!init::StartLogging(args)) {
        // Detailed error printed inside StartLogging().
        return false;
    }

    LogPrintf("Using at most %i automatic connections (%i file descriptors available)\n", nMaxConnections, nFD);

    // Warn about relative -datadir path.
    if (args.IsArgSet("-datadir") && !args.GetPathArg("-datadir").is_absolute()) {
        LogPrintf("Warning: relative datadir option '%s' specified, which will be interpreted relative to the " /* Continued */
                  "current working directory '%s'. This is fragile, because if bitcoin is started in the future "
                  "from a different location, it will be unable to locate the current data files. There could "
                  "also be data loss if bitcoin is started while in a temporary directory.\n",
                  args.GetArg("-datadir", ""), fs::PathToString(fs::current_path()));
    }

    InitSignatureCache();
    InitScriptExecutionCache();

    int script_threads = args.GetIntArg("-par", DEFAULT_SCRIPTCHECK_THREADS);
    if (script_threads <= 0) {
        // -par=0 means autodetect (number of cores - 1 script threads)
        // -par=-n means "leave n cores free" (number of cores - n - 1 script threads)
        script_threads += GetNumCores();
    }

    // Subtract 1 because the main thread counts towards the par threads
    script_threads = std::max(script_threads - 1, 0);

    // Number of script-checking threads <= MAX_SCRIPTCHECK_THREADS
    script_threads = std::min(script_threads, MAX_SCRIPTCHECK_THREADS);

    LogPrintf("Script verification uses %d additional threads\n", script_threads);
    nScriptCheckThreads = script_threads;
    if (script_threads >= 1) {
        g_parallel_script_checks = true;
        StartScriptCheckWorkerThreads(script_threads);
    }

    assert(!node.scheduler);
    node.scheduler = std::make_unique<CScheduler>();

    // Start the lightweight task scheduler thread
    node.scheduler->m_service_thread = std::thread(util::TraceThread, "scheduler", [&] { node.scheduler->serviceQueue(); });

    // Gather some entropy once per minute.
    node.scheduler->scheduleEvery([]{
        RandAddPeriodic();
    }, std::chrono::minutes{1});

    GetMainSignals().RegisterBackgroundSignalScheduler(*node.scheduler);

    // Create client interfaces for wallets that are supposed to be loaded
    // according to -wallet and -disablewallet options. This only constructs
    // the interfaces, it doesn't load wallet data. Wallets actually get loaded
    // when load() and start() interface methods are called below.
    g_wallet_init_interface.Construct(node);
    uiInterface.InitWallet();

    /* Register RPC commands regardless of -server setting so they will be
     * available in the GUI RPC console even if external calls are disabled.
     */
    RegisterAllCoreRPCCommands(tableRPC);
    for (const auto& client : node.chain_clients) {
        client->registerRpcs();
    }
#if ENABLE_ZMQ
    RegisterZMQRPCCommands(tableRPC);
#endif

    /* Start the RPC server already.  It will be started in "warmup" mode
     * and not really process calls already (but it will signify connections
     * that the server is there and will be ready later).  Warmup mode will
     * be disabled when initialisation is finished.
     */
    if (args.GetBoolArg("-server", false)) {
        uiInterface.InitMessage_connect(SetRPCWarmupStatus);
        if (!AppInitServers(node))
            return InitError(_("Unable to start HTTP server. See debug log for details."));
    }

    // ********************************************************* Step 5: verify wallet database integrity
    for (const auto& client : node.chain_clients) {
        if (!client->verify()) {
            return false;
        }
    }

    // ********************************************************* Step 6: network initialization
    // Note that we absolutely cannot open any actual connections
    // until the very end ("start node") as the UTXO/block state
    // is not yet setup and may end up being set up twice if we
    // need to reindex later.

    fListen = args.GetBoolArg("-listen", DEFAULT_LISTEN);
    fDiscover = args.GetBoolArg("-discover", true);
    const bool ignores_incoming_txs{args.GetBoolArg("-blocksonly", DEFAULT_BLOCKSONLY)};

    {
        // Initialize addrman
        assert(!node.addrman);

        // Read asmap file if configured
        std::vector<bool> asmap;
        if (args.IsArgSet("-asmap")) {
            fs::path asmap_path = fs::PathFromString(args.GetArg("-asmap", ""));
            if (asmap_path.empty()) {
                asmap_path = fs::PathFromString(DEFAULT_ASMAP_FILENAME);
            }
            if (!asmap_path.is_absolute()) {
                asmap_path = gArgs.GetDataDirNet() / asmap_path;
            }
            if (!fs::exists(asmap_path)) {
                InitError(strprintf(_("Could not find asmap file %s"), fs::quoted(fs::PathToString(asmap_path))));
                return false;
            }
            asmap = DecodeAsmap(asmap_path);
            if (asmap.size() == 0) {
                InitError(strprintf(_("Could not parse asmap file %s"), fs::quoted(fs::PathToString(asmap_path))));
                return false;
            }
            const uint256 asmap_version = SerializeHash(asmap);
            LogPrintf("Using asmap version %s for IP bucketing\n", asmap_version.ToString());
        } else {
            LogPrintf("Using /16 prefix for IP bucketing\n");
        }

        uiInterface.InitMessage(_("Loading P2P addresses…").translated);
        if (const auto error{LoadAddrman(asmap, args, node.addrman)}) {
            return InitError(*error);
        }
    }

    assert(!node.banman);
    node.banman = std::make_unique<BanMan>(gArgs.GetDataDirNet() / "banlist", &uiInterface, args.GetIntArg("-bantime", DEFAULT_MISBEHAVING_BANTIME));
    assert(!node.connman);
    node.connman = std::make_unique<CConnman>(GetRand(std::numeric_limits<uint64_t>::max()), GetRand(std::numeric_limits<uint64_t>::max()), *node.addrman, args.GetBoolArg("-networkactive", true));

    assert(!node.fee_estimator);
    // Don't initialize fee estimation with old data if we don't relay transactions,
    // as they would never get updated.
    if (!ignores_incoming_txs) node.fee_estimator = std::make_unique<CBlockPolicyEstimator>();

    assert(!node.mempool);
    int check_ratio = std::min<int>(std::max<int>(args.GetIntArg("-checkmempool", chainparams.DefaultConsistencyChecks() ? 1 : 0), 0), 1000000);
    node.mempool = std::make_unique<CTxMemPool>(node.fee_estimator.get(), check_ratio);

    assert(!node.chainman);
    node.chainman = std::make_unique<ChainstateManager>();
    ChainstateManager& chainman = *node.chainman;

    assert(!node.peerman);
    node.peerman = PeerManager::make(chainparams, *node.connman, *node.addrman, node.banman.get(),
                                     chainman, *node.mempool, ignores_incoming_txs);
    RegisterValidationInterface(node.peerman.get());

    // Check port numbers
    for (const std::string port_option : {
        "-port",
        "-rpcport",
    }) {
        if (args.IsArgSet(port_option)) {
            const std::string port = args.GetArgs(port_option)[0];
            uint16_t n;
            if (!ParseUInt16(port, &n) || n == 0) {
                return InitError(InvalidPortErrMsg(port_option, port));
            }
        }
    }

    for (const std::string port_option : {
        "-i2psam",
        "-onion",
        "-proxy",
        "-rpcbind",
        "-torcontrol",
        "-whitebind",
        "-zmqpubhashblock",
        "-zmqpubhashtx",
        "-zmqpubrawblock",
        "-zmqpubsequence",
    }) {
        for (const std::string& socket_addr : args.GetArgs(port_option)) {
            std::string host_out;
            uint16_t port_out{0};
            if (!SplitHostPort(socket_addr, port_out, host_out)) {
                return InitError(InvalidPortErrMsg(port_option, socket_addr));
            }
        }
    }

    for (const std::string& socket_addr : args.GetArgs("-bind")) {
        std::string host_out;
        uint16_t port_out{0};
        std::string bind_socket_addr = socket_addr.substr(0, socket_addr.rfind('='));
        if (!SplitHostPort(bind_socket_addr, port_out, host_out)) {
            return InitError(InvalidPortErrMsg("-bind", socket_addr));
        }
    }

    // sanitize comments per BIP-0014, format user agent and check total size
    std::vector<std::string> uacomments;
    for (const std::string& cmt : args.GetArgs("-uacomment")) {
        if (cmt != SanitizeString(cmt, SAFE_CHARS_UA_COMMENT))
            return InitError(strprintf(_("User Agent comment (%s) contains unsafe characters."), cmt));
        uacomments.push_back(cmt);
    }
    strSubVersion = FormatSubVersion(CLIENT_NAME, CLIENT_VERSION, uacomments);
    for (auto append : gArgs.GetArgs("-uaappend")) {
        if (append.back() != '/') append += '/';
        strSubVersion += append;
    }
    if (strSubVersion.size() > MAX_SUBVERSION_LENGTH) {
        return InitError(strprintf(_("Total length of network version string (%i) exceeds maximum length (%i). Reduce the number or size of uacomments."),
            strSubVersion.size(), MAX_SUBVERSION_LENGTH));
    }

    if (args.IsArgSet("-onlynet")) {
        std::set<enum Network> nets;
        for (const std::string& snet : args.GetArgs("-onlynet")) {
            enum Network net = ParseNetwork(snet);
            if (net == NET_UNROUTABLE)
                return InitError(strprintf(_("Unknown network specified in -onlynet: '%s'"), snet));
            nets.insert(net);
        }
        for (int n = 0; n < NET_MAX; n++) {
            enum Network net = (enum Network)n;
            assert(IsReachable(net));
            if (!nets.count(net))
                SetReachable(net, false);
        }
    }

    if (!args.IsArgSet("-cjdnsreachable")) {
        SetReachable(NET_CJDNS, false);
    }
    // Now IsReachable(NET_CJDNS) is true if:
    // 1. -cjdnsreachable is given and
    // 2.1. -onlynet is not given or
    // 2.2. -onlynet=cjdns is given

    // Check for host lookup allowed before parsing any network related parameters
    fNameLookup = args.GetBoolArg("-dns", DEFAULT_NAME_LOOKUP);

    Proxy onion_proxy;

    bool proxyRandomize = args.GetBoolArg("-proxyrandomize", DEFAULT_PROXYRANDOMIZE);
    // -proxy sets a proxy for all outgoing network traffic
    // -noproxy (or -proxy=0) as well as the empty string can be used to not set a proxy, this is the default
    std::string proxyArg = args.GetArg("-proxy", "");
    if (proxyArg != "" && proxyArg != "0") {
        CService proxyAddr;
        if (!Lookup(proxyArg, proxyAddr, 9050, fNameLookup)) {
            return InitError(strprintf(_("Invalid -proxy address or hostname: '%s'"), proxyArg));
        }

        Proxy addrProxy = Proxy(proxyAddr, proxyRandomize);
        if (!addrProxy.IsValid())
            return InitError(strprintf(_("Invalid -proxy address or hostname: '%s'"), proxyArg));

        SetProxy(NET_IPV4, addrProxy);
        SetProxy(NET_IPV6, addrProxy);
        SetProxy(NET_CJDNS, addrProxy);
        SetNameProxy(addrProxy);
        onion_proxy = addrProxy;
    }

    const bool onlynet_used_with_onion{args.IsArgSet("-onlynet") && IsReachable(NET_ONION)};

    // -onion can be used to set only a proxy for .onion, or override normal proxy for .onion addresses
    // -noonion (or -onion=0) disables connecting to .onion entirely
    // An empty string is used to not override the onion proxy (in which case it defaults to -proxy set above, or none)
    std::string onionArg = args.GetArg("-onion", "");
    if (onionArg != "") {
        if (onionArg == "0") { // Handle -noonion/-onion=0
            onion_proxy = Proxy{};
            if (onlynet_used_with_onion) {
                return InitError(
                    _("Outbound connections restricted to Tor (-onlynet=onion) but the proxy for "
                      "reaching the Tor network is explicitly forbidden: -onion=0"));
            }
        } else {
            CService addr;
            if (!Lookup(onionArg, addr, 9050, fNameLookup) || !addr.IsValid()) {
                return InitError(strprintf(_("Invalid -onion address or hostname: '%s'"), onionArg));
            }
            onion_proxy = Proxy{addr, proxyRandomize};
        }
    }

    if (onion_proxy.IsValid()) {
        SetProxy(NET_ONION, onion_proxy);
    } else {
        // If -listenonion is set, then we will (try to) connect to the Tor control port
        // later from the torcontrol thread and may retrieve the onion proxy from there.
        const bool listenonion_disabled{!args.GetBoolArg("-listenonion", DEFAULT_LISTEN_ONION)};
        if (onlynet_used_with_onion && listenonion_disabled) {
            return InitError(
                _("The -onlynet=onion configuration option was passed to restrict outbound"
                  " connections to Tor, but the proxy for reaching the Tor network was not"
                  " provided: none of -proxy, -onion or -listenonion was given"));
        }
        SetReachable(NET_ONION, false);
    }

    for (const std::string& strAddr : args.GetArgs("-externalip")) {
        CService addrLocal;
        if (Lookup(strAddr, addrLocal, GetListenPort(), fNameLookup) && addrLocal.IsValid())
            AddLocal(addrLocal, LOCAL_MANUAL);
        else
            return InitError(ResolveErrMsg("externalip", strAddr));
    }

#if ENABLE_ZMQ
    g_zmq_notification_interface = CZMQNotificationInterface::Create();

    if (g_zmq_notification_interface) {
        RegisterValidationInterface(g_zmq_notification_interface);
    }
#endif

    // ********************************************************* Step 7: load block chain

    // If reindex=auto, then this returns false, which is intentional,
    // because we check for auto only if corruption is detected
    fReindex = args.GetBoolArg("-reindex", false);
    bool fReindexChainState = args.GetBoolArg("-reindex-chainstate", false);

    // cache size calculations
    CacheSizes cache_sizes = CalculateCacheSizes(args, g_enabled_filter_types.size());

    int64_t nMempoolSizeMax = args.GetIntArg("-maxmempool", DEFAULT_MAX_MEMPOOL_SIZE) * 1000000;
    LogPrintf("Cache configuration:\n");
    LogPrintf("* Using %.1f MiB for block index database\n", cache_sizes.block_tree_db * (1.0 / 1024 / 1024));
    if (args.GetBoolArg("-txindex", DEFAULT_TXINDEX)) {
        LogPrintf("* Using %.1f MiB for transaction index database\n", cache_sizes.tx_index * (1.0 / 1024 / 1024));
    }
    for (BlockFilterType filter_type : g_enabled_filter_types) {
        LogPrintf("* Using %.1f MiB for %s block filter index database\n",
                  cache_sizes.filter_index * (1.0 / 1024 / 1024), BlockFilterTypeName(filter_type));
    }
    LogPrintf("* Using %.1f MiB for chain state database\n", cache_sizes.coins_db * (1.0 / 1024 / 1024));
    LogPrintf("* Using %.1f MiB for in-memory UTXO set (plus up to %.1f MiB of unused mempool space)\n", cache_sizes.coins * (1.0 / 1024 / 1024), nMempoolSizeMax * (1.0 / 1024 / 1024));

    if (gArgs.IsArgSet("-lowmem")) {
        util::g_low_memory_threshold = gArgs.GetIntArg("-lowmem", 0 /* not used */) * 1024 * 1024;
    }
    if (util::g_low_memory_threshold > 0) {
        LogPrintf("* Flushing caches if available system memory drops below %s MiB\n", util::g_low_memory_threshold / 1024 / 1024);
    }

    bool fLoaded = false;
    while (!fLoaded && !ShutdownRequested()) {
        const bool fReset = fReindex;
        bilingual_str strLoadError;

        uiInterface.InitMessage(_("Loading block index…").translated);
        const int64_t load_block_index_start_time = GetTimeMillis();
        std::optional<ChainstateLoadingError> maybe_load_error;
        try {
            maybe_load_error = LoadChainstate(fReset,
                                              chainman,
                                              Assert(node.mempool.get()),
                                              fPruneMode,
                                              chainparams.GetConsensus(),
                                              fReindexChainState,
                                              cache_sizes.block_tree_db,
                                              cache_sizes.coins_db,
                                              cache_sizes.coins,
                                              /*block_tree_db_in_memory=*/false,
                                              /*coins_db_in_memory=*/false,
                                              /*shutdown_requested=*/ShutdownRequested,
                                              /*coins_error_cb=*/[]() {
                                                  uiInterface.ThreadSafeMessageBox(
                                                                                   _("Error reading from database, shutting down."),
                                                                                   "", CClientUIInterface::MSG_ERROR);
                                              });
        } catch (const std::exception& e) {
            LogPrintf("%s\n", e.what());
            maybe_load_error = ChainstateLoadingError::ERROR_GENERIC_BLOCKDB_OPEN_FAILED;
        }
        if (maybe_load_error.has_value()) {
            switch (maybe_load_error.value()) {
            case ChainstateLoadingError::ERROR_LOADING_BLOCK_DB:
                strLoadError = _("Error loading block database");
                break;
            case ChainstateLoadingError::ERROR_BAD_GENESIS_BLOCK:
                // If the loaded chain has a wrong genesis, bail out immediately
                // (we're likely using a testnet datadir, or the other way around).
                return InitError(_("Incorrect or no genesis block found. Wrong datadir for network?"));
            case ChainstateLoadingError::ERROR_PRUNED_NEEDS_REINDEX:
                strLoadError = _("You need to rebuild the database using -reindex to go back to unpruned mode.  This will redownload the entire blockchain");
                break;
            case ChainstateLoadingError::ERROR_LOAD_GENESIS_BLOCK_FAILED:
                strLoadError = _("Error initializing block database");
                break;
            case ChainstateLoadingError::ERROR_CHAINSTATE_UPGRADE_FAILED:
                strLoadError = _("Error upgrading chainstate database");
                break;
            case ChainstateLoadingError::ERROR_REPLAYBLOCKS_FAILED:
                strLoadError = _("Unable to replay blocks. You will need to rebuild the database using -reindex-chainstate.");
                break;
            case ChainstateLoadingError::ERROR_LOADCHAINTIP_FAILED:
                strLoadError = _("Error initializing block database");
                break;
            case ChainstateLoadingError::ERROR_GENERIC_BLOCKDB_OPEN_FAILED:
                strLoadError = _("Error opening block database");
                break;
            case ChainstateLoadingError::ERROR_BLOCKS_WITNESS_INSUFFICIENTLY_VALIDATED:
                strLoadError = strprintf(_("Witness data for blocks after height %d requires validation. Please restart with -reindex."),
                                         chainparams.GetConsensus().SegwitHeight);
                break;
            case ChainstateLoadingError::SHUTDOWN_PROBED:
                break;
            }
        } else {
            std::optional<ChainstateLoadVerifyError> maybe_verify_error;
            try {
                uiInterface.InitMessage(_("Verifying blocks…").translated);
                auto check_blocks = args.GetIntArg("-checkblocks", DEFAULT_CHECKBLOCKS);
                if (fHavePruned && check_blocks > MIN_BLOCKS_TO_KEEP) {
                    LogPrintf("Prune: pruned datadir may not have more than %d blocks; only checking available blocks\n",
                              MIN_BLOCKS_TO_KEEP);
                }
                maybe_verify_error = VerifyLoadedChainstate(chainman,
                                                            fReset,
                                                            fReindexChainState,
                                                            chainparams.GetConsensus(),
                                                            check_blocks,
                                                            args.GetIntArg("-checklevel", DEFAULT_CHECKLEVEL),
                                                            /*get_unix_time_seconds=*/static_cast<int64_t(*)()>(GetTime));
            } catch (const std::exception& e) {
                LogPrintf("%s\n", e.what());
                maybe_verify_error = ChainstateLoadVerifyError::ERROR_GENERIC_FAILURE;
            }
            if (maybe_verify_error.has_value()) {
                switch (maybe_verify_error.value()) {
                case ChainstateLoadVerifyError::ERROR_BLOCK_FROM_FUTURE:
                    strLoadError = _("The block database contains a block which appears to be from the future. "
                                     "This may be due to your computer's date and time being set incorrectly. "
                                     "Only rebuild the block database if you are sure that your computer's date and time are correct");
                    break;
                case ChainstateLoadVerifyError::ERROR_CORRUPTED_BLOCK_DB:
                    strLoadError = _("Corrupted block database detected");
                    break;
                case ChainstateLoadVerifyError::ERROR_GENERIC_FAILURE:
                    strLoadError = _("Error opening block database");
                    break;
                }
            } else {
                fLoaded = true;
                LogPrintf(" block index %15dms\n", GetTimeMillis() - load_block_index_start_time);
            }
        }

        if (!fLoaded && !ShutdownRequested()) {
            // If reindex=auto, directly start the reindex
            bool fAutoReindex = (args.GetArg("-reindex", "0") == "auto");
            if (!fReset) {
                bool fRet;
                if(!fAutoReindex) {
                    // suggest a reindex to GUI users
                    fRet = uiInterface.ThreadSafeQuestion(
                        strLoadError + Untranslated(".\n\n") + _("Do you want to rebuild the block database now?"),
                        strLoadError.original + ".\nPlease restart with -reindex or -reindex-chainstate to recover.",
                        "", CClientUIInterface::MSG_ERROR | CClientUIInterface::BTN_ABORT);
                } else {
                    LogPrintf("Automatically running a reindex.\n");
                    fRet = true;
                }
                if (fRet) {
                    fReindex = true;
                    AbortShutdown();
                } else {
                    LogPrintf("Aborted block database rebuild. Exiting.\n");
                    return false;
                }
            } else {
                return InitError(strLoadError);
            }
        }
    }

    // As LoadBlockIndex can take several minutes, it's possible the user
    // requested to kill the GUI during the last operation. If so, exit.
    // As the program has not fully started yet, Shutdown() is possibly overkill.
    if (ShutdownRequested()) {
        LogPrintf("Shutdown requested. Exiting.\n");
        return false;
    }

    // ********************************************************* Step 8: start indexers
    if (args.GetBoolArg("-txindex", DEFAULT_TXINDEX)) {
        if (const auto error{CheckLegacyTxindex(*Assert(chainman.m_blockman.m_block_tree_db))}) {
            return InitError(*error);
        }

        g_txindex = std::make_unique<TxIndex>(cache_sizes.tx_index, /*f_memory=*/false, /*f_wipe=*/fReindex || fReindexChainState);
        if (!g_txindex->Start(chainman.ActiveChainstate())) {
            return false;
        }
    }

    for (const auto& filter_type : g_enabled_filter_types) {
        InitBlockFilterIndex(filter_type, cache_sizes.filter_index, /*f_memory=*/false, /*f_wipe=*/fReindex || fReindexChainState);
        if (!GetBlockFilterIndex(filter_type)->Start(chainman.ActiveChainstate())) {
            return false;
        }
    }

    if (args.GetBoolArg("-coinstatsindex", DEFAULT_COINSTATSINDEX)) {
        g_coin_stats_index = std::make_unique<CoinStatsIndex>(/*n_cache_size=*/0, /*f_memory=*/false, /*f_wipe=*/fReindex || fReindexChainState);
        if (!g_coin_stats_index->Start(chainman.ActiveChainstate())) {
            return false;
        }
    }

    // ********************************************************* Step 9: load wallet
    for (const auto& client : node.chain_clients) {
        if (!client->load()) {
            return false;
        }
    }

    // ********************************************************* Step 10: data directory maintenance

    // if pruning, unset the service bit and perform the initial blockstore prune
    // after any wallet rescanning has taken place.
    if (fPruneMode) {
        LogPrintf("Unsetting NODE_NETWORK on prune mode\n");
        nLocalServices = ServiceFlags(nLocalServices & ~NODE_NETWORK);
        if (!fReindex) {
            LOCK(cs_main);
            for (CChainState* chainstate : chainman.GetAll()) {
                uiInterface.InitMessage(_("Pruning blockstore…").translated);
                chainstate->PruneAndFlush();
            }
        }
    }

    // ********************************************************* Step 11: import blocks

    if (!CheckDiskSpace(gArgs.GetDataDirNet())) {
        InitError(strprintf(_("Error: Disk space is low for %s"), fs::quoted(fs::PathToString(gArgs.GetDataDirNet()))));
        return false;
    }
    if (!CheckDiskSpace(gArgs.GetBlocksDirPath())) {
        InitError(strprintf(_("Error: Disk space is low for %s"), fs::quoted(fs::PathToString(gArgs.GetBlocksDirPath()))));
        return false;
    }

    // Either install a handler to notify us when genesis activates, or set fHaveGenesis directly.
    // No locking, as this happens before any background thread is started.
    boost::signals2::connection block_notify_genesis_wait_connection;
    if (WITH_LOCK(::cs_main, return chainman.ActiveChain().Tip() == nullptr)) {
        block_notify_genesis_wait_connection = uiInterface.NotifyBlockTip_connect(std::bind(BlockNotifyGenesisWait, std::placeholders::_2));
    } else {
        fHaveGenesis = true;
    }

#if HAVE_SYSTEM
    if (args.IsArgSet("-blocknotify")) {
        auto blocknotify_commands = args.GetArgs("-blocknotify");
        uiInterface.NotifyBlockTip_connect([blocknotify_commands](SynchronizationState sync_state, const CBlockIndex* pBlockIndex) {
            if (sync_state != SynchronizationState::POST_INIT || !pBlockIndex) return;
            const std::string blockhash_hex = pBlockIndex->GetBlockHash().GetHex();
            for (std::string command : blocknotify_commands) {
                boost::replace_all(command, "%s", blockhash_hex);

                std::thread t(runCommand, command);
                t.detach(); // thread runs free
            }
        });
    }
#endif

    std::vector<fs::path> vImportFiles;
    for (const std::string& strFile : args.GetArgs("-loadblock")) {
        vImportFiles.push_back(fs::PathFromString(strFile));
    }

    chainman.m_load_block = std::thread(&util::TraceThread, "loadblk", [=, &chainman, &args] {
        ThreadImport(chainman, vImportFiles, args);
    });

    // Wait for genesis block to be processed
    {
        WAIT_LOCK(g_genesis_wait_mutex, lock);
        // We previously could hang here if StartShutdown() is called prior to
        // ThreadImport getting started, so instead we just wait on a timer to
        // check ShutdownRequested() regularly.
        while (!fHaveGenesis && !ShutdownRequested()) {
            g_genesis_wait_cv.wait_for(lock, std::chrono::milliseconds(500));
        }
        block_notify_genesis_wait_connection.disconnect();
    }

    if (ShutdownRequested()) {
        return false;
    }

    // ********************************************************* Step 12: start node

    int chain_active_height;

    //// debug print
    {
        LOCK(cs_main);
        LogPrintf("block tree size = %u\n", chainman.BlockIndex().size());
        chain_active_height = chainman.ActiveChain().Height();
        if (tip_info) {
            tip_info->block_height = chain_active_height;
            tip_info->block_time = chainman.ActiveChain().Tip() ? chainman.ActiveChain().Tip()->GetBlockTime() : Params().GenesisBlock().GetBlockTime();
            tip_info->verification_progress = GuessVerificationProgress(Params().TxData(), chainman.ActiveChain().Tip());
        }
        if (tip_info && ::pindexBestHeader) {
            tip_info->header_height = ::pindexBestHeader->nHeight;
            tip_info->header_time = ::pindexBestHeader->GetBlockTime();
        }
    }
    LogPrintf("nBestHeight = %d\n", chain_active_height);
    if (node.peerman) node.peerman->SetBestHeight(chain_active_height);

    // Map ports with UPnP or NAT-PMP.
    StartMapPort(args.GetBoolArg("-upnp", DEFAULT_UPNP), gArgs.GetBoolArg("-natpmp", DEFAULT_NATPMP));

    CConnman::Options connOptions;
    connOptions.nLocalServices = nLocalServices;
    connOptions.nMaxConnections = nMaxConnections;
    connOptions.m_max_outbound_full_relay = std::min(MAX_OUTBOUND_FULL_RELAY_CONNECTIONS, connOptions.nMaxConnections);
    connOptions.m_max_outbound_block_relay = std::min(MAX_BLOCK_RELAY_ONLY_CONNECTIONS, connOptions.nMaxConnections-connOptions.m_max_outbound_full_relay);
    connOptions.nMaxAddnode = MAX_ADDNODE_CONNECTIONS;
    connOptions.nMaxFeeler = MAX_FEELER_CONNECTIONS;
    connOptions.uiInterface = &uiInterface;
    connOptions.m_banman = node.banman.get();
    connOptions.m_msgproc = node.peerman.get();
    connOptions.nSendBufferMaxSize = 1000 * args.GetIntArg("-maxsendbuffer", DEFAULT_MAXSENDBUFFER);
    connOptions.nReceiveFloodSize = 1000 * args.GetIntArg("-maxreceivebuffer", DEFAULT_MAXRECEIVEBUFFER);
    connOptions.m_added_nodes = args.GetArgs("-addnode");
    connOptions.nMaxOutboundLimit = *opt_max_upload;
    connOptions.m_peer_connect_timeout = peer_connect_timeout;

    // Port to bind to if `-bind=addr` is provided without a `:port` suffix.
    const uint16_t default_bind_port =
        static_cast<uint16_t>(args.GetIntArg("-port", Params().GetDefaultPort()));

    const auto BadPortWarning = [](const char* prefix, uint16_t port) {
        return strprintf(_("%s request to listen on port %u. This port is considered \"bad\" and "
                           "thus it is unlikely that any Bitcoin Core peers connect to it. See "
                           "doc/p2p-bad-ports.md for details and a full list."),
                         prefix,
                         port);
    };

    for (const std::string& bind_arg : args.GetArgs("-bind")) {
        CService bind_addr;
        const size_t index = bind_arg.rfind('=');
        if (index == std::string::npos) {
            if (Lookup(bind_arg, bind_addr, default_bind_port, /*fAllowLookup=*/false)) {
                connOptions.vBinds.push_back(bind_addr);
                if (IsBadPort(bind_addr.GetPort())) {
                    InitWarning(BadPortWarning("-bind", bind_addr.GetPort()));
                }
                continue;
            }
        } else {
            const std::string network_type = bind_arg.substr(index + 1);
            if (network_type == "onion") {
                const std::string truncated_bind_arg = bind_arg.substr(0, index);
                if (Lookup(truncated_bind_arg, bind_addr, BaseParams().OnionServiceTargetPort(), false)) {
                    connOptions.onion_binds.push_back(bind_addr);
                    continue;
                }
            }
        }
        return InitError(ResolveErrMsg("bind", bind_arg));
    }

    NetPermissionFlags all_permission_flags{NetPermissionFlags::None};

    for (const std::string& strBind : args.GetArgs("-whitebind")) {
        NetWhitebindPermissions whitebind;
        bilingual_str error;
        if (!NetWhitebindPermissions::TryParse(strBind, whitebind, error)) return InitError(error);
        NetPermissions::AddFlag(all_permission_flags, whitebind.m_flags);
        connOptions.vWhiteBinds.push_back(whitebind);
    }

    // If the user did not specify -bind= or -whitebind= then we bind
    // on any address - 0.0.0.0 (IPv4) and :: (IPv6).
    connOptions.bind_on_any = args.GetArgs("-bind").empty() && args.GetArgs("-whitebind").empty();

    // Emit a warning if a bad port is given to -port= but only if -bind and -whitebind are not
    // given, because if they are, then -port= is ignored.
    if (connOptions.bind_on_any && args.IsArgSet("-port")) {
        const uint16_t port_arg = args.GetIntArg("-port", 0);
        if (IsBadPort(port_arg)) {
            InitWarning(BadPortWarning("-port", port_arg));
        }
    }

    CService onion_service_target;
    if (!connOptions.onion_binds.empty()) {
        onion_service_target = connOptions.onion_binds.front();
    } else {
        onion_service_target = DefaultOnionServiceTarget();
        connOptions.onion_binds.push_back(onion_service_target);
    }

    if (args.GetBoolArg("-listenonion", DEFAULT_LISTEN_ONION)) {
        if (connOptions.onion_binds.size() > 1) {
            InitWarning(strprintf(_("More than one onion bind address is provided. Using %s "
                                    "for the automatically created Tor onion service."),
                                  onion_service_target.ToStringIPPort()));
        }
        StartTorControl(onion_service_target);
    }

    if (connOptions.bind_on_any) {
        // Only add all IP addresses of the machine if we would be listening on
        // any address - 0.0.0.0 (IPv4) and :: (IPv6).
        Discover();
    }

    for (const auto& net : args.GetArgs("-whitelist")) {
        NetWhitelistPermissions subnet;
        ConnectionDirection connection_direction;
        bilingual_str error;
        if (!NetWhitelistPermissions::TryParse(net, subnet, connection_direction, error)) return InitError(error);
        NetPermissions::AddFlag(all_permission_flags, subnet.m_flags);
        if (connection_direction & ConnectionDirection::In) {
            connOptions.vWhitelistedRange.push_back(subnet);
        }
        if (connection_direction & ConnectionDirection::Out) {
            connOptions.vWhitelistedRangeOutgoing.push_back(subnet);
        }
    }

    if (NetPermissions::HasFlag(all_permission_flags, NetPermissionFlags::BlockFilters_Explicit)) {
        if (g_enabled_filter_types.count(BlockFilterType::BASIC) != 1) {
            return InitError(_("Cannot grant blockfilters permission without -blockfilterindex."));
        }
    }

    connOptions.vSeedNodes = args.GetArgs("-seednode");

    // Initiate outbound connections unless connect=0
    connOptions.m_use_addrman_outgoing = !args.IsArgSet("-connect");
    if (!connOptions.m_use_addrman_outgoing) {
        const auto connect = args.GetArgs("-connect");
        if (connect.size() != 1 || connect[0] != "0") {
            connOptions.m_specified_outgoing = connect;
        }
    }

    const std::string& i2psam_arg = args.GetArg("-i2psam", "");
    if (!i2psam_arg.empty()) {
        CService addr;
        if (!Lookup(i2psam_arg, addr, 7656, fNameLookup) || !addr.IsValid()) {
            return InitError(strprintf(_("Invalid -i2psam address or hostname: '%s'"), i2psam_arg));
        }
        SetProxy(NET_I2P, Proxy{addr});
    } else {
        SetReachable(NET_I2P, false);
    }

    connOptions.m_i2p_accept_incoming = args.GetBoolArg("-i2pacceptincoming", true);

    if (!node.connman->Start(*node.scheduler, connOptions)) {
        return false;
    }

    // ********************************************************* Step 13: finished

    // At this point, the RPC is "started", but still in warmup, which means it
    // cannot yet be called. Before we make it callable, we need to make sure
    // that the RPC's view of the best block is valid and consistent with
    // ChainstateManager's active tip.
    //
    // If we do not do this, RPC's view of the best block will be height=0 and
    // hash=0x0. This will lead to erroroneous responses for things like
    // waitforblockheight.
    RPCNotifyBlockChange(WITH_LOCK(::cs_main, return chainman.ActiveTip()));
    SetRPCWarmupFinished();

    uiInterface.InitMessage(_("Done loading").translated);

    for (const auto& client : node.chain_clients) {
        client->start(*node.scheduler);
    }

    BanMan* banman = node.banman.get();
    node.scheduler->scheduleEvery([banman]{
        banman->DumpBanlist();
    }, DUMP_BANS_INTERVAL);

    {
        LOCK(cs_main);
        for (CChainState* chainstate : node.chainman->GetAll()) {
            node.scheduler->scheduleFromNow([&node, chainstate]{ FlushAfterSync(node, *chainstate); }, SYNC_CHECK_INTERVAL);
        }
    }

    if (node.peerman) node.peerman->StartScheduledTasks(*node.scheduler);

#if HAVE_SYSTEM
    StartupNotify(args);
#endif

    return true;
}<|MERGE_RESOLUTION|>--- conflicted
+++ resolved
@@ -567,11 +567,7 @@
     argsman.AddArg("-mocktime=<n>", "Replace actual time with " + UNIX_EPOCH_TIME + " (default: 0)", ArgsManager::ALLOW_ANY | ArgsManager::DEBUG_ONLY, OptionsCategory::DEBUG_TEST);
     argsman.AddArg("-maxsigcachesize=<n>", strprintf("Limit sum of signature cache and script execution cache sizes to <n> MiB (default: %u)", DEFAULT_MAX_SIG_CACHE_SIZE), ArgsManager::ALLOW_ANY | ArgsManager::DEBUG_ONLY, OptionsCategory::DEBUG_TEST);
     argsman.AddArg("-maxtipage=<n>", strprintf("Maximum tip age in seconds to consider node in initial block download (default: %u)", DEFAULT_MAX_TIP_AGE), ArgsManager::ALLOW_ANY | ArgsManager::DEBUG_ONLY, OptionsCategory::DEBUG_TEST);
-<<<<<<< HEAD
-    argsman.AddArg("-printpriority", strprintf("Log transaction fee rate in " + CURRENCY_UNIT + "/kvB when mining blocks (default: %u)", DEFAULT_PRINTPRIORITY), ArgsManager::ALLOW_ANY | ArgsManager::DEBUG_ONLY, OptionsCategory::DEBUG_TEST);
-=======
     argsman.AddArg("-printpriority", strprintf("Log transaction priority and fee rate in " + CURRENCY_UNIT + "/kvB when mining blocks (default: %u)", DEFAULT_PRINTPRIORITY), ArgsManager::ALLOW_ANY | ArgsManager::DEBUG_ONLY, OptionsCategory::DEBUG_TEST);
->>>>>>> a284d625
     argsman.AddArg("-uaappend=<cmt>", "Append literal to the user agent string (should only be used for software embedding)", ArgsManager::ALLOW_ANY, OptionsCategory::CONNECTION);
     argsman.AddArg("-uacomment=<cmt>", "Append comment to the user agent string", ArgsManager::ALLOW_ANY, OptionsCategory::DEBUG_TEST);
 
