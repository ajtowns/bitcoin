// Copyright (c) 2009-2010 Satoshi Nakamoto
// Copyright (c) 2009-2012 The Bitcoin developers
// Distributed under the MIT/X11 software license, see the accompanying
// file COPYING or http://www.opensource.org/licenses/mit-license.php.

#include "init.h"
#include "main.h"
#include "core.h"
#include "chainparams.h"
#include "txdb.h"
#include "walletdb.h"
#include "walletmanager.h"
#include "bitcoinrpc.h"
#include "net.h"
#include "util.h"
#include "ui_interface.h"
#include "checkpoints.h"

#include <boost/filesystem.hpp>
#include <boost/filesystem/fstream.hpp>
#include <boost/filesystem/convenience.hpp>
#include <boost/interprocess/sync/file_lock.hpp>
#include <boost/algorithm/string/predicate.hpp>
#include <openssl/crypto.h>

#ifndef WIN32
#include <signal.h>
#endif

#if USE_ZMQ
#include "bitcoin_zmq.h"
#endif

using namespace std;
using namespace boost;

<<<<<<< HEAD
std::string strWalletFile;
=======
CWalletManager g_walletManager;

// TODO: eliminate pwalletMain and request wallet objects from g_walletManager throughout instead.
>>>>>>> 19f569cd
CWallet* pwalletMain;
CClientUIInterface uiInterface;

#ifdef WIN32
// Win32 LevelDB doesn't use filedescriptors, and the ones used for
// accessing block files, don't count towards to fd_set size limit
// anyway.
#define MIN_CORE_FILEDESCRIPTORS 0
#else
#define MIN_CORE_FILEDESCRIPTORS 150
#endif

// Used to pass flags to the Bind() function
enum BindFlags {
    BF_NONE         = 0,
    BF_EXPLICIT     = (1U << 0),
    BF_REPORT_ERROR = (1U << 1)
};


//////////////////////////////////////////////////////////////////////////////
//
// Shutdown
//

//
// Thread management and startup/shutdown:
//
// The network-processing threads are all part of a thread group
// created by AppInit() or the Qt main() function.
//
// A clean exit happens when StartShutdown() or the SIGTERM
// signal handler sets fRequestShutdown, which triggers
// the DetectShutdownThread(), which interrupts the main thread group.
// DetectShutdownThread() then exits, which causes AppInit() to
// continue (it .joins the shutdown thread).
// Shutdown() is then
// called to clean up database connections, and stop other
// threads that should only be stopped after the main network-processing
// threads have exited.
//
// Note that if running -daemon the parent process returns from AppInit2
// before adding any threads to the threadGroup, so .join_all() returns
// immediately and the parent exits from main().
//
// Shutdown for Qt is very similar, only it uses a QTimer to detect
// fRequestShutdown getting set, and then does the normal Qt
// shutdown thing.
//

volatile bool fRequestShutdown = false;

void StartShutdown()
{
    fRequestShutdown = true;
}
bool ShutdownRequested()
{
    return fRequestShutdown;
}

static CCoinsViewDB *pcoinsdbview;

void Shutdown()
{
    static CCriticalSection cs_Shutdown;
    TRY_LOCK(cs_Shutdown, lockShutdown);
    if (!lockShutdown) return;

    RenameThread("bitcoin-shutoff");
    nTransactionsUpdated++;
    StopRPCThreads();
    ShutdownRPCMining();
    bitdb.Flush(false);
    GenerateBitcoins(false, NULL);
    StopNode();
    {
        LOCK(cs_main);
        if (pwalletMain)
            pwalletMain->SetBestChain(CBlockLocator(pindexBest));
        if (pblocktree)
            pblocktree->Flush();
        if (pcoinsTip)
            pcoinsTip->Flush();
        delete pcoinsTip; pcoinsTip = NULL;
        delete pcoinsdbview; pcoinsdbview = NULL;
        delete pblocktree; pblocktree = NULL;
    }
    bitdb.Flush(true);
    boost::filesystem::remove(GetPidFile());
<<<<<<< HEAD
    UnregisterAllWallets();
    delete pwalletMain;
#if USE_ZMQ
    BZmq_Shutdown();
#endif
=======
>>>>>>> 19f569cd
}

//
// Signal handlers are very limited in what they are allowed to do, so:
//
void HandleSIGTERM(int)
{
    fRequestShutdown = true;
}

void HandleSIGHUP(int)
{
    fReopenDebugLog = true;
}

bool static InitError(const std::string &str)
{
    uiInterface.ThreadSafeMessageBox(str, "", CClientUIInterface::MSG_ERROR);
    return false;
}

bool static InitWarning(const std::string &str)
{
    uiInterface.ThreadSafeMessageBox(str, "", CClientUIInterface::MSG_WARNING);
    return true;
}

bool static Bind(const CService &addr, unsigned int flags) {
    if (!(flags & BF_EXPLICIT) && IsLimited(addr))
        return false;
    std::string strError;
    if (!BindListenPort(addr, strError)) {
        if (flags & BF_REPORT_ERROR)
            return InitError(strError);
        return false;
    }
    return true;
}

// Core-specific options shared between UI and daemon
std::string HelpMessage()
{
    string strUsage = _("Options:") + "\n";
    strUsage += "  -?                     " + _("This help message") + "\n";
    strUsage += "  -conf=<file>           " + _("Specify configuration file (default: bitcoin.conf)") + "\n";
    strUsage += "  -pid=<file>            " + _("Specify pid file (default: bitcoind.pid)") + "\n";
    strUsage += "  -gen                   " + _("Generate coins (default: 0)") + "\n";
    strUsage += "  -datadir=<dir>         " + _("Specify data directory") + "\n";
    strUsage += "  -wallet=<file>         " + _("Specify wallet file (within data directory)") + "\n";
    strUsage += "  -dbcache=<n>           " + _("Set database cache size in megabytes (default: 25)") + "\n";
    strUsage += "  -timeout=<n>           " + _("Specify connection timeout in milliseconds (default: 5000)") + "\n";
    strUsage += "  -proxy=<ip:port>       " + _("Connect through socks proxy") + "\n";
    strUsage += "  -socks=<n>             " + _("Select the version of socks proxy to use (4-5, default: 5)") + "\n";
    strUsage += "  -tor=<ip:port>         " + _("Use proxy to reach tor hidden services (default: same as -proxy)") + "\n";
    strUsage += "  -dns                   " + _("Allow DNS lookups for -addnode, -seednode and -connect") + "\n";
    strUsage += "  -port=<port>           " + _("Listen for connections on <port> (default: 8333 or testnet: 18333)") + "\n";
    strUsage += "  -maxconnections=<n>    " + _("Maintain at most <n> connections to peers (default: 125)") + "\n";
    strUsage += "  -addnode=<ip>          " + _("Add a node to connect to and attempt to keep the connection open") + "\n";
    strUsage += "  -connect=<ip>          " + _("Connect only to the specified node(s)") + "\n";
    strUsage += "  -seednode=<ip>         " + _("Connect to a node to retrieve peer addresses, and disconnect") + "\n";
    strUsage += "  -externalip=<ip>       " + _("Specify your own public address") + "\n";
    strUsage += "  -onlynet=<net>         " + _("Only connect to nodes in network <net> (IPv4, IPv6 or Tor)") + "\n";
    strUsage += "  -discover              " + _("Discover own IP address (default: 1 when listening and no -externalip)") + "\n";
    strUsage += "  -checkpoints           " + _("Only accept block chain matching built-in checkpoints (default: 1)") + "\n";
    strUsage += "  -listen                " + _("Accept connections from outside (default: 1 if no -proxy or -connect)") + "\n";
    strUsage += "  -bind=<addr>           " + _("Bind to given address and always listen on it. Use [host]:port notation for IPv6") + "\n";
    strUsage += "  -dnsseed               " + _("Find peers using DNS lookup (default: 1 unless -connect)") + "\n";
    strUsage += "  -banscore=<n>          " + _("Threshold for disconnecting misbehaving peers (default: 100)") + "\n";
    strUsage += "  -bantime=<n>           " + _("Number of seconds to keep misbehaving peers from reconnecting (default: 86400)") + "\n";
    strUsage += "  -maxreceivebuffer=<n>  " + _("Maximum per-connection receive buffer, <n>*1000 bytes (default: 5000)") + "\n";
    strUsage += "  -maxsendbuffer=<n>     " + _("Maximum per-connection send buffer, <n>*1000 bytes (default: 1000)") + "\n";
#ifdef USE_UPNP
#if USE_UPNP
    strUsage += "  -upnp                  " + _("Use UPnP to map the listening port (default: 1 when listening)") + "\n";
#else
    strUsage += "  -upnp                  " + _("Use UPnP to map the listening port (default: 0)") + "\n";
#endif
#endif
    strUsage += "  -paytxfee=<amt>        " + _("Fee per KB to add to transactions you send") + "\n";
    if (fHaveGUI)
        strUsage += "  -server                " + _("Accept command line and JSON-RPC commands") + "\n";
#if !defined(WIN32)
    if (fHaveGUI)
        strUsage += "  -daemon                " + _("Run in the background as a daemon and accept commands") + "\n";
#endif
    strUsage += "  -testnet               " + _("Use the test network") + "\n";
    strUsage += "  -debug                 " + _("Output extra debugging information. Implies all other -debug* options") + "\n";
    strUsage += "  -debugnet              " + _("Output extra network debugging information") + "\n";
    strUsage += "  -logtimestamps         " + _("Prepend debug output with timestamp") + "\n";
    strUsage += "  -shrinkdebugfile       " + _("Shrink debug.log file on client startup (default: 1 when no -debug)") + "\n";
    strUsage += "  -printtoconsole        " + _("Send trace/debug info to console instead of debug.log file") + "\n";
    strUsage += "  -regtest               " + _("Enter regression test mode, which uses a special chain in which blocks can be "
                                                "solved instantly. This is intended for regression testing tools and app development.") + "\n";
#ifdef WIN32
    strUsage += "  -printtodebugger       " + _("Send trace/debug info to debugger") + "\n";
#endif
    strUsage += "  -rpcuser=<user>        " + _("Username for JSON-RPC connections") + "\n";
    strUsage += "  -rpcpassword=<pw>      " + _("Password for JSON-RPC connections") + "\n";
    strUsage += "  -rpcport=<port>        " + _("Listen for JSON-RPC connections on <port> (default: 8332 or testnet: 18332)") + "\n";
    strUsage += "  -rpcallowip=<ip>       " + _("Allow JSON-RPC connections from specified IP address") + "\n";
    if (!fHaveGUI)
        strUsage += "  -rpcconnect=<ip>       " + _("Send commands to node running on <ip> (default: 127.0.0.1)") + "\n";
    strUsage += "  -rpcthreads=<n>        " + _("Set the number of threads to service RPC calls (default: 4)") + "\n";
    strUsage += "  -blocknotify=<cmd>     " + _("Execute command when the best block changes (%s in cmd is replaced by block hash)") + "\n";
    strUsage += "  -walletnotify=<cmd>    " + _("Execute command when a wallet transaction changes (%s in cmd is replaced by TxID)") + "\n";
    strUsage += "  -alertnotify=<cmd>     " + _("Execute command when a relevant alert is received (%s in cmd is replaced by message)") + "\n";
    strUsage += "  -upgradewallet         " + _("Upgrade wallet to latest format") + "\n";
    strUsage += "  -keypool=<n>           " + _("Set key pool size to <n> (default: 100)") + "\n";
    strUsage += "  -rescan                " + _("Rescan the block chain for missing wallet transactions") + "\n";
    strUsage += "  -salvagewallet         " + _("Attempt to recover private keys from a corrupt wallet.dat") + "\n";
    strUsage += "  -checkblocks=<n>       " + _("How many blocks to check at startup (default: 288, 0 = all)") + "\n";
    strUsage += "  -checklevel=<n>        " + _("How thorough the block verification is (0-4, default: 3)") + "\n";
    strUsage += "  -txindex               " + _("Maintain a full transaction index (default: 0)") + "\n";
    strUsage += "  -loadblock=<file>      " + _("Imports blocks from external blk000??.dat file") + "\n";
    strUsage += "  -reindex               " + _("Rebuild block chain index from current blk000??.dat files") + "\n";
    strUsage += "  -par=<n>               " + _("Set the number of script verification threads (up to 16, 0 = auto, <0 = leave that many cores free, default: 0)") + "\n";

    strUsage += "\n" + _("Block creation options:") + "\n";
    strUsage += "  -blockminsize=<n>      "   + _("Set minimum block size in bytes (default: 0)") + "\n";
    strUsage += "  -blockmaxsize=<n>      "   + _("Set maximum block size in bytes (default: 250000)") + "\n";
    strUsage += "  -blockprioritysize=<n> "   + _("Set maximum size of high-priority/low-fee transactions in bytes (default: 27000)") + "\n";

    strUsage += "\n" + _("SSL options: (see the Bitcoin Wiki for SSL setup instructions)") + "\n";
    strUsage += "  -rpcssl                                  " + _("Use OpenSSL (https) for JSON-RPC connections") + "\n";
    strUsage += "  -rpcsslcertificatechainfile=<file.cert>  " + _("Server certificate file (default: server.cert)") + "\n";
    strUsage += "  -rpcsslprivatekeyfile=<file.pem>         " + _("Server private key (default: server.pem)") + "\n";
    strUsage += "  -rpcsslciphers=<ciphers>                 " + _("Acceptable ciphers (default: TLSv1+HIGH:!SSLv2:!aNULL:!eNULL:!AH:!3DES:@STRENGTH)") + "\n";

#if USE_ZMQ
    strUsage += "\n" + _("ZMQ options:") + "\n";
    strUsage += "  -zmqctxsetopt=<option:value>    " + _("ZMQ_CTX_SET (Example: -zmqctxsetopt=ZMQ_IO_THREADS:2)") + "\n";
    strUsage += "  -zmqpubsetopt=<option:value>    " + _("ZMQ_SETSOCKOPT for the Publisher socket (Example: -zmqpubsetopt=ZMQ_SNDHWM:10)") + "\n";
    strUsage += "  -zmqpubbind=\"<endpoint>\"        " + _("ZMQ_BIND Publisher socket to bind to (default: none)") + "\n";
    strUsage += "  -zmqpubconnect=\"<endpoint>\"     " + _("ZMQ_CONNECT Publisher socket to connect to (default: none)") + "\n";
    strUsage += "  -zmqpublishduringinitaldownload " + _("If we should publish new blocks during the fIsInitalDownload (default: false)") + "\n";
    strUsage += "  -zmqrepsetopt=<option:value>    " + _("ZMQ_SETSOCKOPT for the Replier socket (Example: -zmqrepsetopt=ZMQ_LINGER:0)") + "\n";
    strUsage += "  -zmqrepbind=\"<endpoint>\"        " + _("ZMQ_BIND Replier socket to bind to (default: none)") + "\n";
    strUsage += "  -zmqrepconnect=\"<endpoint>\"     " + _("ZMQ_CONNECT Replier socket to connect to (default: none)") + "\n";
#endif
    strUsage += "\n";

    return strUsage;
}

struct CImportingNow
{
    CImportingNow() {
        assert(fImporting == false);
        fImporting = true;
    }

    ~CImportingNow() {
        assert(fImporting == true);
        fImporting = false;
    }
};

void ThreadImport(std::vector<boost::filesystem::path> vImportFiles)
{
    RenameThread("bitcoin-loadblk");

    // -reindex
    if (fReindex) {
        CImportingNow imp;
        int nFile = 0;
        while (true) {
            CDiskBlockPos pos(nFile, 0);
            FILE *file = OpenBlockFile(pos, true);
            if (!file)
                break;
            printf("Reindexing block file blk%05u.dat...\n", (unsigned int)nFile);
            LoadExternalBlockFile(file, &pos);
            nFile++;
        }
        pblocktree->WriteReindexing(false);
        fReindex = false;
        printf("Reindexing finished\n");
        // To avoid ending up in a situation without genesis block, re-try initializing (no-op if reindexing worked):
        InitBlockIndex();
    }

    // hardcoded $DATADIR/bootstrap.dat
    filesystem::path pathBootstrap = GetDataDir() / "bootstrap.dat";
    if (filesystem::exists(pathBootstrap)) {
        FILE *file = fopen(pathBootstrap.string().c_str(), "rb");
        if (file) {
            CImportingNow imp;
            filesystem::path pathBootstrapOld = GetDataDir() / "bootstrap.dat.old";
            printf("Importing bootstrap.dat...\n");
            LoadExternalBlockFile(file);
            RenameOver(pathBootstrap, pathBootstrapOld);
        }
    }

    // -loadblock=
    BOOST_FOREACH(boost::filesystem::path &path, vImportFiles) {
        FILE *file = fopen(path.string().c_str(), "rb");
        if (file) {
            CImportingNow imp;
            printf("Importing %s...\n", path.string().c_str());
            LoadExternalBlockFile(file);
        }
    }
}

/** Initialize bitcoin.
 *  @pre Parameters should be parsed and config file should be read.
 */
bool AppInit2(boost::thread_group& threadGroup)
{
    // ********************************************************* Step 1: setup
#ifdef _MSC_VER
    // Turn off Microsoft heap dump noise
    _CrtSetReportMode(_CRT_WARN, _CRTDBG_MODE_FILE);
    _CrtSetReportFile(_CRT_WARN, CreateFileA("NUL", GENERIC_WRITE, 0, NULL, OPEN_EXISTING, 0, 0));
#endif
#if _MSC_VER >= 1400
    // Disable confusing "helpful" text message on abort, Ctrl-C
    _set_abort_behavior(0, _WRITE_ABORT_MSG | _CALL_REPORTFAULT);
#endif
#ifdef WIN32
    // Enable Data Execution Prevention (DEP)
    // Minimum supported OS versions: WinXP SP3, WinVista >= SP1, Win Server 2008
    // A failure is non-critical and needs no further attention!
#ifndef PROCESS_DEP_ENABLE
// We define this here, because GCCs winbase.h limits this to _WIN32_WINNT >= 0x0601 (Windows 7),
// which is not correct. Can be removed, when GCCs winbase.h is fixed!
#define PROCESS_DEP_ENABLE 0x00000001
#endif
    typedef BOOL (WINAPI *PSETPROCDEPPOL)(DWORD);
    PSETPROCDEPPOL setProcDEPPol = (PSETPROCDEPPOL)GetProcAddress(GetModuleHandleA("Kernel32.dll"), "SetProcessDEPPolicy");
    if (setProcDEPPol != NULL) setProcDEPPol(PROCESS_DEP_ENABLE);

    // Initialize Windows Sockets
    WSADATA wsadata;
    int ret = WSAStartup(MAKEWORD(2,2), &wsadata);
    if (ret != NO_ERROR || LOBYTE(wsadata.wVersion ) != 2 || HIBYTE(wsadata.wVersion) != 2)
    {
        return InitError(strprintf("Error: Winsock library failed to start (WSAStartup returned error %d)", ret));
    }
#endif
#ifndef WIN32
    umask(077);

    // Clean shutdown on SIGTERM
    struct sigaction sa;
    sa.sa_handler = HandleSIGTERM;
    sigemptyset(&sa.sa_mask);
    sa.sa_flags = 0;
    sigaction(SIGTERM, &sa, NULL);
    sigaction(SIGINT, &sa, NULL);

    // Reopen debug.log on SIGHUP
    struct sigaction sa_hup;
    sa_hup.sa_handler = HandleSIGHUP;
    sigemptyset(&sa_hup.sa_mask);
    sa_hup.sa_flags = 0;
    sigaction(SIGHUP, &sa_hup, NULL);

#if defined (__SVR4) && defined (__sun)
    // ignore SIGPIPE on Solaris
    signal(SIGPIPE, SIG_IGN);
#endif
#endif

    // ********************************************************* Step 2: parameter interactions

    Checkpoints::fEnabled = GetBoolArg("-checkpoints", true);
    if (!SelectParamsFromCommandLine()) {
        return InitError("Invalid combination of -testnet and -regtest.");
    }

    if (mapArgs.count("-bind")) {
        // when specifying an explicit binding address, you want to listen on it
        // even when -connect or -proxy is specified
        SoftSetBoolArg("-listen", true);
    }

    if (mapArgs.count("-connect") && mapMultiArgs["-connect"].size() > 0) {
        // when only connecting to trusted nodes, do not seed via DNS, or listen by default
        SoftSetBoolArg("-dnsseed", false);
        SoftSetBoolArg("-listen", false);
    }

    if (mapArgs.count("-proxy")) {
        // to protect privacy, do not listen by default if a proxy server is specified
        SoftSetBoolArg("-listen", false);
    }

    if (!GetBoolArg("-listen", true)) {
        // do not map ports or try to retrieve public IP when not listening (pointless)
        SoftSetBoolArg("-upnp", false);
        SoftSetBoolArg("-discover", false);
    }

    if (mapArgs.count("-externalip")) {
        // if an explicit public IP is specified, do not try to find others
        SoftSetBoolArg("-discover", false);
    }

    if (GetBoolArg("-salvagewallet", false)) {
        // Rewrite just private keys: rescan to find transactions
        SoftSetBoolArg("-rescan", true);
    }

    // Make sure enough file descriptors are available
    int nBind = std::max((int)mapArgs.count("-bind"), 1);
    nMaxConnections = GetArg("-maxconnections", 125);
    nMaxConnections = std::max(std::min(nMaxConnections, (int)(FD_SETSIZE - nBind - MIN_CORE_FILEDESCRIPTORS)), 0);
    int nFD = RaiseFileDescriptorLimit(nMaxConnections + MIN_CORE_FILEDESCRIPTORS);
    if (nFD < MIN_CORE_FILEDESCRIPTORS)
        return InitError(_("Not enough file descriptors available."));
    if (nFD - MIN_CORE_FILEDESCRIPTORS < nMaxConnections)
        nMaxConnections = nFD - MIN_CORE_FILEDESCRIPTORS;

    // ********************************************************* Step 3: parameter-to-internal-flags

    fDebug = GetBoolArg("-debug", false);
    fBenchmark = GetBoolArg("-benchmark", false);

    // -par=0 means autodetect, but nScriptCheckThreads==0 means no concurrency
    nScriptCheckThreads = GetArg("-par", 0);
    if (nScriptCheckThreads <= 0)
        nScriptCheckThreads += boost::thread::hardware_concurrency();
    if (nScriptCheckThreads <= 1)
        nScriptCheckThreads = 0;
    else if (nScriptCheckThreads > MAX_SCRIPTCHECK_THREADS)
        nScriptCheckThreads = MAX_SCRIPTCHECK_THREADS;

    // -debug implies fDebug*
    if (fDebug)
        fDebugNet = true;
    else
        fDebugNet = GetBoolArg("-debugnet", false);

    if (fDaemon)
        fServer = true;
    else
        fServer = GetBoolArg("-server", false);

    /* force fServer when running without GUI */
    if (!fHaveGUI)
        fServer = true;
    fPrintToConsole = GetBoolArg("-printtoconsole", false);
    fPrintToDebugger = GetBoolArg("-printtodebugger", false);
    fLogTimestamps = GetBoolArg("-logtimestamps", false);

    if (mapArgs.count("-timeout"))
    {
        int nNewTimeout = GetArg("-timeout", 5000);
        if (nNewTimeout > 0 && nNewTimeout < 600000)
            nConnectTimeout = nNewTimeout;
    }

    // Continue to put "/P2SH/" in the coinbase to monitor
    // BIP16 support.
    // This can be removed eventually...
    const char* pszP2SH = "/P2SH/";
    COINBASE_FLAGS << std::vector<unsigned char>(pszP2SH, pszP2SH+strlen(pszP2SH));

    // Fee-per-kilobyte amount considered the same as "free"
    // If you are mining, be careful setting this:
    // if you set it to zero then
    // a transaction spammer can cheaply fill blocks using
    // 1-satoshi-fee transactions. It should be set above the real
    // cost to you of processing a transaction.
    if (mapArgs.count("-mintxfee"))
    {
        int64 n = 0;
        if (ParseMoney(mapArgs["-mintxfee"], n) && n > 0)
            CTransaction::nMinTxFee = n;
        else
            return InitError(strprintf(_("Invalid amount for -mintxfee=<amount>: '%s'"), mapArgs["-mintxfee"].c_str()));
    }
    if (mapArgs.count("-minrelaytxfee"))
    {
        int64 n = 0;
        if (ParseMoney(mapArgs["-minrelaytxfee"], n) && n > 0)
            CTransaction::nMinRelayTxFee = n;
        else
            return InitError(strprintf(_("Invalid amount for -minrelaytxfee=<amount>: '%s'"), mapArgs["-minrelaytxfee"].c_str()));
    }

    if (mapArgs.count("-paytxfee"))
    {
        if (!ParseMoney(mapArgs["-paytxfee"], nTransactionFee))
            return InitError(strprintf(_("Invalid amount for -paytxfee=<amount>: '%s'"), mapArgs["-paytxfee"].c_str()));
        if (nTransactionFee > 0.25 * COIN)
            InitWarning(_("Warning: -paytxfee is set very high! This is the transaction fee you will pay if you send a transaction."));
    }

    if (mapArgs.count("-maxtxfee"))
    {
        if (!ParseMoney(mapArgs["-maxtxfee"], nTransactionFeeMax))
            return InitError(strprintf(_("Invalid amount for -maxtxfee=<amount>: '%s'"), mapArgs["-maxtxfee"].c_str()));
    }

    // Largest block you're willing to create:
    nBlockMaxSize = GetArg("-blockmaxsize", MAX_BLOCK_SIZE_GEN/2);
    // Limit to betweeen 1K and MAX_BLOCK_SIZE-1K for sanity:
    nBlockMaxSize = std::max((unsigned int)1000, std::min((unsigned int)(MAX_BLOCK_SIZE-1000), nBlockMaxSize));

    // How much of the block should be dedicated to high-priority transactions,
    // included regardless of the fees they pay
    nBlockPrioritySize = GetArg("-blockprioritysize", DEFAULT_BLOCK_PRIORITY_SIZE);
    nBlockPrioritySize = std::min(nBlockMaxSize, nBlockPrioritySize);

    // Minimum block size you want to create; block will be filled with free transactions
    // until there are no more or the block reaches this size:
    nBlockMinSize = GetArg("-blockminsize", 0);
    nBlockMinSize = std::min(nBlockMaxSize, nBlockMinSize);

    strWalletFile = GetArg("-wallet", "wallet.dat");

    // ********************************************************* Step 4: application initialization: dir lock, daemonize, pidfile, debug log

    std::string strDataDir = GetDataDir().string();

    // Wallet file must be a plain filename without a directory
    if (strWalletFile != boost::filesystem::basename(strWalletFile) + boost::filesystem::extension(strWalletFile))
        return InitError(strprintf(_("Wallet %s resides outside data directory %s\n"), strWalletFile.c_str(), strDataDir.c_str()));

    // Make sure only a single Bitcoin process is using the data directory.
    boost::filesystem::path pathLockFile = GetDataDir() / ".lock";
    FILE* file = fopen(pathLockFile.string().c_str(), "a"); // empty lock file; created if it doesn't exist.
    if (file) fclose(file);
    static boost::interprocess::file_lock lock(pathLockFile.string().c_str());
    if (!lock.try_lock())
        return InitError(strprintf(_("Cannot obtain a lock on data directory %s. Bitcoin is probably already running."), strDataDir.c_str()));

    if (GetBoolArg("-shrinkdebugfile", !fDebug))
        ShrinkDebugFile();
    printf("\n\n\n\n\n\n\n\n\n\n\n\n\n\n\n\n\n\n\n\n");
    printf("Bitcoin version %s (%s)\n", FormatFullVersion().c_str(), CLIENT_DATE.c_str());
    printf("Using OpenSSL version %s\n", SSLeay_version(SSLEAY_VERSION));
#if USE_ZMQ
    BZmq_Version();
#endif
    if (!fLogTimestamps)
        printf("Startup time: %s\n", DateTimeStrFormat("%Y-%m-%d %H:%M:%S", GetTime()).c_str());
    printf("Default data directory %s\n", GetDefaultDataDir().string().c_str());
    printf("Using data directory %s\n", strDataDir.c_str());
    printf("Using at most %i connections (%i file descriptors available)\n", nMaxConnections, nFD);
    std::ostringstream strErrors;

    if (fDaemon)
        fprintf(stdout, "Bitcoin server starting\n");

    if (nScriptCheckThreads) {
        printf("Using %u threads for script verification\n", nScriptCheckThreads);
        for (int i=0; i<nScriptCheckThreads-1; i++)
            threadGroup.create_thread(&ThreadScriptCheck);
    }

    int64 nStart;

    // ********************************************************* Step 5: verify wallet database integrity

    uiInterface.InitMessage(_("Verifying wallet..."));

    if (!bitdb.Open(GetDataDir()))
    {
        // try moving the database env out of the way
        boost::filesystem::path pathDatabase = GetDataDir() / "database";
        boost::filesystem::path pathDatabaseBak = GetDataDir() / strprintf("database.%"PRI64d".bak", GetTime());
        try {
            boost::filesystem::rename(pathDatabase, pathDatabaseBak);
            printf("Moved old %s to %s. Retrying.\n", pathDatabase.string().c_str(), pathDatabaseBak.string().c_str());
        } catch(boost::filesystem::filesystem_error &error) {
             // failure is ok (well, not really, but it's not worse than what we started with)
        }

        // try again
        if (!bitdb.Open(GetDataDir())) {
            // if it still fails, it probably means we can't even create the database env
            string msg = strprintf(_("Error initializing wallet database environment %s!"), strDataDir.c_str());
            return InitError(msg);
        }
    }

    if (GetBoolArg("-salvagewallet", false))
    {
        // Recover readable keypairs:
        if (!CWalletDB::Recover(bitdb, strWalletFile, true))
            return false;
    }

    if (filesystem::exists(GetDataDir() / strWalletFile))
    {
        CDBEnv::VerifyResult r = bitdb.Verify(strWalletFile, CWalletDB::Recover);
        if (r == CDBEnv::RECOVER_OK)
        {
            string msg = strprintf(_("Warning: wallet.dat corrupt, data salvaged!"
                                     " Original wallet.dat saved as wallet.{timestamp}.bak in %s; if"
                                     " your balance or transactions are incorrect you should"
                                     " restore from a backup."), strDataDir.c_str());
            InitWarning(msg);
        }
        if (r == CDBEnv::RECOVER_FAIL)
            return InitError(_("wallet.dat corrupt, salvage failed"));
    }

    // ********************************************************* Step 6: network initialization

    RegisterNodeSignals(GetNodeSignals());

    int nSocksVersion = GetArg("-socks", 5);
    if (nSocksVersion != 4 && nSocksVersion != 5)
        return InitError(strprintf(_("Unknown -socks proxy version requested: %i"), nSocksVersion));

    if (mapArgs.count("-onlynet")) {
        std::set<enum Network> nets;
        BOOST_FOREACH(std::string snet, mapMultiArgs["-onlynet"]) {
            enum Network net = ParseNetwork(snet);
            if (net == NET_UNROUTABLE)
                return InitError(strprintf(_("Unknown network specified in -onlynet: '%s'"), snet.c_str()));
            nets.insert(net);
        }
        for (int n = 0; n < NET_MAX; n++) {
            enum Network net = (enum Network)n;
            if (!nets.count(net))
                SetLimited(net);
        }
    }
#if defined(USE_IPV6)
#if ! USE_IPV6
    else
        SetLimited(NET_IPV6);
#endif
#endif

    CService addrProxy;
    bool fProxy = false;
    if (mapArgs.count("-proxy")) {
        addrProxy = CService(mapArgs["-proxy"], 9050);
        if (!addrProxy.IsValid())
            return InitError(strprintf(_("Invalid -proxy address: '%s'"), mapArgs["-proxy"].c_str()));

        if (!IsLimited(NET_IPV4))
            SetProxy(NET_IPV4, addrProxy, nSocksVersion);
        if (nSocksVersion > 4) {
#ifdef USE_IPV6
            if (!IsLimited(NET_IPV6))
                SetProxy(NET_IPV6, addrProxy, nSocksVersion);
#endif
            SetNameProxy(addrProxy, nSocksVersion);
        }
        fProxy = true;
    }

    // -tor can override normal proxy, -notor disables tor entirely
    if (!(mapArgs.count("-tor") && mapArgs["-tor"] == "0") && (fProxy || mapArgs.count("-tor"))) {
        CService addrOnion;
        if (!mapArgs.count("-tor"))
            addrOnion = addrProxy;
        else
            addrOnion = CService(mapArgs["-tor"], 9050);
        if (!addrOnion.IsValid())
            return InitError(strprintf(_("Invalid -tor address: '%s'"), mapArgs["-tor"].c_str()));
        SetProxy(NET_TOR, addrOnion, 5);
        SetReachable(NET_TOR);
    }

    // see Step 2: parameter interactions for more information about these
    fNoListen = !GetBoolArg("-listen", true);
    fDiscover = GetBoolArg("-discover", true);
    fNameLookup = GetBoolArg("-dns", true);

    bool fBound = false;
    if (!fNoListen) {
        if (mapArgs.count("-bind")) {
            BOOST_FOREACH(std::string strBind, mapMultiArgs["-bind"]) {
                CService addrBind;
                if (!Lookup(strBind.c_str(), addrBind, GetListenPort(), false))
                    return InitError(strprintf(_("Cannot resolve -bind address: '%s'"), strBind.c_str()));
                fBound |= Bind(addrBind, (BF_EXPLICIT | BF_REPORT_ERROR));
            }
        }
        else {
            struct in_addr inaddr_any;
            inaddr_any.s_addr = INADDR_ANY;
#ifdef USE_IPV6
            fBound |= Bind(CService(in6addr_any, GetListenPort()), BF_NONE);
#endif
            fBound |= Bind(CService(inaddr_any, GetListenPort()), !fBound ? BF_REPORT_ERROR : BF_NONE);
        }
        if (!fBound)
            return InitError(_("Failed to listen on any port. Use -listen=0 if you want this."));
    }

    if (mapArgs.count("-externalip")) {
        BOOST_FOREACH(string strAddr, mapMultiArgs["-externalip"]) {
            CService addrLocal(strAddr, GetListenPort(), fNameLookup);
            if (!addrLocal.IsValid())
                return InitError(strprintf(_("Cannot resolve -externalip address: '%s'"), strAddr.c_str()));
            AddLocal(CService(strAddr, GetListenPort(), fNameLookup), LOCAL_MANUAL);
        }
    }

    BOOST_FOREACH(string strDest, mapMultiArgs["-seednode"])
        AddOneShot(strDest);

    // ********************************************************* Step 7: load block chain

    fReindex = GetBoolArg("-reindex", false);

    // Upgrading to 0.8; hard-link the old blknnnn.dat files into /blocks/
    filesystem::path blocksDir = GetDataDir() / "blocks";
    if (!filesystem::exists(blocksDir))
    {
        filesystem::create_directories(blocksDir);
        bool linked = false;
        for (unsigned int i = 1; i < 10000; i++) {
            filesystem::path source = GetDataDir() / strprintf("blk%04u.dat", i);
            if (!filesystem::exists(source)) break;
            filesystem::path dest = blocksDir / strprintf("blk%05u.dat", i-1);
            try {
                filesystem::create_hard_link(source, dest);
                printf("Hardlinked %s -> %s\n", source.string().c_str(), dest.string().c_str());
                linked = true;
            } catch (filesystem::filesystem_error & e) {
                // Note: hardlink creation failing is not a disaster, it just means
                // blocks will get re-downloaded from peers.
                printf("Error hardlinking blk%04u.dat : %s\n", i, e.what());
                break;
            }
        }
        if (linked)
        {
            fReindex = true;
        }
    }

    // cache size calculations
    size_t nTotalCache = GetArg("-dbcache", 25) << 20;
    if (nTotalCache < (1 << 22))
        nTotalCache = (1 << 22); // total cache cannot be less than 4 MiB
    size_t nBlockTreeDBCache = nTotalCache / 8;
    if (nBlockTreeDBCache > (1 << 21) && !GetBoolArg("-txindex", false))
        nBlockTreeDBCache = (1 << 21); // block tree db cache shouldn't be larger than 2 MiB
    nTotalCache -= nBlockTreeDBCache;
    size_t nCoinDBCache = nTotalCache / 2; // use half of the remaining cache for coindb cache
    nTotalCache -= nCoinDBCache;
    nCoinCacheSize = nTotalCache / 300; // coins in memory require around 300 bytes

    bool fLoaded = false;
    while (!fLoaded) {
        bool fReset = fReindex;
        std::string strLoadError;

        uiInterface.InitMessage(_("Loading block index..."));

        nStart = GetTimeMillis();
        do {
            try {
                UnloadBlockIndex();
                delete pcoinsTip;
                delete pcoinsdbview;
                delete pblocktree;

                pblocktree = new CBlockTreeDB(nBlockTreeDBCache, false, fReindex);
                pcoinsdbview = new CCoinsViewDB(nCoinDBCache, false, fReindex);
                pcoinsTip = new CCoinsViewCache(*pcoinsdbview);

                if (fReindex)
                    pblocktree->WriteReindexing(true);

                if (!LoadBlockIndex()) {
                    strLoadError = _("Error loading block database");
                    break;
                }

                // If the loaded chain has a wrong genesis, bail out immediately
                // (we're likely using a testnet datadir, or the other way around).
                if (!mapBlockIndex.empty() && pindexGenesisBlock == NULL)
                    return InitError(_("Incorrect or no genesis block found. Wrong datadir for network?"));

                // Initialize the block index (no-op if non-empty database was already loaded)
                if (!InitBlockIndex()) {
                    strLoadError = _("Error initializing block database");
                    break;
                }

                // Check for changed -txindex state
                if (fTxIndex != GetBoolArg("-txindex", false)) {
                    strLoadError = _("You need to rebuild the database using -reindex to change -txindex");
                    break;
                }

                uiInterface.InitMessage(_("Verifying blocks..."));
                if (!VerifyDB(GetArg("-checklevel", 3),
                              GetArg( "-checkblocks", 288))) {
                    strLoadError = _("Corrupted block database detected");
                    break;
                }
            } catch(std::exception &e) {
                strLoadError = _("Error opening block database");
                break;
            }

            fLoaded = true;
        } while(false);

        if (!fLoaded) {
            // first suggest a reindex
            if (!fReset) {
                bool fRet = uiInterface.ThreadSafeMessageBox(
                    strLoadError + ".\n\n" + _("Do you want to rebuild the block database now?"),
                    "", CClientUIInterface::MSG_ERROR | CClientUIInterface::BTN_ABORT);
                if (fRet) {
                    fReindex = true;
                    fRequestShutdown = false;
                } else {
                    return false;
                }
            } else {
                return InitError(strLoadError);
            }
        }
    }

    // as LoadBlockIndex can take several minutes, it's possible the user
    // requested to kill bitcoin-qt during the last operation. If so, exit.
    // As the program has not fully started yet, Shutdown() is possibly overkill.
    if (fRequestShutdown)
    {
        printf("Shutdown requested. Exiting.\n");
        return false;
    }
    printf(" block index %15"PRI64d"ms\n", GetTimeMillis() - nStart);

    if (GetBoolArg("-printblockindex", false) || GetBoolArg("-printblocktree", false))
    {
        PrintBlockTree();
        return false;
    }

    if (mapArgs.count("-printblock"))
    {
        string strMatch = mapArgs["-printblock"];
        int nFound = 0;
        for (map<uint256, CBlockIndex*>::iterator mi = mapBlockIndex.begin(); mi != mapBlockIndex.end(); ++mi)
        {
            uint256 hash = (*mi).first;
            if (strncmp(hash.ToString().c_str(), strMatch.c_str(), strMatch.size()) == 0)
            {
                CBlockIndex* pindex = (*mi).second;
                CBlock block;
                ReadBlockFromDisk(block, pindex);
                block.BuildMerkleTree();
                block.print();
                printf("\n");
                nFound++;
            }
        }
        if (nFound == 0)
            printf("No blocks matching %s were found\n", strMatch.c_str());
        return false;
    }

    // ********************************************************* Step 8: load default wallet

    uiInterface.InitMessage(_("Loading default wallet..."));

<<<<<<< HEAD
    nStart = GetTimeMillis();
    bool fFirstRun = true;
    pwalletMain = new CWallet(strWalletFile);
    DBErrors nLoadWalletRet = pwalletMain->LoadWallet(fFirstRun);
    if (nLoadWalletRet != DB_LOAD_OK)
=======
    try
>>>>>>> 19f569cd
    {
        g_walletManager.LoadDefaultWallet();

        // pwalletMain needs to be eliminated throughout the application.
        // Wallet objects should always be requested from g_walletManager instead.
        pwalletMain = g_walletManager.GetDefaultWallet().get();
    }
    catch (const std::exception& e)
    {
<<<<<<< HEAD
        // Create new keyUser and set as default key
        RandAddSeedPerfmon();

        CPubKey newDefaultKey;
        if (pwalletMain->GetKeyFromPool(newDefaultKey, false)) {
            pwalletMain->SetDefaultKey(newDefaultKey);
            if (!pwalletMain->SetAddressBookName(pwalletMain->vchDefaultKey.GetID(), ""))
                strErrors << _("Cannot write default address") << "\n";
        }

        pwalletMain->SetBestChain(CBlockLocator(pindexBest));
    }

    printf("%s", strErrors.str().c_str());
    printf(" wallet      %15"PRI64d"ms\n", GetTimeMillis() - nStart);

    RegisterWallet(pwalletMain);

    CBlockIndex *pindexRescan = pindexBest;
    if (GetBoolArg("-rescan", false))
        pindexRescan = pindexGenesisBlock;
    else
    {
        CWalletDB walletdb(strWalletFile);
        CBlockLocator locator;
        if (walletdb.ReadBestBlock(locator))
            pindexRescan = locator.GetBlockIndex();
        else
            pindexRescan = pindexGenesisBlock;
    }
    if (pindexBest && pindexBest != pindexRescan)
    {
        uiInterface.InitMessage(_("Rescanning..."));
        printf("Rescanning last %i blocks (from block %i)...\n", pindexBest->nHeight - pindexRescan->nHeight, pindexRescan->nHeight);
        nStart = GetTimeMillis();
        pwalletMain->ScanForWalletTransactions(pindexRescan, true);
        printf(" rescan      %15"PRI64d"ms\n", GetTimeMillis() - nStart);
        pwalletMain->SetBestChain(CBlockLocator(pindexBest));
        nWalletDBUpdated++;
=======
        ostringstream err;
        err << _("Failed to load default wallet. Error: ") << e.what() << _(" Exiting...");
        printf("%s\n", err.str().c_str());
        return false;
>>>>>>> 19f569cd
    }

    // ********************************************************* Step 9: import blocks

    // scan for better chains in the block chain database, that are not yet connected in the active best chain
    CValidationState state;
    if (!ConnectBestBlock(state))
        strErrors << "Failed to connect best block";

    std::vector<boost::filesystem::path> vImportFiles;
    if (mapArgs.count("-loadblock"))
    {
        BOOST_FOREACH(string strFile, mapMultiArgs["-loadblock"])
            vImportFiles.push_back(strFile);
    }
    threadGroup.create_thread(boost::bind(&ThreadImport, vImportFiles));

    // ********************************************************* Step 10: load peers

    uiInterface.InitMessage(_("Loading addresses..."));

    nStart = GetTimeMillis();

    {
        CAddrDB adb;
        if (!adb.Read(addrman))
            printf("Invalid or missing peers.dat; recreating\n");
    }

    printf("Loaded %i addresses from peers.dat  %"PRI64d"ms\n",
           addrman.size(), GetTimeMillis() - nStart);

    // ********************************************************* Step 11: start node

    if (!CheckDiskSpace())
        return false;

    if (!strErrors.str().empty())
        return InitError(strErrors.str());

    RandAddSeedPerfmon();

    //// debug print
    printf("mapBlockIndex.size() = %"PRIszu"\n",   mapBlockIndex.size());
    printf("nBestHeight = %d\n",                   nBestHeight);
    printf("setKeyPool.size() = %"PRIszu"\n",      pwalletMain->setKeyPool.size());
    printf("mapWallet.size() = %"PRIszu"\n",       pwalletMain->mapWallet.size());
    printf("mapAddressBook.size() = %"PRIszu"\n",  pwalletMain->mapAddressBook.size());

#if USE_ZMQ
    BZmq_InitCtx();

    if (mapArgs.count("-zmqctxsetopt")) 
    {
        BOOST_FOREACH(string strZmqCtxSetOpt, mapMultiArgs["-zmqctxsetopt"]) {
            BZmq_CtxSetOptions(strZmqCtxSetOpt);
        }
    }

    BZmq_InitSockets();

    if (mapArgs.count("-zmqpubsetopt")) 
    {
        BOOST_FOREACH(string strZmqPubSetOpt, mapMultiArgs["-zmqpubsetopt"]) {
            BZmq_PubSetOptions(strZmqPubSetOpt);
        }
    }

    if (mapArgs.count("-zmqpubbind")) 
    {
        BOOST_FOREACH(string strZmqPubBind, mapMultiArgs["-zmqpubbind"]) {
            BZmq_PubBind(strZmqPubBind);
        }
    }

    if (mapArgs.count("-zmqpubconnect")) 
    {
        BOOST_FOREACH(string strZmqPubConnect, mapMultiArgs["-zmqpubconnect"]) {
            BZmq_PubConnect(strZmqPubConnect);
        }
    }
    if (mapArgs.count("-zmqrepsetopt")) 
    {
        BOOST_FOREACH(string strZmqRepSetOpt, mapMultiArgs["-zmqrepsetopt"]) {
            BZmq_RepSetOptions(strZmqRepSetOpt);
        }
    }

    if (mapArgs.count("-zmqrepbind")) 
    {
        BOOST_FOREACH(string strZmqRepBind, mapMultiArgs["-zmqrepbind"]) {
            BZmq_RepBind(strZmqRepBind);
        }
    }

    if (mapArgs.count("-zmqrepconnect")) 
    {
        BOOST_FOREACH(string strZmqRepConnect, mapMultiArgs["-zmqrepconnect"]) {
            BZmq_RepConnect(strZmqRepConnect);
        }
    }
    NewThread(BZmq_ThreadReqRep, NULL);
#endif

    StartNode(threadGroup);

    // InitRPCMining is needed here so getwork/getblocktemplate in the GUI debug console works properly.
    InitRPCMining();
    if (fServer)
        StartRPCThreads();

    // Generate coins in the background
    GenerateBitcoins(GetBoolArg("-gen", false), pwalletMain);

    // ********************************************************* Step 12: finished

    uiInterface.InitMessage(_("Done loading"));

     // Add wallet transactions that aren't already in a block to mapTransactions
    pwalletMain->ReacceptWalletTransactions();

    // Run a thread to flush wallet periodically
    threadGroup.create_thread(boost::bind(&ThreadFlushWalletDB, boost::ref(pwalletMain->strWalletFile)));

    return !fRequestShutdown;
}<|MERGE_RESOLUTION|>--- conflicted
+++ resolved
@@ -34,13 +34,10 @@
 using namespace std;
 using namespace boost;
 
-<<<<<<< HEAD
+CWalletManager g_walletManager;
+
+// TODO: eliminate pwalletMain and request wallet objects from g_walletManager throughout instead.
 std::string strWalletFile;
-=======
-CWalletManager g_walletManager;
-
-// TODO: eliminate pwalletMain and request wallet objects from g_walletManager throughout instead.
->>>>>>> 19f569cd
 CWallet* pwalletMain;
 CClientUIInterface uiInterface;
 
@@ -131,14 +128,9 @@
     }
     bitdb.Flush(true);
     boost::filesystem::remove(GetPidFile());
-<<<<<<< HEAD
-    UnregisterAllWallets();
-    delete pwalletMain;
 #if USE_ZMQ
     BZmq_Shutdown();
 #endif
-=======
->>>>>>> 19f569cd
 }
 
 //
@@ -903,15 +895,7 @@
 
     uiInterface.InitMessage(_("Loading default wallet..."));
 
-<<<<<<< HEAD
-    nStart = GetTimeMillis();
-    bool fFirstRun = true;
-    pwalletMain = new CWallet(strWalletFile);
-    DBErrors nLoadWalletRet = pwalletMain->LoadWallet(fFirstRun);
-    if (nLoadWalletRet != DB_LOAD_OK)
-=======
     try
->>>>>>> 19f569cd
     {
         g_walletManager.LoadDefaultWallet();
 
@@ -921,52 +905,10 @@
     }
     catch (const std::exception& e)
     {
-<<<<<<< HEAD
-        // Create new keyUser and set as default key
-        RandAddSeedPerfmon();
-
-        CPubKey newDefaultKey;
-        if (pwalletMain->GetKeyFromPool(newDefaultKey, false)) {
-            pwalletMain->SetDefaultKey(newDefaultKey);
-            if (!pwalletMain->SetAddressBookName(pwalletMain->vchDefaultKey.GetID(), ""))
-                strErrors << _("Cannot write default address") << "\n";
-        }
-
-        pwalletMain->SetBestChain(CBlockLocator(pindexBest));
-    }
-
-    printf("%s", strErrors.str().c_str());
-    printf(" wallet      %15"PRI64d"ms\n", GetTimeMillis() - nStart);
-
-    RegisterWallet(pwalletMain);
-
-    CBlockIndex *pindexRescan = pindexBest;
-    if (GetBoolArg("-rescan", false))
-        pindexRescan = pindexGenesisBlock;
-    else
-    {
-        CWalletDB walletdb(strWalletFile);
-        CBlockLocator locator;
-        if (walletdb.ReadBestBlock(locator))
-            pindexRescan = locator.GetBlockIndex();
-        else
-            pindexRescan = pindexGenesisBlock;
-    }
-    if (pindexBest && pindexBest != pindexRescan)
-    {
-        uiInterface.InitMessage(_("Rescanning..."));
-        printf("Rescanning last %i blocks (from block %i)...\n", pindexBest->nHeight - pindexRescan->nHeight, pindexRescan->nHeight);
-        nStart = GetTimeMillis();
-        pwalletMain->ScanForWalletTransactions(pindexRescan, true);
-        printf(" rescan      %15"PRI64d"ms\n", GetTimeMillis() - nStart);
-        pwalletMain->SetBestChain(CBlockLocator(pindexBest));
-        nWalletDBUpdated++;
-=======
         ostringstream err;
         err << _("Failed to load default wallet. Error: ") << e.what() << _(" Exiting...");
         printf("%s\n", err.str().c_str());
         return false;
->>>>>>> 19f569cd
     }
 
     // ********************************************************* Step 9: import blocks
