// Copyright (c) 2009-2010 Satoshi Nakamoto
// Copyright (c) 2009-2014 The Bitcoin Core developers
// Distributed under the MIT software license, see the accompanying
// file COPYING or http://www.opensource.org/licenses/mit-license.php.

#if defined(HAVE_CONFIG_H)
#include "config/bitcoin-config.h"
#endif

#include "init.h"

#include "addrman.h"
#include "amount.h"
#include "checkpoints.h"
#include "compat/sanity.h"
#include "consensus/validation.h"
#include "key.h"
#include "main.h"
#include "miner.h"
#include "net.h"
#include "rpcserver.h"
#include "script/standard.h"
#include "scheduler.h"
#include "txdb.h"
#include "ui_interface.h"
#include "util.h"
#include "utilmoneystr.h"
#include "validationinterface.h"
#ifdef ENABLE_WALLET
#include "wallet/wallet.h"
#include "wallet/walletdb.h"
#endif

#include <stdint.h>
#include <stdio.h>

#ifndef WIN32
#include <signal.h>
#endif

#include <boost/algorithm/string/predicate.hpp>
#include <boost/algorithm/string/replace.hpp>
#include <boost/bind.hpp>
#include <boost/filesystem.hpp>
#include <boost/function.hpp>
#include <boost/interprocess/sync/file_lock.hpp>
#include <boost/thread.hpp>
#include <openssl/crypto.h>

using namespace std;

#ifdef ENABLE_WALLET
CWallet* pwalletMain = NULL;
#endif
bool fFeeEstimatesInitialized = false;

#ifdef WIN32
// Win32 LevelDB doesn't use filedescriptors, and the ones used for
// accessing block files don't count towards the fd_set size limit
// anyway.
#define MIN_CORE_FILEDESCRIPTORS 0
#else
#define MIN_CORE_FILEDESCRIPTORS 150
#endif

/** Used to pass flags to the Bind() function */
enum BindFlags {
    BF_NONE         = 0,
    BF_EXPLICIT     = (1U << 0),
    BF_REPORT_ERROR = (1U << 1),
    BF_WHITELIST    = (1U << 2),
};

static const char* FEE_ESTIMATES_FILENAME="fee_estimates.dat";
CClientUIInterface uiInterface; // Declared but not defined in ui_interface.h

//////////////////////////////////////////////////////////////////////////////
//
// Shutdown
//

//
// Thread management and startup/shutdown:
//
// The network-processing threads are all part of a thread group
// created by AppInit() or the Qt main() function.
//
// A clean exit happens when StartShutdown() or the SIGTERM
// signal handler sets fRequestShutdown, which triggers
// the DetectShutdownThread(), which interrupts the main thread group.
// DetectShutdownThread() then exits, which causes AppInit() to
// continue (it .joins the shutdown thread).
// Shutdown() is then
// called to clean up database connections, and stop other
// threads that should only be stopped after the main network-processing
// threads have exited.
//
// Note that if running -daemon the parent process returns from AppInit2
// before adding any threads to the threadGroup, so .join_all() returns
// immediately and the parent exits from main().
//
// Shutdown for Qt is very similar, only it uses a QTimer to detect
// fRequestShutdown getting set, and then does the normal Qt
// shutdown thing.
//

volatile bool fRequestShutdown = false;

void StartShutdown()
{
    fRequestShutdown = true;
}
bool ShutdownRequested()
{
    return fRequestShutdown;
}

class CCoinsViewErrorCatcher : public CCoinsViewBacked
{
public:
    CCoinsViewErrorCatcher(CCoinsView* view) : CCoinsViewBacked(view) {}
    bool GetCoins(const uint256 &txid, CCoins &coins) const {
        try {
            return CCoinsViewBacked::GetCoins(txid, coins);
        } catch(const std::runtime_error& e) {
            uiInterface.ThreadSafeMessageBox(_("Error reading from database, shutting down."), "", CClientUIInterface::MSG_ERROR);
            LogPrintf("Error reading from database: %s\n", e.what());
            // Starting the shutdown sequence and returning false to the caller would be
            // interpreted as 'entry not found' (as opposed to unable to read data), and
            // could lead to invalid interpretation. Just exit immediately, as we can't
            // continue anyway, and all writes should be atomic.
            abort();
        }
    }
    // Writes do not need similar protection, as failure to write is handled by the caller.
};

static CCoinsViewDB *pcoinsdbview = NULL;
static CCoinsViewErrorCatcher *pcoinscatcher = NULL;

void Shutdown()
{
    LogPrintf("%s: In progress...\n", __func__);
    static CCriticalSection cs_Shutdown;
    TRY_LOCK(cs_Shutdown, lockShutdown);
    if (!lockShutdown)
        return;

    /// Note: Shutdown() must be able to handle cases in which AppInit2() failed part of the way,
    /// for example if the data directory was found to be locked.
    /// Be sure that anything that writes files or flushes caches only does this if the respective
    /// module was initialized.
    RenameThread("bitcoin-shutoff");
    mempool.AddTransactionsUpdated(1);
    StopRPCThreads();
#ifdef ENABLE_WALLET
    if (pwalletMain)
        pwalletMain->Flush(false);
    GenerateBitcoins(false, NULL, 0);
#endif
    StopNode();
    UnregisterNodeSignals(GetNodeSignals());

    if (fFeeEstimatesInitialized)
    {
        boost::filesystem::path est_path = GetDataDir() / FEE_ESTIMATES_FILENAME;
        CAutoFile est_fileout(fopen(est_path.string().c_str(), "wb"), SER_DISK, CLIENT_VERSION);
        if (!est_fileout.IsNull())
            mempool.WriteFeeEstimates(est_fileout);
        else
            LogPrintf("%s: Failed to write fee estimates to %s\n", __func__, est_path.string());
        fFeeEstimatesInitialized = false;
    }

    {
        LOCK(cs_main);
        if (pcoinsTip != NULL) {
            FlushStateToDisk();
        }
        delete pcoinsTip;
        pcoinsTip = NULL;
        delete pcoinscatcher;
        pcoinscatcher = NULL;
        delete pcoinsdbview;
        pcoinsdbview = NULL;
        delete pblocktree;
        pblocktree = NULL;
    }
#ifdef ENABLE_WALLET
    if (pwalletMain)
        pwalletMain->Flush(true);
#endif
#ifndef WIN32
    try {
        boost::filesystem::remove(GetPidFile());
    } catch (const boost::filesystem::filesystem_error& e) {
        LogPrintf("%s: Unable to remove pidfile: %s\n", __func__, e.what());
    }
#endif
    UnregisterAllValidationInterfaces();
#ifdef ENABLE_WALLET
    delete pwalletMain;
    pwalletMain = NULL;
#endif
    ECC_Stop();
    LogPrintf("%s: done\n", __func__);
}

/**
 * Signal handlers are very limited in what they are allowed to do, so:
 */
void HandleSIGTERM(int)
{
    fRequestShutdown = true;
}

void HandleSIGHUP(int)
{
    fReopenDebugLog = true;
}

bool static InitError(const std::string &str)
{
    uiInterface.ThreadSafeMessageBox(str, "", CClientUIInterface::MSG_ERROR);
    return false;
}

bool static InitWarning(const std::string &str)
{
    uiInterface.ThreadSafeMessageBox(str, "", CClientUIInterface::MSG_WARNING);
    return true;
}

bool static Bind(const CService &addr, unsigned int flags) {
    if (!(flags & BF_EXPLICIT) && IsLimited(addr))
        return false;
    std::string strError;
    if (!BindListenPort(addr, strError, (flags & BF_WHITELIST) != 0)) {
        if (flags & BF_REPORT_ERROR)
            return InitError(strError);
        return false;
    }
    return true;
}

void OnRPCStopped()
{
    cvBlockChange.notify_all();
    LogPrint("rpc", "RPC stopped.\n");
}

void OnRPCPreCommand(const CRPCCommand& cmd)
{
    // Observe safe mode
    string strWarning = GetWarnings("rpc");
    if (strWarning != "" && !GetBoolArg("-disablesafemode", false) &&
        !cmd.okSafeMode)
        throw JSONRPCError(RPC_FORBIDDEN_BY_SAFE_MODE, string("Safe mode: ") + strWarning);
}

std::string HelpMessage(HelpMessageMode mode)
{
    const bool showDebug = GetBoolArg("-help-debug", false);

    // When adding new options to the categories, please keep and ensure alphabetical ordering.
    // Do not translate _(...) -help-debug options, Many technical terms, and only a very small audience, so is unnecessary stress to translators

    string strUsage = HelpMessageGroup(_("Options:"));
    strUsage += HelpMessageOpt("-?", _("This help message"));
    strUsage += HelpMessageOpt("-alerts", strprintf(_("Receive and display P2P network alerts (default: %u)"), DEFAULT_ALERTS));
    strUsage += HelpMessageOpt("-alertnotify=<cmd>", _("Execute command when a relevant alert is received or we see a really long fork (%s in cmd is replaced by message)"));
    strUsage += HelpMessageOpt("-blocknotify=<cmd>", _("Execute command when the best block changes (%s in cmd is replaced by block hash)"));
    strUsage += HelpMessageOpt("-checkblocks=<n>", strprintf(_("How many blocks to check at startup (default: %u, 0 = all)"), DEFAULT_CHECKBLOCKS));
    strUsage += HelpMessageOpt("-checklevel=<n>", strprintf(_("How thorough the block verification of -checkblocks is (0-4, default: %u)"), DEFAULT_CHECKLEVEL));
    strUsage += HelpMessageOpt("-conf=<file>", strprintf(_("Specify configuration file (default: %s)"), "bitcoin.conf"));
    if (mode == HMM_BITCOIND)
    {
#if !defined(WIN32)
        strUsage += HelpMessageOpt("-daemon", _("Run in the background as a daemon and accept commands"));
#endif
    }
    strUsage += HelpMessageOpt("-datadir=<dir>", _("Specify data directory"));
    strUsage += HelpMessageOpt("-dbcache=<n>", strprintf(_("Set database cache size in megabytes (%d to %d, default: %d)"), nMinDbCache, nMaxDbCache, nDefaultDbCache));
    strUsage += HelpMessageOpt("-loadblock=<file>", _("Imports blocks from external blk000??.dat file") + " " + _("on startup"));
    strUsage += HelpMessageOpt("-maxorphantx=<n>", strprintf(_("Keep at most <n> unconnectable transactions in memory (default: %u)"), DEFAULT_MAX_ORPHAN_TRANSACTIONS));
    strUsage += HelpMessageOpt("-par=<n>", strprintf(_("Set the number of script verification threads (%u to %d, 0 = auto, <0 = leave that many cores free, default: %d)"),
        -GetNumCores(), MAX_SCRIPTCHECK_THREADS, DEFAULT_SCRIPTCHECK_THREADS));
#ifndef WIN32
    strUsage += HelpMessageOpt("-pid=<file>", strprintf(_("Specify pid file (default: %s)"), "bitcoind.pid"));
#endif
    strUsage += HelpMessageOpt("-prune=<n>", strprintf(_("Reduce storage requirements by pruning (deleting) old blocks. This mode disables wallet support and is incompatible with -txindex. "
            "Warning: Reverting this setting requires re-downloading the entire blockchain. "
            "(default: 0 = disable pruning blocks, >%u = target size in MiB to use for block files)"), MIN_DISK_SPACE_FOR_BLOCK_FILES / 1024 / 1024));
    strUsage += HelpMessageOpt("-reindex", _("Rebuild block chain index from current blk000??.dat files on startup"));
#if !defined(WIN32)
    strUsage += HelpMessageOpt("-sysperms", _("Create new files with system default permissions, instead of umask 077 (only effective with disabled wallet functionality)"));
#endif
    strUsage += HelpMessageOpt("-txindex", strprintf(_("Maintain a full transaction index, used by the getrawtransaction rpc call (default: %u)"), 0));

    strUsage += HelpMessageGroup(_("Connection options:"));
    strUsage += HelpMessageOpt("-addnode=<ip>", _("Add a node to connect to and attempt to keep the connection open"));
    strUsage += HelpMessageOpt("-banscore=<n>", strprintf(_("Threshold for disconnecting misbehaving peers (default: %u)"), 100));
    strUsage += HelpMessageOpt("-bantime=<n>", strprintf(_("Number of seconds to keep misbehaving peers from reconnecting (default: %u)"), 86400));
    strUsage += HelpMessageOpt("-bind=<addr>", _("Bind to given address and always listen on it. Use [host]:port notation for IPv6"));
    strUsage += HelpMessageOpt("-connect=<ip>", _("Connect only to the specified node(s)"));
    strUsage += HelpMessageOpt("-discover", _("Discover own IP addresses (default: 1 when listening and no -externalip or -proxy)"));
    strUsage += HelpMessageOpt("-dns", _("Allow DNS lookups for -addnode, -seednode and -connect") + " " + _("(default: 1)"));
    strUsage += HelpMessageOpt("-dnsseed", _("Query for peer addresses via DNS lookup, if low on addresses (default: 1 unless -connect)"));
    strUsage += HelpMessageOpt("-externalip=<ip>", _("Specify your own public address"));
    strUsage += HelpMessageOpt("-forcednsseed", strprintf(_("Always query for peer addresses via DNS lookup (default: %u)"), 0));
    strUsage += HelpMessageOpt("-listen", _("Accept connections from outside (default: 1 if no -proxy or -connect)"));
    strUsage += HelpMessageOpt("-maxconnections=<n>", strprintf(_("Maintain at most <n> connections to peers (default: %u)"), 125));
    strUsage += HelpMessageOpt("-maxreceivebuffer=<n>", strprintf(_("Maximum per-connection receive buffer, <n>*1000 bytes (default: %u)"), 5000));
    strUsage += HelpMessageOpt("-maxsendbuffer=<n>", strprintf(_("Maximum per-connection send buffer, <n>*1000 bytes (default: %u)"), 1000));
    strUsage += HelpMessageOpt("-onion=<ip:port>", strprintf(_("Use separate SOCKS5 proxy to reach peers via Tor hidden services (default: %s)"), "-proxy"));
    strUsage += HelpMessageOpt("-onlynet=<net>", _("Only connect to nodes in network <net> (ipv4, ipv6 or onion)"));
    strUsage += HelpMessageOpt("-permitbaremultisig", strprintf(_("Relay non-P2SH multisig (default: %u)"), 1));
    strUsage += HelpMessageOpt("-port=<port>", strprintf(_("Listen for connections on <port> (default: %u or testnet: %u)"), 8333, 18333));
    strUsage += HelpMessageOpt("-proxy=<ip:port>", _("Connect through SOCKS5 proxy"));
    strUsage += HelpMessageOpt("-proxyrandomize", strprintf(_("Randomize credentials for every proxy connection. This enables Tor stream isolation (default: %u)"), 1));
    strUsage += HelpMessageOpt("-seednode=<ip>", _("Connect to a node to retrieve peer addresses, and disconnect"));
    strUsage += HelpMessageOpt("-timeout=<n>", strprintf(_("Specify connection timeout in milliseconds (minimum: 1, default: %d)"), DEFAULT_CONNECT_TIMEOUT));
#ifdef USE_UPNP
#if USE_UPNP
    strUsage += HelpMessageOpt("-upnp", _("Use UPnP to map the listening port (default: 1 when listening)"));
#else
    strUsage += HelpMessageOpt("-upnp", strprintf(_("Use UPnP to map the listening port (default: %u)"), 0));
#endif
#endif
    strUsage += HelpMessageOpt("-whitebind=<addr>", _("Bind to given address and whitelist peers connecting to it. Use [host]:port notation for IPv6"));
    strUsage += HelpMessageOpt("-whitelist=<netmask>", _("Whitelist peers connecting from the given netmask or IP address. Can be specified multiple times.") +
        " " + _("Whitelisted peers cannot be DoS banned and their transactions are always relayed, even if they are already in the mempool, useful e.g. for a gateway"));
    strUsage += HelpMessageOpt("-whiteconnections=<n>", strprintf(_("Reserve this many inbound connections for whitelisted peers (default: %d)"), 0));

#ifdef ENABLE_WALLET
    strUsage += HelpMessageGroup(_("Wallet options:"));
    strUsage += HelpMessageOpt("-disablewallet", _("Do not load the wallet and disable wallet RPC calls"));
    strUsage += HelpMessageOpt("-keypool=<n>", strprintf(_("Set key pool size to <n> (default: %u)"), 100));
    if (showDebug)
        strUsage += HelpMessageOpt("-mintxfee=<amt>", strprintf("Fees (in BTC/Kb) smaller than this are considered zero fee for transaction creation (default: %s)",
            FormatMoney(CWallet::minTxFee.GetFeePerK())));
    strUsage += HelpMessageOpt("-paytxfee=<amt>", strprintf(_("Fee (in BTC/kB) to add to transactions you send (default: %s)"), FormatMoney(payTxFee.GetFeePerK())));
    strUsage += HelpMessageOpt("-rescan", _("Rescan the block chain for missing wallet transactions") + " " + _("on startup"));
    strUsage += HelpMessageOpt("-salvagewallet", _("Attempt to recover private keys from a corrupt wallet.dat") + " " + _("on startup"));
    strUsage += HelpMessageOpt("-sendfreetransactions", strprintf(_("Send transactions as zero-fee transactions if possible (default: %u)"), 0));
    strUsage += HelpMessageOpt("-spendzeroconfchange", strprintf(_("Spend unconfirmed change when sending transactions (default: %u)"), 1));
    strUsage += HelpMessageOpt("-txconfirmtarget=<n>", strprintf(_("If paytxfee is not set, include enough fee so transactions begin confirmation on average within n blocks (default: %u)"), DEFAULT_TX_CONFIRM_TARGET));
    strUsage += HelpMessageOpt("-maxtxfee=<amt>", strprintf(_("Maximum total fees to use in a single wallet transaction; setting this too low may abort large transactions (default: %s)"),
        FormatMoney(maxTxFee)));
    strUsage += HelpMessageOpt("-upgradewallet", _("Upgrade wallet to latest format") + " " + _("on startup"));
    strUsage += HelpMessageOpt("-wallet=<file>", _("Specify wallet file (within data directory)") + " " + strprintf(_("(default: %s)"), "wallet.dat"));
    strUsage += HelpMessageOpt("-walletbroadcast", _("Make the wallet broadcast transactions") + " " + strprintf(_("(default: %u)"), true));
    strUsage += HelpMessageOpt("-walletnotify=<cmd>", _("Execute command when a wallet transaction changes (%s in cmd is replaced by TxID)"));
    strUsage += HelpMessageOpt("-zapwallettxes=<mode>", _("Delete all wallet transactions and only recover those parts of the blockchain through -rescan on startup") +
        " " + _("(1 = keep tx meta data e.g. account owner and payment request information, 2 = drop tx meta data)"));
                    
#endif

    strUsage += HelpMessageGroup(_("Debugging/Testing options:"));
    if (showDebug)
    {
<<<<<<< HEAD
        strUsage += HelpMessageOpt("-checkpoints", strprintf("Only accept block chain matching built-in checkpoints (default: %u)", 1));
#ifdef ENABLE_WALLET
        strUsage += HelpMessageOpt("-dblogsize=<n>", strprintf("Flush wallet database activity from memory to disk log every <n> megabytes (default: %u)", DEFAULT_WALLET_DBLOGSIZE));
#endif
=======
        strUsage += HelpMessageOpt("-checkpoints", strprintf("Disable expensive verification for known chain history (default: %u)", 1));
        strUsage += HelpMessageOpt("-dblogsize=<n>", strprintf("Flush database activity from memory pool to disk log every <n> megabytes (default: %u)", 100));
>>>>>>> 4bf4a659
        strUsage += HelpMessageOpt("-disablesafemode", strprintf("Disable safemode, override a real safe mode event (default: %u)", 0));
        strUsage += HelpMessageOpt("-testsafemode", strprintf("Force safe mode (default: %u)", 0));
        strUsage += HelpMessageOpt("-dropmessagestest=<n>", "Randomly drop 1 of every <n> network messages");
        strUsage += HelpMessageOpt("-fuzzmessagestest=<n>", "Randomly fuzz 1 of every <n> network messages");
#ifdef ENABLE_WALLET
        strUsage += HelpMessageOpt("-flushwallet", strprintf("Run a thread to flush wallet periodically (default: %u)", 1));
#endif
        strUsage += HelpMessageOpt("-stopafterblockimport", strprintf("Stop running after importing blocks from disk (default: %u)", 0));
    }
    string debugCategories = "addrman, alert, bench, coindb, db, lock, rand, rpc, selectcoins, mempool, net, proxy, prune"; // Don't translate these and qt below
    if (mode == HMM_BITCOIN_QT)
        debugCategories += ", qt";
    strUsage += HelpMessageOpt("-debug=<category>", strprintf(_("Output debugging information (default: %u, supplying <category> is optional)"), 0) + ". " +
        _("If <category> is not supplied, output all debugging information.") + _("<category> can be:") + " " + debugCategories + ".");
#ifdef ENABLE_WALLET
    strUsage += HelpMessageOpt("-gen", strprintf(_("Generate coins (default: %u)"), 0));
    strUsage += HelpMessageOpt("-genproclimit=<n>", strprintf(_("Set the number of threads for coin generation if enabled (-1 = all cores, default: %d)"), DEFAULT_GENERATE_THREADS));
#endif
    strUsage += HelpMessageOpt("-help-debug", _("Show all debugging options (usage: --help -help-debug)"));
    strUsage += HelpMessageOpt("-logips", strprintf(_("Include IP addresses in debug output (default: %u)"), 0));
    strUsage += HelpMessageOpt("-logtimestamps", strprintf(_("Prepend debug output with timestamp (default: %u)"), 1));
    if (showDebug)
    {
        strUsage += HelpMessageOpt("-limitfreerelay=<n>", strprintf("Continuously rate-limit free transactions to <n>*1000 bytes per minute (default: %u)", 15));
        strUsage += HelpMessageOpt("-relaypriority", strprintf("Require high priority for relaying free or low-fee transactions (default: %u)", 1));
        strUsage += HelpMessageOpt("-maxsigcachesize=<n>", strprintf("Limit size of signature cache to <n> entries (default: %u)", 50000));
    }
    strUsage += HelpMessageOpt("-minrelaytxfee=<amt>", strprintf(_("Fees (in BTC/Kb) smaller than this are considered zero fee for relaying (default: %s)"), FormatMoney(::minRelayTxFee.GetFeePerK())));
    strUsage += HelpMessageOpt("-printtoconsole", _("Send trace/debug info to console instead of debug.log file"));
    if (showDebug)
    {
        strUsage += HelpMessageOpt("-printpriority", strprintf("Log transaction priority and fee per kB when mining blocks (default: %u)", 0));
        strUsage += HelpMessageOpt("-privdb", strprintf("Sets the DB_PRIVATE flag in the wallet db environment (default: %u)", 1));
        strUsage += HelpMessageOpt("-regtest", "Enter regression test mode, which uses a special chain in which blocks can be solved instantly. "
            "This is intended for regression testing tools and app development.");
    }
    strUsage += HelpMessageOpt("-shrinkdebugfile", _("Shrink debug.log file on client startup (default: 1 when no -debug)"));
    strUsage += HelpMessageOpt("-testnet", _("Use the test network"));

    strUsage += HelpMessageGroup(_("Node relay options:"));
    strUsage += HelpMessageOpt("-acceptnonstdtxn", strprintf(_("Relay and mine \"non-standard\" transactions (%sdefault: %u)"), "", strprintf(_("%u or testnet: %u"), !Params(CBaseChainParams::MAIN).RequireStandardDefault(), !Params(CBaseChainParams::TESTNET).RequireStandardDefault())));
    strUsage += HelpMessageOpt("-bytespersigop", strprintf(_("Maximum rate of sigops per byte in transactions we relay and mine (default: %u)"), nBytesPerSigOp));
    strUsage += HelpMessageOpt("-datacarrier", strprintf(_("Relay and mine data carrier transactions (default: %u)"), 1));
    strUsage += HelpMessageOpt("-datacarriersize", strprintf(_("Maximum size of data in data carrier transactions we relay and mine (default: %u)"), MAX_OP_RETURN_RELAY));
    strUsage += HelpMessageOpt("-limitunconfdepth", strprintf(_("Maximum depth of unconfirmed transactions we relay and mine (default: %u, 0 = no limit)"), DEFAULT_LIMIT_UNCONF_DEPTH));

    strUsage += HelpMessageGroup(_("Block creation options:"));
    strUsage += HelpMessageOpt("-blockminsize=<n>", strprintf(_("Set minimum block size in bytes (default: %u)"), 0));
    strUsage += HelpMessageOpt("-blockmaxsize=<n>", strprintf(_("Set maximum block size in bytes (default: %d)"), DEFAULT_BLOCK_MAX_SIZE));
    strUsage += HelpMessageOpt("-blockprioritysize=<n>", strprintf(_("Set maximum size of high-priority/low-fee transactions in bytes (default: %d)"), DEFAULT_BLOCK_PRIORITY_SIZE));

    strUsage += HelpMessageGroup(_("RPC server options:"));
    strUsage += HelpMessageOpt("-server", _("Accept command line and JSON-RPC commands"));
    strUsage += HelpMessageOpt("-rest", strprintf(_("Accept public REST requests (default: %u)"), 0));
    strUsage += HelpMessageOpt("-rpcbind=<addr>", _("Bind to given address to listen for JSON-RPC connections. Use [host]:port notation for IPv6. This option can be specified multiple times (default: bind to all interfaces)"));
    strUsage += HelpMessageOpt("-rpcuser=<user>", _("Username for JSON-RPC connections"));
    strUsage += HelpMessageOpt("-rpcpassword=<pw>", _("Password for JSON-RPC connections"));
    strUsage += HelpMessageOpt("-rpcport=<port>", strprintf(_("Listen for JSON-RPC connections on <port> (default: %u or testnet: %u)"), 8332, 18332));
    strUsage += HelpMessageOpt("-rpcallowip=<ip>", _("Allow JSON-RPC connections from specified source. Valid for <ip> are a single IP (e.g. 1.2.3.4), a network/netmask (e.g. 1.2.3.4/255.255.255.0) or a network/CIDR (e.g. 1.2.3.4/24). This option can be specified multiple times"));
    strUsage += HelpMessageOpt("-rpcthreads=<n>", strprintf(_("Set the number of threads to service RPC calls (default: %d)"), 4));
    strUsage += HelpMessageOpt("-rpckeepalive", strprintf(_("RPC support for HTTP persistent connections (default: %d)"), 1));

    strUsage += HelpMessageGroup(_("RPC SSL options: (see the Bitcoin Wiki for SSL setup instructions)"));
    strUsage += HelpMessageOpt("-rpcssl", _("Use OpenSSL (https) for JSON-RPC connections"));
    strUsage += HelpMessageOpt("-rpcsslcertificatechainfile=<file.cert>", strprintf(_("Server certificate file (default: %s)"), "server.cert"));
    strUsage += HelpMessageOpt("-rpcsslprivatekeyfile=<file.pem>", strprintf(_("Server private key (default: %s)"), "server.pem"));
    strUsage += HelpMessageOpt("-rpcsslciphers=<ciphers>", strprintf(_("Acceptable ciphers (default: %s)"), "TLSv1.2+HIGH:TLSv1+HIGH:!SSLv2:!aNULL:!eNULL:!3DES:@STRENGTH"));

    if (mode == HMM_BITCOIN_QT)
    {
        strUsage += HelpMessageGroup(_("UI Options:"));
        if (showDebug) {
            strUsage += HelpMessageOpt("-allowselfsignedrootcertificates", "Allow self signed root certificates (default: 0)");
        }
        strUsage += HelpMessageOpt("-choosedatadir", _("Choose data directory on startup (default: 0)"));
        strUsage += HelpMessageOpt("-lang=<lang>", _("Set language, for example \"de_DE\" (default: system locale)"));
        strUsage += HelpMessageOpt("-min", _("Start minimized"));
        strUsage += HelpMessageOpt("-rootcertificates=<file>", _("Set SSL root certificates for payment request (default: -system-)"));
        strUsage += HelpMessageOpt("-splash", _("Show splash screen on startup (default: 1)"));
    }

    return strUsage;
}

std::string LicenseInfo()
{
    return FormatParagraph(strprintf(_("Copyright (C) 2009-%i The Bitcoin Core Developers"), COPYRIGHT_YEAR)) + "\n" +
           "\n" +
           FormatParagraph(_("This is experimental software.")) + "\n" +
           "\n" +
           FormatParagraph(_("Distributed under the MIT software license, see the accompanying file COPYING or <http://www.opensource.org/licenses/mit-license.php>.")) + "\n" +
           "\n" +
           FormatParagraph(_("This product includes software developed by the OpenSSL Project for use in the OpenSSL Toolkit <https://www.openssl.org/> and cryptographic software written by Eric Young and UPnP software written by Thomas Bernard.")) +
           "\n";
}

static void BlockNotifyCallback(const uint256& hashNewTip)
{
    std::string strCmd = GetArg("-blocknotify", "");

    boost::replace_all(strCmd, "%s", hashNewTip.GetHex());
    boost::thread t(runCommand, strCmd); // thread runs free
}

struct CImportingNow
{
    CImportingNow() {
        assert(fImporting == false);
        fImporting = true;
    }

    ~CImportingNow() {
        assert(fImporting == true);
        fImporting = false;
    }
};


// If we're using -prune with -reindex, then delete block files that will be ignored by the
// reindex.  Since reindexing works by starting at block file 0 and looping until a blockfile
// is missing, do the same here to delete any later block files after a gap.  Also delete all
// rev files since they'll be rewritten by the reindex anyway.  This ensures that vinfoBlockFile
// is in sync with what's actually on disk by the time we start downloading, so that pruning
// works correctly.
void CleanupBlockRevFiles()
{
    using namespace boost::filesystem;
    map<string, path> mapBlockFiles;

    // Glob all blk?????.dat and rev?????.dat files from the blocks directory.
    // Remove the rev files immediately and insert the blk file paths into an
    // ordered map keyed by block file index.
    LogPrintf("Removing unusable blk?????.dat and rev?????.dat files for -reindex with -prune\n");
    path blocksdir = GetDataDir() / "blocks";
    for (directory_iterator it(blocksdir); it != directory_iterator(); it++) {
        if (is_regular_file(*it) &&
            it->path().filename().string().length() == 12 &&
            it->path().filename().string().substr(8,4) == ".dat")
        {
            if (it->path().filename().string().substr(0,3) == "blk")
                mapBlockFiles[it->path().filename().string().substr(3,5)] = it->path();
            else if (it->path().filename().string().substr(0,3) == "rev")
                remove(it->path());
        }
    }

    // Remove all block files that aren't part of a contiguous set starting at
    // zero by walking the ordered map (keys are block file indices) by
    // keeping a separate counter.  Once we hit a gap (or if 0 doesn't exist)
    // start removing block files.
    int nContigCounter = 0;
    BOOST_FOREACH(const PAIRTYPE(string, path)& item, mapBlockFiles) {
        if (atoi(item.first) == nContigCounter) {
            nContigCounter++;
            continue;
        }
        remove(item.second);
    }
}

void ThreadImport(std::vector<boost::filesystem::path> vImportFiles)
{
    RenameThread("bitcoin-loadblk");
    // -reindex
    if (fReindex) {
        CImportingNow imp;
        int nFile = 0;
        while (true) {
            CDiskBlockPos pos(nFile, 0);
            if (!boost::filesystem::exists(GetBlockPosFilename(pos, "blk")))
                break; // No block files left to reindex
            FILE *file = OpenBlockFile(pos, true);
            if (!file)
                break; // This error is logged in OpenBlockFile
            LogPrintf("Reindexing block file blk%05u.dat...\n", (unsigned int)nFile);
            LoadExternalBlockFile(file, &pos);
            nFile++;
        }
        pblocktree->WriteReindexing(false);
        fReindex = false;
        LogPrintf("Reindexing finished\n");
        // To avoid ending up in a situation without genesis block, re-try initializing (no-op if reindexing worked):
        InitBlockIndex();
    }

    // hardcoded $DATADIR/bootstrap.dat
    boost::filesystem::path pathBootstrap = GetDataDir() / "bootstrap.dat";
    if (boost::filesystem::exists(pathBootstrap)) {
        FILE *file = fopen(pathBootstrap.string().c_str(), "rb");
        if (file) {
            CImportingNow imp;
            boost::filesystem::path pathBootstrapOld = GetDataDir() / "bootstrap.dat.old";
            LogPrintf("Importing bootstrap.dat...\n");
            LoadExternalBlockFile(file);
            RenameOver(pathBootstrap, pathBootstrapOld);
        } else {
            LogPrintf("Warning: Could not open bootstrap file %s\n", pathBootstrap.string());
        }
    }

    // -loadblock=
    BOOST_FOREACH(boost::filesystem::path &path, vImportFiles) {
        FILE *file = fopen(path.string().c_str(), "rb");
        if (file) {
            CImportingNow imp;
            LogPrintf("Importing blocks file %s...\n", path.string());
            LoadExternalBlockFile(file);
        } else {
            LogPrintf("Warning: Could not open blocks file %s\n", path.string());
        }
    }

    if (GetBoolArg("-stopafterblockimport", false)) {
        LogPrintf("Stopping after block import\n");
        StartShutdown();
    }
}

/** Sanity checks
 *  Ensure that Bitcoin is running in a usable environment with all
 *  necessary library support.
 */
bool InitSanityCheck(void)
{
    if(!ECC_InitSanityCheck()) {
        InitError("OpenSSL appears to lack support for elliptic curve cryptography. For more "
                  "information, visit https://en.bitcoin.it/wiki/OpenSSL_and_EC_Libraries");
        return false;
    }
    if (!glibc_sanity_test() || !glibcxx_sanity_test())
        return false;

    return true;
}

/** Initialize bitcoin.
 *  @pre Parameters should be parsed and config file should be read.
 */
bool AppInit2(boost::thread_group& threadGroup, CScheduler& scheduler)
{
    // ********************************************************* Step 1: setup
#ifdef _MSC_VER
    // Turn off Microsoft heap dump noise
    _CrtSetReportMode(_CRT_WARN, _CRTDBG_MODE_FILE);
    _CrtSetReportFile(_CRT_WARN, CreateFileA("NUL", GENERIC_WRITE, 0, NULL, OPEN_EXISTING, 0, 0));
#endif
#if _MSC_VER >= 1400
    // Disable confusing "helpful" text message on abort, Ctrl-C
    _set_abort_behavior(0, _WRITE_ABORT_MSG | _CALL_REPORTFAULT);
#endif
#ifdef WIN32
    // Enable Data Execution Prevention (DEP)
    // Minimum supported OS versions: WinXP SP3, WinVista >= SP1, Win Server 2008
    // A failure is non-critical and needs no further attention!
#ifndef PROCESS_DEP_ENABLE
    // We define this here, because GCCs winbase.h limits this to _WIN32_WINNT >= 0x0601 (Windows 7),
    // which is not correct. Can be removed, when GCCs winbase.h is fixed!
#define PROCESS_DEP_ENABLE 0x00000001
#endif
    typedef BOOL (WINAPI *PSETPROCDEPPOL)(DWORD);
    PSETPROCDEPPOL setProcDEPPol = (PSETPROCDEPPOL)GetProcAddress(GetModuleHandleA("Kernel32.dll"), "SetProcessDEPPolicy");
    if (setProcDEPPol != NULL) setProcDEPPol(PROCESS_DEP_ENABLE);

    // Initialize Windows Sockets
    WSADATA wsadata;
    int ret = WSAStartup(MAKEWORD(2,2), &wsadata);
    if (ret != NO_ERROR || LOBYTE(wsadata.wVersion ) != 2 || HIBYTE(wsadata.wVersion) != 2)
    {
        return InitError(strprintf("Error: Winsock library failed to start (WSAStartup returned error %d)", ret));
    }
#endif
#ifndef WIN32

    if (GetBoolArg("-sysperms", false)) {
#ifdef ENABLE_WALLET
        if (!GetBoolArg("-disablewallet", false))
            return InitError("Error: -sysperms is not allowed in combination with enabled wallet functionality");
#endif
    } else {
        umask(077);
    }

    // Clean shutdown on SIGTERM
    struct sigaction sa;
    sa.sa_handler = HandleSIGTERM;
    sigemptyset(&sa.sa_mask);
    sa.sa_flags = 0;
    sigaction(SIGTERM, &sa, NULL);
    sigaction(SIGINT, &sa, NULL);

    // Reopen debug.log on SIGHUP
    struct sigaction sa_hup;
    sa_hup.sa_handler = HandleSIGHUP;
    sigemptyset(&sa_hup.sa_mask);
    sa_hup.sa_flags = 0;
    sigaction(SIGHUP, &sa_hup, NULL);

#if defined (__SVR4) && defined (__sun)
    // ignore SIGPIPE on Solaris
    signal(SIGPIPE, SIG_IGN);
#endif
#endif

    // ********************************************************* Step 2: parameter interactions
    const CChainParams& chainparams = Params();

    // Set this early so that parameter interactions go to console
    fPrintToConsole = GetBoolArg("-printtoconsole", false);
    fLogTimestamps = GetBoolArg("-logtimestamps", true);
    fLogIPs = GetBoolArg("-logips", false);

    LogPrintf("\n\n\n\n\n\n\n\n\n\n\n\n\n\n\n\n\n\n\n\n");
    LogPrintf("Bitcoin version %s (%s)\n", FormatFullVersion(), CLIENT_DATE);

    // when specifying an explicit binding address, you want to listen on it
    // even when -connect or -proxy is specified
    if (mapArgs.count("-bind")) {
        if (SoftSetBoolArg("-listen", true))
            LogPrintf("%s: parameter interaction: -bind set -> setting -listen=1\n", __func__);
    }
    if (mapArgs.count("-whitebind")) {
        if (SoftSetBoolArg("-listen", true))
            LogPrintf("%s: parameter interaction: -whitebind set -> setting -listen=1\n", __func__);
    }

    if (mapArgs.count("-connect") && mapMultiArgs["-connect"].size() > 0) {
        // when only connecting to trusted nodes, do not seed via DNS, or listen by default
        if (SoftSetBoolArg("-dnsseed", false))
            LogPrintf("%s: parameter interaction: -connect set -> setting -dnsseed=0\n", __func__);
        if (SoftSetBoolArg("-listen", false))
            LogPrintf("%s: parameter interaction: -connect set -> setting -listen=0\n", __func__);
    }

    if (mapArgs.count("-proxy")) {
        // to protect privacy, do not listen by default if a default proxy server is specified
        if (SoftSetBoolArg("-listen", false))
            LogPrintf("%s: parameter interaction: -proxy set -> setting -listen=0\n", __func__);
        // to protect privacy, do not use UPNP when a proxy is set. The user may still specify -listen=1
        // to listen locally, so don't rely on this happening through -listen below.
        if (SoftSetBoolArg("-upnp", false))
            LogPrintf("%s: parameter interaction: -proxy set -> setting -upnp=0\n", __func__);
        // to protect privacy, do not discover addresses by default
        if (SoftSetBoolArg("-discover", false))
            LogPrintf("%s: parameter interaction: -proxy set -> setting -discover=0\n", __func__);
    }

    if (!GetBoolArg("-listen", DEFAULT_LISTEN)) {
        // do not map ports or try to retrieve public IP when not listening (pointless)
        if (SoftSetBoolArg("-upnp", false))
            LogPrintf("%s: parameter interaction: -listen=0 -> setting -upnp=0\n", __func__);
        if (SoftSetBoolArg("-discover", false))
            LogPrintf("%s: parameter interaction: -listen=0 -> setting -discover=0\n", __func__);
    }

    if (mapArgs.count("-externalip")) {
        // if an explicit public IP is specified, do not try to find others
        if (SoftSetBoolArg("-discover", false))
            LogPrintf("%s: parameter interaction: -externalip set -> setting -discover=0\n", __func__);
    }

    if (GetBoolArg("-salvagewallet", false)) {
        // Rewrite just private keys: rescan to find transactions
        if (SoftSetBoolArg("-rescan", true))
            LogPrintf("%s: parameter interaction: -salvagewallet=1 -> setting -rescan=1\n", __func__);
    }

    // -zapwallettx implies a rescan
    if (GetBoolArg("-zapwallettxes", false)) {
        if (SoftSetBoolArg("-rescan", true))
            LogPrintf("%s: parameter interaction: -zapwallettxes=<mode> -> setting -rescan=1\n", __func__);
    }

    // if using block pruning, then disable txindex
    // also disable the wallet (for now, until SPV support is implemented in wallet)
    if (GetArg("-prune", 0)) {
        if (GetBoolArg("-txindex", false))
            return InitError(_("Prune mode is incompatible with -txindex."));
#ifdef ENABLE_WALLET
        if (!GetBoolArg("-disablewallet", false)) {
            if (SoftSetBoolArg("-disablewallet", true))
                LogPrintf("%s : parameter interaction: -prune -> setting -disablewallet=1\n", __func__);
            else
                return InitError(_("Can't run with a wallet in prune mode."));
        }
#endif
    }
    
    // Make sure enough file descriptors are available
    int nBind = std::max((int)mapArgs.count("-bind") + (int)mapArgs.count("-whitebind"), 1);
    int nUserMaxConnections = GetArg("-maxconnections", 125);
    nMaxConnections = std::max(nUserMaxConnections, 0);
    int nUserWhiteConnections = GetArg("-whiteconnections", 0);
    nWhiteConnections = std::max(nUserWhiteConnections, 0);

    if ((mapArgs.count("-whitelist")) || (mapArgs.count("-whitebind"))) {
        if (!(mapArgs.count("-maxconnections"))) {
            // User is using whitelist feature,
            // but did not specify -maxconnections parameter.
            // Silently increase the default to compensate,
            // so that the whitelist connection reservation feature
            // does not inadvertently reduce the default
            // inbound connection capacity of the network.
            nMaxConnections += nWhiteConnections;
        }
    } else {
        // User not using whitelist feature.
        // Silently disable connection reservation,
        // for the same reason as above.
        nWhiteConnections = 0;
    }

    // Trim requested connection counts, to fit into system limitations
    nMaxConnections = std::max(std::min(nMaxConnections, (int)(FD_SETSIZE - nBind - MIN_CORE_FILEDESCRIPTORS)), 0);
    int nFD = RaiseFileDescriptorLimit(nMaxConnections + MIN_CORE_FILEDESCRIPTORS);
    if (nFD < MIN_CORE_FILEDESCRIPTORS)
        return InitError(_("Not enough file descriptors available."));
    nMaxConnections = std::min(nFD - MIN_CORE_FILEDESCRIPTORS, nMaxConnections);

    if (nMaxConnections < nUserMaxConnections)
        InitWarning(strprintf(_("Reducing -maxconnections from %d to %d, because of system limitations."), nUserMaxConnections, nMaxConnections));

    // Connection capacity is prioritized in this order:
    // outbound connections (hardcoded to 8),
    // then whitelisted connections,
    // then non-whitelisted connections get whatever's left (if any).
    if ((nWhiteConnections > 0) && (nWhiteConnections >= (nMaxConnections - 8)))
        InitWarning(strprintf(_("All non-whitelisted incoming connections will be dropped, because -whiteconnections is %d and -maxconnections is only %d."), nWhiteConnections, nMaxConnections));

    // ********************************************************* Step 3: parameter-to-internal-flags

    fDebug = !mapMultiArgs["-debug"].empty();
    // Special-case: if -debug=0/-nodebug is set, turn off debugging messages
    const vector<string>& categories = mapMultiArgs["-debug"];
    if (GetBoolArg("-nodebug", false) || find(categories.begin(), categories.end(), string("0")) != categories.end())
        fDebug = false;

    // Check for -debugnet
    if (GetBoolArg("-debugnet", false))
        InitWarning(_("Warning: Unsupported argument -debugnet ignored, use -debug=net."));
    // Check for -socks - as this is a privacy risk to continue, exit here
    if (mapArgs.count("-socks"))
        return InitError(_("Error: Unsupported argument -socks found. Setting SOCKS version isn't possible anymore, only SOCKS5 proxies are supported."));
    // Check for -tor - as this is a privacy risk to continue, exit here
    if (GetBoolArg("-tor", false))
        return InitError(_("Error: Unsupported argument -tor found, use -onion."));

    if (GetBoolArg("-benchmark", false))
        InitWarning(_("Warning: Unsupported argument -benchmark ignored, use -debug=bench."));

    // Checkmempool and checkblockindex default to true in regtest mode
    mempool.setSanityCheck(GetBoolArg("-checkmempool", chainparams.DefaultConsistencyChecks()));
    fCheckBlockIndex = GetBoolArg("-checkblockindex", chainparams.DefaultConsistencyChecks());
    fCheckpointsEnabled = GetBoolArg("-checkpoints", true);

    // -par=0 means autodetect, but nScriptCheckThreads==0 means no concurrency
    nScriptCheckThreads = GetArg("-par", DEFAULT_SCRIPTCHECK_THREADS);
    if (nScriptCheckThreads <= 0)
        nScriptCheckThreads += GetNumCores();
    if (nScriptCheckThreads <= 1)
        nScriptCheckThreads = 0;
    else if (nScriptCheckThreads > MAX_SCRIPTCHECK_THREADS)
        nScriptCheckThreads = MAX_SCRIPTCHECK_THREADS;

    fServer = GetBoolArg("-server", false);

    // block pruning; get the amount of disk space (in MB) to allot for block & undo files
    int64_t nSignedPruneTarget = GetArg("-prune", 0) * 1024 * 1024;
    if (nSignedPruneTarget < 0) {
        return InitError(_("Prune cannot be configured with a negative value."));
    }
    nPruneTarget = (uint64_t) nSignedPruneTarget;
    if (nPruneTarget) {
        if (nPruneTarget < MIN_DISK_SPACE_FOR_BLOCK_FILES) {
            return InitError(strprintf(_("Prune configured below the minimum of %d MB.  Please use a higher number."), MIN_DISK_SPACE_FOR_BLOCK_FILES / 1024 / 1024));
        }
        LogPrintf("Prune configured to target %uMiB on disk for block and undo files.\n", nPruneTarget / 1024 / 1024);
        fPruneMode = true;
    }

#ifdef ENABLE_WALLET
    bool fDisableWallet = GetBoolArg("-disablewallet", false);
#endif

    nConnectTimeout = GetArg("-timeout", DEFAULT_CONNECT_TIMEOUT);
    if (nConnectTimeout <= 0)
        nConnectTimeout = DEFAULT_CONNECT_TIMEOUT;

    // Fee-per-kilobyte amount considered the same as "free"
    // If you are mining, be careful setting this:
    // if you set it to zero then
    // a transaction spammer can cheaply fill blocks using
    // 1-satoshi-fee transactions. It should be set above the real
    // cost to you of processing a transaction.
    if (mapArgs.count("-minrelaytxfee"))
    {
        CAmount n = 0;
        if (ParseMoney(mapArgs["-minrelaytxfee"], n) && n > 0)
            ::minRelayTxFee = CFeeRate(n);
        else
            return InitError(strprintf(_("Invalid amount for -minrelaytxfee=<amount>: '%s'"), mapArgs["-minrelaytxfee"]));
    }

    fRequireStandard = !GetBoolArg("-acceptnonstdtxn", !Params().RequireStandardDefault());
    nBytesPerSigOp = GetArg("-bytespersigop", nBytesPerSigOp);

#ifdef ENABLE_WALLET
    if (mapArgs.count("-mintxfee"))
    {
        CAmount n = 0;
        if (ParseMoney(mapArgs["-mintxfee"], n) && n > 0)
            CWallet::minTxFee = CFeeRate(n);
        else
            return InitError(strprintf(_("Invalid amount for -mintxfee=<amount>: '%s'"), mapArgs["-mintxfee"]));
    }
    if (mapArgs.count("-paytxfee"))
    {
        CAmount nFeePerK = 0;
        if (!ParseMoney(mapArgs["-paytxfee"], nFeePerK))
            return InitError(strprintf(_("Invalid amount for -paytxfee=<amount>: '%s'"), mapArgs["-paytxfee"]));
        if (nFeePerK > nHighTransactionFeeWarning)
            InitWarning(_("Warning: -paytxfee is set very high! This is the transaction fee you will pay if you send a transaction."));
        payTxFee = CFeeRate(nFeePerK, 1000);
        if (payTxFee < ::minRelayTxFee)
        {
            return InitError(strprintf(_("Invalid amount for -paytxfee=<amount>: '%s' (must be at least %s)"),
                                       mapArgs["-paytxfee"], ::minRelayTxFee.ToString()));
        }
    }
    if (mapArgs.count("-maxtxfee"))
    {
        CAmount nMaxFee = 0;
        if (!ParseMoney(mapArgs["-maxtxfee"], nMaxFee))
            return InitError(strprintf(_("Invalid amount for -maxtxfee=<amount>: '%s'"), mapArgs["-maptxfee"]));
        if (nMaxFee > nHighTransactionMaxFeeWarning)
            InitWarning(_("Warning: -maxtxfee is set very high! Fees this large could be paid on a single transaction."));
        maxTxFee = nMaxFee;
        if (CFeeRate(maxTxFee, 1000) < ::minRelayTxFee)
        {
            return InitError(strprintf(_("Invalid amount for -maxtxfee=<amount>: '%s' (must be at least the minrelay fee of %s to prevent stuck transactions)"),
                                       mapArgs["-maxtxfee"], ::minRelayTxFee.ToString()));
        }
    }
    nTxConfirmTarget = GetArg("-txconfirmtarget", DEFAULT_TX_CONFIRM_TARGET);
    bSpendZeroConfChange = GetBoolArg("-spendzeroconfchange", true);
    fSendFreeTransactions = GetBoolArg("-sendfreetransactions", false);

    std::string strWalletFile = GetArg("-wallet", "wallet.dat");
#endif // ENABLE_WALLET

    fIsBareMultisigStd = GetBoolArg("-permitbaremultisig", true);
    nMaxDatacarrierBytes = GetArg("-datacarriersize", nMaxDatacarrierBytes);

    fAlerts = GetBoolArg("-alerts", DEFAULT_ALERTS);

    // ********************************************************* Step 4: application initialization: dir lock, daemonize, pidfile, debug log

    // Initialize elliptic curve code
    ECC_Start();

    // Sanity check
    if (!InitSanityCheck())
        return InitError(_("Initialization sanity check failed. Bitcoin Core is shutting down."));

    std::string strDataDir = GetDataDir().string();
#ifdef ENABLE_WALLET
    // Wallet file must be a plain filename without a directory
    if (strWalletFile != boost::filesystem::basename(strWalletFile) + boost::filesystem::extension(strWalletFile))
        return InitError(strprintf(_("Wallet %s resides outside data directory %s"), strWalletFile, strDataDir));
#endif
    // Make sure only a single Bitcoin process is using the data directory.
    boost::filesystem::path pathLockFile = GetDataDir() / ".lock";
    FILE* file = fopen(pathLockFile.string().c_str(), "a"); // empty lock file; created if it doesn't exist.
    if (file) fclose(file);

    try {
        static boost::interprocess::file_lock lock(pathLockFile.string().c_str());
        if (!lock.try_lock())
            return InitError(strprintf(_("Cannot obtain a lock on data directory %s. Bitcoin Core is probably already running."), strDataDir));
    } catch(const boost::interprocess::interprocess_exception& e) {
        return InitError(strprintf(_("Cannot obtain a lock on data directory %s. Bitcoin Core is probably already running.") + " %s.", strDataDir, e.what()));
    }

#ifndef WIN32
    CreatePidFile(GetPidFile(), getpid());
#endif
    if (GetBoolArg("-shrinkdebugfile", !fDebug))
        ShrinkDebugFile();

    if (fPrintToDebugLog)
        OpenDebugLog();

    LogPrintf("Using OpenSSL version %s\n", SSLeay_version(SSLEAY_VERSION));
#ifdef ENABLE_WALLET
    LogPrintf("Using BerkeleyDB version %s\n", DbEnv::version(0, 0, 0));
#endif
    if (!fLogTimestamps)
        LogPrintf("Startup time: %s\n", DateTimeStrFormat("%Y-%m-%d %H:%M:%S", GetTime()));
    LogPrintf("Default data directory %s\n", GetDefaultDataDir().string());
    LogPrintf("Using data directory %s\n", strDataDir);
    LogPrintf("Using config file %s\n", GetConfigFile().string());
    LogPrintf("Using at most %i connections (%i file descriptors available)\n", nMaxConnections, nFD);
    if (nWhiteConnections > 0)
        LogPrintf("Reserving %i of these connections for whitelisted inbound peers\n", nWhiteConnections);
    std::ostringstream strErrors;

    LogPrintf("Using %u threads for script verification\n", nScriptCheckThreads);
    if (nScriptCheckThreads) {
        for (int i=0; i<nScriptCheckThreads-1; i++)
            threadGroup.create_thread(&ThreadScriptCheck);
    }

    // Start the lightweight task scheduler thread
    CScheduler::Function serviceLoop = boost::bind(&CScheduler::serviceQueue, &scheduler);
    threadGroup.create_thread(boost::bind(&TraceThread<CScheduler::Function>, "scheduler", serviceLoop));

    /* Start the RPC server already.  It will be started in "warmup" mode
     * and not really process calls already (but it will signify connections
     * that the server is there and will be ready later).  Warmup mode will
     * be disabled when initialisation is finished.
     */
    if (fServer)
    {
        uiInterface.InitMessage.connect(SetRPCWarmupStatus);
        RPCServer::OnStopped(&OnRPCStopped);
        RPCServer::OnPreCommand(&OnRPCPreCommand);
        StartRPCThreads();
    }

    int64_t nStart;

    // ********************************************************* Step 5: verify wallet database integrity
#ifdef ENABLE_WALLET
    if (!fDisableWallet) {
        LogPrintf("Using wallet %s\n", strWalletFile);
        uiInterface.InitMessage(_("Verifying wallet..."));

        std::string warningString;
        std::string errorString;
        
        if (!CWallet::Verify(strWalletFile, warningString, errorString))
            return false;
        
        if (!warningString.empty())
            InitWarning(warningString);
        if (!errorString.empty())
            return InitError(warningString);
        
    } // (!fDisableWallet)
#endif // ENABLE_WALLET
    // ********************************************************* Step 6: network initialization

    RegisterNodeSignals(GetNodeSignals());

    if (mapArgs.count("-onlynet")) {
        std::set<enum Network> nets;
        BOOST_FOREACH(std::string snet, mapMultiArgs["-onlynet"]) {
            enum Network net = ParseNetwork(snet);
            if (net == NET_UNROUTABLE)
                return InitError(strprintf(_("Unknown network specified in -onlynet: '%s'"), snet));
            nets.insert(net);
        }
        for (int n = 0; n < NET_MAX; n++) {
            enum Network net = (enum Network)n;
            if (!nets.count(net))
                SetLimited(net);
        }
    }

    if (mapArgs.count("-whitelist")) {
        BOOST_FOREACH(const std::string& net, mapMultiArgs["-whitelist"]) {
            CSubNet subnet(net);
            if (!subnet.IsValid())
                return InitError(strprintf(_("Invalid netmask specified in -whitelist: '%s'"), net));
            CNode::AddWhitelistedRange(subnet);
        }
    }

    proxyType addrProxy;
    bool fProxy = false;
    if (mapArgs.count("-proxy")) {
        addrProxy = proxyType(CService(mapArgs["-proxy"], 9050), GetBoolArg("-proxyrandomize", true));
        if (!addrProxy.IsValid())
            return InitError(strprintf(_("Invalid -proxy address: '%s'"), mapArgs["-proxy"]));

        SetProxy(NET_IPV4, addrProxy);
        SetProxy(NET_IPV6, addrProxy);
        SetNameProxy(addrProxy);
        fProxy = true;
    }

    // -onion can override normal proxy, -noonion disables connecting to .onion entirely
    if (!(mapArgs.count("-onion") && mapArgs["-onion"] == "0") &&
        (fProxy || mapArgs.count("-onion"))) {
        proxyType addrOnion;
        if (!mapArgs.count("-onion"))
            addrOnion = addrProxy;
        else
            addrOnion = proxyType(CService(mapArgs["-onion"], 9050), GetBoolArg("-proxyrandomize", true));
        if (!addrOnion.IsValid())
            return InitError(strprintf(_("Invalid -onion address: '%s'"), mapArgs["-onion"]));
        SetProxy(NET_TOR, addrOnion);
        SetReachable(NET_TOR);
    }

    // see Step 2: parameter interactions for more information about these
    fListen = GetBoolArg("-listen", DEFAULT_LISTEN);
    fDiscover = GetBoolArg("-discover", true);
    fNameLookup = GetBoolArg("-dns", true);

    bool fBound = false;
    if (fListen) {
        if (mapArgs.count("-bind") || mapArgs.count("-whitebind")) {
            BOOST_FOREACH(std::string strBind, mapMultiArgs["-bind"]) {
                CService addrBind;
                if (!Lookup(strBind.c_str(), addrBind, GetListenPort(), false))
                    return InitError(strprintf(_("Cannot resolve -bind address: '%s'"), strBind));
                fBound |= Bind(addrBind, (BF_EXPLICIT | BF_REPORT_ERROR));
            }
            BOOST_FOREACH(std::string strBind, mapMultiArgs["-whitebind"]) {
                CService addrBind;
                if (!Lookup(strBind.c_str(), addrBind, 0, false))
                    return InitError(strprintf(_("Cannot resolve -whitebind address: '%s'"), strBind));
                if (addrBind.GetPort() == 0)
                    return InitError(strprintf(_("Need to specify a port with -whitebind: '%s'"), strBind));
                fBound |= Bind(addrBind, (BF_EXPLICIT | BF_REPORT_ERROR | BF_WHITELIST));
            }
        }
        else {
            struct in_addr inaddr_any;
            inaddr_any.s_addr = INADDR_ANY;
            fBound |= Bind(CService(in6addr_any, GetListenPort()), BF_NONE);
            fBound |= Bind(CService(inaddr_any, GetListenPort()), !fBound ? BF_REPORT_ERROR : BF_NONE);
        }
        if (!fBound)
            return InitError(_("Failed to listen on any port. Use -listen=0 if you want this."));
    }

    if (mapArgs.count("-externalip")) {
        BOOST_FOREACH(string strAddr, mapMultiArgs["-externalip"]) {
            CService addrLocal(strAddr, GetListenPort(), fNameLookup);
            if (!addrLocal.IsValid())
                return InitError(strprintf(_("Cannot resolve -externalip address: '%s'"), strAddr));
            AddLocal(CService(strAddr, GetListenPort(), fNameLookup), LOCAL_MANUAL);
        }
    }

    BOOST_FOREACH(string strDest, mapMultiArgs["-seednode"])
        AddOneShot(strDest);

    // ********************************************************* Step 7: load block chain

    fReindex = GetBoolArg("-reindex", false);

    // Upgrading to 0.8; hard-link the old blknnnn.dat files into /blocks/
    boost::filesystem::path blocksDir = GetDataDir() / "blocks";
    if (!boost::filesystem::exists(blocksDir))
    {
        boost::filesystem::create_directories(blocksDir);
        bool linked = false;
        for (unsigned int i = 1; i < 10000; i++) {
            boost::filesystem::path source = GetDataDir() / strprintf("blk%04u.dat", i);
            if (!boost::filesystem::exists(source)) break;
            boost::filesystem::path dest = blocksDir / strprintf("blk%05u.dat", i-1);
            try {
                boost::filesystem::create_hard_link(source, dest);
                LogPrintf("Hardlinked %s -> %s\n", source.string(), dest.string());
                linked = true;
            } catch (const boost::filesystem::filesystem_error& e) {
                // Note: hardlink creation failing is not a disaster, it just means
                // blocks will get re-downloaded from peers.
                LogPrintf("Error hardlinking blk%04u.dat: %s\n", i, e.what());
                break;
            }
        }
        if (linked)
        {
            fReindex = true;
        }
    }

    // cache size calculations
    int64_t nTotalCache = (GetArg("-dbcache", nDefaultDbCache) << 20);
    nTotalCache = std::max(nTotalCache, nMinDbCache << 20); // total cache cannot be less than nMinDbCache
    nTotalCache = std::min(nTotalCache, nMaxDbCache << 20); // total cache cannot be greated than nMaxDbcache
    int64_t nBlockTreeDBCache = nTotalCache / 8;
    if (nBlockTreeDBCache > (1 << 21) && !GetBoolArg("-txindex", false))
        nBlockTreeDBCache = (1 << 21); // block tree db cache shouldn't be larger than 2 MiB
    nTotalCache -= nBlockTreeDBCache;
    int64_t nCoinDBCache = std::min(nTotalCache / 2, (nTotalCache / 4) + (1 << 23)); // use 25%-50% of the remainder for disk cache
    nTotalCache -= nCoinDBCache;
    nCoinCacheUsage = nTotalCache; // the rest goes to in-memory cache
    LogPrintf("Cache configuration:\n");
    LogPrintf("* Using %.1fMiB for block index database\n", nBlockTreeDBCache * (1.0 / 1024 / 1024));
    LogPrintf("* Using %.1fMiB for chain state database\n", nCoinDBCache * (1.0 / 1024 / 1024));
    LogPrintf("* Using %.1fMiB for in-memory UTXO set\n", nCoinCacheUsage * (1.0 / 1024 / 1024));

    bool fLoaded = false;
    while (!fLoaded) {
        bool fReset = fReindex;
        std::string strLoadError;

        uiInterface.InitMessage(_("Loading block index..."));

        nStart = GetTimeMillis();
        do {
            try {
                UnloadBlockIndex();
                delete pcoinsTip;
                delete pcoinsdbview;
                delete pcoinscatcher;
                delete pblocktree;

                pblocktree = new CBlockTreeDB(nBlockTreeDBCache, false, fReindex);
                pcoinsdbview = new CCoinsViewDB(nCoinDBCache, false, fReindex);
                pcoinscatcher = new CCoinsViewErrorCatcher(pcoinsdbview);
                pcoinsTip = new CCoinsViewCache(pcoinscatcher);

                if (fReindex) {
                    pblocktree->WriteReindexing(true);
                    //If we're reindexing in prune mode, wipe away unusable block files and all undo data files
                    if (fPruneMode)
                        CleanupBlockRevFiles();
                }

                if (!LoadBlockIndex()) {
                    strLoadError = _("Error loading block database");
                    break;
                }

                // If the loaded chain has a wrong genesis, bail out immediately
                // (we're likely using a testnet datadir, or the other way around).
                if (!mapBlockIndex.empty() && mapBlockIndex.count(chainparams.GetConsensus().hashGenesisBlock) == 0)
                    return InitError(_("Incorrect or no genesis block found. Wrong datadir for network?"));

                // Initialize the block index (no-op if non-empty database was already loaded)
                if (!InitBlockIndex()) {
                    strLoadError = _("Error initializing block database");
                    break;
                }

                // Check for changed -txindex state
                if (fTxIndex != GetBoolArg("-txindex", false)) {
                    strLoadError = _("You need to rebuild the database using -reindex to change -txindex");
                    break;
                }

                // Check for changed -prune state.  What we are concerned about is a user who has pruned blocks
                // in the past, but is now trying to run unpruned.
                if (fHavePruned && !fPruneMode) {
                    strLoadError = _("You need to rebuild the database using -reindex to go back to unpruned mode.  This will redownload the entire blockchain");
                    break;
                }

                uiInterface.InitMessage(_("Verifying blocks..."));
                if (fHavePruned && GetArg("-checkblocks", DEFAULT_CHECKBLOCKS) > MIN_BLOCKS_TO_KEEP) {
                    LogPrintf("Prune: pruned datadir may not have more than %d blocks; -checkblocks=%d may fail\n",
                        MIN_BLOCKS_TO_KEEP, GetArg("-checkblocks", DEFAULT_CHECKBLOCKS));
                }
                if (!CVerifyDB().VerifyDB(pcoinsdbview, GetArg("-checklevel", DEFAULT_CHECKLEVEL),
                              GetArg("-checkblocks", DEFAULT_CHECKBLOCKS))) {
                    strLoadError = _("Corrupted block database detected");
                    break;
                }
            } catch (const std::exception& e) {
                if (fDebug) LogPrintf("%s\n", e.what());
                strLoadError = _("Error opening block database");
                break;
            }

            fLoaded = true;
        } while(false);

        if (!fLoaded) {
            // first suggest a reindex
            if (!fReset) {
                bool fRet = uiInterface.ThreadSafeMessageBox(
                    strLoadError + ".\n\n" + _("Do you want to rebuild the block database now?"),
                    "", CClientUIInterface::MSG_ERROR | CClientUIInterface::BTN_ABORT);
                if (fRet) {
                    fReindex = true;
                    fRequestShutdown = false;
                } else {
                    LogPrintf("Aborted block database rebuild. Exiting.\n");
                    return false;
                }
            } else {
                return InitError(strLoadError);
            }
        }
    }

    // As LoadBlockIndex can take several minutes, it's possible the user
    // requested to kill the GUI during the last operation. If so, exit.
    // As the program has not fully started yet, Shutdown() is possibly overkill.
    if (fRequestShutdown)
    {
        LogPrintf("Shutdown requested. Exiting.\n");
        return false;
    }
    LogPrintf(" block index %15dms\n", GetTimeMillis() - nStart);

    boost::filesystem::path est_path = GetDataDir() / FEE_ESTIMATES_FILENAME;
    CAutoFile est_filein(fopen(est_path.string().c_str(), "rb"), SER_DISK, CLIENT_VERSION);
    // Allowed to fail as this file IS missing on first startup.
    if (!est_filein.IsNull())
        mempool.ReadFeeEstimates(est_filein);
    fFeeEstimatesInitialized = true;

    // ********************************************************* Step 8: load wallet
#ifdef ENABLE_WALLET
    if (fDisableWallet) {
        pwalletMain = NULL;
        LogPrintf("Wallet disabled!\n");
    } else {

        // needed to restore wallet transaction meta data after -zapwallettxes
        std::vector<CWalletTx> vWtx;

        if (GetBoolArg("-zapwallettxes", false)) {
            uiInterface.InitMessage(_("Zapping all transactions from wallet..."));

            pwalletMain = new CWallet(strWalletFile);
            DBErrors nZapWalletRet = pwalletMain->ZapWalletTx(vWtx);
            if (nZapWalletRet != DB_LOAD_OK) {
                uiInterface.InitMessage(_("Error loading wallet.dat: Wallet corrupted"));
                return false;
            }

            delete pwalletMain;
            pwalletMain = NULL;
        }

        uiInterface.InitMessage(_("Loading wallet..."));

        nStart = GetTimeMillis();
        bool fFirstRun = true;
        pwalletMain = new CWallet(strWalletFile);
        DBErrors nLoadWalletRet = pwalletMain->LoadWallet(fFirstRun);
        if (nLoadWalletRet != DB_LOAD_OK)
        {
            if (nLoadWalletRet == DB_CORRUPT)
                strErrors << _("Error loading wallet.dat: Wallet corrupted") << "\n";
            else if (nLoadWalletRet == DB_NONCRITICAL_ERROR)
            {
                string msg(_("Warning: error reading wallet.dat! All keys read correctly, but transaction data"
                             " or address book entries might be missing or incorrect."));
                InitWarning(msg);
            }
            else if (nLoadWalletRet == DB_TOO_NEW)
                strErrors << _("Error loading wallet.dat: Wallet requires newer version of Bitcoin Core") << "\n";
            else if (nLoadWalletRet == DB_NEED_REWRITE)
            {
                strErrors << _("Wallet needed to be rewritten: restart Bitcoin Core to complete") << "\n";
                LogPrintf("%s", strErrors.str());
                return InitError(strErrors.str());
            }
            else
                strErrors << _("Error loading wallet.dat") << "\n";
        }

        if (GetBoolArg("-upgradewallet", fFirstRun))
        {
            int nMaxVersion = GetArg("-upgradewallet", 0);
            if (nMaxVersion == 0) // the -upgradewallet without argument case
            {
                LogPrintf("Performing wallet upgrade to %i\n", FEATURE_LATEST);
                nMaxVersion = CLIENT_VERSION;
                pwalletMain->SetMinVersion(FEATURE_LATEST); // permanently upgrade the wallet immediately
            }
            else
                LogPrintf("Allowing wallet upgrade up to %i\n", nMaxVersion);
            if (nMaxVersion < pwalletMain->GetVersion())
                strErrors << _("Cannot downgrade wallet") << "\n";
            pwalletMain->SetMaxVersion(nMaxVersion);
        }

        if (fFirstRun)
        {
            // Create new keyUser and set as default key
            RandAddSeedPerfmon();

            CPubKey newDefaultKey;
            if (pwalletMain->GetKeyFromPool(newDefaultKey)) {
                pwalletMain->SetDefaultKey(newDefaultKey);
                if (!pwalletMain->SetAddressBook(pwalletMain->vchDefaultKey.GetID(), "", "receive"))
                    strErrors << _("Cannot write default address") << "\n";
            }

            pwalletMain->SetBestChain(chainActive.GetLocator());
        }

        LogPrintf("%s", strErrors.str());
        LogPrintf(" wallet      %15dms\n", GetTimeMillis() - nStart);

        RegisterValidationInterface(pwalletMain);

        CBlockIndex *pindexRescan = chainActive.Tip();
        if (GetBoolArg("-rescan", false))
            pindexRescan = chainActive.Genesis();
        else
        {
            CWalletDB walletdb(strWalletFile);
            CBlockLocator locator;
            if (walletdb.ReadBestBlock(locator))
                pindexRescan = FindForkInGlobalIndex(chainActive, locator);
            else
                pindexRescan = chainActive.Genesis();
        }
        if (chainActive.Tip() && chainActive.Tip() != pindexRescan)
        {
            uiInterface.InitMessage(_("Rescanning..."));
            LogPrintf("Rescanning last %i blocks (from block %i)...\n", chainActive.Height() - pindexRescan->nHeight, pindexRescan->nHeight);
            nStart = GetTimeMillis();
            pwalletMain->ScanForWalletTransactions(pindexRescan, true);
            LogPrintf(" rescan      %15dms\n", GetTimeMillis() - nStart);
            pwalletMain->SetBestChain(chainActive.GetLocator());
            nWalletDBUpdated++;

            // Restore wallet transaction metadata after -zapwallettxes=1
            if (GetBoolArg("-zapwallettxes", false) && GetArg("-zapwallettxes", "1") != "2")
            {
                CWalletDB walletdb(strWalletFile);

                BOOST_FOREACH(const CWalletTx& wtxOld, vWtx)
                {
                    uint256 hash = wtxOld.GetHash();
                    std::map<uint256, CWalletTx>::iterator mi = pwalletMain->mapWallet.find(hash);
                    if (mi != pwalletMain->mapWallet.end())
                    {
                        const CWalletTx* copyFrom = &wtxOld;
                        CWalletTx* copyTo = &mi->second;
                        copyTo->mapValue = copyFrom->mapValue;
                        copyTo->vOrderForm = copyFrom->vOrderForm;
                        copyTo->nTimeReceived = copyFrom->nTimeReceived;
                        copyTo->nTimeSmart = copyFrom->nTimeSmart;
                        copyTo->fFromMe = copyFrom->fFromMe;
                        copyTo->strFromAccount = copyFrom->strFromAccount;
                        copyTo->nOrderPos = copyFrom->nOrderPos;
                        copyTo->WriteToDisk(&walletdb);
                    }
                }
            }
        }
        pwalletMain->SetBroadcastTransactions(GetBoolArg("-walletbroadcast", true));
    } // (!fDisableWallet)
#else // ENABLE_WALLET
    LogPrintf("No wallet support compiled in!\n");
#endif // !ENABLE_WALLET

    // ********************************************************* Step 9: data directory maintenance

    // if pruning, unset the service bit and perform the initial blockstore prune
    // after any wallet rescanning has taken place.
    if (fPruneMode) {
        LogPrintf("Unsetting NODE_NETWORK on prune mode\n");
        nLocalServices &= ~NODE_NETWORK;
        if (!fReindex) {
            uiInterface.InitMessage(_("Pruning blockstore..."));
            PruneAndFlush();
        }
    }

    // ********************************************************* Step 10: import blocks

    if (mapArgs.count("-blocknotify"))
        uiInterface.NotifyBlockTip.connect(BlockNotifyCallback);

    uiInterface.InitMessage(_("Activating best chain..."));
    // scan for better chains in the block chain database, that are not yet connected in the active best chain
    CValidationState state;
    if (!ActivateBestChain(state))
        strErrors << "Failed to connect best block";

    std::vector<boost::filesystem::path> vImportFiles;
    if (mapArgs.count("-loadblock"))
    {
        BOOST_FOREACH(string strFile, mapMultiArgs["-loadblock"])
            vImportFiles.push_back(strFile);
    }
    threadGroup.create_thread(boost::bind(&ThreadImport, vImportFiles));
    if (chainActive.Tip() == NULL) {
        LogPrintf("Waiting for genesis block to be imported...\n");
        while (!fRequestShutdown && chainActive.Tip() == NULL)
            MilliSleep(10);
    }

    // ********************************************************* Step 11: start node

    if (!CheckDiskSpace())
        return false;

    if (!strErrors.str().empty())
        return InitError(strErrors.str());

    RandAddSeedPerfmon();

    //// debug print
    LogPrintf("mapBlockIndex.size() = %u\n",   mapBlockIndex.size());
    LogPrintf("nBestHeight = %d\n",                   chainActive.Height());
#ifdef ENABLE_WALLET
    LogPrintf("setKeyPool.size() = %u\n",      pwalletMain ? pwalletMain->setKeyPool.size() : 0);
    LogPrintf("mapWallet.size() = %u\n",       pwalletMain ? pwalletMain->mapWallet.size() : 0);
    LogPrintf("mapAddressBook.size() = %u\n",  pwalletMain ? pwalletMain->mapAddressBook.size() : 0);
#endif

    StartNode(threadGroup, scheduler);

    // Monitor the chain, and alert if we get blocks much quicker or slower than expected
    int64_t nPowTargetSpacing = Params().GetConsensus().nPowTargetSpacing;
    CScheduler::Function f = boost::bind(&PartitionCheck, &IsInitialBlockDownload,
                                         boost::ref(cs_main), boost::cref(pindexBestHeader), nPowTargetSpacing);
    scheduler.scheduleEvery(f, nPowTargetSpacing);

#ifdef ENABLE_WALLET
    // Generate coins in the background
    if (pwalletMain)
        GenerateBitcoins(GetBoolArg("-gen", false), pwalletMain, GetArg("-genproclimit", DEFAULT_GENERATE_THREADS));
#endif

    // ********************************************************* Step 11: finished

    SetRPCWarmupFinished();
    uiInterface.InitMessage(_("Done loading"));

#ifdef ENABLE_WALLET
    if (pwalletMain) {
        // Add wallet transactions that aren't already in a block to mapTransactions
        pwalletMain->ReacceptWalletTransactions();

        // Run a thread to flush wallet periodically
        threadGroup.create_thread(boost::bind(&ThreadFlushWalletDB, boost::ref(pwalletMain->strWalletFile)));
    }
#endif

    return !fRequestShutdown;
}<|MERGE_RESOLUTION|>--- conflicted
+++ resolved
@@ -359,15 +359,10 @@
     strUsage += HelpMessageGroup(_("Debugging/Testing options:"));
     if (showDebug)
     {
-<<<<<<< HEAD
-        strUsage += HelpMessageOpt("-checkpoints", strprintf("Only accept block chain matching built-in checkpoints (default: %u)", 1));
+        strUsage += HelpMessageOpt("-checkpoints", strprintf("Disable expensive verification for known chain history (default: %u)", 1));
 #ifdef ENABLE_WALLET
         strUsage += HelpMessageOpt("-dblogsize=<n>", strprintf("Flush wallet database activity from memory to disk log every <n> megabytes (default: %u)", DEFAULT_WALLET_DBLOGSIZE));
 #endif
-=======
-        strUsage += HelpMessageOpt("-checkpoints", strprintf("Disable expensive verification for known chain history (default: %u)", 1));
-        strUsage += HelpMessageOpt("-dblogsize=<n>", strprintf("Flush database activity from memory pool to disk log every <n> megabytes (default: %u)", 100));
->>>>>>> 4bf4a659
         strUsage += HelpMessageOpt("-disablesafemode", strprintf("Disable safemode, override a real safe mode event (default: %u)", 0));
         strUsage += HelpMessageOpt("-testsafemode", strprintf("Force safe mode (default: %u)", 0));
         strUsage += HelpMessageOpt("-dropmessagestest=<n>", "Randomly drop 1 of every <n> network messages");
