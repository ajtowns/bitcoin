// Copyright (c) 2009-2010 Satoshi Nakamoto
// Copyright (c) 2009-2012 The Bitcoin developers
// Distributed under the MIT/X11 software license, see the accompanying
// file COPYING or http://www.opensource.org/licenses/mit-license.php.
#include "db.h"
#include "walletdb.h"
#include "bitcoinrpc.h"
#include "net.h"
#include "init.h"
#include "util.h"
#include "ui_interface.h"
#include <boost/filesystem.hpp>
#include <boost/filesystem/fstream.hpp>
#include <boost/filesystem/convenience.hpp>
#include <boost/interprocess/sync/file_lock.hpp>

#ifndef WIN32
#include <signal.h>
#endif

using namespace std;
using namespace boost;

CWallet* pwalletMain;

//////////////////////////////////////////////////////////////////////////////
//
// Shutdown
//

void ExitTimeout(void* parg)
{
#ifdef WIN32
    Sleep(5000);
    ExitProcess(0);
#endif
}

void StartShutdown()
{
#ifdef QT_GUI
    // ensure we leave the Qt main loop for a clean GUI exit (Shutdown() is called in bitcoin.cpp afterwards)
    QueueShutdown();
#else
    // Without UI, Shutdown() can simply be started in a new thread
    CreateThread(Shutdown, NULL);
#endif
}

void Shutdown(void* parg)
{
    static CCriticalSection cs_Shutdown;
    static bool fTaken;
    bool fFirstThread = false;
    {
        TRY_LOCK(cs_Shutdown, lockShutdown);
        if (lockShutdown)
        {
            fFirstThread = !fTaken;
            fTaken = true;
        }
    }
    static bool fExit;
    if (fFirstThread)
    {
        fShutdown = true;
        nTransactionsUpdated++;
        DBFlush(false);
        StopNode();
        DBFlush(true);
        boost::filesystem::remove(GetPidFile());
        UnregisterWallet(pwalletMain);
        delete pwalletMain;
        CreateThread(ExitTimeout, NULL);
        Sleep(50);
        printf("Bitcoin exiting\n\n");
        fExit = true;
#ifndef QT_GUI
        // ensure non-UI client gets exited here, but let Bitcoin-Qt reach 'return 0;' in bitcoin.cpp
        exit(0);
#endif
    }
    else
    {
        while (!fExit)
            Sleep(500);
        Sleep(100);
        ExitThread(0);
    }
}

void HandleSIGTERM(int)
{
    fRequestShutdown = true;
}






//////////////////////////////////////////////////////////////////////////////
//
// Start
//
#if !defined(QT_GUI)
int main(int argc, char* argv[])
{
    bool fRet = false;
    fRet = AppInit(argc, argv);

    if (fRet && fDaemon)
        return 0;

    return 1;
}
#endif

bool AppInit(int argc, char* argv[])
{
    bool fRet = false;
    try
    {
        fRet = AppInit2(argc, argv);
    }
    catch (std::exception& e) {
        PrintException(&e, "AppInit()");
    } catch (...) {
        PrintException(NULL, "AppInit()");
    }
    if (!fRet)
        Shutdown(NULL);
    return fRet;
}

bool AppInit2(int argc, char* argv[])
{
#ifdef _MSC_VER
    // Turn off Microsoft heap dump noise
    _CrtSetReportMode(_CRT_WARN, _CRTDBG_MODE_FILE);
    _CrtSetReportFile(_CRT_WARN, CreateFileA("NUL", GENERIC_WRITE, 0, NULL, OPEN_EXISTING, 0, 0));
#endif
#if _MSC_VER >= 1400
    // Disable confusing "helpful" text message on abort, Ctrl-C
    _set_abort_behavior(0, _WRITE_ABORT_MSG | _CALL_REPORTFAULT);
#endif
#ifndef WIN32
    umask(077);
#endif
#ifndef WIN32
    // Clean shutdown on SIGTERM
    struct sigaction sa;
    sa.sa_handler = HandleSIGTERM;
    sigemptyset(&sa.sa_mask);
    sa.sa_flags = 0;
    sigaction(SIGTERM, &sa, NULL);
    sigaction(SIGINT, &sa, NULL);
    sigaction(SIGHUP, &sa, NULL);
#endif

    //
    // Parameters
    //
    // If Qt is used, parameters/bitcoin.conf are parsed in qt/bitcoin.cpp's main()
#if !defined(QT_GUI)
    ParseParameters(argc, argv);
    if (!boost::filesystem::is_directory(GetDataDir(false)))
    {
        fprintf(stderr, "Error: Specified directory does not exist\n");
        Shutdown(NULL);
    }
    ReadConfigFile(mapArgs, mapMultiArgs);
#endif

    if (mapArgs.count("-?") || mapArgs.count("--help"))
    {
        string strUsage = string() +
          _("Bitcoin version") + " " + FormatFullVersion() + "\n\n" +
          _("Usage:") + "\t\t\t\t\t\t\t\t\t\t\n" +
            "  bitcoind [options]                   \t  " + "\n" +
            "  bitcoind [options] <command> [params]\t  " + _("Send command to -server or bitcoind") + "\n" +
            "  bitcoind [options] help              \t\t  " + _("List commands") + "\n" +
            "  bitcoind [options] help <command>    \t\t  " + _("Get help for a command") + "\n" +
          _("Options:") + "\n" +
            "  -conf=<file>     \t\t  " + _("Specify configuration file (default: bitcoin.conf)") + "\n" +
            "  -pid=<file>      \t\t  " + _("Specify pid file (default: bitcoind.pid)") + "\n" +
            "  -gen             \t\t  " + _("Generate coins") + "\n" +
            "  -gen=0           \t\t  " + _("Don't generate coins") + "\n" +
            "  -min             \t\t  " + _("Start minimized") + "\n" +
            "  -splash          \t\t  " + _("Show splash screen on startup (default: 1)") + "\n" +
            "  -datadir=<dir>   \t\t  " + _("Specify data directory") + "\n" +
            "  -dbcache=<n>     \t\t  " + _("Set database cache size in megabytes (default: 25)") + "\n" +
            "  -dblogsize=<n>   \t\t  " + _("Set database disk log size in megabytes (default: 100)") + "\n" +
            "  -timeout=<n>     \t  "   + _("Specify connection timeout (in milliseconds)") + "\n" +
            "  -proxy=<ip:port> \t  "   + _("Connect through socks4 proxy") + "\n" +
            "  -dns             \t  "   + _("Allow DNS lookups for addnode and connect") + "\n" +
            "  -port=<port>     \t\t  " + _("Listen for connections on <port> (default: 8333 or testnet: 18333)") + "\n" +
            "  -maxconnections=<n>\t  " + _("Maintain at most <n> connections to peers (default: 125)") + "\n" +
            "  -addnode=<ip>    \t  "   + _("Add a node to connect to and attempt to keep the connection open") + "\n" +
            "  -connect=<ip>    \t\t  " + _("Connect only to the specified node") + "\n" +
            "  -irc             \t  "   + _("Find peers using internet relay chat (default: 0)") + "\n" +
            "  -listen          \t  "   + _("Accept connections from outside (default: 1)") + "\n" +
#ifdef QT_GUI
            "  -lang=<lang>     \t\t  " + _("Set language, for example \"de_DE\" (default: system locale)") + "\n" +
#endif
            "  -dnsseed         \t  "   + _("Find peers using DNS lookup (default: 1)") + "\n" +
            "  -banscore=<n>    \t  "   + _("Threshold for disconnecting misbehaving peers (default: 100)") + "\n" +
            "  -bantime=<n>     \t  "   + _("Number of seconds to keep misbehaving peers from reconnecting (default: 86400)") + "\n" +
            "  -maxreceivebuffer=<n>\t  " + _("Maximum per-connection receive buffer, <n>*1000 bytes (default: 10000)") + "\n" +
            "  -maxsendbuffer=<n>\t  "   + _("Maximum per-connection send buffer, <n>*1000 bytes (default: 10000)") + "\n" +
#ifdef USE_UPNP
#if USE_UPNP
            "  -upnp            \t  "   + _("Use Universal Plug and Play to map the listening port (default: 1)") + "\n" +
#else
            "  -upnp            \t  "   + _("Use Universal Plug and Play to map the listening port (default: 0)") + "\n" +
#endif
            "  -detachdb        \t  "   + _("Detach block and address databases. Increases shutdown time (default: 0)") + "\n" +
#endif
            "  -paytxfee=<amt>  \t  "   + _("Fee per KB to add to transactions you send") + "\n" +
#ifdef QT_GUI
            "  -server          \t\t  " + _("Accept command line and JSON-RPC commands") + "\n" +
#endif
#if !defined(WIN32) && !defined(QT_GUI)
            "  -daemon          \t\t  " + _("Run in the background as a daemon and accept commands") + "\n" +
#endif
            "  -testnet         \t\t  " + _("Use the test network") + "\n" +
            "  -debug           \t\t  " + _("Output extra debugging information") + "\n" +
            "  -logtimestamps   \t  "   + _("Prepend debug output with timestamp") + "\n" +
            "  -printtoconsole  \t  "   + _("Send trace/debug info to console instead of debug.log file") + "\n" +
#ifdef WIN32
            "  -printtodebugger \t  "   + _("Send trace/debug info to debugger") + "\n" +
#endif
<<<<<<< HEAD
            "  -rpcuser=<user>  \t  "   + _("Username for JSON-RPC connections") + "\n" +
            "  -rpcpassword=<pw>\t  "   + _("Password for JSON-RPC connections") + "\n" +
            "  -rpcport=<port>  \t\t  " + _("Listen for JSON-RPC connections on <port> (default: 8332)") + "\n" +
            "  -rpcallowip=<ip> \t\t  " + _("Allow JSON-RPC connections from specified IP address") + "\n" +
            "  -rpcconnect=<ip> \t  "   + _("Send commands to node running on <ip> (default: 127.0.0.1)") + "\n" +
            "  -blocknotify=<cmd> "     + _("Execute command when the best block changes (%s in cmd is replaced by block hash)") + "\n" +
            "  -upgradewallet   \t  "   + _("Upgrade wallet to latest format") + "\n" +
            "  -keypool=<n>     \t  "   + _("Set key pool size to <n> (default: 100)") + "\n" +
            "  -rescan          \t  "   + _("Rescan the block chain for missing wallet transactions") + "\n" +
            "  -checkblocks=<n> \t\t  " + _("How many blocks to check at startup (default: 2500, 0 = all)") + "\n" +
            "  -checklevel=<n>  \t\t  " + _("How thorough the block verification is (0-6, default: 1)") + "\n";

=======
            "  -rpcuser=<user>  \t  "   + _("Username for JSON-RPC connections\n") +
            "  -rpcpassword=<pw>\t  "   + _("Password for JSON-RPC connections\n") +
            "  -rpcport=<port>  \t\t  " + _("Listen for JSON-RPC connections on <port> (default: 8332)\n") +
            "  -rpcallowip=<ip> \t\t  " + _("Allow JSON-RPC connections from specified IP address\n") +
#ifndef QT_GUI
            "  -rpcconnect=<ip> \t  "   + _("Send commands to node running on <ip> (default: 127.0.0.1)\n") +
#endif
            "  -keypool=<n>     \t  "   + _("Set key pool size to <n> (default: 100)\n") +
            "  -rescan          \t  "   + _("Rescan the block chain for missing wallet transactions\n");

#ifdef USE_SSL
>>>>>>> 373f2966
        strUsage += string() +
            _("\nSSL options: (see the Bitcoin Wiki for SSL setup instructions)") + "\n" +
            "  -rpcssl                                \t  " + _("Use OpenSSL (https) for JSON-RPC connections") + "\n" +
            "  -rpcsslcertificatechainfile=<file.cert>\t  " + _("Server certificate file (default: server.cert)") + "\n" +
            "  -rpcsslprivatekeyfile=<file.pem>       \t  " + _("Server private key (default: server.pem)") + "\n" +
            "  -rpcsslciphers=<ciphers>               \t  " + _("Acceptable ciphers (default: TLSv1+HIGH:!SSLv2:!aNULL:!eNULL:!AH:!3DES:@STRENGTH)") + "\n";

        strUsage += string() +
            "  -?               \t\t  " + _("This help message") + "\n";

        // Remove tabs
        strUsage.erase(std::remove(strUsage.begin(), strUsage.end(), '\t'), strUsage.end());
#if defined(QT_GUI) && defined(WIN32)
        // On Windows, show a message box, as there is no stderr
        ThreadSafeMessageBox(strUsage, _("Usage"), wxOK | wxMODAL);
#else
        fprintf(stdout, "%s", strUsage.c_str());
#endif
        return false;
    }

    fTestNet = GetBoolArg("-testnet");
    if (fTestNet)
    {
        SoftSetBoolArg("-irc", true);
    }

    fDebug = GetBoolArg("-debug");
    fDetachDB = GetBoolArg("-detachdb", false);

#if !defined(WIN32) && !defined(QT_GUI)
    fDaemon = GetBoolArg("-daemon");
#else
    fDaemon = false;
#endif

    if (fDaemon)
        fServer = true;
    else
        fServer = GetBoolArg("-server");

    /* force fServer when running without GUI */
#if !defined(QT_GUI)
    fServer = true;
#endif
    fPrintToConsole = GetBoolArg("-printtoconsole");
    fPrintToDebugger = GetBoolArg("-printtodebugger");
    fLogTimestamps = GetBoolArg("-logtimestamps");

#ifndef QT_GUI
    for (int i = 1; i < argc; i++)
        if (!IsSwitchChar(argv[i][0]) && !(strlen(argv[i]) > 7 && strncasecmp(argv[i], "bitcoin:", 8) == 0))
            fCommandLine = true;

    if (fCommandLine)
    {
        int ret = CommandLineRPC(argc, argv);
        exit(ret);
    }
#endif

#if !defined(WIN32) && !defined(QT_GUI)
    if (fDaemon)
    {
        // Daemonize
        pid_t pid = fork();
        if (pid < 0)
        {
            fprintf(stderr, "Error: fork() returned %d errno %d\n", pid, errno);
            return false;
        }
        if (pid > 0)
        {
            CreatePidFile(GetPidFile(), pid);
            return true;
        }

        pid_t sid = setsid();
        if (sid < 0)
            fprintf(stderr, "Error: setsid() returned %d errno %d\n", sid, errno);
    }
#endif

    if (!fDebug)
        ShrinkDebugFile();
    printf("\n\n\n\n\n\n\n\n\n\n\n\n\n\n\n\n\n\n\n\n");
    printf("Bitcoin version %s (%s)\n", FormatFullVersion().c_str(), CLIENT_DATE.c_str());
    printf("Default data directory %s\n", GetDefaultDataDir().string().c_str());

    if (GetBoolArg("-loadblockindextest"))
    {
        CTxDB txdb("r");
        txdb.LoadBlockIndex();
        PrintBlockTree();
        return false;
    }

    // Make sure only a single bitcoin process is using the data directory.
    boost::filesystem::path pathLockFile = GetDataDir() / ".lock";
    FILE* file = fopen(pathLockFile.string().c_str(), "a"); // empty lock file; created if it doesn't exist.
    if (file) fclose(file);
    static boost::interprocess::file_lock lock(pathLockFile.string().c_str());
    if (!lock.try_lock())
    {
        ThreadSafeMessageBox(strprintf(_("Cannot obtain a lock on data directory %s.  Bitcoin is probably already running."), GetDataDir().string().c_str()), _("Bitcoin"), wxOK|wxMODAL);
        return false;
    }

    std::ostringstream strErrors;
    //
    // Load data files
    //
    if (fDaemon)
        fprintf(stdout, "bitcoin server starting\n");
    int64 nStart;

    InitMessage(_("Loading addresses..."));
    printf("Loading addresses...\n");
    nStart = GetTimeMillis();
    if (!LoadAddresses())
        strErrors << _("Error loading addr.dat") << "\n";
    printf(" addresses   %15"PRI64d"ms\n", GetTimeMillis() - nStart);

    InitMessage(_("Loading block index..."));
    printf("Loading block index...\n");
    nStart = GetTimeMillis();
    if (!LoadBlockIndex())
        strErrors << _("Error loading blkindex.dat") << "\n";

    // as LoadBlockIndex can take several minutes, it's possible the user
    // requested to kill bitcoin-qt during the last operation. If so, exit.
    // As the program has not fully started yet, Shutdown() is possibly overkill.
    if (fRequestShutdown)
    {
        printf("Shutdown requested. Exiting.\n");
        return false;
    }
    printf(" block index %15"PRI64d"ms\n", GetTimeMillis() - nStart);

    InitMessage(_("Loading wallet..."));
    printf("Loading wallet...\n");
    nStart = GetTimeMillis();
    bool fFirstRun;
    pwalletMain = new CWallet("wallet.dat");
    int nLoadWalletRet = pwalletMain->LoadWallet(fFirstRun);
    if (nLoadWalletRet != DB_LOAD_OK)
    {
        if (nLoadWalletRet == DB_CORRUPT)
            strErrors << _("Error loading wallet.dat: Wallet corrupted") << "\n";
        else if (nLoadWalletRet == DB_TOO_NEW)
            strErrors << _("Error loading wallet.dat: Wallet requires newer version of Bitcoin") << "\n";
        else if (nLoadWalletRet == DB_NEED_REWRITE)
        {
            strErrors << _("Wallet needed to be rewritten: restart Bitcoin to complete") << "\n";
            printf("%s", strErrors.str().c_str());
            ThreadSafeMessageBox(strErrors.str(), _("Bitcoin"), wxOK | wxICON_ERROR | wxMODAL);
            return false;
        }
        else
            strErrors << _("Error loading wallet.dat") << "\n";
    }

    if (GetBoolArg("-upgradewallet", fFirstRun))
    {
        int nMaxVersion = GetArg("-upgradewallet", 0);
        if (nMaxVersion == 0) // the -upgradewallet without argument case
        {
            printf("Performing wallet upgrade to %i\n", FEATURE_LATEST);
            nMaxVersion = CLIENT_VERSION;
            pwalletMain->SetMinVersion(FEATURE_LATEST); // permanently upgrade the wallet immediately
        }
        else
            printf("Allowing wallet upgrade up to %i\n", nMaxVersion);
        if (nMaxVersion < pwalletMain->GetVersion())
            strErrors << _("Cannot downgrade wallet") << "\n";
        pwalletMain->SetMaxVersion(nMaxVersion);
    }

    if (fFirstRun)
    {
        // Create new keyUser and set as default key
        RandAddSeedPerfmon();

        std::vector<unsigned char> newDefaultKey;
        if (!pwalletMain->GetKeyFromPool(newDefaultKey, false))
            strErrors << _("Cannot initialize keypool") << "\n";
        pwalletMain->SetDefaultKey(newDefaultKey);
        if (!pwalletMain->SetAddressBookName(CBitcoinAddress(pwalletMain->vchDefaultKey), ""))
            strErrors << _("Cannot write default address") << "\n";
    }

    printf("%s", strErrors.str().c_str());
    printf(" wallet      %15"PRI64d"ms\n", GetTimeMillis() - nStart);

    RegisterWallet(pwalletMain);

    CBlockIndex *pindexRescan = pindexBest;
    if (GetBoolArg("-rescan"))
        pindexRescan = pindexGenesisBlock;
    else
    {
        CWalletDB walletdb("wallet.dat");
        CBlockLocator locator;
        if (walletdb.ReadBestBlock(locator))
            pindexRescan = locator.GetBlockIndex();
    }
    if (pindexBest != pindexRescan)
    {
        InitMessage(_("Rescanning..."));
        printf("Rescanning last %i blocks (from block %i)...\n", pindexBest->nHeight - pindexRescan->nHeight, pindexRescan->nHeight);
        nStart = GetTimeMillis();
        pwalletMain->ScanForWalletTransactions(pindexRescan, true);
        printf(" rescan      %15"PRI64d"ms\n", GetTimeMillis() - nStart);
    }

    InitMessage(_("Done loading"));
    printf("Done loading\n");

    //// debug print
    printf("mapBlockIndex.size() = %d\n",   mapBlockIndex.size());
    printf("nBestHeight = %d\n",            nBestHeight);
    printf("setKeyPool.size() = %d\n",      pwalletMain->setKeyPool.size());
    printf("mapWallet.size() = %d\n",       pwalletMain->mapWallet.size());
    printf("mapAddressBook.size() = %d\n",  pwalletMain->mapAddressBook.size());

    if (!strErrors.str().empty())
    {
        ThreadSafeMessageBox(strErrors.str(), _("Bitcoin"), wxOK | wxICON_ERROR | wxMODAL);
        return false;
    }

    // Add wallet transactions that aren't already in a block to mapTransactions
    pwalletMain->ReacceptWalletTransactions();

    // Note: Bitcoin-QT stores several settings in the wallet, so we want
    // to load the wallet BEFORE parsing command-line arguments, so
    // the command-line/bitcoin.conf settings override GUI setting.

    //
    // Parameters
    //
    if (GetBoolArg("-printblockindex") || GetBoolArg("-printblocktree"))
    {
        PrintBlockTree();
        return false;
    }

    if (mapArgs.count("-timeout"))
    {
        int nNewTimeout = GetArg("-timeout", 5000);
        if (nNewTimeout > 0 && nNewTimeout < 600000)
            nConnectTimeout = nNewTimeout;
    }

    if (mapArgs.count("-printblock"))
    {
        string strMatch = mapArgs["-printblock"];
        int nFound = 0;
        for (map<uint256, CBlockIndex*>::iterator mi = mapBlockIndex.begin(); mi != mapBlockIndex.end(); ++mi)
        {
            uint256 hash = (*mi).first;
            if (strncmp(hash.ToString().c_str(), strMatch.c_str(), strMatch.size()) == 0)
            {
                CBlockIndex* pindex = (*mi).second;
                CBlock block;
                block.ReadFromDisk(pindex);
                block.BuildMerkleTree();
                block.print();
                printf("\n");
                nFound++;
            }
        }
        if (nFound == 0)
            printf("No blocks matching %s were found\n", strMatch.c_str());
        return false;
    }

    if (mapArgs.count("-proxy"))
    {
        fUseProxy = true;
        addrProxy = CService(mapArgs["-proxy"], 9050);
        if (!addrProxy.IsValid())
        {
            ThreadSafeMessageBox(_("Invalid -proxy address"), _("Bitcoin"), wxOK | wxMODAL);
            return false;
        }
    }

    bool fTor = (fUseProxy && addrProxy.GetPort() == 9050);
    if (fTor)
    {
        // Use SoftSetBoolArg here so user can override any of these if they wish.
        // Note: the GetBoolArg() calls for all of these must happen later.
        SoftSetBoolArg("-listen", false);
        SoftSetBoolArg("-irc", false);
        SoftSetBoolArg("-dnsseed", false);
        SoftSetBoolArg("-upnp", false);
        SoftSetBoolArg("-dns", false);
    }

    fAllowDNS = GetBoolArg("-dns");
    fNoListen = !GetBoolArg("-listen", true);

    // Continue to put "/P2SH/" in the coinbase to monitor
    // BIP16 support.
    // This can be removed eventually...
    const char* pszP2SH = "/P2SH/";
    COINBASE_FLAGS << std::vector<unsigned char>(pszP2SH, pszP2SH+strlen(pszP2SH));

    if (!fNoListen)
    {
        std::string strError;
        if (!BindListenPort(strError))
        {
            ThreadSafeMessageBox(strError, _("Bitcoin"), wxOK | wxMODAL);
            return false;
        }
    }

    if (mapArgs.count("-addnode"))
    {
        BOOST_FOREACH(string strAddr, mapMultiArgs["-addnode"])
        {
            CAddress addr(CService(strAddr, GetDefaultPort(), fAllowDNS));
            addr.nTime = 0; // so it won't relay unless successfully connected
            if (addr.IsValid())
                addrman.Add(addr, CNetAddr("127.0.0.1"));
        }
    }

    if (mapArgs.count("-paytxfee"))
    {
        if (!ParseMoney(mapArgs["-paytxfee"], nTransactionFee))
        {
            ThreadSafeMessageBox(_("Invalid amount for -paytxfee=<amount>"), _("Bitcoin"), wxOK | wxMODAL);
            return false;
        }
        if (nTransactionFee > 0.25 * COIN)
            ThreadSafeMessageBox(_("Warning: -paytxfee is set very high.  This is the transaction fee you will pay if you send a transaction."), _("Bitcoin"), wxOK | wxICON_EXCLAMATION | wxMODAL);
    }

    //
    // Start the node
    //
    if (!CheckDiskSpace())
        return false;

    RandAddSeedPerfmon();

    if (!CreateThread(StartNode, NULL))
        ThreadSafeMessageBox(_("Error: CreateThread(StartNode) failed"), _("Bitcoin"), wxOK | wxMODAL);

    if (fServer)
        CreateThread(ThreadRPCServer, NULL);

#ifdef QT_GUI
    if (GetStartOnSystemStartup())
        SetStartOnSystemStartup(true); // Remove startup links
#endif

#if !defined(QT_GUI)
    while (1)
        Sleep(5000);
#endif

    return true;
}
<|MERGE_RESOLUTION|>--- conflicted
+++ resolved
@@ -230,12 +230,13 @@
 #ifdef WIN32
             "  -printtodebugger \t  "   + _("Send trace/debug info to debugger") + "\n" +
 #endif
-<<<<<<< HEAD
             "  -rpcuser=<user>  \t  "   + _("Username for JSON-RPC connections") + "\n" +
             "  -rpcpassword=<pw>\t  "   + _("Password for JSON-RPC connections") + "\n" +
             "  -rpcport=<port>  \t\t  " + _("Listen for JSON-RPC connections on <port> (default: 8332)") + "\n" +
             "  -rpcallowip=<ip> \t\t  " + _("Allow JSON-RPC connections from specified IP address") + "\n" +
+#ifndef QT_GUI
             "  -rpcconnect=<ip> \t  "   + _("Send commands to node running on <ip> (default: 127.0.0.1)") + "\n" +
+#endif
             "  -blocknotify=<cmd> "     + _("Execute command when the best block changes (%s in cmd is replaced by block hash)") + "\n" +
             "  -upgradewallet   \t  "   + _("Upgrade wallet to latest format") + "\n" +
             "  -keypool=<n>     \t  "   + _("Set key pool size to <n> (default: 100)") + "\n" +
@@ -243,19 +244,6 @@
             "  -checkblocks=<n> \t\t  " + _("How many blocks to check at startup (default: 2500, 0 = all)") + "\n" +
             "  -checklevel=<n>  \t\t  " + _("How thorough the block verification is (0-6, default: 1)") + "\n";
 
-=======
-            "  -rpcuser=<user>  \t  "   + _("Username for JSON-RPC connections\n") +
-            "  -rpcpassword=<pw>\t  "   + _("Password for JSON-RPC connections\n") +
-            "  -rpcport=<port>  \t\t  " + _("Listen for JSON-RPC connections on <port> (default: 8332)\n") +
-            "  -rpcallowip=<ip> \t\t  " + _("Allow JSON-RPC connections from specified IP address\n") +
-#ifndef QT_GUI
-            "  -rpcconnect=<ip> \t  "   + _("Send commands to node running on <ip> (default: 127.0.0.1)\n") +
-#endif
-            "  -keypool=<n>     \t  "   + _("Set key pool size to <n> (default: 100)\n") +
-            "  -rescan          \t  "   + _("Rescan the block chain for missing wallet transactions\n");
-
-#ifdef USE_SSL
->>>>>>> 373f2966
         strUsage += string() +
             _("\nSSL options: (see the Bitcoin Wiki for SSL setup instructions)") + "\n" +
             "  -rpcssl                                \t  " + _("Use OpenSSL (https) for JSON-RPC connections") + "\n" +
