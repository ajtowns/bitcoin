// Copyright (c) 2009-2010 Satoshi Nakamoto
// Copyright (c) 2009-2021 The Bitcoin Core developers
// Distributed under the MIT software license, see the accompanying
// file COPYING or http://www.opensource.org/licenses/mit-license.php.

#if defined(HAVE_CONFIG_H)
#include <config/bitcoin-config.h>
#endif

#include <init.h>

#include <addrman.h>
#include <banman.h>
#include <blockfilter.h>
#include <chain.h>
#include <chainparams.h>
#include <compat/sanity.h>
#include <consensus/amount.h>
#include <dbwrapper.h>
#include <deploymentstatus.h>
#include <fs.h>
#include <hash.h>
#include <httprpc.h>
#include <httpserver.h>
#include <index/blockfilterindex.h>
#include <index/coinstatsindex.h>
#include <index/txindex.h>
#include <init/common.h>
#include <interfaces/chain.h>
#include <interfaces/init.h>
#include <interfaces/node.h>
#include <mapport.h>
#include <net.h>
#include <net_permissions.h>
#include <net_processing.h>
#include <netbase.h>
#include <node/blockstorage.h>
#include <node/caches.h>
#include <node/chainstate.h>
#include <node/context.h>
#include <node/miner.h>
#include <node/ui_interface.h>
#include <policy/feerate.h>
#include <policy/fees.h>
#include <policy/policy.h>
#include <policy/settings.h>
#include <protocol.h>
#include <rpc/blockchain.h>
#include <rpc/register.h>
#include <rpc/server.h>
#include <rpc/util.h>
#include <scheduler.h>
#include <script/sigcache.h>
#include <script/standard.h>
#include <shutdown.h>
#include <stats/stats.h>
#include <sync.h>
#include <timedata.h>
#include <torcontrol.h>
#include <txdb.h>
#include <txmempool.h>
#include <txorphanage.h>
#include <util/asmap.h>
#include <util/check.h>
#include <util/moneystr.h>
#include <util/strencodings.h>
#include <util/string.h>
#include <util/syscall_sandbox.h>
#include <util/syserror.h>
#include <util/system.h>
#include <util/thread.h>
#include <util/threadnames.h>
#include <util/translation.h>
#include <validation.h>
#include <validationinterface.h>
#include <walletinitinterface.h>

#include <condition_variable>
#include <cstdint>
#include <cstdio>
#include <fstream>
#include <functional>
#include <set>
#include <string>
#include <thread>
#include <vector>

#ifndef WIN32
#include <attributes.h>
#include <cerrno>
#include <signal.h>
#include <sys/stat.h>
#endif

#include <boost/algorithm/string/replace.hpp>
#include <boost/signals2/signal.hpp>

#if ENABLE_ZMQ
#include <zmq/zmqabstractnotifier.h>
#include <zmq/zmqnotificationinterface.h>
#include <zmq/zmqrpc.h>
#endif

using node::CacheSizes;
using node::CalculateCacheSizes;
using node::ChainstateLoadVerifyError;
using node::ChainstateLoadingError;
using node::CleanupBlockRevFiles;
using node::DEFAULT_PRINTPRIORITY;
using node::DEFAULT_STOPAFTERBLOCKIMPORT;
using node::LoadChainstate;
using node::NodeContext;
using node::ThreadImport;
using node::VerifyLoadedChainstate;
using node::fHavePruned;
using node::fPruneMode;
using node::fReindex;
using node::nPruneTarget;

static const bool DEFAULT_PROXYRANDOMIZE = true;
static const bool DEFAULT_REST_ENABLE = false;

//! Check if initial sync is done with no change in block height or queued downloads every 30s
static constexpr std::chrono::seconds SYNC_CHECK_INTERVAL{30};

#ifdef WIN32
// Win32 LevelDB doesn't use filedescriptors, and the ones used for
// accessing block files don't count towards the fd_set size limit
// anyway.
#define MIN_CORE_FILEDESCRIPTORS 0
#else
#define MIN_CORE_FILEDESCRIPTORS 150
#endif

static const char* DEFAULT_ASMAP_FILENAME="ip_asn.map";

/**
 * The PID file facilities.
 */
static const char* BITCOIN_PID_FILENAME = "bitcoind.pid";

static fs::path GetPidFile(const ArgsManager& args)
{
    return AbsPathForConfigVal(fs::PathFromString(args.GetArg("-pid", BITCOIN_PID_FILENAME)));
}

[[nodiscard]] static bool CreatePidFile(const ArgsManager& args)
{
    std::ofstream file{GetPidFile(args)};
    if (file) {
#ifdef WIN32
        tfm::format(file, "%d\n", GetCurrentProcessId());
#else
        tfm::format(file, "%d\n", getpid());
#endif
        return true;
    } else {
        return InitError(strprintf(_("Unable to create the PID file '%s': %s"), fs::PathToString(GetPidFile(args)), SysErrorString(errno)));
    }
}

//////////////////////////////////////////////////////////////////////////////
//
// Shutdown
//

//
// Thread management and startup/shutdown:
//
// The network-processing threads are all part of a thread group
// created by AppInit() or the Qt main() function.
//
// A clean exit happens when StartShutdown() or the SIGTERM
// signal handler sets ShutdownRequested(), which makes main thread's
// WaitForShutdown() interrupts the thread group.
// And then, WaitForShutdown() makes all other on-going threads
// in the thread group join the main thread.
// Shutdown() is then called to clean up database connections, and stop other
// threads that should only be stopped after the main network-processing
// threads have exited.
//
// Shutdown for Qt is very similar, only it uses a QTimer to detect
// ShutdownRequested() getting set, and then does the normal Qt
// shutdown thing.
//

void Interrupt(NodeContext& node)
{
    InterruptHTTPServer();
    InterruptHTTPRPC();
    InterruptRPC();
    InterruptREST();
    InterruptTorControl();
    InterruptMapPort();
    if (node.connman)
        node.connman->Interrupt();
    if (g_txindex) {
        g_txindex->Interrupt();
    }
    ForEachBlockFilterIndex([](BlockFilterIndex& index) { index.Interrupt(); });
    if (g_coin_stats_index) {
        g_coin_stats_index->Interrupt();
    }
}

void Shutdown(NodeContext& node)
{
    static Mutex g_shutdown_mutex;
    TRY_LOCK(g_shutdown_mutex, lock_shutdown);
    if (!lock_shutdown) return;
    LogPrintf("%s: In progress...\n", __func__);
    Assert(node.args);

    /// Note: Shutdown() must be able to handle cases in which initialization failed part of the way,
    /// for example if the data directory was found to be locked.
    /// Be sure that anything that writes files or flushes caches only does this if the respective
    /// module was initialized.
    util::ThreadRename("shutoff");
    if (node.mempool) node.mempool->AddTransactionsUpdated(1);

    StopHTTPRPC();
    StopREST();
    StopRPC();
    StopHTTPServer();
    for (const auto& client : node.chain_clients) {
        client->flush();
    }
    StopMapPort();

    // Because these depend on each-other, we make sure that neither can be
    // using the other before destroying them.
    if (node.peerman) UnregisterValidationInterface(node.peerman.get());
    if (node.connman) node.connman->Stop();

    StopTorControl();

    // After everything has been shut down, but before things get flushed, stop the
    // CScheduler/checkqueue, scheduler and load block thread.
    if (node.scheduler) node.scheduler->stop();
    if (node.chainman && node.chainman->m_load_block.joinable()) node.chainman->m_load_block.join();
    StopScriptCheckWorkerThreads();

    // After the threads that potentially access these pointers have been stopped,
    // destruct and reset all to nullptr.
    node.peerman.reset();
    node.connman.reset();
    node.banman.reset();
    node.addrman.reset();

    if (node.mempool && node.mempool->IsLoaded() && node.args->GetBoolArg("-persistmempool", DEFAULT_PERSIST_MEMPOOL)) {
        DumpMempool(*node.mempool);
    }

    // Drop transactions we were still watching, and record fee estimations.
    if (node.fee_estimator) node.fee_estimator->Flush();

    // FlushStateToDisk generates a ChainStateFlushed callback, which we should avoid missing
    if (node.chainman) {
        LOCK(cs_main);
        for (CChainState* chainstate : node.chainman->GetAll()) {
            if (chainstate->CanFlushToDisk()) {
                chainstate->ForceFlushStateToDisk();
            }
        }
    }

    // After there are no more peers/RPC left to give us new data which may generate
    // CValidationInterface callbacks, flush them...
    GetMainSignals().FlushBackgroundCallbacks();

    // Stop and delete all indexes only after flushing background callbacks.
    if (g_txindex) {
        g_txindex->Stop();
        g_txindex.reset();
    }
    if (g_coin_stats_index) {
        g_coin_stats_index->Stop();
        g_coin_stats_index.reset();
    }
    ForEachBlockFilterIndex([](BlockFilterIndex& index) { index.Stop(); });
    DestroyAllBlockFilterIndexes();

    // Any future callbacks will be dropped. This should absolutely be safe - if
    // missing a callback results in an unrecoverable situation, unclean shutdown
    // would too. The only reason to do the above flushes is to let the wallet catch
    // up with our current chain to avoid any strange pruning edge cases and make
    // next startup faster by avoiding rescan.

    if (node.chainman) {
        LOCK(cs_main);
        for (CChainState* chainstate : node.chainman->GetAll()) {
            if (chainstate->CanFlushToDisk()) {
                chainstate->ForceFlushStateToDisk();
                chainstate->ResetCoinsViews();
            }
        }
    }
    for (const auto& client : node.chain_clients) {
        client->stop();
    }

#if ENABLE_ZMQ
    if (g_zmq_notification_interface) {
        UnregisterValidationInterface(g_zmq_notification_interface);
        delete g_zmq_notification_interface;
        g_zmq_notification_interface = nullptr;
    }
#endif

    node.chain_clients.clear();
    UnregisterAllValidationInterfaces();
    GetMainSignals().UnregisterBackgroundSignalScheduler();
    init::UnsetGlobals();
    node.mempool.reset();
    node.fee_estimator.reset();
    node.chainman.reset();
    node.scheduler.reset();

    try {
        if (!fs::remove(GetPidFile(*node.args))) {
            LogPrintf("%s: Unable to remove PID file: File does not exist\n", __func__);
        }
    } catch (const fs::filesystem_error& e) {
        LogPrintf("%s: Unable to remove PID file: %s\n", __func__, fsbridge::get_filesystem_error_message(e));
    }

    node.args = nullptr;
    LogPrintf("%s: done\n", __func__);
}

/**
 * Signal handlers are very limited in what they are allowed to do.
 * The execution context the handler is invoked in is not guaranteed,
 * so we restrict handler operations to just touching variables:
 */
#ifndef WIN32
static void HandleSIGTERM(int)
{
    StartShutdown();
}

static void HandleSIGHUP(int)
{
    LogInstance().m_reopen_file = true;
}
#else
static BOOL WINAPI consoleCtrlHandler(DWORD dwCtrlType)
{
    StartShutdown();
    Sleep(INFINITE);
    return true;
}
#endif

#ifndef WIN32
static void registerSignalHandler(int signal, void(*handler)(int))
{
    struct sigaction sa;
    sa.sa_handler = handler;
    sigemptyset(&sa.sa_mask);
    sa.sa_flags = 0;
    sigaction(signal, &sa, nullptr);
}
#endif

static boost::signals2::connection rpc_notify_block_change_connection;
static void OnRPCStarted()
{
    rpc_notify_block_change_connection = uiInterface.NotifyBlockTip_connect(std::bind(RPCNotifyBlockChange, std::placeholders::_2));
}

static void OnRPCStopped()
{
    rpc_notify_block_change_connection.disconnect();
    RPCNotifyBlockChange(nullptr);
    g_best_block_cv.notify_all();
    LogPrint(BCLog::RPC, "RPC stopped.\n");
}

void SetupServerArgs(ArgsManager& argsman)
{
    SetupHelpOptions(argsman);
    argsman.AddArg("-help-debug", "Print help message with debugging options and exit", ArgsManager::ALLOW_ANY, OptionsCategory::DEBUG_TEST); // server-only for now

    init::AddLoggingArgs(argsman);

    const auto defaultBaseParams = CreateBaseChainParams(CBaseChainParams::MAIN);
    const auto testnetBaseParams = CreateBaseChainParams(CBaseChainParams::TESTNET);
    const auto signetBaseParams = CreateBaseChainParams(CBaseChainParams::SIGNET);
    const auto regtestBaseParams = CreateBaseChainParams(CBaseChainParams::REGTEST);
    const auto defaultChainParams = CreateChainParams(argsman, CBaseChainParams::MAIN);
    const auto testnetChainParams = CreateChainParams(argsman, CBaseChainParams::TESTNET);
    const auto signetChainParams = CreateChainParams(argsman, CBaseChainParams::SIGNET);
    const auto regtestChainParams = CreateChainParams(argsman, CBaseChainParams::REGTEST);

    // Hidden Options
    std::vector<std::string> hidden_args = {
        "-dbcrashratio", "-forcecompactdb",
        // GUI args. These will be overwritten by SetupUIArgs for the GUI
        "-choosedatadir", "-lang=<lang>", "-min", "-resetguisettings", "-splash", "-uiplatform"};

    argsman.AddArg("-version", "Print version and exit", ArgsManager::ALLOW_ANY, OptionsCategory::OPTIONS);
#if HAVE_SYSTEM
    argsman.AddArg("-alertnotify=<cmd>", "Execute command when an alert is raised (%s in cmd is replaced by message)", ArgsManager::ALLOW_ANY, OptionsCategory::OPTIONS);
#endif
    argsman.AddArg("-assumevalid=<hex>", strprintf("If this block is in the chain assume that it and its ancestors are valid and potentially skip their script verification (0 to verify all, default: %s, testnet: %s, signet: %s)", defaultChainParams->GetConsensus().defaultAssumeValid.GetHex(), testnetChainParams->GetConsensus().defaultAssumeValid.GetHex(), signetChainParams->GetConsensus().defaultAssumeValid.GetHex()), ArgsManager::ALLOW_ANY, OptionsCategory::OPTIONS);
    argsman.AddArg("-blocksdir=<dir>", "Specify directory to hold blocks subdirectory for *.dat files (default: <datadir>)", ArgsManager::ALLOW_ANY, OptionsCategory::OPTIONS);
    argsman.AddArg("-fastprune", "Use smaller block files and lower minimum prune height for testing purposes", ArgsManager::ALLOW_ANY | ArgsManager::DEBUG_ONLY, OptionsCategory::DEBUG_TEST);
#if HAVE_SYSTEM
    argsman.AddArg("-blocknotify=<cmd>", "Execute command when the best block changes (%s in cmd is replaced by block hash)", ArgsManager::ALLOW_ANY, OptionsCategory::OPTIONS);
#endif
    argsman.AddArg("-blockreconstructionextratxn=<n>", strprintf("Extra transactions to keep in memory for compact block reconstructions (default: %u)", DEFAULT_BLOCK_RECONSTRUCTION_EXTRA_TXN), ArgsManager::ALLOW_ANY, OptionsCategory::OPTIONS);
    argsman.AddArg("-blocksonly", strprintf("Whether to reject transactions from network peers. Automatic broadcast and rebroadcast of any transactions from peers is disabled, unless the peer has the 'forcerelay' permission. RPC transactions are not affected. (default: %u)", DEFAULT_BLOCKSONLY), ArgsManager::ALLOW_ANY, OptionsCategory::OPTIONS);
    argsman.AddArg("-coinstatsindex", strprintf("Maintain coinstats index used by the gettxoutsetinfo RPC (default: %u)", DEFAULT_COINSTATSINDEX), ArgsManager::ALLOW_ANY, OptionsCategory::OPTIONS);
    argsman.AddArg("-conf=<file>", strprintf("Specify path to read-only configuration file. Relative paths will be prefixed by datadir location. (default: %s)", BITCOIN_CONF_FILENAME), ArgsManager::ALLOW_ANY, OptionsCategory::OPTIONS);
    argsman.AddArg("-datadir=<dir>", "Specify data directory", ArgsManager::ALLOW_ANY, OptionsCategory::OPTIONS);
    argsman.AddArg("-dbbatchsize", strprintf("Maximum database write batch size in bytes (default: %u)", nDefaultDbBatchSize), ArgsManager::ALLOW_ANY | ArgsManager::DEBUG_ONLY, OptionsCategory::OPTIONS);
    argsman.AddArg("-dbcache=<n>", strprintf("Maximum database cache size <n> MiB (%d to %d, default: %d). In addition, unused mempool memory is shared for this cache (see -maxmempool).", nMinDbCache, nMaxDbCache, nDefaultDbCache), ArgsManager::ALLOW_ANY, OptionsCategory::OPTIONS);
    argsman.AddArg("-includeconf=<file>", "Specify additional configuration file, relative to the -datadir path (only useable from configuration file, not command line)", ArgsManager::ALLOW_ANY, OptionsCategory::OPTIONS);
    argsman.AddArg("-loadblock=<file>", "Imports blocks from external file on startup", ArgsManager::ALLOW_ANY, OptionsCategory::OPTIONS);
    argsman.AddArg("-lowmem=<n>", strprintf("If system available memory falls below <n> MiB, flush caches (0 to disable, default: %s)", util::g_low_memory_threshold / 1024 / 1024), ArgsManager::ALLOW_ANY, OptionsCategory::OPTIONS);
    argsman.AddArg("-maxmempool=<n>", strprintf("Keep the transaction memory pool below <n> megabytes (default: %u)", DEFAULT_MAX_MEMPOOL_SIZE), ArgsManager::ALLOW_ANY, OptionsCategory::OPTIONS);
    argsman.AddArg("-maxorphantx=<n>", strprintf("Keep at most <n> unconnectable transactions in memory (default: %u)", DEFAULT_MAX_ORPHAN_TRANSACTIONS), ArgsManager::ALLOW_ANY, OptionsCategory::OPTIONS);
    argsman.AddArg("-mempoolexpiry=<n>", strprintf("Do not keep transactions in the mempool longer than <n> hours (default: %u)", DEFAULT_MEMPOOL_EXPIRY), ArgsManager::ALLOW_ANY, OptionsCategory::OPTIONS);
    argsman.AddArg("-minimumchainwork=<hex>", strprintf("Minimum work assumed to exist on a valid chain in hex (default: %s, testnet: %s, signet: %s)", defaultChainParams->GetConsensus().nMinimumChainWork.GetHex(), testnetChainParams->GetConsensus().nMinimumChainWork.GetHex(), signetChainParams->GetConsensus().nMinimumChainWork.GetHex()), ArgsManager::ALLOW_ANY | ArgsManager::DEBUG_ONLY, OptionsCategory::OPTIONS);
    argsman.AddArg("-par=<n>", strprintf("Set the number of script verification threads (%u to %d, 0 = auto, <0 = leave that many cores free, default: %d)",
        -GetNumCores(), MAX_SCRIPTCHECK_THREADS, DEFAULT_SCRIPTCHECK_THREADS), ArgsManager::ALLOW_ANY, OptionsCategory::OPTIONS);
    argsman.AddArg("-persistmempool", strprintf("Whether to save the mempool on shutdown and load on restart (default: %u)", DEFAULT_PERSIST_MEMPOOL), ArgsManager::ALLOW_ANY, OptionsCategory::OPTIONS);
    argsman.AddArg("-pid=<file>", strprintf("Specify pid file. Relative paths will be prefixed by a net-specific datadir location. (default: %s)", BITCOIN_PID_FILENAME), ArgsManager::ALLOW_ANY, OptionsCategory::OPTIONS);
    argsman.AddArg("-prune=<n>", strprintf("Reduce storage requirements by enabling pruning (deleting) of old blocks. This allows the pruneblockchain RPC to be called to delete specific blocks, and enables automatic pruning of old blocks if a target size in MiB is provided. This mode is incompatible with -txindex and -coinstatsindex. "
            "Warning: Reverting this setting requires re-downloading the entire blockchain. "
            "(default: 0 = disable pruning blocks, 1 = allow manual pruning via RPC, >=%u = automatically prune block files to stay under the specified target size in MiB)", MIN_DISK_SPACE_FOR_BLOCK_FILES / 1024 / 1024), ArgsManager::ALLOW_ANY, OptionsCategory::OPTIONS);
    argsman.AddArg("-reindex", "Rebuild chain state and block index from the blk*.dat files on disk. Setting this to auto automatically reindexes the block database if it is corrupted.", ArgsManager::ALLOW_ANY, OptionsCategory::OPTIONS);
    argsman.AddArg("-reindex-chainstate", "Rebuild chain state from the currently indexed blocks. When in pruning mode or if blocks on disk might be corrupted, use full -reindex instead.", ArgsManager::ALLOW_ANY, OptionsCategory::OPTIONS);
    argsman.AddArg("-settings=<file>", strprintf("Specify path to dynamic settings data file. Can be disabled with -nosettings. File is written at runtime and not meant to be edited by users (use %s instead for custom settings). Relative paths will be prefixed by datadir location. (default: %s)", BITCOIN_CONF_FILENAME, BITCOIN_SETTINGS_FILENAME), ArgsManager::ALLOW_ANY, OptionsCategory::OPTIONS);
#if HAVE_SYSTEM
    argsman.AddArg("-startupnotify=<cmd>", "Execute command on startup.", ArgsManager::ALLOW_ANY, OptionsCategory::OPTIONS);
#endif
#ifndef WIN32
    argsman.AddArg("-sysperms", "Create new files with system default permissions, instead of umask 077 (only effective with disabled wallet functionality)", ArgsManager::ALLOW_ANY, OptionsCategory::OPTIONS);
#else
    hidden_args.emplace_back("-sysperms");
#endif
    argsman.AddArg("-txindex", strprintf("Maintain a full transaction index, used by the getrawtransaction rpc call (default: %u)", DEFAULT_TXINDEX), ArgsManager::ALLOW_ANY, OptionsCategory::OPTIONS);
    argsman.AddArg("-blockfilterindex=<type>",
                 strprintf("Maintain an index of compact filters by block (default: %s, values: %s).", DEFAULT_BLOCKFILTERINDEX, ListBlockFilterTypes()) +
                 " If <type> is not supplied or if <type> = 1, certain indexes are enabled (currently just basic).",
                 ArgsManager::ALLOW_ANY, OptionsCategory::OPTIONS);

    argsman.AddArg("-addnode=<ip>", strprintf("Add a node to connect to and attempt to keep the connection open (see the addnode RPC help for more info). This option can be specified multiple times to add multiple nodes; connections are limited to %u at a time and are counted separately from the -maxconnections limit.", MAX_ADDNODE_CONNECTIONS), ArgsManager::ALLOW_ANY | ArgsManager::NETWORK_ONLY, OptionsCategory::CONNECTION);
    argsman.AddArg("-asmap=<file>", strprintf("Specify asn mapping used for bucketing of the peers (default: %s). Relative paths will be prefixed by the net-specific datadir location.", DEFAULT_ASMAP_FILENAME), ArgsManager::ALLOW_ANY, OptionsCategory::CONNECTION);
    argsman.AddArg("-bantime=<n>", strprintf("Default duration (in seconds) of manually configured bans (default: %u)", DEFAULT_MISBEHAVING_BANTIME), ArgsManager::ALLOW_ANY, OptionsCategory::CONNECTION);
    argsman.AddArg("-bind=<addr>[:<port>][=onion]", strprintf("Bind to given address and always listen on it (default: 0.0.0.0). Use [host]:port notation for IPv6. Append =onion to tag any incoming connections to that address and port as incoming Tor connections (default: 127.0.0.1:%u=onion, testnet: 127.0.0.1:%u=onion, signet: 127.0.0.1:%u=onion, regtest: 127.0.0.1:%u=onion)", defaultBaseParams->OnionServiceTargetPort(), testnetBaseParams->OnionServiceTargetPort(), signetBaseParams->OnionServiceTargetPort(), regtestBaseParams->OnionServiceTargetPort()), ArgsManager::ALLOW_ANY | ArgsManager::NETWORK_ONLY, OptionsCategory::CONNECTION);
    argsman.AddArg("-cjdnsreachable", "If set, then this host is configured for CJDNS (connecting to fc00::/8 addresses would lead us to the CJDNS network, see doc/cjdns.md) (default: 0)", ArgsManager::ALLOW_ANY, OptionsCategory::CONNECTION);
    argsman.AddArg("-connect=<ip>", "Connect only to the specified node; -noconnect disables automatic connections (the rules for this peer are the same as for -addnode). This option can be specified multiple times to connect to multiple nodes.", ArgsManager::ALLOW_ANY | ArgsManager::NETWORK_ONLY, OptionsCategory::CONNECTION);
    argsman.AddArg("-discover", "Discover own IP addresses (default: 1 when listening and no -externalip or -proxy)", ArgsManager::ALLOW_ANY, OptionsCategory::CONNECTION);
    argsman.AddArg("-dns", strprintf("Allow DNS lookups for -addnode, -seednode and -connect (default: %u)", DEFAULT_NAME_LOOKUP), ArgsManager::ALLOW_ANY, OptionsCategory::CONNECTION);
    argsman.AddArg("-dnsseed", strprintf("Query for peer addresses via DNS lookup, if low on addresses (default: %u unless -connect used)", DEFAULT_DNSSEED), ArgsManager::ALLOW_ANY, OptionsCategory::CONNECTION);
    argsman.AddArg("-externalip=<ip>", "Specify your own public address", ArgsManager::ALLOW_ANY, OptionsCategory::CONNECTION);
    argsman.AddArg("-fixedseeds", strprintf("Allow fixed seeds if DNS seeds don't provide peers (default: %u)", DEFAULT_FIXEDSEEDS), ArgsManager::ALLOW_ANY, OptionsCategory::CONNECTION);
    argsman.AddArg("-forcednsseed", strprintf("Always query for peer addresses via DNS lookup (default: %u)", DEFAULT_FORCEDNSSEED), ArgsManager::ALLOW_ANY, OptionsCategory::CONNECTION);
    argsman.AddArg("-listen", "Accept connections from outside (default: 1 if no -proxy or -connect)", ArgsManager::ALLOW_ANY, OptionsCategory::CONNECTION);
    argsman.AddArg("-listenonion", strprintf("Automatically create Tor onion service (default: %d)", DEFAULT_LISTEN_ONION), ArgsManager::ALLOW_ANY, OptionsCategory::CONNECTION);
    argsman.AddArg("-maxconnections=<n>", strprintf("Maintain at most <n> connections to peers (default: %u). This limit does not apply to connections manually added via -addnode or the addnode RPC, which have a separate limit of %u.", DEFAULT_MAX_PEER_CONNECTIONS, MAX_ADDNODE_CONNECTIONS), ArgsManager::ALLOW_ANY, OptionsCategory::CONNECTION);
    argsman.AddArg("-maxreceivebuffer=<n>", strprintf("Maximum per-connection receive buffer, <n>*1000 bytes (default: %u)", DEFAULT_MAXRECEIVEBUFFER), ArgsManager::ALLOW_ANY, OptionsCategory::CONNECTION);
    argsman.AddArg("-maxsendbuffer=<n>", strprintf("Maximum per-connection send buffer, <n>*1000 bytes (default: %u)", DEFAULT_MAXSENDBUFFER), ArgsManager::ALLOW_ANY, OptionsCategory::CONNECTION);
    argsman.AddArg("-maxtimeadjustment", strprintf("Maximum allowed median peer time offset adjustment. Local perspective of time may be influenced by outbound peers forward or backward by this amount (default: %u seconds).", DEFAULT_MAX_TIME_ADJUSTMENT), ArgsManager::ALLOW_ANY, OptionsCategory::CONNECTION);
    argsman.AddArg("-maxuploadtarget=<n>", strprintf("Tries to keep outbound traffic under the given target per 24h. Limit does not apply to peers with 'download' permission or blocks created within past week. 0 = no limit (default: %s). Optional suffix units [k|K|m|M|g|G|t|T] (default: M). Lowercase is 1000 base while uppercase is 1024 base", DEFAULT_MAX_UPLOAD_TARGET), ArgsManager::ALLOW_ANY, OptionsCategory::CONNECTION);
    argsman.AddArg("-onion=<ip:port>", "Use separate SOCKS5 proxy to reach peers via Tor onion services, set -noonion to disable (default: -proxy)", ArgsManager::ALLOW_ANY, OptionsCategory::CONNECTION);
    argsman.AddArg("-i2psam=<ip:port>", "I2P SAM proxy to reach I2P peers and accept I2P connections (default: none)", ArgsManager::ALLOW_ANY, OptionsCategory::CONNECTION);
    argsman.AddArg("-i2pacceptincoming", "If set and -i2psam is also set then incoming I2P connections are accepted via the SAM proxy. If this is not set but -i2psam is set then only outgoing connections will be made to the I2P network. Ignored if -i2psam is not set. Listening for incoming I2P connections is done through the SAM proxy, not by binding to a local address and port (default: 1)", ArgsManager::ALLOW_ANY, OptionsCategory::CONNECTION);
    argsman.AddArg("-onlynet=<net>", "Make automatic outbound connections only to network <net> (" + Join(GetNetworkNames(), ", ") + "). Inbound and manual connections are not affected by this option. It can be specified multiple times to allow multiple networks.", ArgsManager::ALLOW_ANY, OptionsCategory::CONNECTION);
    argsman.AddArg("-peerbloomfilters", strprintf("Support filtering of blocks and transaction with bloom filters (default: %u)", DEFAULT_PEERBLOOMFILTERS), ArgsManager::ALLOW_ANY, OptionsCategory::CONNECTION);
    argsman.AddArg("-peerblockfilters", strprintf("Serve compact block filters to peers per BIP 157 (default: %u)", DEFAULT_PEERBLOCKFILTERS), ArgsManager::ALLOW_ANY, OptionsCategory::CONNECTION);
    argsman.AddArg("-permitbaremultisig", strprintf("Relay non-P2SH multisig (default: %u)", DEFAULT_PERMIT_BAREMULTISIG), ArgsManager::ALLOW_ANY, OptionsCategory::CONNECTION);
    // TODO: remove the sentence "Nodes not using ... incoming connections." once the changes from
    // https://github.com/bitcoin/bitcoin/pull/23542 have become widespread.
    argsman.AddArg("-port=<port>", strprintf("Listen for connections on <port>. Nodes not using the default ports (default: %u, testnet: %u, signet: %u, regtest: %u) are unlikely to get incoming connections. Not relevant for I2P (see doc/i2p.md).", defaultChainParams->GetDefaultPort(), testnetChainParams->GetDefaultPort(), signetChainParams->GetDefaultPort(), regtestChainParams->GetDefaultPort()), ArgsManager::ALLOW_ANY | ArgsManager::NETWORK_ONLY, OptionsCategory::CONNECTION);
    argsman.AddArg("-proxy=<ip:port>", "Connect through SOCKS5 proxy, set -noproxy to disable (default: disabled)", ArgsManager::ALLOW_ANY, OptionsCategory::CONNECTION);
    argsman.AddArg("-proxyrandomize", strprintf("Randomize credentials for every proxy connection. This enables Tor stream isolation (default: %u)", DEFAULT_PROXYRANDOMIZE), ArgsManager::ALLOW_ANY, OptionsCategory::CONNECTION);
    argsman.AddArg("-seednode=<ip>", "Connect to a node to retrieve peer addresses, and disconnect. This option can be specified multiple times to connect to multiple nodes.", ArgsManager::ALLOW_ANY, OptionsCategory::CONNECTION);
    argsman.AddArg("-networkactive", "Enable all P2P network activity (default: 1). Can be changed by the setnetworkactive RPC command", ArgsManager::ALLOW_ANY, OptionsCategory::CONNECTION);
    argsman.AddArg("-timeout=<n>", strprintf("Specify socket connection timeout in milliseconds. If an initial attempt to connect is unsuccessful after this amount of time, drop it (minimum: 1, default: %d)", DEFAULT_CONNECT_TIMEOUT), ArgsManager::ALLOW_ANY, OptionsCategory::CONNECTION);
    argsman.AddArg("-peertimeout=<n>", strprintf("Specify a p2p connection timeout delay in seconds. After connecting to a peer, wait this amount of time before considering disconnection based on inactivity (minimum: 1, default: %d)", DEFAULT_PEER_CONNECT_TIMEOUT), ArgsManager::ALLOW_ANY | ArgsManager::DEBUG_ONLY, OptionsCategory::CONNECTION);
    argsman.AddArg("-torcontrol=<ip>:<port>", strprintf("Tor control port to use if onion listening enabled (default: %s)", DEFAULT_TOR_CONTROL), ArgsManager::ALLOW_ANY, OptionsCategory::CONNECTION);
#ifdef HAVE_BOOST_PROCESS
    argsman.AddArg("-torexecute=<command>", strprintf("Tor command to use if not already running (default: %s)", DEFAULT_TOR_EXECUTE), ArgsManager::ALLOW_ANY, OptionsCategory::CONNECTION);
#else
    hidden_args.emplace_back("-torexecute=<command>");
#endif
    argsman.AddArg("-torpassword=<pass>", "Tor control port password (default: empty)", ArgsManager::ALLOW_ANY | ArgsManager::SENSITIVE, OptionsCategory::CONNECTION);
#ifdef USE_UPNP
#if USE_UPNP
    argsman.AddArg("-upnp", "Use UPnP to map the listening port (default: 1 when listening and no -proxy)", ArgsManager::ALLOW_ANY, OptionsCategory::CONNECTION);
#else
    argsman.AddArg("-upnp", strprintf("Use UPnP to map the listening port (default: %u)", 0), ArgsManager::ALLOW_ANY, OptionsCategory::CONNECTION);
#endif
#else
    hidden_args.emplace_back("-upnp");
#endif
#ifdef USE_NATPMP
    argsman.AddArg("-natpmp", strprintf("Use NAT-PMP to map the listening port (default: %s)", DEFAULT_NATPMP ? "1 when listening and no -proxy" : "0"), ArgsManager::ALLOW_ANY, OptionsCategory::CONNECTION);
#else
    hidden_args.emplace_back("-natpmp");
#endif // USE_NATPMP
    argsman.AddArg("-whitebind=<[permissions@]addr>", "Bind to the given address and add permission flags to the peers connecting to it. "
        "Use [host]:port notation for IPv6. Allowed permissions: " + Join(NET_PERMISSIONS_DOC, ", ") + ". "
        "Specify multiple permissions separated by commas (default: download,noban,mempool,relay). Can be specified multiple times.", ArgsManager::ALLOW_ANY, OptionsCategory::CONNECTION);

    argsman.AddArg("-whitelist=<[permissions@]IP address or network>", strprintf("Add permission flags to the peers using the given IP address (e.g. 1.2.3.4) or "
        "CIDR-notated network (e.g. 1.2.3.0/24). Uses the same permissions as "
        "-whitebind. "
        "Additional flags in and out control whether permissions apply to incoming connections and/or outgoing (default: %s). "
        "Can be specified multiple times.", "both"), ArgsManager::ALLOW_ANY, OptionsCategory::CONNECTION);

    g_wallet_init_interface.AddWalletOptions(argsman);

#if ENABLE_ZMQ
    argsman.AddArg("-zmqpubhashblock=<address>", "Enable publish hash block in <address>", ArgsManager::ALLOW_ANY, OptionsCategory::ZMQ);
    argsman.AddArg("-zmqpubhashtx=<address>", "Enable publish hash transaction in <address>", ArgsManager::ALLOW_ANY, OptionsCategory::ZMQ);
    argsman.AddArg("-zmqpubhashwallettx=<address>", "Enable publish hash wallet transaction in <address>", ArgsManager::ALLOW_ANY, OptionsCategory::ZMQ);
    argsman.AddArg("-zmqpubrawblock=<address>", "Enable publish raw block in <address>", ArgsManager::ALLOW_ANY, OptionsCategory::ZMQ);
    argsman.AddArg("-zmqpubrawtx=<address>", "Enable publish raw transaction in <address>", ArgsManager::ALLOW_ANY, OptionsCategory::ZMQ);
    argsman.AddArg("-zmqpubrawwallettx=<address>", "Enable publish raw wallet transaction in <address>", ArgsManager::ALLOW_ANY, OptionsCategory::ZMQ);
    argsman.AddArg("-zmqpubsequence=<address>", "Enable publish hash block and tx sequence in <address>", ArgsManager::ALLOW_ANY, OptionsCategory::ZMQ);
    argsman.AddArg("-zmqpubhashblockhwm=<n>", strprintf("Set publish hash block outbound message high water mark (default: %d)", CZMQAbstractNotifier::DEFAULT_ZMQ_SNDHWM), ArgsManager::ALLOW_ANY, OptionsCategory::ZMQ);
    argsman.AddArg("-zmqpubhashtxhwm=<n>", strprintf("Set publish hash transaction outbound message high water mark (default: %d)", CZMQAbstractNotifier::DEFAULT_ZMQ_SNDHWM), ArgsManager::ALLOW_ANY, OptionsCategory::ZMQ);
    argsman.AddArg("-zmqpubhashwallettxhwm=<n>", strprintf("Set publish hash wallet transaction outbound message high water mark (default: %d)", CZMQAbstractNotifier::DEFAULT_ZMQ_SNDHWM), ArgsManager::ALLOW_ANY, OptionsCategory::ZMQ);
    argsman.AddArg("-zmqpubrawblockhwm=<n>", strprintf("Set publish raw block outbound message high water mark (default: %d)", CZMQAbstractNotifier::DEFAULT_ZMQ_SNDHWM), ArgsManager::ALLOW_ANY, OptionsCategory::ZMQ);
    argsman.AddArg("-zmqpubrawtxhwm=<n>", strprintf("Set publish raw transaction outbound message high water mark (default: %d)", CZMQAbstractNotifier::DEFAULT_ZMQ_SNDHWM), ArgsManager::ALLOW_ANY, OptionsCategory::ZMQ);
    argsman.AddArg("-zmqpubrawwallettxhwm=<n>", strprintf("Set publish raw wallet transaction outbound message high water mark (default: %d)", CZMQAbstractNotifier::DEFAULT_ZMQ_SNDHWM), ArgsManager::ALLOW_ANY, OptionsCategory::ZMQ);
    argsman.AddArg("-zmqpubsequencehwm=<n>", strprintf("Set publish hash sequence message high water mark (default: %d)", CZMQAbstractNotifier::DEFAULT_ZMQ_SNDHWM), ArgsManager::ALLOW_ANY, OptionsCategory::ZMQ);
#else
    hidden_args.emplace_back("-zmqpubhashblock=<address>");
    hidden_args.emplace_back("-zmqpubhashtx=<address>");
    hidden_args.emplace_back("-zmqpubhashwallettx=<address>");
    hidden_args.emplace_back("-zmqpubrawblock=<address>");
    hidden_args.emplace_back("-zmqpubrawtx=<address>");
    hidden_args.emplace_back("-zmqpubrawwallettx=<address>");
    hidden_args.emplace_back("-zmqpubsequence=<n>");
    hidden_args.emplace_back("-zmqpubhashblockhwm=<n>");
    hidden_args.emplace_back("-zmqpubhashtxhwm=<n>");
    hidden_args.emplace_back("-zmqpubhashwallettxhwm=<n>");
    hidden_args.emplace_back("-zmqpubrawblockhwm=<n>");
    hidden_args.emplace_back("-zmqpubrawtxhwm=<n>");
    hidden_args.emplace_back("-zmqpubrawwallettxhwm=<n>");
    hidden_args.emplace_back("-zmqpubsequencehwm=<n>");
#endif

    argsman.AddArg("-checkblocks=<n>", strprintf("How many blocks to check at startup (default: %u, 0 = all)", DEFAULT_CHECKBLOCKS), ArgsManager::ALLOW_ANY | ArgsManager::DEBUG_ONLY, OptionsCategory::DEBUG_TEST);
    argsman.AddArg("-checklevel=<n>", strprintf("How thorough the block verification of -checkblocks is: %s (0-4, default: %u)", Join(CHECKLEVEL_DOC, ", "), DEFAULT_CHECKLEVEL), ArgsManager::ALLOW_ANY | ArgsManager::DEBUG_ONLY, OptionsCategory::DEBUG_TEST);
    argsman.AddArg("-checkblockindex", strprintf("Do a consistency check for the block tree, chainstate, and other validation data structures occasionally. (default: %u, regtest: %u)", defaultChainParams->DefaultConsistencyChecks(), regtestChainParams->DefaultConsistencyChecks()), ArgsManager::ALLOW_ANY | ArgsManager::DEBUG_ONLY, OptionsCategory::DEBUG_TEST);
    argsman.AddArg("-checkaddrman=<n>", strprintf("Run addrman consistency checks every <n> operations. Use 0 to disable. (default: %u)", DEFAULT_ADDRMAN_CONSISTENCY_CHECKS), ArgsManager::ALLOW_ANY | ArgsManager::DEBUG_ONLY, OptionsCategory::DEBUG_TEST);
    argsman.AddArg("-checkmempool=<n>", strprintf("Run mempool consistency checks every <n> transactions. Use 0 to disable. (default: %u, regtest: %u)", defaultChainParams->DefaultConsistencyChecks(), regtestChainParams->DefaultConsistencyChecks()), ArgsManager::ALLOW_ANY | ArgsManager::DEBUG_ONLY, OptionsCategory::DEBUG_TEST);
    argsman.AddArg("-checkpoints", strprintf("Enable rejection of any forks from the known historical chain until block %s (default: %u)", defaultChainParams->Checkpoints().GetHeight(), DEFAULT_CHECKPOINTS_ENABLED), ArgsManager::ALLOW_ANY | ArgsManager::DEBUG_ONLY, OptionsCategory::DEBUG_TEST);
    argsman.AddArg("-deprecatedrpc=<method>", "Allows deprecated RPC method(s) to be used", ArgsManager::ALLOW_ANY | ArgsManager::DEBUG_ONLY, OptionsCategory::DEBUG_TEST);
    argsman.AddArg("-stopafterblockimport", strprintf("Stop running after importing blocks from disk (default: %u)", DEFAULT_STOPAFTERBLOCKIMPORT), ArgsManager::ALLOW_ANY | ArgsManager::DEBUG_ONLY, OptionsCategory::DEBUG_TEST);
    argsman.AddArg("-stopatheight", strprintf("Stop running after reaching the given height in the main chain (default: %u)", DEFAULT_STOPATHEIGHT), ArgsManager::ALLOW_ANY | ArgsManager::DEBUG_ONLY, OptionsCategory::DEBUG_TEST);
    argsman.AddArg("-limitancestorcount=<n>", strprintf("Do not accept transactions if number of in-mempool ancestors is <n> or more (default: %u)", DEFAULT_ANCESTOR_LIMIT), ArgsManager::ALLOW_ANY | ArgsManager::DEBUG_ONLY, OptionsCategory::DEBUG_TEST);
    argsman.AddArg("-limitancestorsize=<n>", strprintf("Do not accept transactions whose size with all in-mempool ancestors exceeds <n> kilobytes (default: %u)", DEFAULT_ANCESTOR_SIZE_LIMIT), ArgsManager::ALLOW_ANY | ArgsManager::DEBUG_ONLY, OptionsCategory::DEBUG_TEST);
    argsman.AddArg("-limitdescendantcount=<n>", strprintf("Do not accept transactions if any ancestor would have <n> or more in-mempool descendants (default: %u)", DEFAULT_DESCENDANT_LIMIT), ArgsManager::ALLOW_ANY | ArgsManager::DEBUG_ONLY, OptionsCategory::DEBUG_TEST);
    argsman.AddArg("-limitdescendantsize=<n>", strprintf("Do not accept transactions if any ancestor would have more than <n> kilobytes of in-mempool descendants (default: %u).", DEFAULT_DESCENDANT_SIZE_LIMIT), ArgsManager::ALLOW_ANY | ArgsManager::DEBUG_ONLY, OptionsCategory::DEBUG_TEST);
    argsman.AddArg("-addrmantest", "Allows to test address relay on localhost", ArgsManager::ALLOW_ANY | ArgsManager::DEBUG_ONLY, OptionsCategory::DEBUG_TEST);
    argsman.AddArg("-capturemessages", "Capture all P2P messages to disk", ArgsManager::ALLOW_ANY | ArgsManager::DEBUG_ONLY, OptionsCategory::DEBUG_TEST);
    argsman.AddArg("-mocktime=<n>", "Replace actual time with " + UNIX_EPOCH_TIME + " (default: 0)", ArgsManager::ALLOW_ANY | ArgsManager::DEBUG_ONLY, OptionsCategory::DEBUG_TEST);
    argsman.AddArg("-maxsigcachesize=<n>", strprintf("Limit sum of signature cache and script execution cache sizes to <n> MiB (default: %u)", DEFAULT_MAX_SIG_CACHE_SIZE), ArgsManager::ALLOW_ANY | ArgsManager::DEBUG_ONLY, OptionsCategory::DEBUG_TEST);
    argsman.AddArg("-maxtipage=<n>", strprintf("Maximum tip age in seconds to consider node in initial block download (default: %u)", DEFAULT_MAX_TIP_AGE), ArgsManager::ALLOW_ANY | ArgsManager::DEBUG_ONLY, OptionsCategory::DEBUG_TEST);
    argsman.AddArg("-printpriority", strprintf("Log transaction fee rate in " + CURRENCY_UNIT + "/kvB when mining blocks (default: %u)", DEFAULT_PRINTPRIORITY), ArgsManager::ALLOW_ANY | ArgsManager::DEBUG_ONLY, OptionsCategory::DEBUG_TEST);
    argsman.AddArg("-uaappend=<cmt>", "Append literal to the user agent string (should only be used for software embedding)", ArgsManager::ALLOW_ANY, OptionsCategory::CONNECTION);
    argsman.AddArg("-uacomment=<cmt>", "Append comment to the user agent string", ArgsManager::ALLOW_ANY, OptionsCategory::DEBUG_TEST);

    SetupChainParamsBaseOptions(argsman);

    argsman.AddArg("-acceptnonstdtxn", strprintf("Relay and mine \"non-standard\" transactions (%sdefault: %u)", "testnet/regtest only; ", !testnetChainParams->RequireStandard()), ArgsManager::ALLOW_ANY | ArgsManager::DEBUG_ONLY, OptionsCategory::NODE_RELAY);
    argsman.AddArg("-incrementalrelayfee=<amt>", strprintf("Fee rate (in %s/kvB) used to define cost of relay, used for mempool limiting and BIP 125 replacement. (default: %s)", CURRENCY_UNIT, FormatMoney(DEFAULT_INCREMENTAL_RELAY_FEE)), ArgsManager::ALLOW_ANY | ArgsManager::DEBUG_ONLY, OptionsCategory::NODE_RELAY);
    argsman.AddArg("-dustrelayfee=<amt>", strprintf("Fee rate (in %s/kvB) used to define dust, the value of an output such that it will cost more than its value in fees at this fee rate to spend it. (default: %s)", CURRENCY_UNIT, FormatMoney(DUST_RELAY_TX_FEE)), ArgsManager::ALLOW_ANY | ArgsManager::DEBUG_ONLY, OptionsCategory::NODE_RELAY);
    argsman.AddArg("-bytespersigop", strprintf("Equivalent bytes per sigop in transactions for relay and mining (default: %u)", DEFAULT_BYTES_PER_SIGOP), ArgsManager::ALLOW_ANY, OptionsCategory::NODE_RELAY);
    argsman.AddArg("-datacarrier", strprintf("Relay and mine data carrier transactions (default: %u)", DEFAULT_ACCEPT_DATACARRIER), ArgsManager::ALLOW_ANY, OptionsCategory::NODE_RELAY);
    argsman.AddArg("-datacarriersize", strprintf("Maximum size of data in data carrier transactions we relay and mine (default: %u)", MAX_OP_RETURN_RELAY), ArgsManager::ALLOW_ANY, OptionsCategory::NODE_RELAY);
    argsman.AddArg("-minrelaytxfee=<amt>", strprintf("Fees (in %s/kvB) smaller than this are considered zero fee for relaying, mining and transaction creation (default: %s)",
        CURRENCY_UNIT, FormatMoney(DEFAULT_MIN_RELAY_TX_FEE)), ArgsManager::ALLOW_ANY, OptionsCategory::NODE_RELAY);
    argsman.AddArg("-whitelistforcerelay", strprintf("Add 'forcerelay' permission to whitelisted peers with default permissions. This will relay transactions even if the transactions were already in the mempool. (default: %d)", DEFAULT_WHITELISTFORCERELAY), ArgsManager::ALLOW_ANY, OptionsCategory::NODE_RELAY);
    argsman.AddArg("-whitelistrelay", strprintf("Add 'relay' permission to whitelisted peers with default permissions. This will accept relayed transactions even when not relaying transactions (default: %d)", DEFAULT_WHITELISTRELAY), ArgsManager::ALLOW_ANY, OptionsCategory::NODE_RELAY);


    argsman.AddArg("-blockmaxweight=<n>", strprintf("Set maximum BIP141 block weight (default: %d)", DEFAULT_BLOCK_MAX_WEIGHT), ArgsManager::ALLOW_ANY, OptionsCategory::BLOCK_CREATION);
    argsman.AddArg("-blockmintxfee=<amt>", strprintf("Set lowest fee rate (in %s/kvB) for transactions to be included in block creation. (default: %s)", CURRENCY_UNIT, FormatMoney(DEFAULT_BLOCK_MIN_TX_FEE)), ArgsManager::ALLOW_ANY, OptionsCategory::BLOCK_CREATION);
    argsman.AddArg("-blockversion=<n>", "Override block version to test forking scenarios", ArgsManager::ALLOW_ANY | ArgsManager::DEBUG_ONLY, OptionsCategory::BLOCK_CREATION);

    argsman.AddArg("-rest", strprintf("Accept public REST requests (default: %u)", DEFAULT_REST_ENABLE), ArgsManager::ALLOW_ANY, OptionsCategory::RPC);
    argsman.AddArg("-rpcallowip=<ip>", "Allow JSON-RPC connections from specified source. Valid for <ip> are a single IP (e.g. 1.2.3.4), a network/netmask (e.g. 1.2.3.4/255.255.255.0) or a network/CIDR (e.g. 1.2.3.4/24). This option can be specified multiple times", ArgsManager::ALLOW_ANY, OptionsCategory::RPC);
    argsman.AddArg("-rpcauth=<userpw>", "Username and HMAC-SHA-256 hashed password for JSON-RPC connections. The field <userpw> comes in the format: <USERNAME>:<SALT>$<HASH>. A canonical python script is included in share/rpcauth. The client then connects normally using the rpcuser=<USERNAME>/rpcpassword=<PASSWORD> pair of arguments. This option can be specified multiple times", ArgsManager::ALLOW_ANY | ArgsManager::SENSITIVE, OptionsCategory::RPC);
    argsman.AddArg("-rpcauthfile=<userpw>", "A file with a single lines with same format as rpcauth. This option can be specified multiple times", ArgsManager::ALLOW_ANY, OptionsCategory::RPC);
    argsman.AddArg("-rpcbind=<addr>[:port]", "Bind to given address to listen for JSON-RPC connections. Do not expose the RPC server to untrusted networks such as the public internet! This option is ignored unless -rpcallowip is also passed. Port is optional and overrides -rpcport. Use [host]:port notation for IPv6. This option can be specified multiple times (default: 127.0.0.1 and ::1 i.e., localhost)", ArgsManager::ALLOW_ANY | ArgsManager::NETWORK_ONLY | ArgsManager::SENSITIVE, OptionsCategory::RPC);
    argsman.AddArg("-rpcdoccheck", strprintf("Throw a non-fatal error at runtime if the documentation for an RPC is incorrect (default: %u)", DEFAULT_RPC_DOC_CHECK), ArgsManager::ALLOW_ANY | ArgsManager::DEBUG_ONLY, OptionsCategory::RPC);
    argsman.AddArg("-rpccookiefile=<loc>", "Location of the auth cookie. Relative paths will be prefixed by a net-specific datadir location. (default: data dir)", ArgsManager::ALLOW_ANY, OptionsCategory::RPC);
    argsman.AddArg("-rpcpassword=<pw>", "Password for JSON-RPC connections", ArgsManager::ALLOW_ANY | ArgsManager::SENSITIVE, OptionsCategory::RPC);
    argsman.AddArg("-rpcport=<port>", strprintf("Listen for JSON-RPC connections on <port> (default: %u, testnet: %u, signet: %u, regtest: %u)", defaultBaseParams->RPCPort(), testnetBaseParams->RPCPort(), signetBaseParams->RPCPort(), regtestBaseParams->RPCPort()), ArgsManager::ALLOW_ANY | ArgsManager::NETWORK_ONLY, OptionsCategory::RPC);
    argsman.AddArg("-rpcserialversion", strprintf("Sets the serialization of raw transaction or block hex returned in non-verbose mode, non-segwit(0) or segwit(1) (default: %d)", DEFAULT_RPC_SERIALIZE_VERSION), ArgsManager::ALLOW_ANY, OptionsCategory::RPC);
    argsman.AddArg("-rpcservertimeout=<n>", strprintf("Timeout during HTTP requests (default: %d)", DEFAULT_HTTP_SERVER_TIMEOUT), ArgsManager::ALLOW_ANY | ArgsManager::DEBUG_ONLY, OptionsCategory::RPC);
    argsman.AddArg("-rpcthreads=<n>", strprintf("Set the number of threads to service RPC calls (default: %d)", DEFAULT_HTTP_THREADS), ArgsManager::ALLOW_ANY, OptionsCategory::RPC);
    argsman.AddArg("-rpcuser=<user>", "Username for JSON-RPC connections", ArgsManager::ALLOW_ANY | ArgsManager::SENSITIVE, OptionsCategory::RPC);
    argsman.AddArg("-rpcwhitelist=<whitelist>", "Set a whitelist to filter incoming RPC calls for a specific user. The field <whitelist> comes in the format: <USERNAME>:<rpc 1>,<rpc 2>,...,<rpc n>. If multiple whitelists are set for a given user, they are set-intersected. See -rpcwhitelistdefault documentation for information on default whitelist behavior.", ArgsManager::ALLOW_ANY, OptionsCategory::RPC);
    argsman.AddArg("-rpcwhitelistdefault", "Sets default behavior for rpc whitelisting. Unless rpcwhitelistdefault is set to 0, if any -rpcwhitelist is set, the rpc server acts as if all rpc users are subject to empty-unless-otherwise-specified whitelists. If rpcwhitelistdefault is set to 1 and no -rpcwhitelist is set, rpc server acts as if all rpc users are subject to empty whitelists.", ArgsManager::ALLOW_ANY, OptionsCategory::RPC);
    argsman.AddArg("-rpcworkqueue=<n>", strprintf("Set the depth of the work queue to service RPC calls (default: %d)", DEFAULT_HTTP_WORKQUEUE), ArgsManager::ALLOW_ANY | ArgsManager::DEBUG_ONLY, OptionsCategory::RPC);
    argsman.AddArg("-server", "Accept command line and JSON-RPC commands", ArgsManager::ALLOW_ANY, OptionsCategory::RPC);

#if HAVE_DECL_FORK
    argsman.AddArg("-daemon", strprintf("Run in the background as a daemon and accept commands (default: %d)", DEFAULT_DAEMON), ArgsManager::ALLOW_ANY, OptionsCategory::OPTIONS);
    argsman.AddArg("-daemonwait", strprintf("Wait for initialization to be finished before exiting. This implies -daemon (default: %d)", DEFAULT_DAEMONWAIT), ArgsManager::ALLOW_ANY, OptionsCategory::OPTIONS);
#else
    hidden_args.emplace_back("-daemon");
    hidden_args.emplace_back("-daemonwait");
#endif

#if defined(USE_SYSCALL_SANDBOX)
    argsman.AddArg("-sandbox=<mode>", "Use the experimental syscall sandbox in the specified mode (-sandbox=log-and-abort or -sandbox=abort). Allow only expected syscalls to be used by bitcoind. Note that this is an experimental new feature that may cause bitcoind to exit or crash unexpectedly: use with caution. In the \"log-and-abort\" mode the invocation of an unexpected syscall results in a debug handler being invoked which will log the incident and terminate the program (without executing the unexpected syscall). In the \"abort\" mode the invocation of an unexpected syscall results in the entire process being killed immediately by the kernel without executing the unexpected syscall.", ArgsManager::ALLOW_ANY, OptionsCategory::OPTIONS);
#endif // USE_SYSCALL_SANDBOX

    CStats::AddStatsOptions();

    // Add the hidden options
    argsman.AddHiddenArgs(hidden_args);
}

static bool fHaveGenesis = false;
static Mutex g_genesis_wait_mutex;
static std::condition_variable g_genesis_wait_cv;

static void BlockNotifyGenesisWait(const CBlockIndex* pBlockIndex)
{
    if (pBlockIndex != nullptr) {
        {
            LOCK(g_genesis_wait_mutex);
            fHaveGenesis = true;
        }
        g_genesis_wait_cv.notify_all();
    }
}

#if HAVE_SYSTEM
static void StartupNotify(const ArgsManager& args)
{
    for (std::string command : args.GetArgs("-startupnotify")) {
        std::thread t(runCommand, command);
        t.detach(); // thread runs free
    }
}
#endif

static bool AppInitServers(NodeContext& node)
{
    const ArgsManager& args = *Assert(node.args);
    RPCServer::OnStarted(&OnRPCStarted);
    RPCServer::OnStopped(&OnRPCStopped);
    if (!InitHTTPServer())
        return false;
    StartRPC();
    node.rpc_interruption_point = RpcInterruptionPoint;
    if (!StartHTTPRPC(&node))
        return false;
    if (args.GetBoolArg("-rest", DEFAULT_REST_ENABLE)) StartREST(&node);
    StartHTTPServer();
    return true;
}

// Parameter interaction based on rules
void InitParameterInteraction(ArgsManager& args)
{
    // when specifying an explicit binding address, you want to listen on it
    // even when -connect or -proxy is specified
    if (args.IsArgSet("-bind")) {
        if (args.SoftSetBoolArg("-listen", true))
            LogPrintf("%s: parameter interaction: -bind set -> setting -listen=1\n", __func__);
    }
    if (args.IsArgSet("-whitebind")) {
        if (args.SoftSetBoolArg("-listen", true))
            LogPrintf("%s: parameter interaction: -whitebind set -> setting -listen=1\n", __func__);
    }

    if (args.IsArgSet("-connect")) {
        // when only connecting to trusted nodes, do not seed via DNS, or listen by default
        if (args.SoftSetBoolArg("-dnsseed", false))
            LogPrintf("%s: parameter interaction: -connect set -> setting -dnsseed=0\n", __func__);
        if (args.SoftSetBoolArg("-listen", false))
            LogPrintf("%s: parameter interaction: -connect set -> setting -listen=0\n", __func__);
    }

    std::string proxy_arg = args.GetArg("-proxy", "");
    if (proxy_arg != "" && proxy_arg != "0") {
        // to protect privacy, do not listen by default if a default proxy server is specified
        if (args.SoftSetBoolArg("-listen", false))
            LogPrintf("%s: parameter interaction: -proxy set -> setting -listen=0\n", __func__);
        // to protect privacy, do not map ports when a proxy is set. The user may still specify -listen=1
        // to listen locally, so don't rely on this happening through -listen below.
        if (args.SoftSetBoolArg("-upnp", false))
            LogPrintf("%s: parameter interaction: -proxy set -> setting -upnp=0\n", __func__);
        if (args.SoftSetBoolArg("-natpmp", false)) {
            LogPrintf("%s: parameter interaction: -proxy set -> setting -natpmp=0\n", __func__);
        }
        // to protect privacy, do not discover addresses by default
        if (args.SoftSetBoolArg("-discover", false))
            LogPrintf("%s: parameter interaction: -proxy set -> setting -discover=0\n", __func__);
    }

    if (!args.GetBoolArg("-listen", DEFAULT_LISTEN)) {
        // do not map ports or try to retrieve public IP when not listening (pointless)
        if (args.SoftSetBoolArg("-upnp", false))
            LogPrintf("%s: parameter interaction: -listen=0 -> setting -upnp=0\n", __func__);
        if (args.SoftSetBoolArg("-natpmp", false)) {
            LogPrintf("%s: parameter interaction: -listen=0 -> setting -natpmp=0\n", __func__);
        }
        if (args.SoftSetBoolArg("-discover", false))
            LogPrintf("%s: parameter interaction: -listen=0 -> setting -discover=0\n", __func__);
        if (args.SoftSetBoolArg("-listenonion", false))
            LogPrintf("%s: parameter interaction: -listen=0 -> setting -listenonion=0\n", __func__);
        if (args.SoftSetBoolArg("-i2pacceptincoming", false)) {
            LogPrintf("%s: parameter interaction: -listen=0 -> setting -i2pacceptincoming=0\n", __func__);
        }
    }

    if (args.IsArgSet("-externalip")) {
        // if an explicit public IP is specified, do not try to find others
        if (args.SoftSetBoolArg("-discover", false))
            LogPrintf("%s: parameter interaction: -externalip set -> setting -discover=0\n", __func__);
    }

    // disable whitelistrelay in blocksonly mode
    if (args.GetBoolArg("-blocksonly", DEFAULT_BLOCKSONLY)) {
        if (args.SoftSetBoolArg("-whitelistrelay", false))
            LogPrintf("%s: parameter interaction: -blocksonly=1 -> setting -whitelistrelay=0\n", __func__);
    }

    // Forcing relay from whitelisted hosts implies we will accept relays from them in the first place.
    if (args.GetBoolArg("-whitelistforcerelay", DEFAULT_WHITELISTFORCERELAY)) {
        if (args.SoftSetBoolArg("-whitelistrelay", true))
            LogPrintf("%s: parameter interaction: -whitelistforcerelay=1 -> setting -whitelistrelay=1\n", __func__);
    }
}

/**
 * Initialize global loggers.
 *
 * Note that this is called very early in the process lifetime, so you should be
 * careful about what global state you rely on here.
 */
void InitLogging(const ArgsManager& args)
{
    init::SetLoggingOptions(args);
    init::LogPackageVersion();
}

namespace { // Variables internal to initialization process only

int nMaxConnections;
int nUserMaxConnections;
int nFD;
ServiceFlags nLocalServices = ServiceFlags(NODE_NETWORK | NODE_NETWORK_LIMITED | NODE_WITNESS);
int64_t peer_connect_timeout;
std::set<BlockFilterType> g_enabled_filter_types;

} // namespace

[[noreturn]] static void new_handler_terminate()
{
    // Rather than throwing std::bad-alloc if allocation fails, terminate
    // immediately to (try to) avoid chain corruption.
    // Since LogPrintf may itself allocate memory, set the handler directly
    // to terminate first.
    std::set_new_handler(std::terminate);
    LogPrintf("Error: Out of memory. Terminating.\n");

    // The log was successful, terminate now.
    std::terminate();
};

bool AppInitBasicSetup(const ArgsManager& args)
{
    // ********************************************************* Step 1: setup
#ifdef _MSC_VER
    // Turn off Microsoft heap dump noise
    _CrtSetReportMode(_CRT_WARN, _CRTDBG_MODE_FILE);
    _CrtSetReportFile(_CRT_WARN, CreateFileA("NUL", GENERIC_WRITE, 0, nullptr, OPEN_EXISTING, 0, 0));
    // Disable confusing "helpful" text message on abort, Ctrl-C
    _set_abort_behavior(0, _WRITE_ABORT_MSG | _CALL_REPORTFAULT);
#endif
#ifdef WIN32
    // Enable heap terminate-on-corruption
    HeapSetInformation(nullptr, HeapEnableTerminationOnCorruption, nullptr, 0);
#endif
    if (!InitShutdownState()) {
        return InitError(Untranslated("Initializing wait-for-shutdown state failed."));
    }

    if (!SetupNetworking()) {
        return InitError(Untranslated("Initializing networking failed."));
    }

#ifndef WIN32
    if (!args.GetBoolArg("-sysperms", false)) {
        umask(077);
    }

    // Clean shutdown on SIGTERM
    registerSignalHandler(SIGTERM, HandleSIGTERM);
    registerSignalHandler(SIGINT, HandleSIGTERM);

    // Reopen debug.log on SIGHUP
    registerSignalHandler(SIGHUP, HandleSIGHUP);

    // Ignore SIGPIPE, otherwise it will bring the daemon down if the client closes unexpectedly
    signal(SIGPIPE, SIG_IGN);
#else
    SetConsoleCtrlHandler(consoleCtrlHandler, true);
#endif

    std::set_new_handler(new_handler_terminate);

    return true;
}

bool AppInitParameterInteraction(const ArgsManager& args)
{
    const CChainParams& chainparams = Params();
    // ********************************************************* Step 2: parameter interactions

    // also see: InitParameterInteraction()

    // Error if network-specific options (-addnode, -connect, etc) are
    // specified in default section of config file, but not overridden
    // on the command line or in this network's section of the config file.
    std::string network = args.GetChainName();
    if (network == CBaseChainParams::SIGNET) {
        LogPrintf("Signet derived magic (message start): %s\n", HexStr(chainparams.MessageStart()));
    }
    bilingual_str errors;
    for (const auto& arg : args.GetUnsuitableSectionOnlyArgs()) {
        errors += strprintf(_("Config setting for %s only applied on %s network when in [%s] section.") + Untranslated("\n"), arg, network, network);
    }

    if (!errors.empty()) {
        return InitError(errors);
    }

    // Warn if unrecognized section name are present in the config file.
    bilingual_str warnings;
    for (const auto& section : args.GetUnrecognizedSections()) {
        warnings += strprintf(Untranslated("%s:%i ") + _("Section [%s] is not recognized.") + Untranslated("\n"), section.m_file, section.m_line, section.m_name);
    }

    if (!warnings.empty()) {
        InitWarning(warnings);
    }

    if (!fs::is_directory(gArgs.GetBlocksDirPath())) {
        return InitError(strprintf(_("Specified blocks directory \"%s\" does not exist."), args.GetArg("-blocksdir", "")));
    }

    // parse and validate enabled filter types
    std::string blockfilterindex_value = args.GetArg("-blockfilterindex", DEFAULT_BLOCKFILTERINDEX);
    if (blockfilterindex_value == "" || blockfilterindex_value == "1") {
        g_enabled_filter_types = {BlockFilterType::BASIC};
    } else if (blockfilterindex_value != "0") {
        const std::vector<std::string> names = args.GetArgs("-blockfilterindex");
        for (const auto& name : names) {
            BlockFilterType filter_type;
            if (!BlockFilterTypeByName(name, filter_type)) {
                return InitError(strprintf(_("Unknown -blockfilterindex value %s."), name));
            }
            g_enabled_filter_types.insert(filter_type);
        }
    }

    // Signal NODE_COMPACT_FILTERS if peerblockfilters and basic filters index are both enabled.
    if (args.GetBoolArg("-peerblockfilters", DEFAULT_PEERBLOCKFILTERS)) {
        if (g_enabled_filter_types.count(BlockFilterType::BASIC) != 1) {
            return InitError(_("Cannot set -peerblockfilters without -blockfilterindex."));
        }

        nLocalServices = ServiceFlags(nLocalServices | NODE_COMPACT_FILTERS);
    }

    // if using block pruning, then disallow txindex and coinstatsindex
    if (args.GetIntArg("-prune", 0)) {
        if (args.GetBoolArg("-txindex", DEFAULT_TXINDEX))
            return InitError(_("Prune mode is incompatible with -txindex."));
        if (args.GetBoolArg("-coinstatsindex", DEFAULT_COINSTATSINDEX))
            return InitError(_("Prune mode is incompatible with -coinstatsindex."));
    }

    // If -forcednsseed is set to true, ensure -dnsseed has not been set to false
    if (args.GetBoolArg("-forcednsseed", DEFAULT_FORCEDNSSEED) && !args.GetBoolArg("-dnsseed", DEFAULT_DNSSEED)){
        return InitError(_("Cannot set -forcednsseed to true when setting -dnsseed to false."));
    }

    // -bind and -whitebind can't be set when not listening
    size_t nUserBind = args.GetArgs("-bind").size() + args.GetArgs("-whitebind").size();
    if (nUserBind != 0 && !args.GetBoolArg("-listen", DEFAULT_LISTEN)) {
        return InitError(Untranslated("Cannot set -bind or -whitebind together with -listen=0"));
    }

    // if listen=0, then disallow listenonion=1
    if (!args.GetBoolArg("-listen", DEFAULT_LISTEN) && args.GetBoolArg("-listenonion", DEFAULT_LISTEN_ONION)) {
        return InitError(Untranslated("Cannot set -listen=0 together with -listenonion=1"));
    }

    // Make sure enough file descriptors are available
    int nBind = std::max(nUserBind, size_t(1));
    nUserMaxConnections = args.GetIntArg("-maxconnections", DEFAULT_MAX_PEER_CONNECTIONS);
    nMaxConnections = std::max(nUserMaxConnections, 0);

    nFD = RaiseFileDescriptorLimit(nMaxConnections + MIN_CORE_FILEDESCRIPTORS + MAX_ADDNODE_CONNECTIONS + nBind + NUM_FDS_MESSAGE_CAPTURE);

#ifdef USE_POLL
    int fd_max = nFD;
#else
    int fd_max = FD_SETSIZE;
#endif
    // Trim requested connection counts, to fit into system limitations
    // <int> in std::min<int>(...) to work around FreeBSD compilation issue described in #2695
    nMaxConnections = std::max(std::min<int>(nMaxConnections, fd_max - nBind - MIN_CORE_FILEDESCRIPTORS - MAX_ADDNODE_CONNECTIONS - NUM_FDS_MESSAGE_CAPTURE), 0);
    if (nFD < MIN_CORE_FILEDESCRIPTORS)
        return InitError(_("Not enough file descriptors available."));
    nMaxConnections = std::min(nFD - MIN_CORE_FILEDESCRIPTORS - MAX_ADDNODE_CONNECTIONS - NUM_FDS_MESSAGE_CAPTURE, nMaxConnections);

    if (nMaxConnections < nUserMaxConnections)
        InitWarning(strprintf(_("Reducing -maxconnections from %d to %d, because of system limitations."), nUserMaxConnections, nMaxConnections));

    // ********************************************************* Step 3: parameter-to-internal-flags
    init::SetLoggingCategories(args);

    fCheckBlockIndex = args.GetBoolArg("-checkblockindex", chainparams.DefaultConsistencyChecks());
    fCheckpointsEnabled = args.GetBoolArg("-checkpoints", DEFAULT_CHECKPOINTS_ENABLED);

    hashAssumeValid = uint256S(args.GetArg("-assumevalid", chainparams.GetConsensus().defaultAssumeValid.GetHex()));
    if (!hashAssumeValid.IsNull())
        LogPrintf("Assuming ancestors of block %s have valid signatures.\n", hashAssumeValid.GetHex());
    else
        LogPrintf("Validating signatures for all blocks.\n");

    if (args.IsArgSet("-minimumchainwork")) {
        const std::string minChainWorkStr = args.GetArg("-minimumchainwork", "");
        if (!IsHexNumber(minChainWorkStr)) {
            return InitError(strprintf(Untranslated("Invalid non-hex (%s) minimum chain work value specified"), minChainWorkStr));
        }
        nMinimumChainWork = UintToArith256(uint256S(minChainWorkStr));
    } else {
        nMinimumChainWork = UintToArith256(chainparams.GetConsensus().nMinimumChainWork);
    }
    LogPrintf("Setting nMinimumChainWork=%s\n", nMinimumChainWork.GetHex());
    if (nMinimumChainWork < UintToArith256(chainparams.GetConsensus().nMinimumChainWork)) {
        LogPrintf("Warning: nMinimumChainWork set below default value of %s\n", chainparams.GetConsensus().nMinimumChainWork.GetHex());
    }

    // mempool limits
    int64_t nMempoolSizeMax = args.GetIntArg("-maxmempool", DEFAULT_MAX_MEMPOOL_SIZE) * 1000000;
    int64_t nMempoolSizeMin = maxmempoolMinimum(args.GetIntArg("-limitdescendantsize", DEFAULT_DESCENDANT_SIZE_LIMIT)) * 1000000;
    if (nMempoolSizeMax < 0 || nMempoolSizeMax < nMempoolSizeMin)
        return InitError(strprintf(_("-maxmempool must be at least %d MB"), std::ceil(nMempoolSizeMin / 1000000.0)));
    // incremental relay fee sets the minimum feerate increase necessary for BIP 125 replacement in the mempool
    // and the amount the mempool min fee increases above the feerate of txs evicted due to mempool limiting.
    if (args.IsArgSet("-incrementalrelayfee")) {
        if (std::optional<CAmount> inc_relay_fee = ParseMoney(args.GetArg("-incrementalrelayfee", ""))) {
            ::incrementalRelayFee = CFeeRate{inc_relay_fee.value()};
        } else {
            return InitError(AmountErrMsg("incrementalrelayfee", args.GetArg("-incrementalrelayfee", "")));
        }
    }

    // block pruning; get the amount of disk space (in MiB) to allot for block & undo files
    int64_t nPruneArg = args.GetIntArg("-prune", 0);
    if (nPruneArg < 0) {
        return InitError(_("Prune cannot be configured with a negative value."));
    }
    nPruneTarget = (uint64_t) nPruneArg * 1024 * 1024;
    if (nPruneArg == 1) {  // manual pruning: -prune=1
        LogPrintf("Block pruning enabled.  Use RPC call pruneblockchain(height) to manually prune block and undo files.\n");
        nPruneTarget = std::numeric_limits<uint64_t>::max();
        fPruneMode = true;
    } else if (nPruneTarget) {
        if (nPruneTarget < MIN_DISK_SPACE_FOR_BLOCK_FILES) {
            return InitError(strprintf(_("Prune configured below the minimum of %d MiB.  Please use a higher number."), MIN_DISK_SPACE_FOR_BLOCK_FILES / 1024 / 1024));
        }
        LogPrintf("Prune configured to target %u MiB on disk for block and undo files.\n", nPruneTarget / 1024 / 1024);
        fPruneMode = true;
    }

    nConnectTimeout = args.GetIntArg("-timeout", DEFAULT_CONNECT_TIMEOUT);
    if (nConnectTimeout <= 0) {
        nConnectTimeout = DEFAULT_CONNECT_TIMEOUT;
    }

    peer_connect_timeout = args.GetIntArg("-peertimeout", DEFAULT_PEER_CONNECT_TIMEOUT);
    if (peer_connect_timeout <= 0) {
        return InitError(Untranslated("peertimeout cannot be configured with a negative value."));
    }

    if (args.IsArgSet("-minrelaytxfee")) {
        if (std::optional<CAmount> min_relay_fee = ParseMoney(args.GetArg("-minrelaytxfee", ""))) {
            // High fee check is done afterward in CWallet::Create()
            ::minRelayTxFee = CFeeRate{min_relay_fee.value()};
        } else {
            return InitError(AmountErrMsg("minrelaytxfee", args.GetArg("-minrelaytxfee", "")));
        }
    } else if (incrementalRelayFee > ::minRelayTxFee) {
        // Allow only setting incrementalRelayFee to control both
        ::minRelayTxFee = incrementalRelayFee;
        LogPrintf("Increasing minrelaytxfee to %s to match incrementalrelayfee\n",::minRelayTxFee.ToString());
    }

    // Sanity check argument for min fee for including tx in block
    // TODO: Harmonize which arguments need sanity checking and where that happens
    if (args.IsArgSet("-blockmintxfee")) {
        if (!ParseMoney(args.GetArg("-blockmintxfee", ""))) {
            return InitError(AmountErrMsg("blockmintxfee", args.GetArg("-blockmintxfee", "")));
        }
    }

    // Feerate used to define dust.  Shouldn't be changed lightly as old
    // implementations may inadvertently create non-standard transactions
    if (args.IsArgSet("-dustrelayfee")) {
        if (std::optional<CAmount> parsed = ParseMoney(args.GetArg("-dustrelayfee", ""))) {
            dustRelayFee = CFeeRate{parsed.value()};
        } else {
            return InitError(AmountErrMsg("dustrelayfee", args.GetArg("-dustrelayfee", "")));
        }
    }

    fRequireStandard = !args.GetBoolArg("-acceptnonstdtxn", !chainparams.RequireStandard());
    if (!chainparams.IsTestChain() && !fRequireStandard) {
        return InitError(strprintf(Untranslated("acceptnonstdtxn is not currently supported for %s chain"), chainparams.NetworkIDString()));
    }
    nBytesPerSigOp = args.GetIntArg("-bytespersigop", nBytesPerSigOp);

    if (!g_wallet_init_interface.ParameterInteraction()) return false;

    fIsBareMultisigStd = args.GetBoolArg("-permitbaremultisig", DEFAULT_PERMIT_BAREMULTISIG);
    fAcceptDatacarrier = args.GetBoolArg("-datacarrier", DEFAULT_ACCEPT_DATACARRIER);
    nMaxDatacarrierBytes = args.GetIntArg("-datacarriersize", nMaxDatacarrierBytes);

    // Option to startup with mocktime set (used for regression testing):
    SetMockTime(args.GetIntArg("-mocktime", 0)); // SetMockTime(0) is a no-op

    if (args.GetBoolArg("-peerbloomfilters", DEFAULT_PEERBLOOMFILTERS))
        nLocalServices = ServiceFlags(nLocalServices | NODE_BLOOM);

    if (args.GetIntArg("-rpcserialversion", DEFAULT_RPC_SERIALIZE_VERSION) < 0)
        return InitError(Untranslated("rpcserialversion must be non-negative."));

    if (args.GetIntArg("-rpcserialversion", DEFAULT_RPC_SERIALIZE_VERSION) > 1)
        return InitError(Untranslated("Unknown rpcserialversion requested."));

    nMaxTipAge = args.GetIntArg("-maxtipage", DEFAULT_MAX_TIP_AGE);

    if (args.IsArgSet("-proxy") && args.GetArg("-proxy", "") == std::string(1, 0)) {
        return InitError(_("No proxy server specified. Use -proxy=<ip> or -proxy=<ip:port>."));
    }

#if defined(USE_SYSCALL_SANDBOX)
    if (args.IsArgSet("-sandbox") && !args.IsArgNegated("-sandbox")) {
        const std::string sandbox_arg{args.GetArg("-sandbox", "")};
        bool log_syscall_violation_before_terminating{false};
        if (sandbox_arg == "log-and-abort") {
            log_syscall_violation_before_terminating = true;
        } else if (sandbox_arg == "abort") {
            // log_syscall_violation_before_terminating is false by default.
        } else {
            return InitError(Untranslated("Unknown syscall sandbox mode (-sandbox=<mode>). Available modes are \"log-and-abort\" and \"abort\"."));
        }
        // execve(...) is not allowed by the syscall sandbox.
        const std::vector<std::string> features_using_execve{
            "-alertnotify",
            "-blocknotify",
            "-signer",
            "-startupnotify",
            "-walletnotify",
        };
        for (const std::string& feature_using_execve : features_using_execve) {
            if (!args.GetArg(feature_using_execve, "").empty()) {
                return InitError(Untranslated(strprintf("The experimental syscall sandbox feature (-sandbox=<mode>) is incompatible with %s (which uses execve).", feature_using_execve)));
            }
        }
        if (!SetupSyscallSandbox(log_syscall_violation_before_terminating)) {
            return InitError(Untranslated("Installation of the syscall sandbox failed."));
        }
        LogPrintf("Experimental syscall sandbox enabled (-sandbox=%s): bitcoind will terminate if an unexpected (not allowlisted) syscall is invoked.\n", sandbox_arg);
    }
#endif // USE_SYSCALL_SANDBOX

    if (!CStats::parameterInteraction()) return false;

    return true;
}

static bool LockDataDirectory(bool probeOnly)
{
    // Make sure only a single Bitcoin process is using the data directory.
    fs::path datadir = gArgs.GetDataDirNet();
    if (!DirIsWritable(datadir)) {
        return InitError(strprintf(_("Cannot write to data directory '%s'; check permissions."), fs::PathToString(datadir)));
    }
    if (!LockDirectory(datadir, ".lock", probeOnly)) {
        return InitError(strprintf(_("Cannot obtain a lock on data directory %s. %s is probably already running."), fs::PathToString(datadir), PACKAGE_NAME));
    }
    return true;
}

/**
 * Once initial sync is finished and no change in block height or queued downloads,
 * flush state to protect against data loss
 */
static void FlushAfterSync(NodeContext& node, CChainState& chainstate)
{
    if (chainstate.IsInitialBlockDownload()) {
        node.scheduler->scheduleFromNow([&]{ FlushAfterSync(node, chainstate); }, SYNC_CHECK_INTERVAL);
        return;
    }

    static std::map<CChainState*, int> last_chain_height_map;
    LOCK(cs_main);
    int current_height = chainstate.m_chain.Height();
    auto last_chain_height = last_chain_height_map.find(&chainstate);
    if (last_chain_height == last_chain_height_map.end() || last_chain_height->second != current_height) {
        last_chain_height_map[&chainstate] = current_height;
        node.scheduler->scheduleFromNow([&]{ FlushAfterSync(node, chainstate); }, SYNC_CHECK_INTERVAL);
        return;
    }

    if (node.peerman->GetNumberOfPeersWithValidatedDownloads() > 0) {
        node.scheduler->scheduleFromNow([&]{ FlushAfterSync(node, chainstate); }, SYNC_CHECK_INTERVAL);
        return;
    }

    last_chain_height_map.erase(last_chain_height);
    if (chainstate.CanFlushToDisk()) {
        LogPrintf("%s: Flushing %s\n", __func__, chainstate.ToString());
        chainstate.ForceFlushStateToDisk();
    }
}

bool AppInitSanityChecks()
{
    // ********************************************************* Step 4: sanity checks

    init::SetGlobals();

    if (!(dbwrapper_SanityCheck() && init::SanityChecks())) {
        return InitError(strprintf(_("Initialization sanity check failed. %s is shutting down."), PACKAGE_NAME));
    }

    // Probe the data directory lock to give an early error message, if possible
    // We cannot hold the data directory lock here, as the forking for daemon() hasn't yet happened,
    // and a fork will cause weird behavior to it.
    return LockDataDirectory(true);
}

bool AppInitLockDataDirectory()
{
    // After daemonization get the data directory lock again and hold on to it until exit
    // This creates a slight window for a race condition to happen, however this condition is harmless: it
    // will at most make us exit without printing a message to console.
    if (!LockDataDirectory(false)) {
        // Detailed error printed inside LockDataDirectory
        return false;
    }
    return true;
}

bool AppInitInterfaces(NodeContext& node)
{
    node.chain = node.init->makeChain();
    return true;
}

bool AppInitMain(NodeContext& node, interfaces::BlockAndHeaderTipInfo* tip_info)
{
    const ArgsManager& args = *Assert(node.args);
    const CChainParams& chainparams = Params();

    auto opt_max_upload = ParseByteUnits(args.GetArg("-maxuploadtarget", DEFAULT_MAX_UPLOAD_TARGET), ByteUnit::M);
    if (!opt_max_upload) {
        return InitError(strprintf(_("Unable to parse -maxuploadtarget: '%s'"), args.GetArg("-maxuploadtarget", "")));
    }

    // ********************************************************* Step 4a: application initialization
    if (!CreatePidFile(args)) {
        // Detailed error printed inside CreatePidFile().
        return false;
    }
    if (!init::StartLogging(args)) {
        // Detailed error printed inside StartLogging().
        return false;
    }

    LogPrintf("Using at most %i automatic connections (%i file descriptors available)\n", nMaxConnections, nFD);

    // Warn about relative -datadir path.
    if (args.IsArgSet("-datadir") && !args.GetPathArg("-datadir").is_absolute()) {
        LogPrintf("Warning: relative datadir option '%s' specified, which will be interpreted relative to the " /* Continued */
                  "current working directory '%s'. This is fragile, because if bitcoin is started in the future "
                  "from a different location, it will be unable to locate the current data files. There could "
                  "also be data loss if bitcoin is started while in a temporary directory.\n",
                  args.GetArg("-datadir", ""), fs::PathToString(fs::current_path()));
    }

    InitSignatureCache();
    InitScriptExecutionCache();

    int script_threads = args.GetIntArg("-par", DEFAULT_SCRIPTCHECK_THREADS);
    if (script_threads <= 0) {
        // -par=0 means autodetect (number of cores - 1 script threads)
        // -par=-n means "leave n cores free" (number of cores - n - 1 script threads)
        script_threads += GetNumCores();
    }

    // Subtract 1 because the main thread counts towards the par threads
    script_threads = std::max(script_threads - 1, 0);

    // Number of script-checking threads <= MAX_SCRIPTCHECK_THREADS
    script_threads = std::min(script_threads, MAX_SCRIPTCHECK_THREADS);

    LogPrintf("Script verification uses %d additional threads\n", script_threads);
    nScriptCheckThreads = script_threads;
    if (script_threads >= 1) {
        g_parallel_script_checks = true;
        StartScriptCheckWorkerThreads(script_threads);
    }

    assert(!node.scheduler);
    node.scheduler = std::make_unique<CScheduler>();

    // Start the lightweight task scheduler thread
    node.scheduler->m_service_thread = std::thread(util::TraceThread, "scheduler", [&] { node.scheduler->serviceQueue(); });

    // Gather some entropy once per minute.
    node.scheduler->scheduleEvery([]{
        RandAddPeriodic();
    }, std::chrono::minutes{1});

    GetMainSignals().RegisterBackgroundSignalScheduler(*node.scheduler);

    // Create client interfaces for wallets that are supposed to be loaded
    // according to -wallet and -disablewallet options. This only constructs
    // the interfaces, it doesn't load wallet data. Wallets actually get loaded
    // when load() and start() interface methods are called below.
    g_wallet_init_interface.Construct(node);
    uiInterface.InitWallet();

    /* Register RPC commands regardless of -server setting so they will be
     * available in the GUI RPC console even if external calls are disabled.
     */
    RegisterAllCoreRPCCommands(tableRPC);
    for (const auto& client : node.chain_clients) {
        client->registerRpcs();
    }
#if ENABLE_ZMQ
    RegisterZMQRPCCommands(tableRPC);
#endif

    /* Start the RPC server already.  It will be started in "warmup" mode
     * and not really process calls already (but it will signify connections
     * that the server is there and will be ready later).  Warmup mode will
     * be disabled when initialisation is finished.
     */
    if (args.GetBoolArg("-server", false)) {
        uiInterface.InitMessage_connect(SetRPCWarmupStatus);
        if (!AppInitServers(node))
            return InitError(_("Unable to start HTTP server. See debug log for details."));
    }

    // ********************************************************* Step 5: verify wallet database integrity
    for (const auto& client : node.chain_clients) {
        if (!client->verify()) {
            return false;
        }
    }

    // ********************************************************* Step 6: network initialization
    // Note that we absolutely cannot open any actual connections
    // until the very end ("start node") as the UTXO/block state
    // is not yet setup and may end up being set up twice if we
    // need to reindex later.

    fListen = args.GetBoolArg("-listen", DEFAULT_LISTEN);
    fDiscover = args.GetBoolArg("-discover", true);
    const bool ignores_incoming_txs{args.GetBoolArg("-blocksonly", DEFAULT_BLOCKSONLY)};

    {
        // Initialize addrman
        assert(!node.addrman);

        // Read asmap file if configured
        std::vector<bool> asmap;
        if (args.IsArgSet("-asmap")) {
            fs::path asmap_path = fs::PathFromString(args.GetArg("-asmap", ""));
            if (asmap_path.empty()) {
                asmap_path = fs::PathFromString(DEFAULT_ASMAP_FILENAME);
            }
            if (!asmap_path.is_absolute()) {
                asmap_path = gArgs.GetDataDirNet() / asmap_path;
            }
            if (!fs::exists(asmap_path)) {
                InitError(strprintf(_("Could not find asmap file %s"), fs::quoted(fs::PathToString(asmap_path))));
                return false;
            }
            asmap = DecodeAsmap(asmap_path);
            if (asmap.size() == 0) {
                InitError(strprintf(_("Could not parse asmap file %s"), fs::quoted(fs::PathToString(asmap_path))));
                return false;
            }
            const uint256 asmap_version = SerializeHash(asmap);
            LogPrintf("Using asmap version %s for IP bucketing\n", asmap_version.ToString());
        } else {
            LogPrintf("Using /16 prefix for IP bucketing\n");
        }

        uiInterface.InitMessage(_("Loading P2P addresses…").translated);
        if (const auto error{LoadAddrman(asmap, args, node.addrman)}) {
            return InitError(*error);
        }
    }

    assert(!node.banman);
    node.banman = std::make_unique<BanMan>(gArgs.GetDataDirNet() / "banlist", &uiInterface, args.GetIntArg("-bantime", DEFAULT_MISBEHAVING_BANTIME));
    assert(!node.connman);
    node.connman = std::make_unique<CConnman>(GetRand(std::numeric_limits<uint64_t>::max()), GetRand(std::numeric_limits<uint64_t>::max()), *node.addrman, args.GetBoolArg("-networkactive", true));

    assert(!node.fee_estimator);
    // Don't initialize fee estimation with old data if we don't relay transactions,
    // as they would never get updated.
    if (!ignores_incoming_txs) node.fee_estimator = std::make_unique<CBlockPolicyEstimator>();

    assert(!node.mempool);
    int check_ratio = std::min<int>(std::max<int>(args.GetIntArg("-checkmempool", chainparams.DefaultConsistencyChecks() ? 1 : 0), 0), 1000000);
    node.mempool = std::make_unique<CTxMemPool>(node.fee_estimator.get(), check_ratio);

    assert(!node.chainman);
    node.chainman = std::make_unique<ChainstateManager>();
    ChainstateManager& chainman = *node.chainman;

    assert(!node.peerman);
    node.peerman = PeerManager::make(chainparams, *node.connman, *node.addrman, node.banman.get(),
                                     chainman, *node.mempool, ignores_incoming_txs);
    RegisterValidationInterface(node.peerman.get());

    // Check port numbers
    for (const std::string port_option : {
        "-port",
        "-rpcport",
    }) {
        if (args.IsArgSet(port_option)) {
            const std::string port = args.GetArgs(port_option)[0];
            uint16_t n;
            if (!ParseUInt16(port, &n) || n == 0) {
                return InitError(InvalidPortErrMsg(port_option, port));
            }
        }
    }

    for (const std::string port_option : {
        "-i2psam",
        "-onion",
        "-proxy",
        "-rpcbind",
        "-torcontrol",
        "-whitebind",
        "-zmqpubhashblock",
        "-zmqpubhashtx",
        "-zmqpubrawblock",
        "-zmqpubsequence",
    }) {
        for (const std::string& socket_addr : args.GetArgs(port_option)) {
            std::string host_out;
            uint16_t port_out{0};
            if (!SplitHostPort(socket_addr, port_out, host_out)) {
                return InitError(InvalidPortErrMsg(port_option, socket_addr));
            }
        }
    }

    for (const std::string& socket_addr : args.GetArgs("-bind")) {
        std::string host_out;
        uint16_t port_out{0};
        std::string bind_socket_addr = socket_addr.substr(0, socket_addr.rfind('='));
        if (!SplitHostPort(bind_socket_addr, port_out, host_out)) {
            return InitError(InvalidPortErrMsg("-bind", socket_addr));
        }
    }

    // sanitize comments per BIP-0014, format user agent and check total size
    std::vector<std::string> uacomments;
    for (const std::string& cmt : args.GetArgs("-uacomment")) {
        if (cmt != SanitizeString(cmt, SAFE_CHARS_UA_COMMENT))
            return InitError(strprintf(_("User Agent comment (%s) contains unsafe characters."), cmt));
        uacomments.push_back(cmt);
    }
    strSubVersion = FormatSubVersion(CLIENT_NAME, CLIENT_VERSION, uacomments);
    for (auto append : gArgs.GetArgs("-uaappend")) {
        if (append.back() != '/') append += '/';
        strSubVersion += append;
    }
    if (strSubVersion.size() > MAX_SUBVERSION_LENGTH) {
        return InitError(strprintf(_("Total length of network version string (%i) exceeds maximum length (%i). Reduce the number or size of uacomments."),
            strSubVersion.size(), MAX_SUBVERSION_LENGTH));
    }

    if (args.IsArgSet("-onlynet")) {
        std::set<enum Network> nets;
        for (const std::string& snet : args.GetArgs("-onlynet")) {
            enum Network net = ParseNetwork(snet);
            if (net == NET_UNROUTABLE)
                return InitError(strprintf(_("Unknown network specified in -onlynet: '%s'"), snet));
            nets.insert(net);
        }
        for (int n = 0; n < NET_MAX; n++) {
            enum Network net = (enum Network)n;
            assert(IsReachable(net));
            if (!nets.count(net))
                SetReachable(net, false);
        }
    }

    if (!args.IsArgSet("-cjdnsreachable")) {
        SetReachable(NET_CJDNS, false);
    }
    // Now IsReachable(NET_CJDNS) is true if:
    // 1. -cjdnsreachable is given and
    // 2.1. -onlynet is not given or
    // 2.2. -onlynet=cjdns is given

    // Check for host lookup allowed before parsing any network related parameters
    fNameLookup = args.GetBoolArg("-dns", DEFAULT_NAME_LOOKUP);

    Proxy onion_proxy;

    bool proxyRandomize = args.GetBoolArg("-proxyrandomize", DEFAULT_PROXYRANDOMIZE);
    // -proxy sets a proxy for all outgoing network traffic
    // -noproxy (or -proxy=0) as well as the empty string can be used to not set a proxy, this is the default
    std::string proxyArg = args.GetArg("-proxy", "");
    if (proxyArg != "" && proxyArg != "0") {
        CService proxyAddr;
        if (!Lookup(proxyArg, proxyAddr, 9050, fNameLookup)) {
            return InitError(strprintf(_("Invalid -proxy address or hostname: '%s'"), proxyArg));
        }

        Proxy addrProxy = Proxy(proxyAddr, proxyRandomize);
        if (!addrProxy.IsValid())
            return InitError(strprintf(_("Invalid -proxy address or hostname: '%s'"), proxyArg));

        SetProxy(NET_IPV4, addrProxy);
        SetProxy(NET_IPV6, addrProxy);
        SetProxy(NET_CJDNS, addrProxy);
        SetNameProxy(addrProxy);
        onion_proxy = addrProxy;
    }

    const bool onlynet_used_with_onion{args.IsArgSet("-onlynet") && IsReachable(NET_ONION)};

    // -onion can be used to set only a proxy for .onion, or override normal proxy for .onion addresses
    // -noonion (or -onion=0) disables connecting to .onion entirely
    // An empty string is used to not override the onion proxy (in which case it defaults to -proxy set above, or none)
    std::string onionArg = args.GetArg("-onion", "");
    if (onionArg != "") {
        if (onionArg == "0") { // Handle -noonion/-onion=0
            onion_proxy = Proxy{};
            if (onlynet_used_with_onion) {
                return InitError(
                    _("Outbound connections restricted to Tor (-onlynet=onion) but the proxy for "
                      "reaching the Tor network is explicitly forbidden: -onion=0"));
            }
        } else {
            CService addr;
            if (!Lookup(onionArg, addr, 9050, fNameLookup) || !addr.IsValid()) {
                return InitError(strprintf(_("Invalid -onion address or hostname: '%s'"), onionArg));
            }
            onion_proxy = Proxy{addr, proxyRandomize};
        }
    }

    if (onion_proxy.IsValid()) {
        SetProxy(NET_ONION, onion_proxy);
    } else {
        // If -listenonion is set, then we will (try to) connect to the Tor control port
        // later from the torcontrol thread and may retrieve the onion proxy from there.
        const bool listenonion_disabled{!args.GetBoolArg("-listenonion", DEFAULT_LISTEN_ONION)};
        if (onlynet_used_with_onion && listenonion_disabled) {
            return InitError(
                _("The -onlynet=onion configuration option was passed to restrict outbound"
                  " connections to Tor, but the proxy for reaching the Tor network was not"
                  " provided: none of -proxy, -onion or -listenonion was given"));
        }
        SetReachable(NET_ONION, false);
    }

    for (const std::string& strAddr : args.GetArgs("-externalip")) {
        CService addrLocal;
        if (Lookup(strAddr, addrLocal, GetListenPort(), fNameLookup) && addrLocal.IsValid())
            AddLocal(addrLocal, LOCAL_MANUAL);
        else
            return InitError(ResolveErrMsg("externalip", strAddr));
    }

#if ENABLE_ZMQ
    g_zmq_notification_interface = CZMQNotificationInterface::Create();

    if (g_zmq_notification_interface) {
        RegisterValidationInterface(g_zmq_notification_interface);
    }
#endif

    // ********************************************************* Step 7: load block chain

    // If reindex=auto, then this returns false, which is intentional,
    // because we check for auto only if corruption is detected
    fReindex = args.GetBoolArg("-reindex", false);
    bool fReindexChainState = args.GetBoolArg("-reindex-chainstate", false);

    // cache size calculations
    CacheSizes cache_sizes = CalculateCacheSizes(args, g_enabled_filter_types.size());

    int64_t nMempoolSizeMax = args.GetIntArg("-maxmempool", DEFAULT_MAX_MEMPOOL_SIZE) * 1000000;
    LogPrintf("Cache configuration:\n");
    LogPrintf("* Using %.1f MiB for block index database\n", cache_sizes.block_tree_db * (1.0 / 1024 / 1024));
    if (args.GetBoolArg("-txindex", DEFAULT_TXINDEX)) {
        LogPrintf("* Using %.1f MiB for transaction index database\n", cache_sizes.tx_index * (1.0 / 1024 / 1024));
    }
    for (BlockFilterType filter_type : g_enabled_filter_types) {
        LogPrintf("* Using %.1f MiB for %s block filter index database\n",
                  cache_sizes.filter_index * (1.0 / 1024 / 1024), BlockFilterTypeName(filter_type));
    }
    LogPrintf("* Using %.1f MiB for chain state database\n", cache_sizes.coins_db * (1.0 / 1024 / 1024));
    LogPrintf("* Using %.1f MiB for in-memory UTXO set (plus up to %.1f MiB of unused mempool space)\n", cache_sizes.coins * (1.0 / 1024 / 1024), nMempoolSizeMax * (1.0 / 1024 / 1024));

    if (gArgs.IsArgSet("-lowmem")) {
        util::g_low_memory_threshold = gArgs.GetIntArg("-lowmem", 0 /* not used */) * 1024 * 1024;
    }
    if (util::g_low_memory_threshold > 0) {
        LogPrintf("* Flushing caches if available system memory drops below %s MiB\n", util::g_low_memory_threshold / 1024 / 1024);
    }

    bool fLoaded = false;
    while (!fLoaded && !ShutdownRequested()) {
        const bool fReset = fReindex;
        bilingual_str strLoadError;

        uiInterface.InitMessage(_("Loading block index…").translated);
        const int64_t load_block_index_start_time = GetTimeMillis();
        std::optional<ChainstateLoadingError> maybe_load_error;
        try {
            maybe_load_error = LoadChainstate(fReset,
                                              chainman,
                                              Assert(node.mempool.get()),
                                              fPruneMode,
                                              chainparams.GetConsensus(),
                                              fReindexChainState,
                                              cache_sizes.block_tree_db,
                                              cache_sizes.coins_db,
                                              cache_sizes.coins,
                                              /*block_tree_db_in_memory=*/false,
                                              /*coins_db_in_memory=*/false,
                                              /*shutdown_requested=*/ShutdownRequested,
                                              /*coins_error_cb=*/[]() {
                                                  uiInterface.ThreadSafeMessageBox(
                                                                                   _("Error reading from database, shutting down."),
                                                                                   "", CClientUIInterface::MSG_ERROR);
                                              });
        } catch (const std::exception& e) {
            LogPrintf("%s\n", e.what());
            maybe_load_error = ChainstateLoadingError::ERROR_GENERIC_BLOCKDB_OPEN_FAILED;
        }
        if (maybe_load_error.has_value()) {
            switch (maybe_load_error.value()) {
            case ChainstateLoadingError::ERROR_LOADING_BLOCK_DB:
                strLoadError = _("Error loading block database");
                break;
            case ChainstateLoadingError::ERROR_BAD_GENESIS_BLOCK:
                // If the loaded chain has a wrong genesis, bail out immediately
                // (we're likely using a testnet datadir, or the other way around).
                return InitError(_("Incorrect or no genesis block found. Wrong datadir for network?"));
            case ChainstateLoadingError::ERROR_PRUNED_NEEDS_REINDEX:
                strLoadError = _("You need to rebuild the database using -reindex to go back to unpruned mode.  This will redownload the entire blockchain");
                break;
            case ChainstateLoadingError::ERROR_LOAD_GENESIS_BLOCK_FAILED:
                strLoadError = _("Error initializing block database");
                break;
            case ChainstateLoadingError::ERROR_CHAINSTATE_UPGRADE_FAILED:
                strLoadError = _("Error upgrading chainstate database");
                break;
            case ChainstateLoadingError::ERROR_REPLAYBLOCKS_FAILED:
                strLoadError = _("Unable to replay blocks. You will need to rebuild the database using -reindex-chainstate.");
                break;
            case ChainstateLoadingError::ERROR_LOADCHAINTIP_FAILED:
                strLoadError = _("Error initializing block database");
                break;
            case ChainstateLoadingError::ERROR_GENERIC_BLOCKDB_OPEN_FAILED:
                strLoadError = _("Error opening block database");
                break;
            case ChainstateLoadingError::ERROR_BLOCKS_WITNESS_INSUFFICIENTLY_VALIDATED:
                strLoadError = strprintf(_("Witness data for blocks after height %d requires validation. Please restart with -reindex."),
                                         chainparams.GetConsensus().SegwitHeight);
                break;
            case ChainstateLoadingError::SHUTDOWN_PROBED:
                break;
            }
        } else {
            std::optional<ChainstateLoadVerifyError> maybe_verify_error;
            try {
                uiInterface.InitMessage(_("Verifying blocks…").translated);
                auto check_blocks = args.GetIntArg("-checkblocks", DEFAULT_CHECKBLOCKS);
                if (fHavePruned && check_blocks > MIN_BLOCKS_TO_KEEP) {
                    LogPrintf("Prune: pruned datadir may not have more than %d blocks; only checking available blocks\n",
                              MIN_BLOCKS_TO_KEEP);
                }
                maybe_verify_error = VerifyLoadedChainstate(chainman,
                                                            fReset,
                                                            fReindexChainState,
                                                            chainparams.GetConsensus(),
                                                            check_blocks,
                                                            args.GetIntArg("-checklevel", DEFAULT_CHECKLEVEL),
                                                            /*get_unix_time_seconds=*/static_cast<int64_t(*)()>(GetTime));
            } catch (const std::exception& e) {
                LogPrintf("%s\n", e.what());
                maybe_verify_error = ChainstateLoadVerifyError::ERROR_GENERIC_FAILURE;
            }
            if (maybe_verify_error.has_value()) {
                switch (maybe_verify_error.value()) {
                case ChainstateLoadVerifyError::ERROR_BLOCK_FROM_FUTURE:
                    strLoadError = _("The block database contains a block which appears to be from the future. "
                                     "This may be due to your computer's date and time being set incorrectly. "
                                     "Only rebuild the block database if you are sure that your computer's date and time are correct");
                    break;
                case ChainstateLoadVerifyError::ERROR_CORRUPTED_BLOCK_DB:
                    strLoadError = _("Corrupted block database detected");
                    break;
                case ChainstateLoadVerifyError::ERROR_GENERIC_FAILURE:
                    strLoadError = _("Error opening block database");
                    break;
                }
            } else {
                fLoaded = true;
                LogPrintf(" block index %15dms\n", GetTimeMillis() - load_block_index_start_time);
            }
        }

        if (!fLoaded && !ShutdownRequested()) {
            // If reindex=auto, directly start the reindex
            bool fAutoReindex = (args.GetArg("-reindex", "0") == "auto");
            if (!fReset) {
                bool fRet;
                if(!fAutoReindex) {
                    // suggest a reindex to GUI users
                    fRet = uiInterface.ThreadSafeQuestion(
                        strLoadError + Untranslated(".\n\n") + _("Do you want to rebuild the block database now?"),
                        strLoadError.original + ".\nPlease restart with -reindex or -reindex-chainstate to recover.",
                        "", CClientUIInterface::MSG_ERROR | CClientUIInterface::BTN_ABORT);
                } else {
                    LogPrintf("Automatically running a reindex.\n");
                    fRet = true;
                }
                if (fRet) {
                    fReindex = true;
                    AbortShutdown();
                } else {
                    LogPrintf("Aborted block database rebuild. Exiting.\n");
                    return false;
                }
            } else {
                return InitError(strLoadError);
            }
        }
    }

    // As LoadBlockIndex can take several minutes, it's possible the user
    // requested to kill the GUI during the last operation. If so, exit.
    // As the program has not fully started yet, Shutdown() is possibly overkill.
    if (ShutdownRequested()) {
        LogPrintf("Shutdown requested. Exiting.\n");
        return false;
    }

    // ********************************************************* Step 8: start indexers
    if (args.GetBoolArg("-txindex", DEFAULT_TXINDEX)) {
        if (const auto error{CheckLegacyTxindex(*Assert(chainman.m_blockman.m_block_tree_db))}) {
            return InitError(*error);
        }

        g_txindex = std::make_unique<TxIndex>(cache_sizes.tx_index, /*f_memory=*/false, /*f_wipe=*/fReindex || fReindexChainState);
        if (!g_txindex->Start(chainman.ActiveChainstate())) {
            return false;
        }
    }

    for (const auto& filter_type : g_enabled_filter_types) {
        InitBlockFilterIndex(filter_type, cache_sizes.filter_index, /*f_memory=*/false, /*f_wipe=*/fReindex || fReindexChainState);
        if (!GetBlockFilterIndex(filter_type)->Start(chainman.ActiveChainstate())) {
            return false;
        }
    }

    if (args.GetBoolArg("-coinstatsindex", DEFAULT_COINSTATSINDEX)) {
        g_coin_stats_index = std::make_unique<CoinStatsIndex>(/*n_cache_size=*/0, /*f_memory=*/false, /*f_wipe=*/fReindex || fReindexChainState);
        if (!g_coin_stats_index->Start(chainman.ActiveChainstate())) {
            return false;
        }
    }

    // ********************************************************* Step 9: load wallet
    for (const auto& client : node.chain_clients) {
        if (!client->load()) {
            return false;
        }
    }

    // ********************************************************* Step 10: data directory maintenance

    // if pruning, unset the service bit and perform the initial blockstore prune
    // after any wallet rescanning has taken place.
    if (fPruneMode) {
        LogPrintf("Unsetting NODE_NETWORK on prune mode\n");
        nLocalServices = ServiceFlags(nLocalServices & ~NODE_NETWORK);
        if (!fReindex) {
            LOCK(cs_main);
            for (CChainState* chainstate : chainman.GetAll()) {
                uiInterface.InitMessage(_("Pruning blockstore…").translated);
                chainstate->PruneAndFlush();
            }
        }
    }

    // ********************************************************* Step 11: import blocks

    if (!CheckDiskSpace(gArgs.GetDataDirNet())) {
        InitError(strprintf(_("Error: Disk space is low for %s"), fs::quoted(fs::PathToString(gArgs.GetDataDirNet()))));
        return false;
    }
    if (!CheckDiskSpace(gArgs.GetBlocksDirPath())) {
        InitError(strprintf(_("Error: Disk space is low for %s"), fs::quoted(fs::PathToString(gArgs.GetBlocksDirPath()))));
        return false;
    }

    // Either install a handler to notify us when genesis activates, or set fHaveGenesis directly.
    // No locking, as this happens before any background thread is started.
    boost::signals2::connection block_notify_genesis_wait_connection;
    if (WITH_LOCK(::cs_main, return chainman.ActiveChain().Tip() == nullptr)) {
        block_notify_genesis_wait_connection = uiInterface.NotifyBlockTip_connect(std::bind(BlockNotifyGenesisWait, std::placeholders::_2));
    } else {
        fHaveGenesis = true;
    }

#if HAVE_SYSTEM
    if (args.IsArgSet("-blocknotify")) {
        auto blocknotify_commands = args.GetArgs("-blocknotify");
        uiInterface.NotifyBlockTip_connect([blocknotify_commands](SynchronizationState sync_state, const CBlockIndex* pBlockIndex) {
            if (sync_state != SynchronizationState::POST_INIT || !pBlockIndex) return;
            const std::string blockhash_hex = pBlockIndex->GetBlockHash().GetHex();
            for (std::string command : blocknotify_commands) {
                boost::replace_all(command, "%s", blockhash_hex);

                std::thread t(runCommand, command);
                t.detach(); // thread runs free
            }
        });
    }
#endif

    std::vector<fs::path> vImportFiles;
    for (const std::string& strFile : args.GetArgs("-loadblock")) {
        vImportFiles.push_back(fs::PathFromString(strFile));
    }

    chainman.m_load_block = std::thread(&util::TraceThread, "loadblk", [=, &chainman, &args] {
        ThreadImport(chainman, vImportFiles, args);
    });

    // Wait for genesis block to be processed
    {
        WAIT_LOCK(g_genesis_wait_mutex, lock);
        // We previously could hang here if StartShutdown() is called prior to
        // ThreadImport getting started, so instead we just wait on a timer to
        // check ShutdownRequested() regularly.
        while (!fHaveGenesis && !ShutdownRequested()) {
            g_genesis_wait_cv.wait_for(lock, std::chrono::milliseconds(500));
        }
        block_notify_genesis_wait_connection.disconnect();
    }

    if (ShutdownRequested()) {
        return false;
    }

    // ********************************************************* Step 12: start node

    int chain_active_height;

    //// debug print
    {
        LOCK(cs_main);
        LogPrintf("block tree size = %u\n", chainman.BlockIndex().size());
        chain_active_height = chainman.ActiveChain().Height();
        if (tip_info) {
            tip_info->block_height = chain_active_height;
            tip_info->block_time = chainman.ActiveChain().Tip() ? chainman.ActiveChain().Tip()->GetBlockTime() : Params().GenesisBlock().GetBlockTime();
            tip_info->verification_progress = GuessVerificationProgress(Params().TxData(), chainman.ActiveChain().Tip());
        }
        if (tip_info && ::pindexBestHeader) {
            tip_info->header_height = ::pindexBestHeader->nHeight;
            tip_info->header_time = ::pindexBestHeader->GetBlockTime();
        }
    }
    LogPrintf("nBestHeight = %d\n", chain_active_height);
    if (node.peerman) node.peerman->SetBestHeight(chain_active_height);

    // Map ports with UPnP or NAT-PMP.
    StartMapPort(args.GetBoolArg("-upnp", DEFAULT_UPNP), gArgs.GetBoolArg("-natpmp", DEFAULT_NATPMP));

    CConnman::Options connOptions;
    connOptions.nLocalServices = nLocalServices;
    connOptions.nMaxConnections = nMaxConnections;
    connOptions.m_max_outbound_full_relay = std::min(MAX_OUTBOUND_FULL_RELAY_CONNECTIONS, connOptions.nMaxConnections);
    connOptions.m_max_outbound_block_relay = std::min(MAX_BLOCK_RELAY_ONLY_CONNECTIONS, connOptions.nMaxConnections-connOptions.m_max_outbound_full_relay);
    connOptions.nMaxAddnode = MAX_ADDNODE_CONNECTIONS;
    connOptions.nMaxFeeler = MAX_FEELER_CONNECTIONS;
    connOptions.uiInterface = &uiInterface;
    connOptions.m_banman = node.banman.get();
    connOptions.m_msgproc = node.peerman.get();
    connOptions.nSendBufferMaxSize = 1000 * args.GetIntArg("-maxsendbuffer", DEFAULT_MAXSENDBUFFER);
    connOptions.nReceiveFloodSize = 1000 * args.GetIntArg("-maxreceivebuffer", DEFAULT_MAXRECEIVEBUFFER);
    connOptions.m_added_nodes = args.GetArgs("-addnode");
    connOptions.nMaxOutboundLimit = *opt_max_upload;
    connOptions.m_peer_connect_timeout = peer_connect_timeout;

    // Port to bind to if `-bind=addr` is provided without a `:port` suffix.
    const uint16_t default_bind_port =
        static_cast<uint16_t>(args.GetIntArg("-port", Params().GetDefaultPort()));

    const auto BadPortWarning = [](const char* prefix, uint16_t port) {
        return strprintf(_("%s request to listen on port %u. This port is considered \"bad\" and "
                           "thus it is unlikely that any Bitcoin Core peers connect to it. See "
                           "doc/p2p-bad-ports.md for details and a full list."),
                         prefix,
                         port);
    };

    for (const std::string& bind_arg : args.GetArgs("-bind")) {
        CService bind_addr;
        const size_t index = bind_arg.rfind('=');
        if (index == std::string::npos) {
            if (Lookup(bind_arg, bind_addr, default_bind_port, /*fAllowLookup=*/false)) {
                connOptions.vBinds.push_back(bind_addr);
                if (IsBadPort(bind_addr.GetPort())) {
                    InitWarning(BadPortWarning("-bind", bind_addr.GetPort()));
                }
                continue;
            }
        } else {
            const std::string network_type = bind_arg.substr(index + 1);
            if (network_type == "onion") {
                const std::string truncated_bind_arg = bind_arg.substr(0, index);
                if (Lookup(truncated_bind_arg, bind_addr, BaseParams().OnionServiceTargetPort(), false)) {
                    connOptions.onion_binds.push_back(bind_addr);
                    continue;
                }
            }
        }
        return InitError(ResolveErrMsg("bind", bind_arg));
    }

    NetPermissionFlags all_permission_flags{NetPermissionFlags::None};

    for (const std::string& strBind : args.GetArgs("-whitebind")) {
        NetWhitebindPermissions whitebind;
        bilingual_str error;
        if (!NetWhitebindPermissions::TryParse(strBind, whitebind, error)) return InitError(error);
        NetPermissions::AddFlag(all_permission_flags, whitebind.m_flags);
        connOptions.vWhiteBinds.push_back(whitebind);
    }

    // If the user did not specify -bind= or -whitebind= then we bind
    // on any address - 0.0.0.0 (IPv4) and :: (IPv6).
    connOptions.bind_on_any = args.GetArgs("-bind").empty() && args.GetArgs("-whitebind").empty();

    // Emit a warning if a bad port is given to -port= but only if -bind and -whitebind are not
    // given, because if they are, then -port= is ignored.
    if (connOptions.bind_on_any && args.IsArgSet("-port")) {
        const uint16_t port_arg = args.GetIntArg("-port", 0);
        if (IsBadPort(port_arg)) {
            InitWarning(BadPortWarning("-port", port_arg));
        }
    }

    CService onion_service_target;
    if (!connOptions.onion_binds.empty()) {
        onion_service_target = connOptions.onion_binds.front();
    } else {
        onion_service_target = DefaultOnionServiceTarget();
        connOptions.onion_binds.push_back(onion_service_target);
    }

    if (args.GetBoolArg("-listenonion", DEFAULT_LISTEN_ONION)) {
        if (connOptions.onion_binds.size() > 1) {
            InitWarning(strprintf(_("More than one onion bind address is provided. Using %s "
                                    "for the automatically created Tor onion service."),
                                  onion_service_target.ToStringIPPort()));
        }
        StartTorControl(onion_service_target);
    }

    if (connOptions.bind_on_any) {
        // Only add all IP addresses of the machine if we would be listening on
        // any address - 0.0.0.0 (IPv4) and :: (IPv6).
        Discover();
    }

    for (const auto& net : args.GetArgs("-whitelist")) {
        NetWhitelistPermissions subnet;
        ConnectionDirection connection_direction;
        bilingual_str error;
<<<<<<< HEAD
        if (!NetWhitelistPermissions::TryParse(net, subnet, error)) return InitError(error);
        NetPermissions::AddFlag(all_permission_flags, subnet.m_flags);
        connOptions.vWhitelistedRange.push_back(subnet);
=======
        if (!NetWhitelistPermissions::TryParse(net, subnet, connection_direction, error)) return InitError(error);
        NetPermissions::AddFlag(all_permission_flags, subnet.m_flags);
        if (connection_direction & ConnectionDirection::In) {
            connOptions.vWhitelistedRange.push_back(subnet);
        }
        if (connection_direction & ConnectionDirection::Out) {
            connOptions.vWhitelistedRangeOutgoing.push_back(subnet);
        }
    }

    if (NetPermissions::HasFlag(all_permission_flags, NetPermissionFlags::BlockFilters_Explicit)) {
        if (g_enabled_filter_types.count(BlockFilterType::BASIC) != 1) {
            return InitError(_("Cannot grant blockfilters permission without -blockfilterindex."));
        }
>>>>>>> 27ad690c
    }

    if (NetPermissions::HasFlag(all_permission_flags, NetPermissionFlags::BlockFilters_Explicit)) {
        if (g_enabled_filter_types.count(BlockFilterType::BASIC) != 1) {
            return InitError(_("Cannot grant blockfilters permission without -blockfilterindex."));
        }
    }

    connOptions.vSeedNodes = args.GetArgs("-seednode");

    // Initiate outbound connections unless connect=0
    connOptions.m_use_addrman_outgoing = !args.IsArgSet("-connect");
    if (!connOptions.m_use_addrman_outgoing) {
        const auto connect = args.GetArgs("-connect");
        if (connect.size() != 1 || connect[0] != "0") {
            connOptions.m_specified_outgoing = connect;
        }
    }

    const std::string& i2psam_arg = args.GetArg("-i2psam", "");
    if (!i2psam_arg.empty()) {
        CService addr;
        if (!Lookup(i2psam_arg, addr, 7656, fNameLookup) || !addr.IsValid()) {
            return InitError(strprintf(_("Invalid -i2psam address or hostname: '%s'"), i2psam_arg));
        }
        SetProxy(NET_I2P, Proxy{addr});
    } else {
        SetReachable(NET_I2P, false);
    }

    connOptions.m_i2p_accept_incoming = args.GetBoolArg("-i2pacceptincoming", true);

    if (!node.connman->Start(*node.scheduler, connOptions)) {
        return false;
    }

    // ********************************************************* Step 13: finished

    // At this point, the RPC is "started", but still in warmup, which means it
    // cannot yet be called. Before we make it callable, we need to make sure
    // that the RPC's view of the best block is valid and consistent with
    // ChainstateManager's active tip.
    //
    // If we do not do this, RPC's view of the best block will be height=0 and
    // hash=0x0. This will lead to erroroneous responses for things like
    // waitforblockheight.
    RPCNotifyBlockChange(WITH_LOCK(::cs_main, return chainman.ActiveTip()));
    SetRPCWarmupFinished();

    uiInterface.InitMessage(_("Done loading").translated);

    for (const auto& client : node.chain_clients) {
        client->start(*node.scheduler);
    }

    BanMan* banman = node.banman.get();
    node.scheduler->scheduleEvery([banman]{
        banman->DumpBanlist();
    }, DUMP_BANS_INTERVAL);

    {
        LOCK(cs_main);
        for (CChainState* chainstate : node.chainman->GetAll()) {
            node.scheduler->scheduleFromNow([&node, chainstate]{ FlushAfterSync(node, *chainstate); }, SYNC_CHECK_INTERVAL);
        }
    }

    if (node.peerman) node.peerman->StartScheduledTasks(*node.scheduler);

#if HAVE_SYSTEM
    StartupNotify(args);
#endif

    return true;
}<|MERGE_RESOLUTION|>--- conflicted
+++ resolved
@@ -1915,11 +1915,6 @@
         NetWhitelistPermissions subnet;
         ConnectionDirection connection_direction;
         bilingual_str error;
-<<<<<<< HEAD
-        if (!NetWhitelistPermissions::TryParse(net, subnet, error)) return InitError(error);
-        NetPermissions::AddFlag(all_permission_flags, subnet.m_flags);
-        connOptions.vWhitelistedRange.push_back(subnet);
-=======
         if (!NetWhitelistPermissions::TryParse(net, subnet, connection_direction, error)) return InitError(error);
         NetPermissions::AddFlag(all_permission_flags, subnet.m_flags);
         if (connection_direction & ConnectionDirection::In) {
@@ -1928,13 +1923,6 @@
         if (connection_direction & ConnectionDirection::Out) {
             connOptions.vWhitelistedRangeOutgoing.push_back(subnet);
         }
-    }
-
-    if (NetPermissions::HasFlag(all_permission_flags, NetPermissionFlags::BlockFilters_Explicit)) {
-        if (g_enabled_filter_types.count(BlockFilterType::BASIC) != 1) {
-            return InitError(_("Cannot grant blockfilters permission without -blockfilterindex."));
-        }
->>>>>>> 27ad690c
     }
 
     if (NetPermissions::HasFlag(all_permission_flags, NetPermissionFlags::BlockFilters_Explicit)) {
