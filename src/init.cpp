// Copyright (c) 2009-2010 Satoshi Nakamoto
// Copyright (c) 2009-2020 The Bitcoin Core developers
// Distributed under the MIT software license, see the accompanying
// file COPYING or http://www.opensource.org/licenses/mit-license.php.

#if defined(HAVE_CONFIG_H)
#include <config/bitcoin-config.h>
#endif

#include <init.h>

#include <addrman.h>
#include <amount.h>
#include <banman.h>
#include <blockfilter.h>
#include <chain.h>
#include <chainparams.h>
#include <compat/sanity.h>
#include <consensus/validation.h>
#include <fs.h>
#include <hash.h>
#include <httprpc.h>
#include <httpserver.h>
#include <index/blockfilterindex.h>
#include <index/txindex.h>
#include <interfaces/chain.h>
#include <interfaces/node.h>
#include <key.h>
#include <miner.h>
#include <net.h>
#include <net_permissions.h>
#include <net_processing.h>
#include <netbase.h>
#include <node/context.h>
#include <node/ui_interface.h>
#include <policy/feerate.h>
#include <policy/fees.h>
#include <policy/policy.h>
#include <policy/settings.h>
#include <protocol.h>
#include <rpc/blockchain.h>
#include <rpc/register.h>
#include <rpc/server.h>
#include <rpc/util.h>
#include <scheduler.h>
#include <script/sigcache.h>
#include <script/standard.h>
#include <shutdown.h>
#include <sync.h>
#include <timedata.h>
#include <torcontrol.h>
#include <txdb.h>
#include <txmempool.h>
#include <util/asmap.h>
#include <util/check.h>
#include <util/moneystr.h>
#include <util/string.h>
#include <util/system.h>
#include <util/threadnames.h>
#include <util/translation.h>
#include <validation.h>

#include <validationinterface.h>
#include <walletinitinterface.h>

#include <functional>
#include <set>
#include <stdint.h>
#include <stdio.h>

#ifndef WIN32
#include <attributes.h>
#include <cerrno>
#include <signal.h>
#include <sys/stat.h>
#endif

#include <boost/algorithm/string/replace.hpp>
#include <boost/signals2/signal.hpp>
#include <boost/thread/thread.hpp>

#if ENABLE_ZMQ
#include <zmq/zmqabstractnotifier.h>
#include <zmq/zmqnotificationinterface.h>
#include <zmq/zmqrpc.h>
#endif

static bool fFeeEstimatesInitialized = false;
static const bool DEFAULT_PROXYRANDOMIZE = true;
static const bool DEFAULT_REST_ENABLE = false;
static const bool DEFAULT_STOPAFTERBLOCKIMPORT = false;

#ifdef WIN32
// Win32 LevelDB doesn't use filedescriptors, and the ones used for
// accessing block files don't count towards the fd_set size limit
// anyway.
#define MIN_CORE_FILEDESCRIPTORS 0
#else
#define MIN_CORE_FILEDESCRIPTORS 150
#endif

static const char* FEE_ESTIMATES_FILENAME="fee_estimates.dat";

static const char* DEFAULT_ASMAP_FILENAME="ip_asn.map";

/**
 * The PID file facilities.
 */
static const char* BITCOIN_PID_FILENAME = "bitcoind.pid";

static fs::path GetPidFile(const ArgsManager& args)
{
    return AbsPathForConfigVal(fs::path(args.GetArg("-pid", BITCOIN_PID_FILENAME)));
}

NODISCARD static bool CreatePidFile(const ArgsManager& args)
{
    fsbridge::ofstream file{GetPidFile(args)};
    if (file) {
#ifdef WIN32
        tfm::format(file, "%d\n", GetCurrentProcessId());
#else
        tfm::format(file, "%d\n", getpid());
#endif
        return true;
    } else {
        return InitError(strprintf(_("Unable to create the PID file '%s': %s"), GetPidFile(args).string(), std::strerror(errno)));
    }
}

//////////////////////////////////////////////////////////////////////////////
//
// Shutdown
//

//
// Thread management and startup/shutdown:
//
// The network-processing threads are all part of a thread group
// created by AppInit() or the Qt main() function.
//
// A clean exit happens when StartShutdown() or the SIGTERM
// signal handler sets ShutdownRequested(), which makes main thread's
// WaitForShutdown() interrupts the thread group.
// And then, WaitForShutdown() makes all other on-going threads
// in the thread group join the main thread.
// Shutdown() is then called to clean up database connections, and stop other
// threads that should only be stopped after the main network-processing
// threads have exited.
//
// Shutdown for Qt is very similar, only it uses a QTimer to detect
// ShutdownRequested() getting set, and then does the normal Qt
// shutdown thing.
//

static std::unique_ptr<ECCVerifyHandle> globalVerifyHandle;

static std::thread g_load_block;

static boost::thread_group threadGroup;

void Interrupt(NodeContext& node)
{
    InterruptHTTPServer();
    InterruptHTTPRPC();
    InterruptRPC();
    InterruptREST();
    InterruptTorControl();
    InterruptMapPort();
    if (node.connman)
        node.connman->Interrupt();
    if (g_txindex) {
        g_txindex->Interrupt();
    }
    ForEachBlockFilterIndex([](BlockFilterIndex& index) { index.Interrupt(); });
}

void Shutdown(NodeContext& node)
{
    static Mutex g_shutdown_mutex;
    TRY_LOCK(g_shutdown_mutex, lock_shutdown);
    if (!lock_shutdown) return;
    LogPrintf("%s: In progress...\n", __func__);
    Assert(node.args);

    /// Note: Shutdown() must be able to handle cases in which initialization failed part of the way,
    /// for example if the data directory was found to be locked.
    /// Be sure that anything that writes files or flushes caches only does this if the respective
    /// module was initialized.
    util::ThreadRename("shutoff");
    if (node.mempool) node.mempool->AddTransactionsUpdated(1);

    StopHTTPRPC();
    StopREST();
    StopRPC();
    StopHTTPServer();
    for (const auto& client : node.chain_clients) {
        client->flush();
    }
    StopMapPort();

    // Because these depend on each-other, we make sure that neither can be
    // using the other before destroying them.
    if (node.peerman) UnregisterValidationInterface(node.peerman.get());
    // Follow the lock order requirements:
    // * CheckForStaleTipAndEvictPeers locks cs_main before indirectly calling GetExtraOutboundCount
    //   which locks cs_vNodes.
    // * ProcessMessage locks cs_main and g_cs_orphans before indirectly calling ForEachNode which
    //   locks cs_vNodes.
    // * CConnman::Stop calls DeleteNode, which calls FinalizeNode, which locks cs_main and calls
    //   EraseOrphansFor, which locks g_cs_orphans.
    //
    // Thus the implicit locking order requirement is: (1) cs_main, (2) g_cs_orphans, (3) cs_vNodes.
    if (node.connman) {
        node.connman->StopThreads();
        LOCK2(::cs_main, ::g_cs_orphans);
        node.connman->StopNodes();
    }

    StopTorControl();

    // After everything has been shut down, but before things get flushed, stop the
    // CScheduler/checkqueue, threadGroup and load block thread.
    if (node.scheduler) node.scheduler->stop();
    if (g_load_block.joinable()) g_load_block.join();
    threadGroup.interrupt_all();
    threadGroup.join_all();

    // After the threads that potentially access these pointers have been stopped,
    // destruct and reset all to nullptr.
    node.peerman.reset();
    node.connman.reset();
    node.banman.reset();

    if (node.mempool && node.mempool->IsLoaded() && node.args->GetArg("-persistmempool", DEFAULT_PERSIST_MEMPOOL)) {
        DumpMempool(*node.mempool);
    }

    if (fFeeEstimatesInitialized)
    {
        ::feeEstimator.FlushUnconfirmed();
        fs::path est_path = GetDataDir() / FEE_ESTIMATES_FILENAME;
        CAutoFile est_fileout(fsbridge::fopen(est_path, "wb"), SER_DISK, CLIENT_VERSION);
        if (!est_fileout.IsNull())
            ::feeEstimator.Write(est_fileout);
        else
            LogPrintf("%s: Failed to write fee estimates to %s\n", __func__, est_path.string());
        fFeeEstimatesInitialized = false;
    }

    // FlushStateToDisk generates a ChainStateFlushed callback, which we should avoid missing
    if (node.chainman) {
        LOCK(cs_main);
        for (CChainState* chainstate : node.chainman->GetAll()) {
            if (chainstate->CanFlushToDisk()) {
                chainstate->ForceFlushStateToDisk();
            }
        }
    }

    // After there are no more peers/RPC left to give us new data which may generate
    // CValidationInterface callbacks, flush them...
    GetMainSignals().FlushBackgroundCallbacks();

    // Stop and delete all indexes only after flushing background callbacks.
    if (g_txindex) {
        g_txindex->Stop();
        g_txindex.reset();
    }
    ForEachBlockFilterIndex([](BlockFilterIndex& index) { index.Stop(); });
    DestroyAllBlockFilterIndexes();

    // Any future callbacks will be dropped. This should absolutely be safe - if
    // missing a callback results in an unrecoverable situation, unclean shutdown
    // would too. The only reason to do the above flushes is to let the wallet catch
    // up with our current chain to avoid any strange pruning edge cases and make
    // next startup faster by avoiding rescan.

    if (node.chainman) {
        LOCK(cs_main);
        for (CChainState* chainstate : node.chainman->GetAll()) {
            if (chainstate->CanFlushToDisk()) {
                chainstate->ForceFlushStateToDisk();
                chainstate->ResetCoinsViews();
            }
        }
        pblocktree.reset();
    }
    for (const auto& client : node.chain_clients) {
        client->stop();
    }

#if ENABLE_ZMQ
    if (g_zmq_notification_interface) {
        UnregisterValidationInterface(g_zmq_notification_interface);
        delete g_zmq_notification_interface;
        g_zmq_notification_interface = nullptr;
    }
#endif

    node.chain_clients.clear();
    UnregisterAllValidationInterfaces();
    GetMainSignals().UnregisterBackgroundSignalScheduler();
    globalVerifyHandle.reset();
    ECC_Stop();
    node.mempool.reset();
    node.chainman = nullptr;
    node.scheduler.reset();

    try {
        if (!fs::remove(GetPidFile(*node.args))) {
            LogPrintf("%s: Unable to remove PID file: File does not exist\n", __func__);
        }
    } catch (const fs::filesystem_error& e) {
        LogPrintf("%s: Unable to remove PID file: %s\n", __func__, fsbridge::get_filesystem_error_message(e));
    }

    node.args = nullptr;
    LogPrintf("%s: done\n", __func__);
}

/**
 * Signal handlers are very limited in what they are allowed to do.
 * The execution context the handler is invoked in is not guaranteed,
 * so we restrict handler operations to just touching variables:
 */
#ifndef WIN32
static void HandleSIGTERM(int)
{
    StartShutdown();
}

static void HandleSIGHUP(int)
{
    LogInstance().m_reopen_file = true;
}
#else
static BOOL WINAPI consoleCtrlHandler(DWORD dwCtrlType)
{
    StartShutdown();
    Sleep(INFINITE);
    return true;
}
#endif

#ifndef WIN32
static void registerSignalHandler(int signal, void(*handler)(int))
{
    struct sigaction sa;
    sa.sa_handler = handler;
    sigemptyset(&sa.sa_mask);
    sa.sa_flags = 0;
    sigaction(signal, &sa, nullptr);
}
#endif

static boost::signals2::connection rpc_notify_block_change_connection;
static void OnRPCStarted()
{
    rpc_notify_block_change_connection = uiInterface.NotifyBlockTip_connect(std::bind(RPCNotifyBlockChange, std::placeholders::_2));
}

static void OnRPCStopped()
{
    rpc_notify_block_change_connection.disconnect();
    RPCNotifyBlockChange(nullptr);
    g_best_block_cv.notify_all();
    LogPrint(BCLog::RPC, "RPC stopped.\n");
}

void SetupServerArgs(NodeContext& node)
{
    assert(!node.args);
    node.args = &gArgs;
    ArgsManager& argsman = *node.args;

    SetupHelpOptions(argsman);
    argsman.AddArg("-help-debug", "Print help message with debugging options and exit", ArgsManager::ALLOW_ANY, OptionsCategory::DEBUG_TEST); // server-only for now

    const auto defaultBaseParams = CreateBaseChainParams(CBaseChainParams::MAIN);
    const auto testnetBaseParams = CreateBaseChainParams(CBaseChainParams::TESTNET);
    const auto signetBaseParams = CreateBaseChainParams(CBaseChainParams::SIGNET);
    const auto regtestBaseParams = CreateBaseChainParams(CBaseChainParams::REGTEST);
    const auto defaultChainParams = CreateChainParams(argsman, CBaseChainParams::MAIN);
    const auto testnetChainParams = CreateChainParams(argsman, CBaseChainParams::TESTNET);
    const auto signetChainParams = CreateChainParams(argsman, CBaseChainParams::SIGNET);
    const auto regtestChainParams = CreateChainParams(argsman, CBaseChainParams::REGTEST);

    // Hidden Options
    std::vector<std::string> hidden_args = {
        "-dbcrashratio", "-forcecompactdb",
        // GUI args. These will be overwritten by SetupUIArgs for the GUI
        "-choosedatadir", "-lang=<lang>", "-min", "-resetguisettings", "-splash", "-uiplatform"};

    argsman.AddArg("-version", "Print version and exit", ArgsManager::ALLOW_ANY, OptionsCategory::OPTIONS);
#if HAVE_SYSTEM
    argsman.AddArg("-alertnotify=<cmd>", "Execute command when a relevant alert is received or we see a really long fork (%s in cmd is replaced by message)", ArgsManager::ALLOW_ANY, OptionsCategory::OPTIONS);
#endif
    argsman.AddArg("-assumevalid=<hex>", strprintf("If this block is in the chain assume that it and its ancestors are valid and potentially skip their script verification (0 to verify all, default: %s, testnet: %s, signet: %s)", defaultChainParams->GetConsensus().defaultAssumeValid.GetHex(), testnetChainParams->GetConsensus().defaultAssumeValid.GetHex(), signetChainParams->GetConsensus().defaultAssumeValid.GetHex()), ArgsManager::ALLOW_ANY, OptionsCategory::OPTIONS);
    argsman.AddArg("-blocksdir=<dir>", "Specify directory to hold blocks subdirectory for *.dat files (default: <datadir>)", ArgsManager::ALLOW_ANY, OptionsCategory::OPTIONS);
#if HAVE_SYSTEM
    argsman.AddArg("-blocknotify=<cmd>", "Execute command when the best block changes (%s in cmd is replaced by block hash)", ArgsManager::ALLOW_ANY, OptionsCategory::OPTIONS);
#endif
    argsman.AddArg("-blockreconstructionextratxn=<n>", strprintf("Extra transactions to keep in memory for compact block reconstructions (default: %u)", DEFAULT_BLOCK_RECONSTRUCTION_EXTRA_TXN), ArgsManager::ALLOW_ANY, OptionsCategory::OPTIONS);
    argsman.AddArg("-blocksonly", strprintf("Whether to reject transactions from network peers. Automatic broadcast and rebroadcast of any transactions from inbound peers is disabled, unless the peer has the 'forcerelay' permission. RPC transactions are not affected. (default: %u)", DEFAULT_BLOCKSONLY), ArgsManager::ALLOW_ANY, OptionsCategory::OPTIONS);
    argsman.AddArg("-conf=<file>", strprintf("Specify path to read-only configuration file. Relative paths will be prefixed by datadir location. (default: %s)", BITCOIN_CONF_FILENAME), ArgsManager::ALLOW_ANY, OptionsCategory::OPTIONS);
    argsman.AddArg("-datadir=<dir>", "Specify data directory", ArgsManager::ALLOW_ANY, OptionsCategory::OPTIONS);
    argsman.AddArg("-dbbatchsize", strprintf("Maximum database write batch size in bytes (default: %u)", nDefaultDbBatchSize), ArgsManager::ALLOW_ANY | ArgsManager::DEBUG_ONLY, OptionsCategory::OPTIONS);
    argsman.AddArg("-dbcache=<n>", strprintf("Maximum database cache size <n> MiB (%d to %d, default: %d). In addition, unused mempool memory is shared for this cache (see -maxmempool).", nMinDbCache, nMaxDbCache, nDefaultDbCache), ArgsManager::ALLOW_ANY, OptionsCategory::OPTIONS);
    argsman.AddArg("-debuglogfile=<file>", strprintf("Specify location of debug log file. Relative paths will be prefixed by a net-specific datadir location. (-nodebuglogfile to disable; default: %s)", DEFAULT_DEBUGLOGFILE), ArgsManager::ALLOW_ANY, OptionsCategory::OPTIONS);
    argsman.AddArg("-feefilter", strprintf("Tell other nodes to filter invs to us by our mempool min fee (default: %u)", DEFAULT_FEEFILTER), ArgsManager::ALLOW_ANY | ArgsManager::DEBUG_ONLY, OptionsCategory::OPTIONS);
    argsman.AddArg("-includeconf=<file>", "Specify additional configuration file, relative to the -datadir path (only useable from configuration file, not command line)", ArgsManager::ALLOW_ANY, OptionsCategory::OPTIONS);
    argsman.AddArg("-loadblock=<file>", "Imports blocks from external file on startup", ArgsManager::ALLOW_ANY, OptionsCategory::OPTIONS);
    argsman.AddArg("-maxmempool=<n>", strprintf("Keep the transaction memory pool below <n> megabytes (default: %u)", DEFAULT_MAX_MEMPOOL_SIZE), ArgsManager::ALLOW_ANY, OptionsCategory::OPTIONS);
    argsman.AddArg("-maxorphantx=<n>", strprintf("Keep at most <n> unconnectable transactions in memory (default: %u)", DEFAULT_MAX_ORPHAN_TRANSACTIONS), ArgsManager::ALLOW_ANY, OptionsCategory::OPTIONS);
    argsman.AddArg("-mempoolexpiry=<n>", strprintf("Do not keep transactions in the mempool longer than <n> hours (default: %u)", DEFAULT_MEMPOOL_EXPIRY), ArgsManager::ALLOW_ANY, OptionsCategory::OPTIONS);
    argsman.AddArg("-minimumchainwork=<hex>", strprintf("Minimum work assumed to exist on a valid chain in hex (default: %s, testnet: %s, signet: %s)", defaultChainParams->GetConsensus().nMinimumChainWork.GetHex(), testnetChainParams->GetConsensus().nMinimumChainWork.GetHex(), signetChainParams->GetConsensus().nMinimumChainWork.GetHex()), ArgsManager::ALLOW_ANY | ArgsManager::DEBUG_ONLY, OptionsCategory::OPTIONS);
    argsman.AddArg("-par=<n>", strprintf("Set the number of script verification threads (%u to %d, 0 = auto, <0 = leave that many cores free, default: %d)",
        -GetNumCores(), MAX_SCRIPTCHECK_THREADS, DEFAULT_SCRIPTCHECK_THREADS), ArgsManager::ALLOW_ANY, OptionsCategory::OPTIONS);
    argsman.AddArg("-persistmempool", strprintf("Whether to save the mempool on shutdown and load on restart (default: %u)", DEFAULT_PERSIST_MEMPOOL), ArgsManager::ALLOW_ANY, OptionsCategory::OPTIONS);
    argsman.AddArg("-pid=<file>", strprintf("Specify pid file. Relative paths will be prefixed by a net-specific datadir location. (default: %s)", BITCOIN_PID_FILENAME), ArgsManager::ALLOW_ANY, OptionsCategory::OPTIONS);
    argsman.AddArg("-prune=<n>", strprintf("Reduce storage requirements by enabling pruning (deleting) of old blocks. This allows the pruneblockchain RPC to be called to delete specific blocks, and enables automatic pruning of old blocks if a target size in MiB is provided. This mode is incompatible with -txindex and -rescan. "
            "Warning: Reverting this setting requires re-downloading the entire blockchain. "
            "(default: 0 = disable pruning blocks, 1 = allow manual pruning via RPC, >=%u = automatically prune block files to stay under the specified target size in MiB)", MIN_DISK_SPACE_FOR_BLOCK_FILES / 1024 / 1024), ArgsManager::ALLOW_ANY, OptionsCategory::OPTIONS);
    argsman.AddArg("-reindex", "Rebuild chain state and block index from the blk*.dat files on disk", ArgsManager::ALLOW_ANY, OptionsCategory::OPTIONS);
    argsman.AddArg("-reindex-chainstate", "Rebuild chain state from the currently indexed blocks. When in pruning mode or if blocks on disk might be corrupted, use full -reindex instead.", ArgsManager::ALLOW_ANY, OptionsCategory::OPTIONS);
    argsman.AddArg("-settings=<file>", strprintf("Specify path to dynamic settings data file. Can be disabled with -nosettings. File is written at runtime and not meant to be edited by users (use %s instead for custom settings). Relative paths will be prefixed by datadir location. (default: %s)", BITCOIN_CONF_FILENAME, BITCOIN_SETTINGS_FILENAME), ArgsManager::ALLOW_ANY, OptionsCategory::OPTIONS);
#if HAVE_SYSTEM
    argsman.AddArg("-startupnotify=<cmd>", "Execute command on startup.", ArgsManager::ALLOW_ANY, OptionsCategory::OPTIONS);
#endif
#ifndef WIN32
    argsman.AddArg("-sysperms", "Create new files with system default permissions, instead of umask 077 (only effective with disabled wallet functionality)", ArgsManager::ALLOW_ANY, OptionsCategory::OPTIONS);
#else
    hidden_args.emplace_back("-sysperms");
#endif
    argsman.AddArg("-txindex", strprintf("Maintain a full transaction index, used by the getrawtransaction rpc call (default: %u)", DEFAULT_TXINDEX), ArgsManager::ALLOW_ANY, OptionsCategory::OPTIONS);
    argsman.AddArg("-blockfilterindex=<type>",
                 strprintf("Maintain an index of compact filters by block (default: %s, values: %s).", DEFAULT_BLOCKFILTERINDEX, ListBlockFilterTypes()) +
                 " If <type> is not supplied or if <type> = 1, indexes for all known types are enabled.",
                 ArgsManager::ALLOW_ANY, OptionsCategory::OPTIONS);

    argsman.AddArg("-addnode=<ip>", "Add a node to connect to and attempt to keep the connection open (see the `addnode` RPC command help for more info). This option can be specified multiple times to add multiple nodes.", ArgsManager::ALLOW_ANY | ArgsManager::NETWORK_ONLY, OptionsCategory::CONNECTION);
    argsman.AddArg("-asmap=<file>", strprintf("Specify asn mapping used for bucketing of the peers (default: %s). Relative paths will be prefixed by the net-specific datadir location.", DEFAULT_ASMAP_FILENAME), ArgsManager::ALLOW_ANY, OptionsCategory::CONNECTION);
    argsman.AddArg("-bantime=<n>", strprintf("Default duration (in seconds) of manually configured bans (default: %u)", DEFAULT_MISBEHAVING_BANTIME), ArgsManager::ALLOW_ANY, OptionsCategory::CONNECTION);
    argsman.AddArg("-bind=<addr>[:<port>][=onion]", strprintf("Bind to given address and always listen on it (default: 0.0.0.0). Use [host]:port notation for IPv6. Append =onion to tag any incoming connections to that address and port as incoming Tor connections (default: 127.0.0.1:%u=onion, testnet: 127.0.0.1:%u=onion, signet: 127.0.0.1:%u=onion, regtest: 127.0.0.1:%u=onion)", defaultBaseParams->OnionServiceTargetPort(), testnetBaseParams->OnionServiceTargetPort(), signetBaseParams->OnionServiceTargetPort(), regtestBaseParams->OnionServiceTargetPort()), ArgsManager::ALLOW_ANY | ArgsManager::NETWORK_ONLY, OptionsCategory::CONNECTION);
    argsman.AddArg("-connect=<ip>", "Connect only to the specified node; -noconnect disables automatic connections (the rules for this peer are the same as for -addnode). This option can be specified multiple times to connect to multiple nodes.", ArgsManager::ALLOW_ANY | ArgsManager::NETWORK_ONLY, OptionsCategory::CONNECTION);
    argsman.AddArg("-discover", "Discover own IP addresses (default: 1 when listening and no -externalip or -proxy)", ArgsManager::ALLOW_ANY, OptionsCategory::CONNECTION);
    argsman.AddArg("-dns", strprintf("Allow DNS lookups for -addnode, -seednode and -connect (default: %u)", DEFAULT_NAME_LOOKUP), ArgsManager::ALLOW_ANY, OptionsCategory::CONNECTION);
    argsman.AddArg("-dnsseed", "Query for peer addresses via DNS lookup, if low on addresses (default: 1 unless -connect used)", ArgsManager::ALLOW_ANY, OptionsCategory::CONNECTION);
    argsman.AddArg("-externalip=<ip>", "Specify your own public address", ArgsManager::ALLOW_ANY, OptionsCategory::CONNECTION);
    argsman.AddArg("-forcednsseed", strprintf("Always query for peer addresses via DNS lookup (default: %u)", DEFAULT_FORCEDNSSEED), ArgsManager::ALLOW_ANY, OptionsCategory::CONNECTION);
    argsman.AddArg("-listen", "Accept connections from outside (default: 1 if no -proxy or -connect)", ArgsManager::ALLOW_ANY, OptionsCategory::CONNECTION);
    argsman.AddArg("-listenonion", strprintf("Automatically create Tor onion service (default: %d)", DEFAULT_LISTEN_ONION), ArgsManager::ALLOW_ANY, OptionsCategory::CONNECTION);
    argsman.AddArg("-maxconnections=<n>", strprintf("Maintain at most <n> connections to peers (default: %u)", DEFAULT_MAX_PEER_CONNECTIONS), ArgsManager::ALLOW_ANY, OptionsCategory::CONNECTION);
    argsman.AddArg("-maxreceivebuffer=<n>", strprintf("Maximum per-connection receive buffer, <n>*1000 bytes (default: %u)", DEFAULT_MAXRECEIVEBUFFER), ArgsManager::ALLOW_ANY, OptionsCategory::CONNECTION);
    argsman.AddArg("-maxsendbuffer=<n>", strprintf("Maximum per-connection send buffer, <n>*1000 bytes (default: %u)", DEFAULT_MAXSENDBUFFER), ArgsManager::ALLOW_ANY, OptionsCategory::CONNECTION);
    argsman.AddArg("-maxtimeadjustment", strprintf("Maximum allowed median peer time offset adjustment. Local perspective of time may be influenced by peers forward or backward by this amount. (default: %u seconds)", DEFAULT_MAX_TIME_ADJUSTMENT), ArgsManager::ALLOW_ANY, OptionsCategory::CONNECTION);
    argsman.AddArg("-maxuploadtarget=<n>", strprintf("Tries to keep outbound traffic under the given target (in MiB per 24h). Limit does not apply to peers with 'download' permission. 0 = no limit (default: %d)", DEFAULT_MAX_UPLOAD_TARGET), ArgsManager::ALLOW_ANY, OptionsCategory::CONNECTION);
    argsman.AddArg("-onion=<ip:port>", "Use separate SOCKS5 proxy to reach peers via Tor onion services, set -noonion to disable (default: -proxy)", ArgsManager::ALLOW_ANY, OptionsCategory::CONNECTION);
<<<<<<< HEAD
    argsman.AddArg("-i2pproxy=<ip:port>", "SOCKS5 proxy to reach I2P peers (default: none, I2P peers are not reachable)", ArgsManager::ALLOW_ANY, OptionsCategory::CONNECTION);
    argsman.AddArg("-onlynet=<net>", "Make outgoing connections only through network <net> (ipv4, ipv6, onion, or i2p). Incoming connections are not affected by this option. This option can be specified multiple times to allow multiple networks.", ArgsManager::ALLOW_ANY, OptionsCategory::CONNECTION);
=======
    argsman.AddArg("-onlynet=<net>", "Make automatic outgoing connections only through network <net> (ipv4, ipv6 or onion). Incoming connections are not affected by this option. This option can be specified multiple times to allow multiple networks.", ArgsManager::ALLOW_ANY, OptionsCategory::CONNECTION);
>>>>>>> d8d16d94
    argsman.AddArg("-peerbloomfilters", strprintf("Support filtering of blocks and transaction with bloom filters (default: %u)", DEFAULT_PEERBLOOMFILTERS), ArgsManager::ALLOW_ANY, OptionsCategory::CONNECTION);
    argsman.AddArg("-peerblockfilters", strprintf("Serve compact block filters to peers per BIP 157 (default: %u)", DEFAULT_PEERBLOCKFILTERS), ArgsManager::ALLOW_ANY, OptionsCategory::CONNECTION);
    argsman.AddArg("-permitbaremultisig", strprintf("Relay non-P2SH multisig (default: %u)", DEFAULT_PERMIT_BAREMULTISIG), ArgsManager::ALLOW_ANY, OptionsCategory::CONNECTION);
    argsman.AddArg("-port=<port>", strprintf("Listen for connections on <port>. Nodes not using the default ports (default: %u, testnet: %u, signet: %u, regtest: %u) are unlikely to get incoming connections.", defaultChainParams->GetDefaultPort(), testnetChainParams->GetDefaultPort(), signetChainParams->GetDefaultPort(), regtestChainParams->GetDefaultPort()), ArgsManager::ALLOW_ANY | ArgsManager::NETWORK_ONLY, OptionsCategory::CONNECTION);
    argsman.AddArg("-proxy=<ip:port>", "Make outbound connections to IPv4, IPv6 and Tor networks through SOCKS5 proxy, set -noproxy to disable (default: disabled)", ArgsManager::ALLOW_ANY, OptionsCategory::CONNECTION);
    argsman.AddArg("-proxyrandomize", strprintf("Randomize credentials for every proxy connection. This enables Tor stream isolation (default: %u)", DEFAULT_PROXYRANDOMIZE), ArgsManager::ALLOW_ANY, OptionsCategory::CONNECTION);
    argsman.AddArg("-seednode=<ip>", "Connect to a node to retrieve peer addresses, and disconnect. This option can be specified multiple times to connect to multiple nodes.", ArgsManager::ALLOW_ANY, OptionsCategory::CONNECTION);
    argsman.AddArg("-networkactive", "Enable all P2P network activity (default: 1). Can be changed by the setnetworkactive RPC command", ArgsManager::ALLOW_BOOL, OptionsCategory::CONNECTION);
    argsman.AddArg("-timeout=<n>", strprintf("Specify connection timeout in milliseconds (minimum: 1, default: %d)", DEFAULT_CONNECT_TIMEOUT), ArgsManager::ALLOW_ANY, OptionsCategory::CONNECTION);
    argsman.AddArg("-peertimeout=<n>", strprintf("Specify p2p connection timeout in seconds. This option determines the amount of time a peer may be inactive before the connection to it is dropped. (minimum: 1, default: %d)", DEFAULT_PEER_CONNECT_TIMEOUT), ArgsManager::ALLOW_ANY | ArgsManager::DEBUG_ONLY, OptionsCategory::CONNECTION);
    argsman.AddArg("-torcontrol=<ip>:<port>", strprintf("Tor control port to use if onion listening enabled (default: %s)", DEFAULT_TOR_CONTROL), ArgsManager::ALLOW_ANY, OptionsCategory::CONNECTION);
    argsman.AddArg("-torpassword=<pass>", "Tor control port password (default: empty)", ArgsManager::ALLOW_ANY | ArgsManager::SENSITIVE, OptionsCategory::CONNECTION);
#ifdef USE_UPNP
#if USE_UPNP
    argsman.AddArg("-upnp", "Use UPnP to map the listening port (default: 1 when listening and no -proxy)", ArgsManager::ALLOW_ANY, OptionsCategory::CONNECTION);
#else
    argsman.AddArg("-upnp", strprintf("Use UPnP to map the listening port (default: %u)", 0), ArgsManager::ALLOW_ANY, OptionsCategory::CONNECTION);
#endif
#else
    hidden_args.emplace_back("-upnp");
#endif
    argsman.AddArg("-whitebind=<[permissions@]addr>", "Bind to the given address and add permission flags to the peers connecting to it. "
        "Use [host]:port notation for IPv6. Allowed permissions: " + Join(NET_PERMISSIONS_DOC, ", ") + ". "
        "Specify multiple permissions separated by commas (default: download,noban,mempool,relay). Can be specified multiple times.", ArgsManager::ALLOW_ANY, OptionsCategory::CONNECTION);

    argsman.AddArg("-whitelist=<[permissions@]IP address or network>", "Add permission flags to the peers connecting from the given IP address (e.g. 1.2.3.4) or "
        "CIDR-notated network (e.g. 1.2.3.0/24). Uses the same permissions as "
        "-whitebind. Can be specified multiple times." , ArgsManager::ALLOW_ANY, OptionsCategory::CONNECTION);

    g_wallet_init_interface.AddWalletOptions(argsman);

#if ENABLE_ZMQ
    argsman.AddArg("-zmqpubhashblock=<address>", "Enable publish hash block in <address>", ArgsManager::ALLOW_ANY, OptionsCategory::ZMQ);
    argsman.AddArg("-zmqpubhashtx=<address>", "Enable publish hash transaction in <address>", ArgsManager::ALLOW_ANY, OptionsCategory::ZMQ);
    argsman.AddArg("-zmqpubrawblock=<address>", "Enable publish raw block in <address>", ArgsManager::ALLOW_ANY, OptionsCategory::ZMQ);
    argsman.AddArg("-zmqpubrawtx=<address>", "Enable publish raw transaction in <address>", ArgsManager::ALLOW_ANY, OptionsCategory::ZMQ);
    argsman.AddArg("-zmqpubsequence=<address>", "Enable publish hash block and tx sequence in <address>", ArgsManager::ALLOW_ANY, OptionsCategory::ZMQ);
    argsman.AddArg("-zmqpubhashblockhwm=<n>", strprintf("Set publish hash block outbound message high water mark (default: %d)", CZMQAbstractNotifier::DEFAULT_ZMQ_SNDHWM), ArgsManager::ALLOW_ANY, OptionsCategory::ZMQ);
    argsman.AddArg("-zmqpubhashtxhwm=<n>", strprintf("Set publish hash transaction outbound message high water mark (default: %d)", CZMQAbstractNotifier::DEFAULT_ZMQ_SNDHWM), ArgsManager::ALLOW_ANY, OptionsCategory::ZMQ);
    argsman.AddArg("-zmqpubrawblockhwm=<n>", strprintf("Set publish raw block outbound message high water mark (default: %d)", CZMQAbstractNotifier::DEFAULT_ZMQ_SNDHWM), ArgsManager::ALLOW_ANY, OptionsCategory::ZMQ);
    argsman.AddArg("-zmqpubrawtxhwm=<n>", strprintf("Set publish raw transaction outbound message high water mark (default: %d)", CZMQAbstractNotifier::DEFAULT_ZMQ_SNDHWM), ArgsManager::ALLOW_ANY, OptionsCategory::ZMQ);
    argsman.AddArg("-zmqpubsequencehwm=<n>", strprintf("Set publish hash sequence message high water mark (default: %d)", CZMQAbstractNotifier::DEFAULT_ZMQ_SNDHWM), ArgsManager::ALLOW_ANY, OptionsCategory::ZMQ);
#else
    hidden_args.emplace_back("-zmqpubhashblock=<address>");
    hidden_args.emplace_back("-zmqpubhashtx=<address>");
    hidden_args.emplace_back("-zmqpubrawblock=<address>");
    hidden_args.emplace_back("-zmqpubrawtx=<address>");
    hidden_args.emplace_back("-zmqpubsequence=<n>");
    hidden_args.emplace_back("-zmqpubhashblockhwm=<n>");
    hidden_args.emplace_back("-zmqpubhashtxhwm=<n>");
    hidden_args.emplace_back("-zmqpubrawblockhwm=<n>");
    hidden_args.emplace_back("-zmqpubrawtxhwm=<n>");
    hidden_args.emplace_back("-zmqpubsequencehwm=<n>");
#endif

    argsman.AddArg("-checkblocks=<n>", strprintf("How many blocks to check at startup (default: %u, 0 = all)", DEFAULT_CHECKBLOCKS), ArgsManager::ALLOW_ANY | ArgsManager::DEBUG_ONLY, OptionsCategory::DEBUG_TEST);
    argsman.AddArg("-checklevel=<n>", strprintf("How thorough the block verification of -checkblocks is: %s (0-4, default: %u)", Join(CHECKLEVEL_DOC, ", "), DEFAULT_CHECKLEVEL), ArgsManager::ALLOW_ANY | ArgsManager::DEBUG_ONLY, OptionsCategory::DEBUG_TEST);
    argsman.AddArg("-checkblockindex", strprintf("Do a consistency check for the block tree, chainstate, and other validation data structures occasionally. (default: %u, regtest: %u)", defaultChainParams->DefaultConsistencyChecks(), regtestChainParams->DefaultConsistencyChecks()), ArgsManager::ALLOW_ANY | ArgsManager::DEBUG_ONLY, OptionsCategory::DEBUG_TEST);
    argsman.AddArg("-checkmempool=<n>", strprintf("Run checks every <n> transactions (default: %u, regtest: %u)", defaultChainParams->DefaultConsistencyChecks(), regtestChainParams->DefaultConsistencyChecks()), ArgsManager::ALLOW_ANY | ArgsManager::DEBUG_ONLY, OptionsCategory::DEBUG_TEST);
    argsman.AddArg("-checkpoints", strprintf("Enable rejection of any forks from the known historical chain until block %s (default: %u)", defaultChainParams->Checkpoints().GetHeight(), DEFAULT_CHECKPOINTS_ENABLED), ArgsManager::ALLOW_ANY | ArgsManager::DEBUG_ONLY, OptionsCategory::DEBUG_TEST);
    argsman.AddArg("-deprecatedrpc=<method>", "Allows deprecated RPC method(s) to be used", ArgsManager::ALLOW_ANY | ArgsManager::DEBUG_ONLY, OptionsCategory::DEBUG_TEST);
    argsman.AddArg("-dropmessagestest=<n>", "Randomly drop 1 of every <n> network messages", ArgsManager::ALLOW_ANY | ArgsManager::DEBUG_ONLY, OptionsCategory::DEBUG_TEST);
    argsman.AddArg("-stopafterblockimport", strprintf("Stop running after importing blocks from disk (default: %u)", DEFAULT_STOPAFTERBLOCKIMPORT), ArgsManager::ALLOW_ANY | ArgsManager::DEBUG_ONLY, OptionsCategory::DEBUG_TEST);
    argsman.AddArg("-stopatheight", strprintf("Stop running after reaching the given height in the main chain (default: %u)", DEFAULT_STOPATHEIGHT), ArgsManager::ALLOW_ANY | ArgsManager::DEBUG_ONLY, OptionsCategory::DEBUG_TEST);
    argsman.AddArg("-limitancestorcount=<n>", strprintf("Do not accept transactions if number of in-mempool ancestors is <n> or more (default: %u)", DEFAULT_ANCESTOR_LIMIT), ArgsManager::ALLOW_ANY | ArgsManager::DEBUG_ONLY, OptionsCategory::DEBUG_TEST);
    argsman.AddArg("-limitancestorsize=<n>", strprintf("Do not accept transactions whose size with all in-mempool ancestors exceeds <n> kilobytes (default: %u)", DEFAULT_ANCESTOR_SIZE_LIMIT), ArgsManager::ALLOW_ANY | ArgsManager::DEBUG_ONLY, OptionsCategory::DEBUG_TEST);
    argsman.AddArg("-limitdescendantcount=<n>", strprintf("Do not accept transactions if any ancestor would have <n> or more in-mempool descendants (default: %u)", DEFAULT_DESCENDANT_LIMIT), ArgsManager::ALLOW_ANY | ArgsManager::DEBUG_ONLY, OptionsCategory::DEBUG_TEST);
    argsman.AddArg("-limitdescendantsize=<n>", strprintf("Do not accept transactions if any ancestor would have more than <n> kilobytes of in-mempool descendants (default: %u).", DEFAULT_DESCENDANT_SIZE_LIMIT), ArgsManager::ALLOW_ANY | ArgsManager::DEBUG_ONLY, OptionsCategory::DEBUG_TEST);
    argsman.AddArg("-addrmantest", "Allows to test address relay on localhost", ArgsManager::ALLOW_ANY | ArgsManager::DEBUG_ONLY, OptionsCategory::DEBUG_TEST);
    argsman.AddArg("-debug=<category>", "Output debugging information (default: -nodebug, supplying <category> is optional). "
        "If <category> is not supplied or if <category> = 1, output all debugging information. <category> can be: " + LogInstance().LogCategoriesString() + ".",
        ArgsManager::ALLOW_ANY, OptionsCategory::DEBUG_TEST);
    argsman.AddArg("-debugexclude=<category>", strprintf("Exclude debugging information for a category. Can be used in conjunction with -debug=1 to output debug logs for all categories except one or more specified categories."), ArgsManager::ALLOW_ANY, OptionsCategory::DEBUG_TEST);
    argsman.AddArg("-logips", strprintf("Include IP addresses in debug output (default: %u)", DEFAULT_LOGIPS), ArgsManager::ALLOW_ANY, OptionsCategory::DEBUG_TEST);
    argsman.AddArg("-logtimestamps", strprintf("Prepend debug output with timestamp (default: %u)", DEFAULT_LOGTIMESTAMPS), ArgsManager::ALLOW_ANY, OptionsCategory::DEBUG_TEST);
#ifdef HAVE_THREAD_LOCAL
    argsman.AddArg("-logthreadnames", strprintf("Prepend debug output with name of the originating thread (only available on platforms supporting thread_local) (default: %u)", DEFAULT_LOGTHREADNAMES), ArgsManager::ALLOW_ANY, OptionsCategory::DEBUG_TEST);
#else
    hidden_args.emplace_back("-logthreadnames");
#endif
    argsman.AddArg("-logtimemicros", strprintf("Add microsecond precision to debug timestamps (default: %u)", DEFAULT_LOGTIMEMICROS), ArgsManager::ALLOW_ANY | ArgsManager::DEBUG_ONLY, OptionsCategory::DEBUG_TEST);
    argsman.AddArg("-mocktime=<n>", "Replace actual time with " + UNIX_EPOCH_TIME + " (default: 0)", ArgsManager::ALLOW_ANY | ArgsManager::DEBUG_ONLY, OptionsCategory::DEBUG_TEST);
    argsman.AddArg("-maxsigcachesize=<n>", strprintf("Limit sum of signature cache and script execution cache sizes to <n> MiB (default: %u)", DEFAULT_MAX_SIG_CACHE_SIZE), ArgsManager::ALLOW_ANY | ArgsManager::DEBUG_ONLY, OptionsCategory::DEBUG_TEST);
    argsman.AddArg("-maxtipage=<n>", strprintf("Maximum tip age in seconds to consider node in initial block download (default: %u)", DEFAULT_MAX_TIP_AGE), ArgsManager::ALLOW_ANY | ArgsManager::DEBUG_ONLY, OptionsCategory::DEBUG_TEST);
    argsman.AddArg("-printpriority", strprintf("Log transaction fee per kB when mining blocks (default: %u)", DEFAULT_PRINTPRIORITY), ArgsManager::ALLOW_ANY | ArgsManager::DEBUG_ONLY, OptionsCategory::DEBUG_TEST);
    argsman.AddArg("-printtoconsole", "Send trace/debug info to console (default: 1 when no -daemon. To disable logging to file, set -nodebuglogfile)", ArgsManager::ALLOW_ANY, OptionsCategory::DEBUG_TEST);
    argsman.AddArg("-shrinkdebugfile", "Shrink debug.log file on client startup (default: 1 when no -debug)", ArgsManager::ALLOW_ANY, OptionsCategory::DEBUG_TEST);
    argsman.AddArg("-uacomment=<cmt>", "Append comment to the user agent string", ArgsManager::ALLOW_ANY, OptionsCategory::DEBUG_TEST);

    SetupChainParamsBaseOptions(argsman);

    argsman.AddArg("-acceptnonstdtxn", strprintf("Relay and mine \"non-standard\" transactions (%sdefault: %u)", "testnet/regtest only; ", !testnetChainParams->RequireStandard()), ArgsManager::ALLOW_ANY | ArgsManager::DEBUG_ONLY, OptionsCategory::NODE_RELAY);
    argsman.AddArg("-incrementalrelayfee=<amt>", strprintf("Fee rate (in %s/kB) used to define cost of relay, used for mempool limiting and BIP 125 replacement. (default: %s)", CURRENCY_UNIT, FormatMoney(DEFAULT_INCREMENTAL_RELAY_FEE)), ArgsManager::ALLOW_ANY | ArgsManager::DEBUG_ONLY, OptionsCategory::NODE_RELAY);
    argsman.AddArg("-dustrelayfee=<amt>", strprintf("Fee rate (in %s/kB) used to define dust, the value of an output such that it will cost more than its value in fees at this fee rate to spend it. (default: %s)", CURRENCY_UNIT, FormatMoney(DUST_RELAY_TX_FEE)), ArgsManager::ALLOW_ANY | ArgsManager::DEBUG_ONLY, OptionsCategory::NODE_RELAY);
    argsman.AddArg("-bytespersigop", strprintf("Equivalent bytes per sigop in transactions for relay and mining (default: %u)", DEFAULT_BYTES_PER_SIGOP), ArgsManager::ALLOW_ANY, OptionsCategory::NODE_RELAY);
    argsman.AddArg("-datacarrier", strprintf("Relay and mine data carrier transactions (default: %u)", DEFAULT_ACCEPT_DATACARRIER), ArgsManager::ALLOW_ANY, OptionsCategory::NODE_RELAY);
    argsman.AddArg("-datacarriersize", strprintf("Maximum size of data in data carrier transactions we relay and mine (default: %u)", MAX_OP_RETURN_RELAY), ArgsManager::ALLOW_ANY, OptionsCategory::NODE_RELAY);
    argsman.AddArg("-minrelaytxfee=<amt>", strprintf("Fees (in %s/kB) smaller than this are considered zero fee for relaying, mining and transaction creation (default: %s)",
        CURRENCY_UNIT, FormatMoney(DEFAULT_MIN_RELAY_TX_FEE)), ArgsManager::ALLOW_ANY, OptionsCategory::NODE_RELAY);
    argsman.AddArg("-whitelistforcerelay", strprintf("Add 'forcerelay' permission to whitelisted inbound peers with default permissions. This will relay transactions even if the transactions were already in the mempool. (default: %d)", DEFAULT_WHITELISTFORCERELAY), ArgsManager::ALLOW_ANY, OptionsCategory::NODE_RELAY);
    argsman.AddArg("-whitelistrelay", strprintf("Add 'relay' permission to whitelisted inbound peers with default permissions. This will accept relayed transactions even when not relaying transactions (default: %d)", DEFAULT_WHITELISTRELAY), ArgsManager::ALLOW_ANY, OptionsCategory::NODE_RELAY);


    argsman.AddArg("-blockmaxweight=<n>", strprintf("Set maximum BIP141 block weight (default: %d)", DEFAULT_BLOCK_MAX_WEIGHT), ArgsManager::ALLOW_ANY, OptionsCategory::BLOCK_CREATION);
    argsman.AddArg("-blockmintxfee=<amt>", strprintf("Set lowest fee rate (in %s/kB) for transactions to be included in block creation. (default: %s)", CURRENCY_UNIT, FormatMoney(DEFAULT_BLOCK_MIN_TX_FEE)), ArgsManager::ALLOW_ANY, OptionsCategory::BLOCK_CREATION);
    argsman.AddArg("-blockversion=<n>", "Override block version to test forking scenarios", ArgsManager::ALLOW_ANY | ArgsManager::DEBUG_ONLY, OptionsCategory::BLOCK_CREATION);

    argsman.AddArg("-rest", strprintf("Accept public REST requests (default: %u)", DEFAULT_REST_ENABLE), ArgsManager::ALLOW_ANY, OptionsCategory::RPC);
    argsman.AddArg("-rpcallowip=<ip>", "Allow JSON-RPC connections from specified source. Valid for <ip> are a single IP (e.g. 1.2.3.4), a network/netmask (e.g. 1.2.3.4/255.255.255.0) or a network/CIDR (e.g. 1.2.3.4/24). This option can be specified multiple times", ArgsManager::ALLOW_ANY, OptionsCategory::RPC);
    argsman.AddArg("-rpcauth=<userpw>", "Username and HMAC-SHA-256 hashed password for JSON-RPC connections. The field <userpw> comes in the format: <USERNAME>:<SALT>$<HASH>. A canonical python script is included in share/rpcauth. The client then connects normally using the rpcuser=<USERNAME>/rpcpassword=<PASSWORD> pair of arguments. This option can be specified multiple times", ArgsManager::ALLOW_ANY | ArgsManager::SENSITIVE, OptionsCategory::RPC);
    argsman.AddArg("-rpcbind=<addr>[:port]", "Bind to given address to listen for JSON-RPC connections. Do not expose the RPC server to untrusted networks such as the public internet! This option is ignored unless -rpcallowip is also passed. Port is optional and overrides -rpcport. Use [host]:port notation for IPv6. This option can be specified multiple times (default: 127.0.0.1 and ::1 i.e., localhost)", ArgsManager::ALLOW_ANY | ArgsManager::NETWORK_ONLY | ArgsManager::SENSITIVE, OptionsCategory::RPC);
    argsman.AddArg("-rpccookiefile=<loc>", "Location of the auth cookie. Relative paths will be prefixed by a net-specific datadir location. (default: data dir)", ArgsManager::ALLOW_ANY, OptionsCategory::RPC);
    argsman.AddArg("-rpcpassword=<pw>", "Password for JSON-RPC connections", ArgsManager::ALLOW_ANY | ArgsManager::SENSITIVE, OptionsCategory::RPC);
    argsman.AddArg("-rpcport=<port>", strprintf("Listen for JSON-RPC connections on <port> (default: %u, testnet: %u, signet: %u, regtest: %u)", defaultBaseParams->RPCPort(), testnetBaseParams->RPCPort(), signetBaseParams->RPCPort(), regtestBaseParams->RPCPort()), ArgsManager::ALLOW_ANY | ArgsManager::NETWORK_ONLY, OptionsCategory::RPC);
    argsman.AddArg("-rpcserialversion", strprintf("Sets the serialization of raw transaction or block hex returned in non-verbose mode, non-segwit(0) or segwit(1) (default: %d)", DEFAULT_RPC_SERIALIZE_VERSION), ArgsManager::ALLOW_ANY, OptionsCategory::RPC);
    argsman.AddArg("-rpcservertimeout=<n>", strprintf("Timeout during HTTP requests (default: %d)", DEFAULT_HTTP_SERVER_TIMEOUT), ArgsManager::ALLOW_ANY | ArgsManager::DEBUG_ONLY, OptionsCategory::RPC);
    argsman.AddArg("-rpcthreads=<n>", strprintf("Set the number of threads to service RPC calls (default: %d)", DEFAULT_HTTP_THREADS), ArgsManager::ALLOW_ANY, OptionsCategory::RPC);
    argsman.AddArg("-rpcuser=<user>", "Username for JSON-RPC connections", ArgsManager::ALLOW_ANY | ArgsManager::SENSITIVE, OptionsCategory::RPC);
    argsman.AddArg("-rpcwhitelist=<whitelist>", "Set a whitelist to filter incoming RPC calls for a specific user. The field <whitelist> comes in the format: <USERNAME>:<rpc 1>,<rpc 2>,...,<rpc n>. If multiple whitelists are set for a given user, they are set-intersected. See -rpcwhitelistdefault documentation for information on default whitelist behavior.", ArgsManager::ALLOW_ANY, OptionsCategory::RPC);
    argsman.AddArg("-rpcwhitelistdefault", "Sets default behavior for rpc whitelisting. Unless rpcwhitelistdefault is set to 0, if any -rpcwhitelist is set, the rpc server acts as if all rpc users are subject to empty-unless-otherwise-specified whitelists. If rpcwhitelistdefault is set to 1 and no -rpcwhitelist is set, rpc server acts as if all rpc users are subject to empty whitelists.", ArgsManager::ALLOW_BOOL, OptionsCategory::RPC);
    argsman.AddArg("-rpcworkqueue=<n>", strprintf("Set the depth of the work queue to service RPC calls (default: %d)", DEFAULT_HTTP_WORKQUEUE), ArgsManager::ALLOW_ANY | ArgsManager::DEBUG_ONLY, OptionsCategory::RPC);
    argsman.AddArg("-server", "Accept command line and JSON-RPC commands", ArgsManager::ALLOW_ANY, OptionsCategory::RPC);

#if HAVE_DECL_DAEMON
    argsman.AddArg("-daemon", "Run in the background as a daemon and accept commands", ArgsManager::ALLOW_ANY, OptionsCategory::OPTIONS);
#else
    hidden_args.emplace_back("-daemon");
#endif

    // Add the hidden options
    argsman.AddHiddenArgs(hidden_args);
}

std::string LicenseInfo()
{
    const std::string URL_SOURCE_CODE = "<https://github.com/bitcoin/bitcoin>";

    return CopyrightHolders(strprintf(_("Copyright (C) %i-%i").translated, 2009, COPYRIGHT_YEAR) + " ") + "\n" +
           "\n" +
           strprintf(_("Please contribute if you find %s useful. "
                       "Visit %s for further information about the software.").translated,
               PACKAGE_NAME, "<" PACKAGE_URL ">") +
           "\n" +
           strprintf(_("The source code is available from %s.").translated,
               URL_SOURCE_CODE) +
           "\n" +
           "\n" +
           _("This is experimental software.").translated + "\n" +
           strprintf(_("Distributed under the MIT software license, see the accompanying file %s or %s").translated, "COPYING", "<https://opensource.org/licenses/MIT>") +
           "\n";
}

static bool fHaveGenesis = false;
static Mutex g_genesis_wait_mutex;
static std::condition_variable g_genesis_wait_cv;

static void BlockNotifyGenesisWait(const CBlockIndex* pBlockIndex)
{
    if (pBlockIndex != nullptr) {
        {
            LOCK(g_genesis_wait_mutex);
            fHaveGenesis = true;
        }
        g_genesis_wait_cv.notify_all();
    }
}

struct CImportingNow
{
    CImportingNow() {
        assert(fImporting == false);
        fImporting = true;
    }

    ~CImportingNow() {
        assert(fImporting == true);
        fImporting = false;
    }
};


// If we're using -prune with -reindex, then delete block files that will be ignored by the
// reindex.  Since reindexing works by starting at block file 0 and looping until a blockfile
// is missing, do the same here to delete any later block files after a gap.  Also delete all
// rev files since they'll be rewritten by the reindex anyway.  This ensures that vinfoBlockFile
// is in sync with what's actually on disk by the time we start downloading, so that pruning
// works correctly.
static void CleanupBlockRevFiles()
{
    std::map<std::string, fs::path> mapBlockFiles;

    // Glob all blk?????.dat and rev?????.dat files from the blocks directory.
    // Remove the rev files immediately and insert the blk file paths into an
    // ordered map keyed by block file index.
    LogPrintf("Removing unusable blk?????.dat and rev?????.dat files for -reindex with -prune\n");
    fs::path blocksdir = GetBlocksDir();
    for (fs::directory_iterator it(blocksdir); it != fs::directory_iterator(); it++) {
        if (fs::is_regular_file(*it) &&
            it->path().filename().string().length() == 12 &&
            it->path().filename().string().substr(8,4) == ".dat")
        {
            if (it->path().filename().string().substr(0,3) == "blk")
                mapBlockFiles[it->path().filename().string().substr(3,5)] = it->path();
            else if (it->path().filename().string().substr(0,3) == "rev")
                remove(it->path());
        }
    }

    // Remove all block files that aren't part of a contiguous set starting at
    // zero by walking the ordered map (keys are block file indices) by
    // keeping a separate counter.  Once we hit a gap (or if 0 doesn't exist)
    // start removing block files.
    int nContigCounter = 0;
    for (const std::pair<const std::string, fs::path>& item : mapBlockFiles) {
        if (atoi(item.first) == nContigCounter) {
            nContigCounter++;
            continue;
        }
        remove(item.second);
    }
}

#if HAVE_SYSTEM
static void StartupNotify(const ArgsManager& args)
{
    std::string cmd = args.GetArg("-startupnotify", "");
    if (!cmd.empty()) {
        std::thread t(runCommand, cmd);
        t.detach(); // thread runs free
    }
}
#endif

static void ThreadImport(ChainstateManager& chainman, std::vector<fs::path> vImportFiles, const ArgsManager& args)
{
    const CChainParams& chainparams = Params();
    ScheduleBatchPriority();

    {
    CImportingNow imp;

    // -reindex
    if (fReindex) {
        int nFile = 0;
        while (true) {
            FlatFilePos pos(nFile, 0);
            if (!fs::exists(GetBlockPosFilename(pos)))
                break; // No block files left to reindex
            FILE *file = OpenBlockFile(pos, true);
            if (!file)
                break; // This error is logged in OpenBlockFile
            LogPrintf("Reindexing block file blk%05u.dat...\n", (unsigned int)nFile);
            LoadExternalBlockFile(chainparams, file, &pos);
            if (ShutdownRequested()) {
                LogPrintf("Shutdown requested. Exit %s\n", __func__);
                return;
            }
            nFile++;
        }
        pblocktree->WriteReindexing(false);
        fReindex = false;
        LogPrintf("Reindexing finished\n");
        // To avoid ending up in a situation without genesis block, re-try initializing (no-op if reindexing worked):
        LoadGenesisBlock(chainparams);
    }

    // -loadblock=
    for (const fs::path& path : vImportFiles) {
        FILE *file = fsbridge::fopen(path, "rb");
        if (file) {
            LogPrintf("Importing blocks file %s...\n", path.string());
            LoadExternalBlockFile(chainparams, file);
            if (ShutdownRequested()) {
                LogPrintf("Shutdown requested. Exit %s\n", __func__);
                return;
            }
        } else {
            LogPrintf("Warning: Could not open blocks file %s\n", path.string());
        }
    }

    // scan for better chains in the block chain database, that are not yet connected in the active best chain

    // We can't hold cs_main during ActivateBestChain even though we're accessing
    // the chainman unique_ptrs since ABC requires us not to be holding cs_main, so retrieve
    // the relevant pointers before the ABC call.
    for (CChainState* chainstate : WITH_LOCK(::cs_main, return chainman.GetAll())) {
        BlockValidationState state;
        if (!chainstate->ActivateBestChain(state, chainparams, nullptr)) {
            LogPrintf("Failed to connect best block (%s)\n", state.ToString());
            StartShutdown();
            return;
        }
    }

    if (args.GetBoolArg("-stopafterblockimport", DEFAULT_STOPAFTERBLOCKIMPORT)) {
        LogPrintf("Stopping after block import\n");
        StartShutdown();
        return;
    }
    } // End scope of CImportingNow
    chainman.ActiveChainstate().LoadMempool(args);
}

/** Sanity checks
 *  Ensure that Bitcoin is running in a usable environment with all
 *  necessary library support.
 */
static bool InitSanityCheck()
{
    if (!ECC_InitSanityCheck()) {
        return InitError(Untranslated("Elliptic curve cryptography sanity check failure. Aborting."));
    }

    if (!glibc_sanity_test() || !glibcxx_sanity_test())
        return false;

    if (!Random_SanityCheck()) {
        return InitError(Untranslated("OS cryptographic RNG sanity check failure. Aborting."));
    }

    return true;
}

static bool AppInitServers(const util::Ref& context, NodeContext& node)
{
    const ArgsManager& args = *Assert(node.args);
    RPCServer::OnStarted(&OnRPCStarted);
    RPCServer::OnStopped(&OnRPCStopped);
    if (!InitHTTPServer())
        return false;
    StartRPC();
    node.rpc_interruption_point = RpcInterruptionPoint;
    if (!StartHTTPRPC(context))
        return false;
    if (args.GetBoolArg("-rest", DEFAULT_REST_ENABLE)) StartREST(context);
    StartHTTPServer();
    return true;
}

// Parameter interaction based on rules
void InitParameterInteraction(ArgsManager& args)
{
    // when specifying an explicit binding address, you want to listen on it
    // even when -connect or -proxy is specified
    if (args.IsArgSet("-bind")) {
        if (args.SoftSetBoolArg("-listen", true))
            LogPrintf("%s: parameter interaction: -bind set -> setting -listen=1\n", __func__);
    }
    if (args.IsArgSet("-whitebind")) {
        if (args.SoftSetBoolArg("-listen", true))
            LogPrintf("%s: parameter interaction: -whitebind set -> setting -listen=1\n", __func__);
    }

    if (args.IsArgSet("-connect")) {
        // when only connecting to trusted nodes, do not seed via DNS, or listen by default
        if (args.SoftSetBoolArg("-dnsseed", false))
            LogPrintf("%s: parameter interaction: -connect set -> setting -dnsseed=0\n", __func__);
        if (args.SoftSetBoolArg("-listen", false))
            LogPrintf("%s: parameter interaction: -connect set -> setting -listen=0\n", __func__);
    }

    if (args.IsArgSet("-proxy")) {
        // to protect privacy, do not listen by default if a default proxy server is specified
        if (args.SoftSetBoolArg("-listen", false))
            LogPrintf("%s: parameter interaction: -proxy set -> setting -listen=0\n", __func__);
        // to protect privacy, do not use UPNP when a proxy is set. The user may still specify -listen=1
        // to listen locally, so don't rely on this happening through -listen below.
        if (args.SoftSetBoolArg("-upnp", false))
            LogPrintf("%s: parameter interaction: -proxy set -> setting -upnp=0\n", __func__);
        // to protect privacy, do not discover addresses by default
        if (args.SoftSetBoolArg("-discover", false))
            LogPrintf("%s: parameter interaction: -proxy set -> setting -discover=0\n", __func__);
    }

    if (!args.GetBoolArg("-listen", DEFAULT_LISTEN)) {
        // do not map ports or try to retrieve public IP when not listening (pointless)
        if (args.SoftSetBoolArg("-upnp", false))
            LogPrintf("%s: parameter interaction: -listen=0 -> setting -upnp=0\n", __func__);
        if (args.SoftSetBoolArg("-discover", false))
            LogPrintf("%s: parameter interaction: -listen=0 -> setting -discover=0\n", __func__);
        if (args.SoftSetBoolArg("-listenonion", false))
            LogPrintf("%s: parameter interaction: -listen=0 -> setting -listenonion=0\n", __func__);
    }

    if (args.IsArgSet("-externalip")) {
        // if an explicit public IP is specified, do not try to find others
        if (args.SoftSetBoolArg("-discover", false))
            LogPrintf("%s: parameter interaction: -externalip set -> setting -discover=0\n", __func__);
    }

    // disable whitelistrelay in blocksonly mode
    if (args.GetBoolArg("-blocksonly", DEFAULT_BLOCKSONLY)) {
        if (args.SoftSetBoolArg("-whitelistrelay", false))
            LogPrintf("%s: parameter interaction: -blocksonly=1 -> setting -whitelistrelay=0\n", __func__);
    }

    // Forcing relay from whitelisted hosts implies we will accept relays from them in the first place.
    if (args.GetBoolArg("-whitelistforcerelay", DEFAULT_WHITELISTFORCERELAY)) {
        if (args.SoftSetBoolArg("-whitelistrelay", true))
            LogPrintf("%s: parameter interaction: -whitelistforcerelay=1 -> setting -whitelistrelay=1\n", __func__);
    }
}

/**
 * Initialize global loggers.
 *
 * Note that this is called very early in the process lifetime, so you should be
 * careful about what global state you rely on here.
 */
void InitLogging(const ArgsManager& args)
{
    LogInstance().m_print_to_file = !args.IsArgNegated("-debuglogfile");
    LogInstance().m_file_path = AbsPathForConfigVal(args.GetArg("-debuglogfile", DEFAULT_DEBUGLOGFILE));
    LogInstance().m_print_to_console = args.GetBoolArg("-printtoconsole", !args.GetBoolArg("-daemon", false));
    LogInstance().m_log_timestamps = args.GetBoolArg("-logtimestamps", DEFAULT_LOGTIMESTAMPS);
    LogInstance().m_log_time_micros = args.GetBoolArg("-logtimemicros", DEFAULT_LOGTIMEMICROS);
#ifdef HAVE_THREAD_LOCAL
    LogInstance().m_log_threadnames = args.GetBoolArg("-logthreadnames", DEFAULT_LOGTHREADNAMES);
#endif

    fLogIPs = args.GetBoolArg("-logips", DEFAULT_LOGIPS);

    std::string version_string = FormatFullVersion();
#ifdef DEBUG
    version_string += " (debug build)";
#else
    version_string += " (release build)";
#endif
    LogPrintf(PACKAGE_NAME " version %s\n", version_string);
}

namespace { // Variables internal to initialization process only

int nMaxConnections;
int nUserMaxConnections;
int nFD;
ServiceFlags nLocalServices = ServiceFlags(NODE_NETWORK | NODE_NETWORK_LIMITED);
int64_t peer_connect_timeout;
std::set<BlockFilterType> g_enabled_filter_types;

} // namespace

[[noreturn]] static void new_handler_terminate()
{
    // Rather than throwing std::bad-alloc if allocation fails, terminate
    // immediately to (try to) avoid chain corruption.
    // Since LogPrintf may itself allocate memory, set the handler directly
    // to terminate first.
    std::set_new_handler(std::terminate);
    LogPrintf("Error: Out of memory. Terminating.\n");

    // The log was successful, terminate now.
    std::terminate();
};

bool AppInitBasicSetup(ArgsManager& args)
{
    // ********************************************************* Step 1: setup
#ifdef _MSC_VER
    // Turn off Microsoft heap dump noise
    _CrtSetReportMode(_CRT_WARN, _CRTDBG_MODE_FILE);
    _CrtSetReportFile(_CRT_WARN, CreateFileA("NUL", GENERIC_WRITE, 0, nullptr, OPEN_EXISTING, 0, 0));
    // Disable confusing "helpful" text message on abort, Ctrl-C
    _set_abort_behavior(0, _WRITE_ABORT_MSG | _CALL_REPORTFAULT);
#endif
#ifdef WIN32
    // Enable heap terminate-on-corruption
    HeapSetInformation(nullptr, HeapEnableTerminationOnCorruption, nullptr, 0);
#endif

    if (!SetupNetworking()) {
        return InitError(Untranslated("Initializing networking failed."));
    }

#ifndef WIN32
    if (!args.GetBoolArg("-sysperms", false)) {
        umask(077);
    }

    // Clean shutdown on SIGTERM
    registerSignalHandler(SIGTERM, HandleSIGTERM);
    registerSignalHandler(SIGINT, HandleSIGTERM);

    // Reopen debug.log on SIGHUP
    registerSignalHandler(SIGHUP, HandleSIGHUP);

    // Ignore SIGPIPE, otherwise it will bring the daemon down if the client closes unexpectedly
    signal(SIGPIPE, SIG_IGN);
#else
    SetConsoleCtrlHandler(consoleCtrlHandler, true);
#endif

    std::set_new_handler(new_handler_terminate);

    return true;
}

bool AppInitParameterInteraction(const ArgsManager& args)
{
    const CChainParams& chainparams = Params();
    // ********************************************************* Step 2: parameter interactions

    // also see: InitParameterInteraction()

    // Error if network-specific options (-addnode, -connect, etc) are
    // specified in default section of config file, but not overridden
    // on the command line or in this network's section of the config file.
    std::string network = args.GetChainName();
    if (network == CBaseChainParams::SIGNET) {
        LogPrintf("Signet derived magic (message start): %s\n", HexStr(chainparams.MessageStart()));
    }
    bilingual_str errors;
    for (const auto& arg : args.GetUnsuitableSectionOnlyArgs()) {
        errors += strprintf(_("Config setting for %s only applied on %s network when in [%s] section.") + Untranslated("\n"), arg, network, network);
    }

    if (!errors.empty()) {
        return InitError(errors);
    }

    // Warn if unrecognized section name are present in the config file.
    bilingual_str warnings;
    for (const auto& section : args.GetUnrecognizedSections()) {
        warnings += strprintf(Untranslated("%s:%i ") + _("Section [%s] is not recognized.") + Untranslated("\n"), section.m_file, section.m_line, section.m_name);
    }

    if (!warnings.empty()) {
        InitWarning(warnings);
    }

    if (!fs::is_directory(GetBlocksDir())) {
        return InitError(strprintf(_("Specified blocks directory \"%s\" does not exist."), args.GetArg("-blocksdir", "")));
    }

    // parse and validate enabled filter types
    std::string blockfilterindex_value = args.GetArg("-blockfilterindex", DEFAULT_BLOCKFILTERINDEX);
    if (blockfilterindex_value == "" || blockfilterindex_value == "1") {
        g_enabled_filter_types = AllBlockFilterTypes();
    } else if (blockfilterindex_value != "0") {
        const std::vector<std::string> names = args.GetArgs("-blockfilterindex");
        for (const auto& name : names) {
            BlockFilterType filter_type;
            if (!BlockFilterTypeByName(name, filter_type)) {
                return InitError(strprintf(_("Unknown -blockfilterindex value %s."), name));
            }
            g_enabled_filter_types.insert(filter_type);
        }
    }

    // Signal NODE_COMPACT_FILTERS if peerblockfilters and basic filters index are both enabled.
    if (args.GetBoolArg("-peerblockfilters", DEFAULT_PEERBLOCKFILTERS)) {
        if (g_enabled_filter_types.count(BlockFilterType::BASIC) != 1) {
            return InitError(_("Cannot set -peerblockfilters without -blockfilterindex."));
        }

        nLocalServices = ServiceFlags(nLocalServices | NODE_COMPACT_FILTERS);
    }

    // if using block pruning, then disallow txindex
    if (args.GetArg("-prune", 0)) {
        if (args.GetBoolArg("-txindex", DEFAULT_TXINDEX))
            return InitError(_("Prune mode is incompatible with -txindex."));
        if (!g_enabled_filter_types.empty()) {
            return InitError(_("Prune mode is incompatible with -blockfilterindex."));
        }
    }

    // -bind and -whitebind can't be set when not listening
    size_t nUserBind = args.GetArgs("-bind").size() + args.GetArgs("-whitebind").size();
    if (nUserBind != 0 && !args.GetBoolArg("-listen", DEFAULT_LISTEN)) {
        return InitError(Untranslated("Cannot set -bind or -whitebind together with -listen=0"));
    }

    // Make sure enough file descriptors are available
    int nBind = std::max(nUserBind, size_t(1));
    nUserMaxConnections = args.GetArg("-maxconnections", DEFAULT_MAX_PEER_CONNECTIONS);
    nMaxConnections = std::max(nUserMaxConnections, 0);

    // Trim requested connection counts, to fit into system limitations
    // <int> in std::min<int>(...) to work around FreeBSD compilation issue described in #2695
    nFD = RaiseFileDescriptorLimit(nMaxConnections + MIN_CORE_FILEDESCRIPTORS + MAX_ADDNODE_CONNECTIONS);
#ifdef USE_POLL
    int fd_max = nFD;
#else
    int fd_max = FD_SETSIZE;
#endif
    nMaxConnections = std::max(std::min<int>(nMaxConnections, fd_max - nBind - MIN_CORE_FILEDESCRIPTORS - MAX_ADDNODE_CONNECTIONS), 0);
    if (nFD < MIN_CORE_FILEDESCRIPTORS)
        return InitError(_("Not enough file descriptors available."));
    nMaxConnections = std::min(nFD - MIN_CORE_FILEDESCRIPTORS - MAX_ADDNODE_CONNECTIONS, nMaxConnections);

    if (nMaxConnections < nUserMaxConnections)
        InitWarning(strprintf(_("Reducing -maxconnections from %d to %d, because of system limitations."), nUserMaxConnections, nMaxConnections));

    // ********************************************************* Step 3: parameter-to-internal-flags
    if (args.IsArgSet("-debug")) {
        // Special-case: if -debug=0/-nodebug is set, turn off debugging messages
        const std::vector<std::string> categories = args.GetArgs("-debug");

        if (std::none_of(categories.begin(), categories.end(),
            [](std::string cat){return cat == "0" || cat == "none";})) {
            for (const auto& cat : categories) {
                if (!LogInstance().EnableCategory(cat)) {
                    InitWarning(strprintf(_("Unsupported logging category %s=%s."), "-debug", cat));
                }
            }
        }
    }

    // Now remove the logging categories which were explicitly excluded
    for (const std::string& cat : args.GetArgs("-debugexclude")) {
        if (!LogInstance().DisableCategory(cat)) {
            InitWarning(strprintf(_("Unsupported logging category %s=%s."), "-debugexclude", cat));
        }
    }

    fCheckBlockIndex = args.GetBoolArg("-checkblockindex", chainparams.DefaultConsistencyChecks());
    fCheckpointsEnabled = args.GetBoolArg("-checkpoints", DEFAULT_CHECKPOINTS_ENABLED);

    hashAssumeValid = uint256S(args.GetArg("-assumevalid", chainparams.GetConsensus().defaultAssumeValid.GetHex()));
    if (!hashAssumeValid.IsNull())
        LogPrintf("Assuming ancestors of block %s have valid signatures.\n", hashAssumeValid.GetHex());
    else
        LogPrintf("Validating signatures for all blocks.\n");

    if (args.IsArgSet("-minimumchainwork")) {
        const std::string minChainWorkStr = args.GetArg("-minimumchainwork", "");
        if (!IsHexNumber(minChainWorkStr)) {
            return InitError(strprintf(Untranslated("Invalid non-hex (%s) minimum chain work value specified"), minChainWorkStr));
        }
        nMinimumChainWork = UintToArith256(uint256S(minChainWorkStr));
    } else {
        nMinimumChainWork = UintToArith256(chainparams.GetConsensus().nMinimumChainWork);
    }
    LogPrintf("Setting nMinimumChainWork=%s\n", nMinimumChainWork.GetHex());
    if (nMinimumChainWork < UintToArith256(chainparams.GetConsensus().nMinimumChainWork)) {
        LogPrintf("Warning: nMinimumChainWork set below default value of %s\n", chainparams.GetConsensus().nMinimumChainWork.GetHex());
    }

    // mempool limits
    int64_t nMempoolSizeMax = args.GetArg("-maxmempool", DEFAULT_MAX_MEMPOOL_SIZE) * 1000000;
    int64_t nMempoolSizeMin = args.GetArg("-limitdescendantsize", DEFAULT_DESCENDANT_SIZE_LIMIT) * 1000 * 40;
    if (nMempoolSizeMax < 0 || nMempoolSizeMax < nMempoolSizeMin)
        return InitError(strprintf(_("-maxmempool must be at least %d MB"), std::ceil(nMempoolSizeMin / 1000000.0)));
    // incremental relay fee sets the minimum feerate increase necessary for BIP 125 replacement in the mempool
    // and the amount the mempool min fee increases above the feerate of txs evicted due to mempool limiting.
    if (args.IsArgSet("-incrementalrelayfee")) {
        CAmount n = 0;
        if (!ParseMoney(args.GetArg("-incrementalrelayfee", ""), n))
            return InitError(AmountErrMsg("incrementalrelayfee", args.GetArg("-incrementalrelayfee", "")));
        incrementalRelayFee = CFeeRate(n);
    }

    // block pruning; get the amount of disk space (in MiB) to allot for block & undo files
    int64_t nPruneArg = args.GetArg("-prune", 0);
    if (nPruneArg < 0) {
        return InitError(_("Prune cannot be configured with a negative value."));
    }
    nPruneTarget = (uint64_t) nPruneArg * 1024 * 1024;
    if (nPruneArg == 1) {  // manual pruning: -prune=1
        LogPrintf("Block pruning enabled.  Use RPC call pruneblockchain(height) to manually prune block and undo files.\n");
        nPruneTarget = std::numeric_limits<uint64_t>::max();
        fPruneMode = true;
    } else if (nPruneTarget) {
        if (nPruneTarget < MIN_DISK_SPACE_FOR_BLOCK_FILES) {
            return InitError(strprintf(_("Prune configured below the minimum of %d MiB.  Please use a higher number."), MIN_DISK_SPACE_FOR_BLOCK_FILES / 1024 / 1024));
        }
        LogPrintf("Prune configured to target %u MiB on disk for block and undo files.\n", nPruneTarget / 1024 / 1024);
        fPruneMode = true;
    }

    nConnectTimeout = args.GetArg("-timeout", DEFAULT_CONNECT_TIMEOUT);
    if (nConnectTimeout <= 0) {
        nConnectTimeout = DEFAULT_CONNECT_TIMEOUT;
    }

    peer_connect_timeout = args.GetArg("-peertimeout", DEFAULT_PEER_CONNECT_TIMEOUT);
    if (peer_connect_timeout <= 0) {
        return InitError(Untranslated("peertimeout cannot be configured with a negative value."));
    }

    if (args.IsArgSet("-minrelaytxfee")) {
        CAmount n = 0;
        if (!ParseMoney(args.GetArg("-minrelaytxfee", ""), n)) {
            return InitError(AmountErrMsg("minrelaytxfee", args.GetArg("-minrelaytxfee", "")));
        }
        // High fee check is done afterward in CWallet::Create()
        ::minRelayTxFee = CFeeRate(n);
    } else if (incrementalRelayFee > ::minRelayTxFee) {
        // Allow only setting incrementalRelayFee to control both
        ::minRelayTxFee = incrementalRelayFee;
        LogPrintf("Increasing minrelaytxfee to %s to match incrementalrelayfee\n",::minRelayTxFee.ToString());
    }

    // Sanity check argument for min fee for including tx in block
    // TODO: Harmonize which arguments need sanity checking and where that happens
    if (args.IsArgSet("-blockmintxfee")) {
        CAmount n = 0;
        if (!ParseMoney(args.GetArg("-blockmintxfee", ""), n))
            return InitError(AmountErrMsg("blockmintxfee", args.GetArg("-blockmintxfee", "")));
    }

    // Feerate used to define dust.  Shouldn't be changed lightly as old
    // implementations may inadvertently create non-standard transactions
    if (args.IsArgSet("-dustrelayfee")) {
        CAmount n = 0;
        if (!ParseMoney(args.GetArg("-dustrelayfee", ""), n))
            return InitError(AmountErrMsg("dustrelayfee", args.GetArg("-dustrelayfee", "")));
        dustRelayFee = CFeeRate(n);
    }

    fRequireStandard = !args.GetBoolArg("-acceptnonstdtxn", !chainparams.RequireStandard());
    if (!chainparams.IsTestChain() && !fRequireStandard) {
        return InitError(strprintf(Untranslated("acceptnonstdtxn is not currently supported for %s chain"), chainparams.NetworkIDString()));
    }
    nBytesPerSigOp = args.GetArg("-bytespersigop", nBytesPerSigOp);

    if (!g_wallet_init_interface.ParameterInteraction()) return false;

    fIsBareMultisigStd = args.GetBoolArg("-permitbaremultisig", DEFAULT_PERMIT_BAREMULTISIG);
    fAcceptDatacarrier = args.GetBoolArg("-datacarrier", DEFAULT_ACCEPT_DATACARRIER);
    nMaxDatacarrierBytes = args.GetArg("-datacarriersize", nMaxDatacarrierBytes);

    // Option to startup with mocktime set (used for regression testing):
    SetMockTime(args.GetArg("-mocktime", 0)); // SetMockTime(0) is a no-op

    if (args.GetBoolArg("-peerbloomfilters", DEFAULT_PEERBLOOMFILTERS))
        nLocalServices = ServiceFlags(nLocalServices | NODE_BLOOM);

    if (args.GetArg("-rpcserialversion", DEFAULT_RPC_SERIALIZE_VERSION) < 0)
        return InitError(Untranslated("rpcserialversion must be non-negative."));

    if (args.GetArg("-rpcserialversion", DEFAULT_RPC_SERIALIZE_VERSION) > 1)
        return InitError(Untranslated("Unknown rpcserialversion requested."));

    nMaxTipAge = args.GetArg("-maxtipage", DEFAULT_MAX_TIP_AGE);

    if (args.IsArgSet("-proxy") && args.GetArg("-proxy", "").empty()) {
        return InitError(_("No proxy server specified. Use -proxy=<ip> or -proxy=<ip:port>."));
    }

    return true;
}

static bool LockDataDirectory(bool probeOnly)
{
    // Make sure only a single Bitcoin process is using the data directory.
    fs::path datadir = GetDataDir();
    if (!DirIsWritable(datadir)) {
        return InitError(strprintf(_("Cannot write to data directory '%s'; check permissions."), datadir.string()));
    }
    if (!LockDirectory(datadir, ".lock", probeOnly)) {
        return InitError(strprintf(_("Cannot obtain a lock on data directory %s. %s is probably already running."), datadir.string(), PACKAGE_NAME));
    }
    return true;
}

bool AppInitSanityChecks()
{
    // ********************************************************* Step 4: sanity checks

    // Initialize elliptic curve code
    std::string sha256_algo = SHA256AutoDetect();
    LogPrintf("Using the '%s' SHA256 implementation\n", sha256_algo);
    RandomInit();
    ECC_Start();
    globalVerifyHandle.reset(new ECCVerifyHandle());

    // Sanity check
    if (!InitSanityCheck())
        return InitError(strprintf(_("Initialization sanity check failed. %s is shutting down."), PACKAGE_NAME));

    // Probe the data directory lock to give an early error message, if possible
    // We cannot hold the data directory lock here, as the forking for daemon() hasn't yet happened,
    // and a fork will cause weird behavior to it.
    return LockDataDirectory(true);
}

bool AppInitLockDataDirectory()
{
    // After daemonization get the data directory lock again and hold on to it until exit
    // This creates a slight window for a race condition to happen, however this condition is harmless: it
    // will at most make us exit without printing a message to console.
    if (!LockDataDirectory(false)) {
        // Detailed error printed inside LockDataDirectory
        return false;
    }
    return true;
}

bool AppInitInterfaces(NodeContext& node)
{
    node.chain = interfaces::MakeChain(node);
    // Create client interfaces for wallets that are supposed to be loaded
    // according to -wallet and -disablewallet options. This only constructs
    // the interfaces, it doesn't load wallet data. Wallets actually get loaded
    // when load() and start() interface methods are called below.
    g_wallet_init_interface.Construct(node);
    return true;
}

bool AppInitMain(const util::Ref& context, NodeContext& node, interfaces::BlockAndHeaderTipInfo* tip_info)
{
    const ArgsManager& args = *Assert(node.args);
    const CChainParams& chainparams = Params();
    // ********************************************************* Step 4a: application initialization
    if (!CreatePidFile(args)) {
        // Detailed error printed inside CreatePidFile().
        return false;
    }
    if (LogInstance().m_print_to_file) {
        if (args.GetBoolArg("-shrinkdebugfile", LogInstance().DefaultShrinkDebugFile())) {
            // Do this first since it both loads a bunch of debug.log into memory,
            // and because this needs to happen before any other debug.log printing
            LogInstance().ShrinkDebugFile();
        }
    }
    if (!LogInstance().StartLogging()) {
            return InitError(strprintf(Untranslated("Could not open debug log file %s"),
                LogInstance().m_file_path.string()));
    }

    if (!LogInstance().m_log_timestamps)
        LogPrintf("Startup time: %s\n", FormatISO8601DateTime(GetTime()));
    LogPrintf("Default data directory %s\n", GetDefaultDataDir().string());
    LogPrintf("Using data directory %s\n", GetDataDir().string());

    // Only log conf file usage message if conf file actually exists.
    fs::path config_file_path = GetConfigFile(args.GetArg("-conf", BITCOIN_CONF_FILENAME));
    if (fs::exists(config_file_path)) {
        LogPrintf("Config file: %s\n", config_file_path.string());
    } else if (args.IsArgSet("-conf")) {
        // Warn if no conf file exists at path provided by user
        InitWarning(strprintf(_("The specified config file %s does not exist\n"), config_file_path.string()));
    } else {
        // Not categorizing as "Warning" because it's the default behavior
        LogPrintf("Config file: %s (not found, skipping)\n", config_file_path.string());
    }

    // Log the config arguments to debug.log
    args.LogArgs();

    LogPrintf("Using at most %i automatic connections (%i file descriptors available)\n", nMaxConnections, nFD);

    // Warn about relative -datadir path.
    if (args.IsArgSet("-datadir") && !fs::path(args.GetArg("-datadir", "")).is_absolute()) {
        LogPrintf("Warning: relative datadir option '%s' specified, which will be interpreted relative to the " /* Continued */
                  "current working directory '%s'. This is fragile, because if bitcoin is started in the future "
                  "from a different location, it will be unable to locate the current data files. There could "
                  "also be data loss if bitcoin is started while in a temporary directory.\n",
                  args.GetArg("-datadir", ""), fs::current_path().string());
    }

    InitSignatureCache();
    InitScriptExecutionCache();

    int script_threads = args.GetArg("-par", DEFAULT_SCRIPTCHECK_THREADS);
    if (script_threads <= 0) {
        // -par=0 means autodetect (number of cores - 1 script threads)
        // -par=-n means "leave n cores free" (number of cores - n - 1 script threads)
        script_threads += GetNumCores();
    }

    // Subtract 1 because the main thread counts towards the par threads
    script_threads = std::max(script_threads - 1, 0);

    // Number of script-checking threads <= MAX_SCRIPTCHECK_THREADS
    script_threads = std::min(script_threads, MAX_SCRIPTCHECK_THREADS);

    LogPrintf("Script verification uses %d additional threads\n", script_threads);
    if (script_threads >= 1) {
        g_parallel_script_checks = true;
        for (int i = 0; i < script_threads; ++i) {
            threadGroup.create_thread([i]() { return ThreadScriptCheck(i); });
        }
    }

    assert(!node.scheduler);
    node.scheduler = MakeUnique<CScheduler>();

    // Start the lightweight task scheduler thread
    threadGroup.create_thread([&] { TraceThread("scheduler", [&] { node.scheduler->serviceQueue(); }); });

    // Gather some entropy once per minute.
    node.scheduler->scheduleEvery([]{
        RandAddPeriodic();
    }, std::chrono::minutes{1});

    GetMainSignals().RegisterBackgroundSignalScheduler(*node.scheduler);

    /* Register RPC commands regardless of -server setting so they will be
     * available in the GUI RPC console even if external calls are disabled.
     */
    RegisterAllCoreRPCCommands(tableRPC);
    for (const auto& client : node.chain_clients) {
        client->registerRpcs();
    }
#if ENABLE_ZMQ
    RegisterZMQRPCCommands(tableRPC);
#endif

    /* Start the RPC server already.  It will be started in "warmup" mode
     * and not really process calls already (but it will signify connections
     * that the server is there and will be ready later).  Warmup mode will
     * be disabled when initialisation is finished.
     */
    if (args.GetBoolArg("-server", false)) {
        uiInterface.InitMessage_connect(SetRPCWarmupStatus);
        if (!AppInitServers(context, node))
            return InitError(_("Unable to start HTTP server. See debug log for details."));
    }

    // ********************************************************* Step 5: verify wallet database integrity
    for (const auto& client : node.chain_clients) {
        if (!client->verify()) {
            return false;
        }
    }

    // ********************************************************* Step 6: network initialization
    // Note that we absolutely cannot open any actual connections
    // until the very end ("start node") as the UTXO/block state
    // is not yet setup and may end up being set up twice if we
    // need to reindex later.

    assert(!node.banman);
    node.banman = MakeUnique<BanMan>(GetDataDir() / "banlist.dat", &uiInterface, args.GetArg("-bantime", DEFAULT_MISBEHAVING_BANTIME));
    assert(!node.connman);
    node.connman = MakeUnique<CConnman>(GetRand(std::numeric_limits<uint64_t>::max()), GetRand(std::numeric_limits<uint64_t>::max()), args.GetBoolArg("-networkactive", true));

    // Make mempool generally available in the node context. For example the connection manager, wallet, or RPC threads,
    // which are all started after this, may use it from the node context.
    assert(!node.mempool);
    node.mempool = MakeUnique<CTxMemPool>(&::feeEstimator);
    if (node.mempool) {
        int ratio = std::min<int>(std::max<int>(args.GetArg("-checkmempool", chainparams.DefaultConsistencyChecks() ? 1 : 0), 0), 1000000);
        if (ratio != 0) {
            node.mempool->setSanityCheck(1.0 / ratio);
        }
    }

    assert(!node.chainman);
    node.chainman = &g_chainman;
    ChainstateManager& chainman = *Assert(node.chainman);

    node.peerman.reset(new PeerManager(chainparams, *node.connman, node.banman.get(), *node.scheduler, chainman, *node.mempool));
    RegisterValidationInterface(node.peerman.get());

    // sanitize comments per BIP-0014, format user agent and check total size
    std::vector<std::string> uacomments;
    for (const std::string& cmt : args.GetArgs("-uacomment")) {
        if (cmt != SanitizeString(cmt, SAFE_CHARS_UA_COMMENT))
            return InitError(strprintf(_("User Agent comment (%s) contains unsafe characters."), cmt));
        uacomments.push_back(cmt);
    }
    strSubVersion = FormatSubVersion(CLIENT_NAME, CLIENT_VERSION, uacomments);
    if (strSubVersion.size() > MAX_SUBVERSION_LENGTH) {
        return InitError(strprintf(_("Total length of network version string (%i) exceeds maximum length (%i). Reduce the number or size of uacomments."),
            strSubVersion.size(), MAX_SUBVERSION_LENGTH));
    }

    if (args.IsArgSet("-onlynet")) {
        std::set<enum Network> nets;
        for (const std::string& snet : args.GetArgs("-onlynet")) {
            enum Network net = ParseNetwork(snet);
            if (net == NET_UNROUTABLE)
                return InitError(strprintf(_("Unknown network specified in -onlynet: '%s'"), snet));
            nets.insert(net);
        }
        for (int n = 0; n < NET_MAX; n++) {
            enum Network net = (enum Network)n;
            if (!nets.count(net))
                SetReachable(net, false);
        }
    }

    // Check for host lookup allowed before parsing any network related parameters
    fNameLookup = args.GetBoolArg("-dns", DEFAULT_NAME_LOOKUP);

    bool proxyRandomize = args.GetBoolArg("-proxyrandomize", DEFAULT_PROXYRANDOMIZE);
    // -proxy sets a proxy for all outgoing network traffic
    // -noproxy (or -proxy=0) as well as the empty string can be used to not set a proxy, this is the default
    std::string proxyArg = args.GetArg("-proxy", "");
    SetReachable(NET_ONION, false);
    if (proxyArg != "" && proxyArg != "0") {
        CService proxyAddr;
        if (!Lookup(proxyArg, proxyAddr, 9050, fNameLookup)) {
            return InitError(strprintf(_("Invalid -proxy address or hostname: '%s'"), proxyArg));
        }

        proxyType addrProxy = proxyType(proxyAddr, proxyRandomize);
        if (!addrProxy.IsValid())
            return InitError(strprintf(_("Invalid -proxy address or hostname: '%s'"), proxyArg));

        SetProxy(NET_IPV4, addrProxy);
        SetProxy(NET_IPV6, addrProxy);
        SetProxy(NET_ONION, addrProxy);
        SetNameProxy(addrProxy);
        SetReachable(NET_ONION, true); // by default, -proxy sets onion as reachable, unless -noonion later
    }

    // -onion can be used to set only a proxy for .onion, or override normal proxy for .onion addresses
    // -noonion (or -onion=0) disables connecting to .onion entirely
    // An empty string is used to not override the onion proxy (in which case it defaults to -proxy set above, or none)
    std::string onionArg = args.GetArg("-onion", "");
    if (onionArg != "") {
        if (onionArg == "0") { // Handle -noonion/-onion=0
            SetReachable(NET_ONION, false);
        } else {
            CService onionProxy;
            if (!Lookup(onionArg, onionProxy, 9050, fNameLookup)) {
                return InitError(strprintf(_("Invalid -onion address or hostname: '%s'"), onionArg));
            }
            proxyType addrOnion = proxyType(onionProxy, proxyRandomize);
            if (!addrOnion.IsValid())
                return InitError(strprintf(_("Invalid -onion address or hostname: '%s'"), onionArg));
            SetProxy(NET_ONION, addrOnion);
            SetReachable(NET_ONION, true);
        }
    }

    const std::string& i2p_proxy_arg = args.GetArg("-i2pproxy", "");
    SetReachable(NET_I2P, false);
    if (!i2p_proxy_arg.empty()) {
        CService i2p_proxy;
        constexpr uint16_t dummy_port{0};
        if (!Lookup(i2p_proxy_arg, i2p_proxy, dummy_port, fNameLookup)) {
            return InitError(strprintf(_("Invalid -i2pproxy=%s: lookup failure"), i2p_proxy_arg));
        }
        if (!i2p_proxy.IsValid()) {
            return InitError(
                strprintf(_("Invalid -i2pproxy=%s: lookup returned invalid address: %s"),
                          i2p_proxy_arg, i2p_proxy.ToString()));
        }
        if (i2p_proxy.GetPort() == dummy_port) {
            return InitError(
                strprintf(_("Invalid -i2pproxy=%s: must contain a port"), i2p_proxy_arg));
        }
        SetProxy(NET_I2P, proxyType{i2p_proxy, proxyRandomize});
        SetReachable(NET_I2P, true);
    }

    // see Step 2: parameter interactions for more information about these
    fListen = args.GetBoolArg("-listen", DEFAULT_LISTEN);
    fDiscover = args.GetBoolArg("-discover", true);
    g_relay_txes = !args.GetBoolArg("-blocksonly", DEFAULT_BLOCKSONLY);

    for (const std::string& strAddr : args.GetArgs("-externalip")) {
        CService addrLocal;
        if (Lookup(strAddr, addrLocal, GetListenPort(), fNameLookup) && addrLocal.IsValid())
            AddLocal(addrLocal, LOCAL_MANUAL);
        else
            return InitError(ResolveErrMsg("externalip", strAddr));
    }

    // Read asmap file if configured
    if (args.IsArgSet("-asmap")) {
        fs::path asmap_path = fs::path(args.GetArg("-asmap", ""));
        if (asmap_path.empty()) {
            asmap_path = DEFAULT_ASMAP_FILENAME;
        }
        if (!asmap_path.is_absolute()) {
            asmap_path = GetDataDir() / asmap_path;
        }
        if (!fs::exists(asmap_path)) {
            InitError(strprintf(_("Could not find asmap file %s"), asmap_path));
            return false;
        }
        std::vector<bool> asmap = CAddrMan::DecodeAsmap(asmap_path);
        if (asmap.size() == 0) {
            InitError(strprintf(_("Could not parse asmap file %s"), asmap_path));
            return false;
        }
        const uint256 asmap_version = SerializeHash(asmap);
        node.connman->SetAsmap(std::move(asmap));
        LogPrintf("Using asmap version %s for IP bucketing\n", asmap_version.ToString());
    } else {
        LogPrintf("Using /16 prefix for IP bucketing\n");
    }

#if ENABLE_ZMQ
    g_zmq_notification_interface = CZMQNotificationInterface::Create();

    if (g_zmq_notification_interface) {
        RegisterValidationInterface(g_zmq_notification_interface);
    }
#endif
    uint64_t nMaxOutboundLimit = 0; //unlimited unless -maxuploadtarget is set
    uint64_t nMaxOutboundTimeframe = MAX_UPLOAD_TIMEFRAME;

    if (args.IsArgSet("-maxuploadtarget")) {
        nMaxOutboundLimit = args.GetArg("-maxuploadtarget", DEFAULT_MAX_UPLOAD_TARGET) * 1024 * 1024;
    }

    // ********************************************************* Step 7: load block chain

    fReindex = args.GetBoolArg("-reindex", false);
    bool fReindexChainState = args.GetBoolArg("-reindex-chainstate", false);

    // cache size calculations
    int64_t nTotalCache = (args.GetArg("-dbcache", nDefaultDbCache) << 20);
    nTotalCache = std::max(nTotalCache, nMinDbCache << 20); // total cache cannot be less than nMinDbCache
    nTotalCache = std::min(nTotalCache, nMaxDbCache << 20); // total cache cannot be greater than nMaxDbcache
    int64_t nBlockTreeDBCache = std::min(nTotalCache / 8, nMaxBlockDBCache << 20);
    nTotalCache -= nBlockTreeDBCache;
    int64_t nTxIndexCache = std::min(nTotalCache / 8, args.GetBoolArg("-txindex", DEFAULT_TXINDEX) ? nMaxTxIndexCache << 20 : 0);
    nTotalCache -= nTxIndexCache;
    int64_t filter_index_cache = 0;
    if (!g_enabled_filter_types.empty()) {
        size_t n_indexes = g_enabled_filter_types.size();
        int64_t max_cache = std::min(nTotalCache / 8, max_filter_index_cache << 20);
        filter_index_cache = max_cache / n_indexes;
        nTotalCache -= filter_index_cache * n_indexes;
    }
    int64_t nCoinDBCache = std::min(nTotalCache / 2, (nTotalCache / 4) + (1 << 23)); // use 25%-50% of the remainder for disk cache
    nCoinDBCache = std::min(nCoinDBCache, nMaxCoinsDBCache << 20); // cap total coins db cache
    nTotalCache -= nCoinDBCache;
    int64_t nCoinCacheUsage = nTotalCache; // the rest goes to in-memory cache
    int64_t nMempoolSizeMax = args.GetArg("-maxmempool", DEFAULT_MAX_MEMPOOL_SIZE) * 1000000;
    LogPrintf("Cache configuration:\n");
    LogPrintf("* Using %.1f MiB for block index database\n", nBlockTreeDBCache * (1.0 / 1024 / 1024));
    if (args.GetBoolArg("-txindex", DEFAULT_TXINDEX)) {
        LogPrintf("* Using %.1f MiB for transaction index database\n", nTxIndexCache * (1.0 / 1024 / 1024));
    }
    for (BlockFilterType filter_type : g_enabled_filter_types) {
        LogPrintf("* Using %.1f MiB for %s block filter index database\n",
                  filter_index_cache * (1.0 / 1024 / 1024), BlockFilterTypeName(filter_type));
    }
    LogPrintf("* Using %.1f MiB for chain state database\n", nCoinDBCache * (1.0 / 1024 / 1024));
    LogPrintf("* Using %.1f MiB for in-memory UTXO set (plus up to %.1f MiB of unused mempool space)\n", nCoinCacheUsage * (1.0 / 1024 / 1024), nMempoolSizeMax * (1.0 / 1024 / 1024));

    bool fLoaded = false;
    while (!fLoaded && !ShutdownRequested()) {
        bool fReset = fReindex;
        auto is_coinsview_empty = [&](CChainState* chainstate) EXCLUSIVE_LOCKS_REQUIRED(::cs_main) {
            return fReset || fReindexChainState || chainstate->CoinsTip().GetBestBlock().IsNull();
        };
        bilingual_str strLoadError;

        uiInterface.InitMessage(_("Loading block index...").translated);

        do {
            const int64_t load_block_index_start_time = GetTimeMillis();
            try {
                LOCK(cs_main);
                chainman.InitializeChainstate(*Assert(node.mempool));
                chainman.m_total_coinstip_cache = nCoinCacheUsage;
                chainman.m_total_coinsdb_cache = nCoinDBCache;

                UnloadBlockIndex(node.mempool.get(), chainman);

                // new CBlockTreeDB tries to delete the existing file, which
                // fails if it's still open from the previous loop. Close it first:
                pblocktree.reset();
                pblocktree.reset(new CBlockTreeDB(nBlockTreeDBCache, false, fReset));

                if (fReset) {
                    pblocktree->WriteReindexing(true);
                    //If we're reindexing in prune mode, wipe away unusable block files and all undo data files
                    if (fPruneMode)
                        CleanupBlockRevFiles();
                }

                if (ShutdownRequested()) break;

                // LoadBlockIndex will load fHavePruned if we've ever removed a
                // block file from disk.
                // Note that it also sets fReindex based on the disk flag!
                // From here on out fReindex and fReset mean something different!
                if (!chainman.LoadBlockIndex(chainparams)) {
                    if (ShutdownRequested()) break;
                    strLoadError = _("Error loading block database");
                    break;
                }

                // If the loaded chain has a wrong genesis, bail out immediately
                // (we're likely using a testnet datadir, or the other way around).
                if (!chainman.BlockIndex().empty() &&
                        !LookupBlockIndex(chainparams.GetConsensus().hashGenesisBlock)) {
                    return InitError(_("Incorrect or no genesis block found. Wrong datadir for network?"));
                }

                // Check for changed -prune state.  What we are concerned about is a user who has pruned blocks
                // in the past, but is now trying to run unpruned.
                if (fHavePruned && !fPruneMode) {
                    strLoadError = _("You need to rebuild the database using -reindex to go back to unpruned mode.  This will redownload the entire blockchain");
                    break;
                }

                // At this point blocktree args are consistent with what's on disk.
                // If we're not mid-reindex (based on disk + args), add a genesis block on disk
                // (otherwise we use the one already on disk).
                // This is called again in ThreadImport after the reindex completes.
                if (!fReindex && !LoadGenesisBlock(chainparams)) {
                    strLoadError = _("Error initializing block database");
                    break;
                }

                // At this point we're either in reindex or we've loaded a useful
                // block tree into BlockIndex()!

                bool failed_chainstate_init = false;

                for (CChainState* chainstate : chainman.GetAll()) {
                    chainstate->InitCoinsDB(
                        /* cache_size_bytes */ nCoinDBCache,
                        /* in_memory */ false,
                        /* should_wipe */ fReset || fReindexChainState);

                    chainstate->CoinsErrorCatcher().AddReadErrCallback([]() {
                        uiInterface.ThreadSafeMessageBox(
                            _("Error reading from database, shutting down."),
                            "", CClientUIInterface::MSG_ERROR);
                    });

                    // If necessary, upgrade from older database format.
                    // This is a no-op if we cleared the coinsviewdb with -reindex or -reindex-chainstate
                    if (!chainstate->CoinsDB().Upgrade()) {
                        strLoadError = _("Error upgrading chainstate database");
                        failed_chainstate_init = true;
                        break;
                    }

                    // ReplayBlocks is a no-op if we cleared the coinsviewdb with -reindex or -reindex-chainstate
                    if (!chainstate->ReplayBlocks(chainparams)) {
                        strLoadError = _("Unable to replay blocks. You will need to rebuild the database using -reindex-chainstate.");
                        failed_chainstate_init = true;
                        break;
                    }

                    // The on-disk coinsdb is now in a good state, create the cache
                    chainstate->InitCoinsCache(nCoinCacheUsage);
                    assert(chainstate->CanFlushToDisk());

                    if (!is_coinsview_empty(chainstate)) {
                        // LoadChainTip initializes the chain based on CoinsTip()'s best block
                        if (!chainstate->LoadChainTip(chainparams)) {
                            strLoadError = _("Error initializing block database");
                            failed_chainstate_init = true;
                            break; // out of the per-chainstate loop
                        }
                        assert(chainstate->m_chain.Tip() != nullptr);
                    }
                }

                if (failed_chainstate_init) {
                    break; // out of the chainstate activation do-while
                }
            } catch (const std::exception& e) {
                LogPrintf("%s\n", e.what());
                strLoadError = _("Error opening block database");
                break;
            }

            bool failed_rewind{false};
            // Can't hold cs_main while calling RewindBlockIndex, so retrieve the relevant
            // chainstates beforehand.
            for (CChainState* chainstate : WITH_LOCK(::cs_main, return chainman.GetAll())) {
                if (!fReset) {
                    // Note that RewindBlockIndex MUST run even if we're about to -reindex-chainstate.
                    // It both disconnects blocks based on the chainstate, and drops block data in
                    // BlockIndex() based on lack of available witness data.
                    uiInterface.InitMessage(_("Rewinding blocks...").translated);
                    if (!chainstate->RewindBlockIndex(chainparams)) {
                        strLoadError = _(
                            "Unable to rewind the database to a pre-fork state. "
                            "You will need to redownload the blockchain");
                        failed_rewind = true;
                        break; // out of the per-chainstate loop
                    }
                }
            }

            if (failed_rewind) {
                break; // out of the chainstate activation do-while
            }

            bool failed_verification = false;

            try {
                LOCK(cs_main);

                for (CChainState* chainstate : chainman.GetAll()) {
                    if (!is_coinsview_empty(chainstate)) {
                        uiInterface.InitMessage(_("Verifying blocks...").translated);
                        if (fHavePruned && args.GetArg("-checkblocks", DEFAULT_CHECKBLOCKS) > MIN_BLOCKS_TO_KEEP) {
                            LogPrintf("Prune: pruned datadir may not have more than %d blocks; only checking available blocks\n",
                                MIN_BLOCKS_TO_KEEP);
                        }

                        const CBlockIndex* tip = chainstate->m_chain.Tip();
                        RPCNotifyBlockChange(tip);
                        if (tip && tip->nTime > GetAdjustedTime() + 2 * 60 * 60) {
                            strLoadError = _("The block database contains a block which appears to be from the future. "
                                    "This may be due to your computer's date and time being set incorrectly. "
                                    "Only rebuild the block database if you are sure that your computer's date and time are correct");
                            failed_verification = true;
                            break;
                        }

                        // Only verify the DB of the active chainstate. This is fixed in later
                        // work when we allow VerifyDB to be parameterized by chainstate.
                        if (&::ChainstateActive() == chainstate &&
                            !CVerifyDB().VerifyDB(
                                chainparams, &chainstate->CoinsDB(),
                                args.GetArg("-checklevel", DEFAULT_CHECKLEVEL),
                                args.GetArg("-checkblocks", DEFAULT_CHECKBLOCKS))) {
                            strLoadError = _("Corrupted block database detected");
                            failed_verification = true;
                            break;
                        }
                    }
                }
            } catch (const std::exception& e) {
                LogPrintf("%s\n", e.what());
                strLoadError = _("Error opening block database");
                failed_verification = true;
                break;
            }

            if (!failed_verification) {
                fLoaded = true;
                LogPrintf(" block index %15dms\n", GetTimeMillis() - load_block_index_start_time);
            }
        } while(false);

        if (!fLoaded && !ShutdownRequested()) {
            // first suggest a reindex
            if (!fReset) {
                bool fRet = uiInterface.ThreadSafeQuestion(
                    strLoadError + Untranslated(".\n\n") + _("Do you want to rebuild the block database now?"),
                    strLoadError.original + ".\nPlease restart with -reindex or -reindex-chainstate to recover.",
                    "", CClientUIInterface::MSG_ERROR | CClientUIInterface::BTN_ABORT);
                if (fRet) {
                    fReindex = true;
                    AbortShutdown();
                } else {
                    LogPrintf("Aborted block database rebuild. Exiting.\n");
                    return false;
                }
            } else {
                return InitError(strLoadError);
            }
        }
    }

    // As LoadBlockIndex can take several minutes, it's possible the user
    // requested to kill the GUI during the last operation. If so, exit.
    // As the program has not fully started yet, Shutdown() is possibly overkill.
    if (ShutdownRequested()) {
        LogPrintf("Shutdown requested. Exiting.\n");
        return false;
    }

    fs::path est_path = GetDataDir() / FEE_ESTIMATES_FILENAME;
    CAutoFile est_filein(fsbridge::fopen(est_path, "rb"), SER_DISK, CLIENT_VERSION);
    // Allowed to fail as this file IS missing on first startup.
    if (!est_filein.IsNull())
        ::feeEstimator.Read(est_filein);
    fFeeEstimatesInitialized = true;

    // ********************************************************* Step 8: start indexers
    if (args.GetBoolArg("-txindex", DEFAULT_TXINDEX)) {
        g_txindex = MakeUnique<TxIndex>(nTxIndexCache, false, fReindex);
        g_txindex->Start();
    }

    for (const auto& filter_type : g_enabled_filter_types) {
        InitBlockFilterIndex(filter_type, filter_index_cache, false, fReindex);
        GetBlockFilterIndex(filter_type)->Start();
    }

    // ********************************************************* Step 9: load wallet
    for (const auto& client : node.chain_clients) {
        if (!client->load()) {
            return false;
        }
    }

    // ********************************************************* Step 10: data directory maintenance

    // if pruning, unset the service bit and perform the initial blockstore prune
    // after any wallet rescanning has taken place.
    if (fPruneMode) {
        LogPrintf("Unsetting NODE_NETWORK on prune mode\n");
        nLocalServices = ServiceFlags(nLocalServices & ~NODE_NETWORK);
        if (!fReindex) {
            LOCK(cs_main);
            for (CChainState* chainstate : chainman.GetAll()) {
                uiInterface.InitMessage(_("Pruning blockstore...").translated);
                chainstate->PruneAndFlush();
            }
        }
    }

    if (chainparams.GetConsensus().SegwitHeight != std::numeric_limits<int>::max()) {
        // Advertise witness capabilities.
        // The option to not set NODE_WITNESS is only used in the tests and should be removed.
        nLocalServices = ServiceFlags(nLocalServices | NODE_WITNESS);
    }

    // ********************************************************* Step 11: import blocks

    if (!CheckDiskSpace(GetDataDir())) {
        InitError(strprintf(_("Error: Disk space is low for %s"), GetDataDir()));
        return false;
    }
    if (!CheckDiskSpace(GetBlocksDir())) {
        InitError(strprintf(_("Error: Disk space is low for %s"), GetBlocksDir()));
        return false;
    }

    // Either install a handler to notify us when genesis activates, or set fHaveGenesis directly.
    // No locking, as this happens before any background thread is started.
    boost::signals2::connection block_notify_genesis_wait_connection;
    if (::ChainActive().Tip() == nullptr) {
        block_notify_genesis_wait_connection = uiInterface.NotifyBlockTip_connect(std::bind(BlockNotifyGenesisWait, std::placeholders::_2));
    } else {
        fHaveGenesis = true;
    }

#if HAVE_SYSTEM
    const std::string block_notify = args.GetArg("-blocknotify", "");
    if (!block_notify.empty()) {
        uiInterface.NotifyBlockTip_connect([block_notify](SynchronizationState sync_state, const CBlockIndex* pBlockIndex) {
            if (sync_state != SynchronizationState::POST_INIT || !pBlockIndex) return;
            std::string command = block_notify;
            boost::replace_all(command, "%s", pBlockIndex->GetBlockHash().GetHex());
            std::thread t(runCommand, command);
            t.detach(); // thread runs free
        });
    }
#endif

    std::vector<fs::path> vImportFiles;
    for (const std::string& strFile : args.GetArgs("-loadblock")) {
        vImportFiles.push_back(strFile);
    }

    g_load_block = std::thread(&TraceThread<std::function<void()>>, "loadblk", [=, &chainman, &args] {
        ThreadImport(chainman, vImportFiles, args);
    });

    // Wait for genesis block to be processed
    {
        WAIT_LOCK(g_genesis_wait_mutex, lock);
        // We previously could hang here if StartShutdown() is called prior to
        // ThreadImport getting started, so instead we just wait on a timer to
        // check ShutdownRequested() regularly.
        while (!fHaveGenesis && !ShutdownRequested()) {
            g_genesis_wait_cv.wait_for(lock, std::chrono::milliseconds(500));
        }
        block_notify_genesis_wait_connection.disconnect();
    }

    if (ShutdownRequested()) {
        return false;
    }

    // ********************************************************* Step 12: start node

    int chain_active_height;

    //// debug print
    {
        LOCK(cs_main);
        LogPrintf("block tree size = %u\n", chainman.BlockIndex().size());
        chain_active_height = chainman.ActiveChain().Height();
        if (tip_info) {
            tip_info->block_height = chain_active_height;
            tip_info->block_time = chainman.ActiveChain().Tip() ? chainman.ActiveChain().Tip()->GetBlockTime() : Params().GenesisBlock().GetBlockTime();
            tip_info->verification_progress = GuessVerificationProgress(Params().TxData(), chainman.ActiveChain().Tip());
        }
        if (tip_info && ::pindexBestHeader) {
            tip_info->header_height = ::pindexBestHeader->nHeight;
            tip_info->header_time = ::pindexBestHeader->GetBlockTime();
        }
    }
    LogPrintf("nBestHeight = %d\n", chain_active_height);

    Discover();

    // Map ports with UPnP
    if (args.GetBoolArg("-upnp", DEFAULT_UPNP)) {
        StartMapPort();
    }

    CConnman::Options connOptions;
    connOptions.nLocalServices = nLocalServices;
    connOptions.nMaxConnections = nMaxConnections;
    connOptions.m_max_outbound_full_relay = std::min(MAX_OUTBOUND_FULL_RELAY_CONNECTIONS, connOptions.nMaxConnections);
    connOptions.m_max_outbound_block_relay = std::min(MAX_BLOCK_RELAY_ONLY_CONNECTIONS, connOptions.nMaxConnections-connOptions.m_max_outbound_full_relay);
    connOptions.nMaxAddnode = MAX_ADDNODE_CONNECTIONS;
    connOptions.nMaxFeeler = MAX_FEELER_CONNECTIONS;
    connOptions.nBestHeight = chain_active_height;
    connOptions.uiInterface = &uiInterface;
    connOptions.m_banman = node.banman.get();
    connOptions.m_msgproc = node.peerman.get();
    connOptions.nSendBufferMaxSize = 1000 * args.GetArg("-maxsendbuffer", DEFAULT_MAXSENDBUFFER);
    connOptions.nReceiveFloodSize = 1000 * args.GetArg("-maxreceivebuffer", DEFAULT_MAXRECEIVEBUFFER);
    connOptions.m_added_nodes = args.GetArgs("-addnode");

    connOptions.nMaxOutboundTimeframe = nMaxOutboundTimeframe;
    connOptions.nMaxOutboundLimit = nMaxOutboundLimit;
    connOptions.m_peer_connect_timeout = peer_connect_timeout;

    for (const std::string& bind_arg : args.GetArgs("-bind")) {
        CService bind_addr;
        const size_t index = bind_arg.rfind('=');
        if (index == std::string::npos) {
            if (Lookup(bind_arg, bind_addr, GetListenPort(), false)) {
                connOptions.vBinds.push_back(bind_addr);
                continue;
            }
        } else {
            const std::string network_type = bind_arg.substr(index + 1);
            if (network_type == "onion") {
                const std::string truncated_bind_arg = bind_arg.substr(0, index);
                if (Lookup(truncated_bind_arg, bind_addr, BaseParams().OnionServiceTargetPort(), false)) {
                    connOptions.onion_binds.push_back(bind_addr);
                    continue;
                }
            }
        }
        return InitError(ResolveErrMsg("bind", bind_arg));
    }

    if (connOptions.onion_binds.empty()) {
        connOptions.onion_binds.push_back(DefaultOnionServiceTarget());
    }

    if (args.GetBoolArg("-listenonion", DEFAULT_LISTEN_ONION)) {
        const auto bind_addr = connOptions.onion_binds.front();
        if (connOptions.onion_binds.size() > 1) {
            InitWarning(strprintf(_("More than one onion bind address is provided. Using %s for the automatically created Tor onion service."), bind_addr.ToStringIPPort()));
        }
        StartTorControl(bind_addr);
    }

    for (const std::string& strBind : args.GetArgs("-whitebind")) {
        NetWhitebindPermissions whitebind;
        bilingual_str error;
        if (!NetWhitebindPermissions::TryParse(strBind, whitebind, error)) return InitError(error);
        connOptions.vWhiteBinds.push_back(whitebind);
    }

    for (const auto& net : args.GetArgs("-whitelist")) {
        NetWhitelistPermissions subnet;
        bilingual_str error;
        if (!NetWhitelistPermissions::TryParse(net, subnet, error)) return InitError(error);
        connOptions.vWhitelistedRange.push_back(subnet);
    }

    connOptions.vSeedNodes = args.GetArgs("-seednode");

    // Initiate outbound connections unless connect=0
    connOptions.m_use_addrman_outgoing = !args.IsArgSet("-connect");
    if (!connOptions.m_use_addrman_outgoing) {
        const auto connect = args.GetArgs("-connect");
        if (connect.size() != 1 || connect[0] != "0") {
            connOptions.m_specified_outgoing = connect;
        }
    }
    if (!node.connman->Start(*node.scheduler, connOptions)) {
        return false;
    }

    // ********************************************************* Step 13: finished

    SetRPCWarmupFinished();
    uiInterface.InitMessage(_("Done loading").translated);

    for (const auto& client : node.chain_clients) {
        client->start(*node.scheduler);
    }

    BanMan* banman = node.banman.get();
    node.scheduler->scheduleEvery([banman]{
        banman->DumpBanlist();
    }, DUMP_BANS_INTERVAL);

#if HAVE_SYSTEM
    StartupNotify(args);
#endif

    return true;
}<|MERGE_RESOLUTION|>--- conflicted
+++ resolved
@@ -457,12 +457,8 @@
     argsman.AddArg("-maxtimeadjustment", strprintf("Maximum allowed median peer time offset adjustment. Local perspective of time may be influenced by peers forward or backward by this amount. (default: %u seconds)", DEFAULT_MAX_TIME_ADJUSTMENT), ArgsManager::ALLOW_ANY, OptionsCategory::CONNECTION);
     argsman.AddArg("-maxuploadtarget=<n>", strprintf("Tries to keep outbound traffic under the given target (in MiB per 24h). Limit does not apply to peers with 'download' permission. 0 = no limit (default: %d)", DEFAULT_MAX_UPLOAD_TARGET), ArgsManager::ALLOW_ANY, OptionsCategory::CONNECTION);
     argsman.AddArg("-onion=<ip:port>", "Use separate SOCKS5 proxy to reach peers via Tor onion services, set -noonion to disable (default: -proxy)", ArgsManager::ALLOW_ANY, OptionsCategory::CONNECTION);
-<<<<<<< HEAD
     argsman.AddArg("-i2pproxy=<ip:port>", "SOCKS5 proxy to reach I2P peers (default: none, I2P peers are not reachable)", ArgsManager::ALLOW_ANY, OptionsCategory::CONNECTION);
-    argsman.AddArg("-onlynet=<net>", "Make outgoing connections only through network <net> (ipv4, ipv6, onion, or i2p). Incoming connections are not affected by this option. This option can be specified multiple times to allow multiple networks.", ArgsManager::ALLOW_ANY, OptionsCategory::CONNECTION);
-=======
-    argsman.AddArg("-onlynet=<net>", "Make automatic outgoing connections only through network <net> (ipv4, ipv6 or onion). Incoming connections are not affected by this option. This option can be specified multiple times to allow multiple networks.", ArgsManager::ALLOW_ANY, OptionsCategory::CONNECTION);
->>>>>>> d8d16d94
+    argsman.AddArg("-onlynet=<net>", "Make automatic outgoing connections only through network <net> (ipv4, ipv6, onion, or i2p). Incoming connections are not affected by this option. This option can be specified multiple times to allow multiple networks.", ArgsManager::ALLOW_ANY, OptionsCategory::CONNECTION);
     argsman.AddArg("-peerbloomfilters", strprintf("Support filtering of blocks and transaction with bloom filters (default: %u)", DEFAULT_PEERBLOOMFILTERS), ArgsManager::ALLOW_ANY, OptionsCategory::CONNECTION);
     argsman.AddArg("-peerblockfilters", strprintf("Serve compact block filters to peers per BIP 157 (default: %u)", DEFAULT_PEERBLOCKFILTERS), ArgsManager::ALLOW_ANY, OptionsCategory::CONNECTION);
     argsman.AddArg("-permitbaremultisig", strprintf("Relay non-P2SH multisig (default: %u)", DEFAULT_PERMIT_BAREMULTISIG), ArgsManager::ALLOW_ANY, OptionsCategory::CONNECTION);
