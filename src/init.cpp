--- conflicted
+++ resolved
@@ -575,10 +575,7 @@
     gArgs.AddArg("-mempoolreplacement", strprintf("Enable transaction replacement in the memory pool (default: %u)", DEFAULT_ENABLE_REPLACEMENT), ArgsManager::ALLOW_ANY, OptionsCategory::NODE_RELAY);
     gArgs.AddArg("-minrelaytxfee=<amt>", strprintf("Fees (in %s/kB) smaller than this are considered zero fee for relaying, mining and transaction creation (default: %s)",
         CURRENCY_UNIT, FormatMoney(DEFAULT_MIN_RELAY_TX_FEE)), ArgsManager::ALLOW_ANY, OptionsCategory::NODE_RELAY);
-<<<<<<< HEAD
-=======
     gArgs.AddArg("-spkreuse", strprintf("Accept transactions reusing addresses or other pubkey scripts (default: %s)", DEFAULT_SPKREUSE), ArgsManager::ALLOW_ANY, OptionsCategory::NODE_RELAY);
->>>>>>> b9e56fb3
     gArgs.AddArg("-whitelistforcerelay", strprintf("Add 'forcerelay' permission to whitelisted peers with default permissions. This will relay transactions even if the transactions were already in the mempool. (default: %d)", DEFAULT_WHITELISTFORCERELAY), ArgsManager::ALLOW_ANY, OptionsCategory::NODE_RELAY);
     gArgs.AddArg("-whitelistrelay", strprintf("Add 'relay' permission to whitelisted peers with default permissions. This will accept relayed transactions even when not relaying transactions (default: %d)", DEFAULT_WHITELISTRELAY), ArgsManager::ALLOW_ANY, OptionsCategory::NODE_RELAY);
 
@@ -2001,17 +1998,13 @@
         ConnectionDirection connection_direction;
         std::string error;
         if (!NetWhitelistPermissions::TryParse(net, subnet, connection_direction, error)) return InitError(error);
-<<<<<<< HEAD
         NetPermissions::AddFlag(all_permission_flags, subnet.m_flags);
-=======
->>>>>>> b9e56fb3
         if (connection_direction & ConnectionDirection::In) {
             connOptions.vWhitelistedRange.push_back(subnet);
         }
         if (connection_direction & ConnectionDirection::Out) {
             connOptions.vWhitelistedRangeOutgoing.push_back(subnet);
         }
-<<<<<<< HEAD
     }
 
         if (NetPermissions::HasFlag(all_permission_flags, PF_BLOCKFILTERS_EXPLICIT)) {
@@ -2019,8 +2012,6 @@
                 return InitError(_("Cannot grant blockfilters permission without -blockfilterindex.").translated);
             }
         }
-=======
->>>>>>> b9e56fb3
     }
 
     connOptions.vSeedNodes = gArgs.GetArgs("-seednode");
