--- conflicted
+++ resolved
@@ -443,11 +443,7 @@
     gArgs.AddArg("-maxreceivebuffer=<n>", strprintf("Maximum per-connection receive buffer, <n>*1000 bytes (default: %u)", DEFAULT_MAXRECEIVEBUFFER), ArgsManager::ALLOW_ANY, OptionsCategory::CONNECTION);
     gArgs.AddArg("-maxsendbuffer=<n>", strprintf("Maximum per-connection send buffer, <n>*1000 bytes (default: %u)", DEFAULT_MAXSENDBUFFER), ArgsManager::ALLOW_ANY, OptionsCategory::CONNECTION);
     gArgs.AddArg("-maxtimeadjustment", strprintf("Maximum allowed median peer time offset adjustment. Local perspective of time may be influenced by peers forward or backward by this amount. (default: %u seconds)", DEFAULT_MAX_TIME_ADJUSTMENT), ArgsManager::ALLOW_ANY, OptionsCategory::CONNECTION);
-<<<<<<< HEAD
-    gArgs.AddArg("-maxuploadtarget=<n>", strprintf("Tries to keep outbound traffic under the given target (in MiB per 24h), 0 = no limit (default: %d)", DEFAULT_MAX_UPLOAD_TARGET), ArgsManager::ALLOW_ANY, OptionsCategory::CONNECTION);
-=======
     gArgs.AddArg("-maxuploadtarget=<n>", strprintf("Tries to keep outbound traffic under the given target (in MiB per 24h). Limit does not apply to peers with 'download' permission. 0 = no limit (default: %d)", DEFAULT_MAX_UPLOAD_TARGET), ArgsManager::ALLOW_ANY, OptionsCategory::CONNECTION);
->>>>>>> 46af7c19
     gArgs.AddArg("-misbehavinglimit=<n>", strprintf("Maximum number of misbehaving peers to deprioritise (default: %s)", DEFAULT_MISBEHAVING_LIMIT), ArgsManager::ALLOW_INT, OptionsCategory::CONNECTION);
     gArgs.AddArg("-onion=<ip:port>", "Use separate SOCKS5 proxy to reach peers via Tor hidden services, set -noonion to disable (default: -proxy)", ArgsManager::ALLOW_ANY, OptionsCategory::CONNECTION);
     gArgs.AddArg("-onlynet=<net>", "Make outgoing connections only through network <net> (ipv4, ipv6 or onion). Incoming connections are not affected by this option. This option can be specified multiple times to allow multiple networks.", ArgsManager::ALLOW_ANY, OptionsCategory::CONNECTION);
