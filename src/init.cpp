// Copyright (c) 2009-2010 Satoshi Nakamoto
// Copyright (c) 2009-2012 The Bitcoin developers
// Distributed under the MIT/X11 software license, see the accompanying
// file COPYING or http://www.opensource.org/licenses/mit-license.php.

#include "init.h"
#include "main.h"
#include "core.h"
#include "chainparams.h"
#include "txdb.h"
#include "walletdb.h"
#include "bitcoinrpc.h"
#include "net.h"
#include "util.h"
#include "ui_interface.h"
#include "checkpoints.h"

#include <boost/filesystem.hpp>
#include <boost/filesystem/fstream.hpp>
#include <boost/filesystem/convenience.hpp>
#include <boost/interprocess/sync/file_lock.hpp>
#include <boost/algorithm/string/predicate.hpp>
#include <openssl/crypto.h>

#ifndef WIN32
#include <signal.h>
#endif

#if USE_ZMQ
#include "bitcoin_zmq.h"
#endif

using namespace std;
using namespace boost;

std::string strWalletFile;
CWallet* pwalletMain;
CClientUIInterface uiInterface;

#ifdef WIN32
// Win32 LevelDB doesn't use filedescriptors, and the ones used for
// accessing block files, don't count towards to fd_set size limit
// anyway.
#define MIN_CORE_FILEDESCRIPTORS 0
#else
#define MIN_CORE_FILEDESCRIPTORS 150
#endif

// Used to pass flags to the Bind() function
enum BindFlags {
    BF_NONE         = 0,
    BF_EXPLICIT     = (1U << 0),
    BF_REPORT_ERROR = (1U << 1)
};


//////////////////////////////////////////////////////////////////////////////
//
// Shutdown
//

//
// Thread management and startup/shutdown:
//
// The network-processing threads are all part of a thread group
// created by AppInit() or the Qt main() function.
//
// A clean exit happens when StartShutdown() or the SIGTERM
// signal handler sets fRequestShutdown, which triggers
// the DetectShutdownThread(), which interrupts the main thread group.
// DetectShutdownThread() then exits, which causes AppInit() to
// continue (it .joins the shutdown thread).
// Shutdown() is then
// called to clean up database connections, and stop other
// threads that should only be stopped after the main network-processing
// threads have exited.
//
// Note that if running -daemon the parent process returns from AppInit2
// before adding any threads to the threadGroup, so .join_all() returns
// immediately and the parent exits from main().
//
// Shutdown for Qt is very similar, only it uses a QTimer to detect
// fRequestShutdown getting set, and then does the normal Qt
// shutdown thing.
//

volatile bool fRequestShutdown = false;

void StartShutdown()
{
    fRequestShutdown = true;
}
bool ShutdownRequested()
{
    return fRequestShutdown;
}

static CCoinsViewDB *pcoinsdbview;

void Shutdown()
{
    static CCriticalSection cs_Shutdown;
    TRY_LOCK(cs_Shutdown, lockShutdown);
    if (!lockShutdown) return;

    RenameThread("bitcoin-shutoff");
    nTransactionsUpdated++;
    StopRPCThreads();
    ShutdownRPCMining();
    bitdb.Flush(false);
    GenerateBitcoins(false, NULL);
    StopNode();
    {
<<<<<<< HEAD
        LOCK(cs_main);
        if (pwalletMain)
            pwalletMain->SetBestChain(CBlockLocator(pindexBest));
        if (pblocktree)
            pblocktree->Flush();
        if (pcoinsTip)
            pcoinsTip->Flush();
        delete pcoinsTip; pcoinsTip = NULL;
        delete pcoinsdbview; pcoinsdbview = NULL;
        delete pblocktree; pblocktree = NULL;
=======
        fShutdown = true;
        fRequestShutdown = true;
        nTransactionsUpdated++;
        bitdb.Flush(false);
        {
            LOCK(cs_main);
            ThreadScriptCheckQuit();
        }
        StopNode();
        {
            LOCK(cs_main);
            if (pblocktree)
                pblocktree->Flush();
            if (pcoinsTip)
                pcoinsTip->Flush();
            delete pcoinsTip;
            delete pcoinsdbview;
            delete pblocktree;
        }
        bitdb.Flush(true);
        boost::filesystem::remove(GetPidFile());
        UnregisterWallet(pwalletMain);
        delete pwalletMain;
#if USE_ZMQ
        BZmq_Shutdown();
#endif
        NewThread(ExitTimeout, NULL);
        Sleep(50);
        printf("Bitcoin exited\n\n");
        fExit = true;
#ifndef QT_GUI
        // ensure non-UI client gets exited here, but let Bitcoin-Qt reach 'return 0;' in bitcoin.cpp
        exit(0);
#endif
    }
    else
    {
        while (!fExit)
            Sleep(500);
        Sleep(100);
        ExitThread(0);
>>>>>>> 7c05592a
    }
    bitdb.Flush(true);
    boost::filesystem::remove(GetPidFile());
    UnregisterAllWallets();
    delete pwalletMain;
}

//
// Signal handlers are very limited in what they are allowed to do, so:
//
void HandleSIGTERM(int)
{
    fRequestShutdown = true;
}

void HandleSIGHUP(int)
{
    fReopenDebugLog = true;
}

bool static InitError(const std::string &str)
{
    uiInterface.ThreadSafeMessageBox(str, "", CClientUIInterface::MSG_ERROR);
    return false;
}

bool static InitWarning(const std::string &str)
{
    uiInterface.ThreadSafeMessageBox(str, "", CClientUIInterface::MSG_WARNING);
    return true;
}

bool static Bind(const CService &addr, unsigned int flags) {
    if (!(flags & BF_EXPLICIT) && IsLimited(addr))
        return false;
    std::string strError;
    if (!BindListenPort(addr, strError)) {
        if (flags & BF_REPORT_ERROR)
            return InitError(strError);
        return false;
    }
    return true;
}

// Core-specific options shared between UI and daemon
std::string HelpMessage()
{
    string strUsage = _("Options:") + "\n";
    strUsage += "  -?                     " + _("This help message") + "\n";
    strUsage += "  -conf=<file>           " + _("Specify configuration file (default: bitcoin.conf)") + "\n";
    strUsage += "  -pid=<file>            " + _("Specify pid file (default: bitcoind.pid)") + "\n";
    strUsage += "  -gen                   " + _("Generate coins (default: 0)") + "\n";
    strUsage += "  -datadir=<dir>         " + _("Specify data directory") + "\n";
    strUsage += "  -wallet=<file>         " + _("Specify wallet file (within data directory)") + "\n";
    strUsage += "  -dbcache=<n>           " + _("Set database cache size in megabytes (default: 25)") + "\n";
    strUsage += "  -timeout=<n>           " + _("Specify connection timeout in milliseconds (default: 5000)") + "\n";
    strUsage += "  -proxy=<ip:port>       " + _("Connect through socks proxy") + "\n";
    strUsage += "  -socks=<n>             " + _("Select the version of socks proxy to use (4-5, default: 5)") + "\n";
    strUsage += "  -tor=<ip:port>         " + _("Use proxy to reach tor hidden services (default: same as -proxy)") + "\n";
    strUsage += "  -dns                   " + _("Allow DNS lookups for -addnode, -seednode and -connect") + "\n";
    strUsage += "  -port=<port>           " + _("Listen for connections on <port> (default: 8333 or testnet: 18333)") + "\n";
    strUsage += "  -maxconnections=<n>    " + _("Maintain at most <n> connections to peers (default: 125)") + "\n";
    strUsage += "  -addnode=<ip>          " + _("Add a node to connect to and attempt to keep the connection open") + "\n";
    strUsage += "  -connect=<ip>          " + _("Connect only to the specified node(s)") + "\n";
    strUsage += "  -seednode=<ip>         " + _("Connect to a node to retrieve peer addresses, and disconnect") + "\n";
    strUsage += "  -externalip=<ip>       " + _("Specify your own public address") + "\n";
    strUsage += "  -onlynet=<net>         " + _("Only connect to nodes in network <net> (IPv4, IPv6 or Tor)") + "\n";
    strUsage += "  -discover              " + _("Discover own IP address (default: 1 when listening and no -externalip)") + "\n";
    strUsage += "  -checkpoints           " + _("Only accept block chain matching built-in checkpoints (default: 1)") + "\n";
    strUsage += "  -listen                " + _("Accept connections from outside (default: 1 if no -proxy or -connect)") + "\n";
    strUsage += "  -bind=<addr>           " + _("Bind to given address and always listen on it. Use [host]:port notation for IPv6") + "\n";
    strUsage += "  -dnsseed               " + _("Find peers using DNS lookup (default: 1 unless -connect)") + "\n";
    strUsage += "  -banscore=<n>          " + _("Threshold for disconnecting misbehaving peers (default: 100)") + "\n";
    strUsage += "  -bantime=<n>           " + _("Number of seconds to keep misbehaving peers from reconnecting (default: 86400)") + "\n";
    strUsage += "  -maxreceivebuffer=<n>  " + _("Maximum per-connection receive buffer, <n>*1000 bytes (default: 5000)") + "\n";
    strUsage += "  -maxsendbuffer=<n>     " + _("Maximum per-connection send buffer, <n>*1000 bytes (default: 1000)") + "\n";
#ifdef USE_UPNP
#if USE_UPNP
    strUsage += "  -upnp                  " + _("Use UPnP to map the listening port (default: 1 when listening)") + "\n";
#else
    strUsage += "  -upnp                  " + _("Use UPnP to map the listening port (default: 0)") + "\n";
#endif
#endif
    strUsage += "  -paytxfee=<amt>        " + _("Fee per KB to add to transactions you send") + "\n";
    if (fHaveGUI)
        strUsage += "  -server                " + _("Accept command line and JSON-RPC commands") + "\n";
#if !defined(WIN32)
    if (fHaveGUI)
        strUsage += "  -daemon                " + _("Run in the background as a daemon and accept commands") + "\n";
#endif
    strUsage += "  -testnet               " + _("Use the test network") + "\n";
    strUsage += "  -debug                 " + _("Output extra debugging information. Implies all other -debug* options") + "\n";
    strUsage += "  -debugnet              " + _("Output extra network debugging information") + "\n";
    strUsage += "  -logtimestamps         " + _("Prepend debug output with timestamp") + "\n";
    strUsage += "  -shrinkdebugfile       " + _("Shrink debug.log file on client startup (default: 1 when no -debug)") + "\n";
    strUsage += "  -printtoconsole        " + _("Send trace/debug info to console instead of debug.log file") + "\n";
    strUsage += "  -regtest               " + _("Enter regression test mode, which uses a special chain in which blocks can be "
                                                "solved instantly. This is intended for regression testing tools and app development.") + "\n";
#ifdef WIN32
    strUsage += "  -printtodebugger       " + _("Send trace/debug info to debugger") + "\n";
#endif
<<<<<<< HEAD
    strUsage += "  -rpcuser=<user>        " + _("Username for JSON-RPC connections") + "\n";
    strUsage += "  -rpcpassword=<pw>      " + _("Password for JSON-RPC connections") + "\n";
    strUsage += "  -rpcport=<port>        " + _("Listen for JSON-RPC connections on <port> (default: 8332 or testnet: 18332)") + "\n";
    strUsage += "  -rpcallowip=<ip>       " + _("Allow JSON-RPC connections from specified IP address") + "\n";
    if (!fHaveGUI)
        strUsage += "  -rpcconnect=<ip>       " + _("Send commands to node running on <ip> (default: 127.0.0.1)") + "\n";
    strUsage += "  -rpcthreads=<n>        " + _("Set the number of threads to service RPC calls (default: 4)") + "\n";
    strUsage += "  -blocknotify=<cmd>     " + _("Execute command when the best block changes (%s in cmd is replaced by block hash)") + "\n";
    strUsage += "  -walletnotify=<cmd>    " + _("Execute command when a wallet transaction changes (%s in cmd is replaced by TxID)") + "\n";
    strUsage += "  -alertnotify=<cmd>     " + _("Execute command when a relevant alert is received (%s in cmd is replaced by message)") + "\n";
    strUsage += "  -upgradewallet         " + _("Upgrade wallet to latest format") + "\n";
    strUsage += "  -keypool=<n>           " + _("Set key pool size to <n> (default: 100)") + "\n";
    strUsage += "  -rescan                " + _("Rescan the block chain for missing wallet transactions") + "\n";
    strUsage += "  -salvagewallet         " + _("Attempt to recover private keys from a corrupt wallet.dat") + "\n";
    strUsage += "  -checkblocks=<n>       " + _("How many blocks to check at startup (default: 288, 0 = all)") + "\n";
    strUsage += "  -checklevel=<n>        " + _("How thorough the block verification is (0-4, default: 3)") + "\n";
    strUsage += "  -txindex               " + _("Maintain a full transaction index (default: 0)") + "\n";
    strUsage += "  -loadblock=<file>      " + _("Imports blocks from external blk000??.dat file") + "\n";
    strUsage += "  -reindex               " + _("Rebuild block chain index from current blk000??.dat files") + "\n";
    strUsage += "  -par=<n>               " + _("Set the number of script verification threads (up to 16, 0 = auto, <0 = leave that many cores free, default: 0)") + "\n";

    strUsage += "\n"; _("Block creation options:") + "\n";
    strUsage += "  -blockminsize=<n>      "   + _("Set minimum block size in bytes (default: 0)") + "\n";
    strUsage += "  -blockmaxsize=<n>      "   + _("Set maximum block size in bytes (default: 250000)") + "\n";
    strUsage += "  -blockprioritysize=<n> "   + _("Set maximum size of high-priority/low-fee transactions in bytes (default: 27000)") + "\n";

    strUsage += "\n"; _("SSL options: (see the Bitcoin Wiki for SSL setup instructions)") + "\n";
    strUsage += "  -rpcssl                                  " + _("Use OpenSSL (https) for JSON-RPC connections") + "\n";
    strUsage += "  -rpcsslcertificatechainfile=<file.cert>  " + _("Server certificate file (default: server.cert)") + "\n";
    strUsage += "  -rpcsslprivatekeyfile=<file.pem>         " + _("Server private key (default: server.pem)") + "\n";
    strUsage += "  -rpcsslciphers=<ciphers>                 " + _("Acceptable ciphers (default: TLSv1+HIGH:!SSLv2:!aNULL:!eNULL:!AH:!3DES:@STRENGTH)") + "\n";
=======
        "  -rpcuser=<user>        " + _("Username for JSON-RPC connections") + "\n" +
        "  -rpcpassword=<pw>      " + _("Password for JSON-RPC connections") + "\n" +
        "  -rpcport=<port>        " + _("Listen for JSON-RPC connections on <port> (default: 8332 or testnet: 18332)") + "\n" +
        "  -rpcallowip=<ip>       " + _("Allow JSON-RPC connections from specified IP address") + "\n" +
        "  -rpcconnect=<ip>       " + _("Send commands to node running on <ip> (default: 127.0.0.1)") + "\n" +
        "  -blocknotify=<cmd>     " + _("Execute command when the best block changes (%s in cmd is replaced by block hash)") + "\n" +
        "  -walletnotify=<cmd>    " + _("Execute command when a wallet transaction changes (%s in cmd is replaced by TxID)") + "\n" +
        "  -upgradewallet         " + _("Upgrade wallet to latest format") + "\n" +
        "  -keypool=<n>           " + _("Set key pool size to <n> (default: 100)") + "\n" +
        "  -rescan                " + _("Rescan the block chain for missing wallet transactions") + "\n" +
        "  -salvagewallet         " + _("Attempt to recover private keys from a corrupt wallet.dat") + "\n" +
        "  -checkblocks=<n>       " + _("How many blocks to check at startup (default: 288, 0 = all)") + "\n" +
        "  -checklevel=<n>        " + _("How thorough the block verification is (0-4, default: 3)") + "\n" +
        "  -txindex               " + _("Maintain a full transaction index (default: 0)") + "\n" +
        "  -loadblock=<file>      " + _("Imports blocks from external blk000??.dat file") + "\n" +
        "  -reindex               " + _("Rebuild blockchain index from current blk000??.dat files") + "\n" +
        "  -par=N                 " + _("Set the number of script verification threads (1-16, 0=auto, default: 0)") + "\n" +

        "\n" + _("Block creation options:") + "\n" +
        "  -blockminsize=<n>      "   + _("Set minimum block size in bytes (default: 0)") + "\n" +
        "  -blockmaxsize=<n>      "   + _("Set maximum block size in bytes (default: 250000)") + "\n" +
        "  -blockprioritysize=<n> "   + _("Set maximum size of high-priority/low-fee transactions in bytes (default: 27000)") + "\n" +

        "\n" + _("SSL options: (see the Bitcoin Wiki for SSL setup instructions)") + "\n" +
        "  -rpcssl                                  " + _("Use OpenSSL (https) for JSON-RPC connections") + "\n" +
        "  -rpcsslcertificatechainfile=<file.cert>  " + _("Server certificate file (default: server.cert)") + "\n" +
        "  -rpcsslprivatekeyfile=<file.pem>         " + _("Server private key (default: server.pem)") + "\n" +
        "  -rpcsslciphers=<ciphers>                 " + _("Acceptable ciphers (default: TLSv1+HIGH:!SSLv2:!aNULL:!eNULL:!AH:!3DES:@STRENGTH)") + "\n" +

#if USE_ZMQ
        "\n" + _("ZMQ options: ")+ "\n" +
        "  -zmqctxsetopt=<option:value>    " + _("ZMQ_CTX_SET (Example: -zmqctxsetopt=ZMQ_IO_THREADS:2)") + "\n" +
        "  -zmqpubsetopt=<option:value>    " + _("ZMQ_SETSOCKOPT for the Publisher socket (Example: -zmqpubsetopt=ZMQ_SNDHWM:10)") + "\n" +
        "  -zmqpubbind=\"<endpoint>\"        " + _("ZMQ_BIND Publisher socket to bind to (default: none)") + "\n" +
        "  -zmqpubconnect=\"<endpoint>\"     " + _("ZMQ_CONNECT Publisher socket to connect to (default: none)") + "\n" +
        "  -zmqpublishduringinitaldownload " + _("If we should publish new blocks during the fIsInitalDownload (default: false)") + "\n" +
        "  -zmqrepsetopt=<option:value>    " + _("ZMQ_SETSOCKOPT for the Replier socket (Example: -zmqrepsetopt=ZMQ_LINGER:0)") + "\n" +
        "  -zmqrepbind=\"<endpoint>\"        " + _("ZMQ_BIND Replier socket to bind to (default: none)") + "\n" +
        "  -zmqrepconnect=\"<endpoint>\"     " + _("ZMQ_CONNECT Replier socket to connect to (default: none)") + "\n" +
#endif
        "\n";
>>>>>>> 7c05592a

    return strUsage;
}

struct CImportingNow
{
    CImportingNow() {
        assert(fImporting == false);
        fImporting = true;
    }

    ~CImportingNow() {
        assert(fImporting == true);
        fImporting = false;
    }
};

void ThreadImport(std::vector<boost::filesystem::path> vImportFiles)
{
    RenameThread("bitcoin-loadblk");

    // -reindex
    if (fReindex) {
        CImportingNow imp;
        int nFile = 0;
        while (true) {
            CDiskBlockPos pos(nFile, 0);
            FILE *file = OpenBlockFile(pos, true);
            if (!file)
                break;
            printf("Reindexing block file blk%05u.dat...\n", (unsigned int)nFile);
            LoadExternalBlockFile(file, &pos);
            nFile++;
        }
        pblocktree->WriteReindexing(false);
        fReindex = false;
        printf("Reindexing finished\n");
        // To avoid ending up in a situation without genesis block, re-try initializing (no-op if reindexing worked):
        InitBlockIndex();
    }

    // hardcoded $DATADIR/bootstrap.dat
    filesystem::path pathBootstrap = GetDataDir() / "bootstrap.dat";
    if (filesystem::exists(pathBootstrap)) {
        FILE *file = fopen(pathBootstrap.string().c_str(), "rb");
        if (file) {
            CImportingNow imp;
            filesystem::path pathBootstrapOld = GetDataDir() / "bootstrap.dat.old";
            printf("Importing bootstrap.dat...\n");
            LoadExternalBlockFile(file);
            RenameOver(pathBootstrap, pathBootstrapOld);
        }
    }

    // -loadblock=
    BOOST_FOREACH(boost::filesystem::path &path, vImportFiles) {
        FILE *file = fopen(path.string().c_str(), "rb");
        if (file) {
            CImportingNow imp;
            printf("Importing %s...\n", path.string().c_str());
            LoadExternalBlockFile(file);
        }
    }
}

/** Initialize bitcoin.
 *  @pre Parameters should be parsed and config file should be read.
 */
bool AppInit2(boost::thread_group& threadGroup)
{
    // ********************************************************* Step 1: setup
#ifdef _MSC_VER
    // Turn off Microsoft heap dump noise
    _CrtSetReportMode(_CRT_WARN, _CRTDBG_MODE_FILE);
    _CrtSetReportFile(_CRT_WARN, CreateFileA("NUL", GENERIC_WRITE, 0, NULL, OPEN_EXISTING, 0, 0));
#endif
#if _MSC_VER >= 1400
    // Disable confusing "helpful" text message on abort, Ctrl-C
    _set_abort_behavior(0, _WRITE_ABORT_MSG | _CALL_REPORTFAULT);
#endif
#ifdef WIN32
    // Enable Data Execution Prevention (DEP)
    // Minimum supported OS versions: WinXP SP3, WinVista >= SP1, Win Server 2008
    // A failure is non-critical and needs no further attention!
#ifndef PROCESS_DEP_ENABLE
// We define this here, because GCCs winbase.h limits this to _WIN32_WINNT >= 0x0601 (Windows 7),
// which is not correct. Can be removed, when GCCs winbase.h is fixed!
#define PROCESS_DEP_ENABLE 0x00000001
#endif
    typedef BOOL (WINAPI *PSETPROCDEPPOL)(DWORD);
    PSETPROCDEPPOL setProcDEPPol = (PSETPROCDEPPOL)GetProcAddress(GetModuleHandleA("Kernel32.dll"), "SetProcessDEPPolicy");
    if (setProcDEPPol != NULL) setProcDEPPol(PROCESS_DEP_ENABLE);

    // Initialize Windows Sockets
    WSADATA wsadata;
    int ret = WSAStartup(MAKEWORD(2,2), &wsadata);
    if (ret != NO_ERROR || LOBYTE(wsadata.wVersion ) != 2 || HIBYTE(wsadata.wVersion) != 2)
    {
        return InitError(strprintf("Error: Winsock library failed to start (WSAStartup returned error %d)", ret));
    }
#endif
#ifndef WIN32
    umask(077);

    // Clean shutdown on SIGTERM
    struct sigaction sa;
    sa.sa_handler = HandleSIGTERM;
    sigemptyset(&sa.sa_mask);
    sa.sa_flags = 0;
    sigaction(SIGTERM, &sa, NULL);
    sigaction(SIGINT, &sa, NULL);

    // Reopen debug.log on SIGHUP
    struct sigaction sa_hup;
    sa_hup.sa_handler = HandleSIGHUP;
    sigemptyset(&sa_hup.sa_mask);
    sa_hup.sa_flags = 0;
    sigaction(SIGHUP, &sa_hup, NULL);

#if defined (__SVR4) && defined (__sun)
    // ignore SIGPIPE on Solaris
    signal(SIGPIPE, SIG_IGN);
#endif
#endif

    // ********************************************************* Step 2: parameter interactions

    Checkpoints::fEnabled = GetBoolArg("-checkpoints", true);
    if (!SelectParamsFromCommandLine()) {
        return InitError("Invalid combination of -testnet and -regtest.");
    }

    if (mapArgs.count("-bind")) {
        // when specifying an explicit binding address, you want to listen on it
        // even when -connect or -proxy is specified
        SoftSetBoolArg("-listen", true);
    }

    if (mapArgs.count("-connect") && mapMultiArgs["-connect"].size() > 0) {
        // when only connecting to trusted nodes, do not seed via DNS, or listen by default
        SoftSetBoolArg("-dnsseed", false);
        SoftSetBoolArg("-listen", false);
    }

    if (mapArgs.count("-proxy")) {
        // to protect privacy, do not listen by default if a proxy server is specified
        SoftSetBoolArg("-listen", false);
    }

    if (!GetBoolArg("-listen", true)) {
        // do not map ports or try to retrieve public IP when not listening (pointless)
        SoftSetBoolArg("-upnp", false);
        SoftSetBoolArg("-discover", false);
    }

    if (mapArgs.count("-externalip")) {
        // if an explicit public IP is specified, do not try to find others
        SoftSetBoolArg("-discover", false);
    }

    if (GetBoolArg("-salvagewallet", false)) {
        // Rewrite just private keys: rescan to find transactions
        SoftSetBoolArg("-rescan", true);
    }

    // Make sure enough file descriptors are available
    int nBind = std::max((int)mapArgs.count("-bind"), 1);
    nMaxConnections = GetArg("-maxconnections", 125);
    nMaxConnections = std::max(std::min(nMaxConnections, (int)(FD_SETSIZE - nBind - MIN_CORE_FILEDESCRIPTORS)), 0);
    int nFD = RaiseFileDescriptorLimit(nMaxConnections + MIN_CORE_FILEDESCRIPTORS);
    if (nFD < MIN_CORE_FILEDESCRIPTORS)
        return InitError(_("Not enough file descriptors available."));
    if (nFD - MIN_CORE_FILEDESCRIPTORS < nMaxConnections)
        nMaxConnections = nFD - MIN_CORE_FILEDESCRIPTORS;

    // ********************************************************* Step 3: parameter-to-internal-flags

    fDebug = GetBoolArg("-debug", false);
    fBenchmark = GetBoolArg("-benchmark", false);

    // -par=0 means autodetect, but nScriptCheckThreads==0 means no concurrency
    nScriptCheckThreads = GetArg("-par", 0);
    if (nScriptCheckThreads <= 0)
        nScriptCheckThreads += boost::thread::hardware_concurrency();
    if (nScriptCheckThreads <= 1)
        nScriptCheckThreads = 0;
    else if (nScriptCheckThreads > MAX_SCRIPTCHECK_THREADS)
        nScriptCheckThreads = MAX_SCRIPTCHECK_THREADS;

    // -debug implies fDebug*
    if (fDebug)
        fDebugNet = true;
    else
        fDebugNet = GetBoolArg("-debugnet", false);

    if (fDaemon)
        fServer = true;
    else
        fServer = GetBoolArg("-server", false);

    /* force fServer when running without GUI */
    if (!fHaveGUI)
        fServer = true;
    fPrintToConsole = GetBoolArg("-printtoconsole", false);
    fPrintToDebugger = GetBoolArg("-printtodebugger", false);
    fLogTimestamps = GetBoolArg("-logtimestamps", false);

    if (mapArgs.count("-timeout"))
    {
        int nNewTimeout = GetArg("-timeout", 5000);
        if (nNewTimeout > 0 && nNewTimeout < 600000)
            nConnectTimeout = nNewTimeout;
    }

    // Continue to put "/P2SH/" in the coinbase to monitor
    // BIP16 support.
    // This can be removed eventually...
    const char* pszP2SH = "/P2SH/";
    COINBASE_FLAGS << std::vector<unsigned char>(pszP2SH, pszP2SH+strlen(pszP2SH));

    // Fee-per-kilobyte amount considered the same as "free"
    // If you are mining, be careful setting this:
    // if you set it to zero then
    // a transaction spammer can cheaply fill blocks using
    // 1-satoshi-fee transactions. It should be set above the real
    // cost to you of processing a transaction.
    if (mapArgs.count("-mintxfee"))
    {
        int64 n = 0;
        if (ParseMoney(mapArgs["-mintxfee"], n) && n > 0)
            CTransaction::nMinTxFee = n;
        else
            return InitError(strprintf(_("Invalid amount for -mintxfee=<amount>: '%s'"), mapArgs["-mintxfee"].c_str()));
    }
    if (mapArgs.count("-minrelaytxfee"))
    {
        int64 n = 0;
        if (ParseMoney(mapArgs["-minrelaytxfee"], n) && n > 0)
            CTransaction::nMinRelayTxFee = n;
        else
            return InitError(strprintf(_("Invalid amount for -minrelaytxfee=<amount>: '%s'"), mapArgs["-minrelaytxfee"].c_str()));
    }

    if (mapArgs.count("-paytxfee"))
    {
        if (!ParseMoney(mapArgs["-paytxfee"], nTransactionFee))
            return InitError(strprintf(_("Invalid amount for -paytxfee=<amount>: '%s'"), mapArgs["-paytxfee"].c_str()));
        if (nTransactionFee > 0.25 * COIN)
            InitWarning(_("Warning: -paytxfee is set very high! This is the transaction fee you will pay if you send a transaction."));
    }

    if (mapArgs.count("-maxtxfee"))
    {
        if (!ParseMoney(mapArgs["-maxtxfee"], nTransactionFeeMax))
            return InitError(strprintf(_("Invalid amount for -maxtxfee=<amount>: '%s'"), mapArgs["-maxtxfee"].c_str()));
    }

    // Largest block you're willing to create:
    nBlockMaxSize = GetArg("-blockmaxsize", MAX_BLOCK_SIZE_GEN/2);
    // Limit to betweeen 1K and MAX_BLOCK_SIZE-1K for sanity:
    nBlockMaxSize = std::max((unsigned int)1000, std::min((unsigned int)(MAX_BLOCK_SIZE-1000), nBlockMaxSize));

    // How much of the block should be dedicated to high-priority transactions,
    // included regardless of the fees they pay
    nBlockPrioritySize = GetArg("-blockprioritysize", DEFAULT_BLOCK_PRIORITY_SIZE);
    nBlockPrioritySize = std::min(nBlockMaxSize, nBlockPrioritySize);

    // Minimum block size you want to create; block will be filled with free transactions
    // until there are no more or the block reaches this size:
    nBlockMinSize = GetArg("-blockminsize", 0);
    nBlockMinSize = std::min(nBlockMaxSize, nBlockMinSize);

    strWalletFile = GetArg("-wallet", "wallet.dat");

    // ********************************************************* Step 4: application initialization: dir lock, daemonize, pidfile, debug log

    std::string strDataDir = GetDataDir().string();

    // Wallet file must be a plain filename without a directory
    if (strWalletFile != boost::filesystem::basename(strWalletFile) + boost::filesystem::extension(strWalletFile))
        return InitError(strprintf(_("Wallet %s resides outside data directory %s\n"), strWalletFile.c_str(), strDataDir.c_str()));

    // Make sure only a single Bitcoin process is using the data directory.
    boost::filesystem::path pathLockFile = GetDataDir() / ".lock";
    FILE* file = fopen(pathLockFile.string().c_str(), "a"); // empty lock file; created if it doesn't exist.
    if (file) fclose(file);
    static boost::interprocess::file_lock lock(pathLockFile.string().c_str());
    if (!lock.try_lock())
        return InitError(strprintf(_("Cannot obtain a lock on data directory %s. Bitcoin is probably already running."), strDataDir.c_str()));

    if (GetBoolArg("-shrinkdebugfile", !fDebug))
        ShrinkDebugFile();
    printf("\n\n\n\n\n\n\n\n\n\n\n\n\n\n\n\n\n\n\n\n");
    printf("Bitcoin version %s (%s)\n", FormatFullVersion().c_str(), CLIENT_DATE.c_str());
    printf("Using OpenSSL version %s\n", SSLeay_version(SSLEAY_VERSION));
#if USE_ZMQ
    BZmq_Version();
#endif
    if (!fLogTimestamps)
        printf("Startup time: %s\n", DateTimeStrFormat("%Y-%m-%d %H:%M:%S", GetTime()).c_str());
    printf("Default data directory %s\n", GetDefaultDataDir().string().c_str());
    printf("Using data directory %s\n", strDataDir.c_str());
    printf("Using at most %i connections (%i file descriptors available)\n", nMaxConnections, nFD);
    std::ostringstream strErrors;

    if (fDaemon)
        fprintf(stdout, "Bitcoin server starting\n");

    if (nScriptCheckThreads) {
        printf("Using %u threads for script verification\n", nScriptCheckThreads);
        for (int i=0; i<nScriptCheckThreads-1; i++)
            threadGroup.create_thread(&ThreadScriptCheck);
    }

    int64 nStart;

    // ********************************************************* Step 5: verify wallet database integrity

    uiInterface.InitMessage(_("Verifying wallet..."));

    if (!bitdb.Open(GetDataDir()))
    {
        // try moving the database env out of the way
        boost::filesystem::path pathDatabase = GetDataDir() / "database";
        boost::filesystem::path pathDatabaseBak = GetDataDir() / strprintf("database.%"PRI64d".bak", GetTime());
        try {
            boost::filesystem::rename(pathDatabase, pathDatabaseBak);
            printf("Moved old %s to %s. Retrying.\n", pathDatabase.string().c_str(), pathDatabaseBak.string().c_str());
        } catch(boost::filesystem::filesystem_error &error) {
             // failure is ok (well, not really, but it's not worse than what we started with)
        }

        // try again
        if (!bitdb.Open(GetDataDir())) {
            // if it still fails, it probably means we can't even create the database env
            string msg = strprintf(_("Error initializing wallet database environment %s!"), strDataDir.c_str());
            return InitError(msg);
        }
    }

    if (GetBoolArg("-salvagewallet", false))
    {
        // Recover readable keypairs:
        if (!CWalletDB::Recover(bitdb, strWalletFile, true))
            return false;
    }

    if (filesystem::exists(GetDataDir() / strWalletFile))
    {
        CDBEnv::VerifyResult r = bitdb.Verify(strWalletFile, CWalletDB::Recover);
        if (r == CDBEnv::RECOVER_OK)
        {
            string msg = strprintf(_("Warning: wallet.dat corrupt, data salvaged!"
                                     " Original wallet.dat saved as wallet.{timestamp}.bak in %s; if"
                                     " your balance or transactions are incorrect you should"
                                     " restore from a backup."), strDataDir.c_str());
            InitWarning(msg);
        }
        if (r == CDBEnv::RECOVER_FAIL)
            return InitError(_("wallet.dat corrupt, salvage failed"));
    }

    // ********************************************************* Step 6: network initialization

    RegisterNodeSignals(GetNodeSignals());

    int nSocksVersion = GetArg("-socks", 5);
    if (nSocksVersion != 4 && nSocksVersion != 5)
        return InitError(strprintf(_("Unknown -socks proxy version requested: %i"), nSocksVersion));

    if (mapArgs.count("-onlynet")) {
        std::set<enum Network> nets;
        BOOST_FOREACH(std::string snet, mapMultiArgs["-onlynet"]) {
            enum Network net = ParseNetwork(snet);
            if (net == NET_UNROUTABLE)
                return InitError(strprintf(_("Unknown network specified in -onlynet: '%s'"), snet.c_str()));
            nets.insert(net);
        }
        for (int n = 0; n < NET_MAX; n++) {
            enum Network net = (enum Network)n;
            if (!nets.count(net))
                SetLimited(net);
        }
    }
#if defined(USE_IPV6)
#if ! USE_IPV6
    else
        SetLimited(NET_IPV6);
#endif
#endif

    CService addrProxy;
    bool fProxy = false;
    if (mapArgs.count("-proxy")) {
        addrProxy = CService(mapArgs["-proxy"], 9050);
        if (!addrProxy.IsValid())
            return InitError(strprintf(_("Invalid -proxy address: '%s'"), mapArgs["-proxy"].c_str()));

        if (!IsLimited(NET_IPV4))
            SetProxy(NET_IPV4, addrProxy, nSocksVersion);
        if (nSocksVersion > 4) {
#ifdef USE_IPV6
            if (!IsLimited(NET_IPV6))
                SetProxy(NET_IPV6, addrProxy, nSocksVersion);
#endif
            SetNameProxy(addrProxy, nSocksVersion);
        }
        fProxy = true;
    }

    // -tor can override normal proxy, -notor disables tor entirely
    if (!(mapArgs.count("-tor") && mapArgs["-tor"] == "0") && (fProxy || mapArgs.count("-tor"))) {
        CService addrOnion;
        if (!mapArgs.count("-tor"))
            addrOnion = addrProxy;
        else
            addrOnion = CService(mapArgs["-tor"], 9050);
        if (!addrOnion.IsValid())
            return InitError(strprintf(_("Invalid -tor address: '%s'"), mapArgs["-tor"].c_str()));
        SetProxy(NET_TOR, addrOnion, 5);
        SetReachable(NET_TOR);
    }

    // see Step 2: parameter interactions for more information about these
    fNoListen = !GetBoolArg("-listen", true);
    fDiscover = GetBoolArg("-discover", true);
    fNameLookup = GetBoolArg("-dns", true);

    bool fBound = false;
    if (!fNoListen) {
        if (mapArgs.count("-bind")) {
            BOOST_FOREACH(std::string strBind, mapMultiArgs["-bind"]) {
                CService addrBind;
                if (!Lookup(strBind.c_str(), addrBind, GetListenPort(), false))
                    return InitError(strprintf(_("Cannot resolve -bind address: '%s'"), strBind.c_str()));
                fBound |= Bind(addrBind, (BF_EXPLICIT | BF_REPORT_ERROR));
            }
        }
        else {
            struct in_addr inaddr_any;
            inaddr_any.s_addr = INADDR_ANY;
#ifdef USE_IPV6
            fBound |= Bind(CService(in6addr_any, GetListenPort()), BF_NONE);
#endif
            fBound |= Bind(CService(inaddr_any, GetListenPort()), !fBound ? BF_REPORT_ERROR : BF_NONE);
        }
        if (!fBound)
            return InitError(_("Failed to listen on any port. Use -listen=0 if you want this."));
    }

    if (mapArgs.count("-externalip")) {
        BOOST_FOREACH(string strAddr, mapMultiArgs["-externalip"]) {
            CService addrLocal(strAddr, GetListenPort(), fNameLookup);
            if (!addrLocal.IsValid())
                return InitError(strprintf(_("Cannot resolve -externalip address: '%s'"), strAddr.c_str()));
            AddLocal(CService(strAddr, GetListenPort(), fNameLookup), LOCAL_MANUAL);
        }
    }

    BOOST_FOREACH(string strDest, mapMultiArgs["-seednode"])
        AddOneShot(strDest);

    // ********************************************************* Step 7: load block chain

    fReindex = GetBoolArg("-reindex", false);

    // Upgrading to 0.8; hard-link the old blknnnn.dat files into /blocks/
    filesystem::path blocksDir = GetDataDir() / "blocks";
    if (!filesystem::exists(blocksDir))
    {
        filesystem::create_directories(blocksDir);
        bool linked = false;
        for (unsigned int i = 1; i < 10000; i++) {
            filesystem::path source = GetDataDir() / strprintf("blk%04u.dat", i);
            if (!filesystem::exists(source)) break;
            filesystem::path dest = blocksDir / strprintf("blk%05u.dat", i-1);
            try {
                filesystem::create_hard_link(source, dest);
                printf("Hardlinked %s -> %s\n", source.string().c_str(), dest.string().c_str());
                linked = true;
            } catch (filesystem::filesystem_error & e) {
                // Note: hardlink creation failing is not a disaster, it just means
                // blocks will get re-downloaded from peers.
                printf("Error hardlinking blk%04u.dat : %s\n", i, e.what());
                break;
            }
        }
        if (linked)
        {
            fReindex = true;
        }
    }

    // cache size calculations
    size_t nTotalCache = GetArg("-dbcache", 25) << 20;
    if (nTotalCache < (1 << 22))
        nTotalCache = (1 << 22); // total cache cannot be less than 4 MiB
    size_t nBlockTreeDBCache = nTotalCache / 8;
    if (nBlockTreeDBCache > (1 << 21) && !GetBoolArg("-txindex", false))
        nBlockTreeDBCache = (1 << 21); // block tree db cache shouldn't be larger than 2 MiB
    nTotalCache -= nBlockTreeDBCache;
    size_t nCoinDBCache = nTotalCache / 2; // use half of the remaining cache for coindb cache
    nTotalCache -= nCoinDBCache;
    nCoinCacheSize = nTotalCache / 300; // coins in memory require around 300 bytes

    bool fLoaded = false;
    while (!fLoaded) {
        bool fReset = fReindex;
        std::string strLoadError;

        uiInterface.InitMessage(_("Loading block index..."));

        nStart = GetTimeMillis();
        do {
            try {
                UnloadBlockIndex();
                delete pcoinsTip;
                delete pcoinsdbview;
                delete pblocktree;

                pblocktree = new CBlockTreeDB(nBlockTreeDBCache, false, fReindex);
                pcoinsdbview = new CCoinsViewDB(nCoinDBCache, false, fReindex);
                pcoinsTip = new CCoinsViewCache(*pcoinsdbview);

                if (fReindex)
                    pblocktree->WriteReindexing(true);

                if (!LoadBlockIndex()) {
                    strLoadError = _("Error loading block database");
                    break;
                }

                // If the loaded chain has a wrong genesis, bail out immediately
                // (we're likely using a testnet datadir, or the other way around).
                if (!mapBlockIndex.empty() && pindexGenesisBlock == NULL)
                    return InitError(_("Incorrect or no genesis block found. Wrong datadir for network?"));

                // Initialize the block index (no-op if non-empty database was already loaded)
                if (!InitBlockIndex()) {
                    strLoadError = _("Error initializing block database");
                    break;
                }

                // Check for changed -txindex state
                if (fTxIndex != GetBoolArg("-txindex", false)) {
                    strLoadError = _("You need to rebuild the database using -reindex to change -txindex");
                    break;
                }

                uiInterface.InitMessage(_("Verifying blocks..."));
                if (!VerifyDB(GetArg("-checklevel", 3),
                              GetArg( "-checkblocks", 288))) {
                    strLoadError = _("Corrupted block database detected");
                    break;
                }
            } catch(std::exception &e) {
                strLoadError = _("Error opening block database");
                break;
            }

            fLoaded = true;
        } while(false);

        if (!fLoaded) {
            // first suggest a reindex
            if (!fReset) {
                bool fRet = uiInterface.ThreadSafeMessageBox(
                    strLoadError + ".\n\n" + _("Do you want to rebuild the block database now?"),
                    "", CClientUIInterface::MSG_ERROR | CClientUIInterface::BTN_ABORT);
                if (fRet) {
                    fReindex = true;
                    fRequestShutdown = false;
                } else {
                    return false;
                }
            } else {
                return InitError(strLoadError);
            }
        }
    }

    // as LoadBlockIndex can take several minutes, it's possible the user
    // requested to kill bitcoin-qt during the last operation. If so, exit.
    // As the program has not fully started yet, Shutdown() is possibly overkill.
    if (fRequestShutdown)
    {
        printf("Shutdown requested. Exiting.\n");
        return false;
    }
    printf(" block index %15"PRI64d"ms\n", GetTimeMillis() - nStart);

    if (GetBoolArg("-printblockindex", false) || GetBoolArg("-printblocktree", false))
    {
        PrintBlockTree();
        return false;
    }

    if (mapArgs.count("-printblock"))
    {
        string strMatch = mapArgs["-printblock"];
        int nFound = 0;
        for (map<uint256, CBlockIndex*>::iterator mi = mapBlockIndex.begin(); mi != mapBlockIndex.end(); ++mi)
        {
            uint256 hash = (*mi).first;
            if (strncmp(hash.ToString().c_str(), strMatch.c_str(), strMatch.size()) == 0)
            {
                CBlockIndex* pindex = (*mi).second;
                CBlock block;
                ReadBlockFromDisk(block, pindex);
                block.BuildMerkleTree();
                block.print();
                printf("\n");
                nFound++;
            }
        }
        if (nFound == 0)
            printf("No blocks matching %s were found\n", strMatch.c_str());
        return false;
    }

    // ********************************************************* Step 8: load wallet

    uiInterface.InitMessage(_("Loading wallet..."));

    nStart = GetTimeMillis();
    bool fFirstRun = true;
    pwalletMain = new CWallet(strWalletFile);
    DBErrors nLoadWalletRet = pwalletMain->LoadWallet(fFirstRun);
    if (nLoadWalletRet != DB_LOAD_OK)
    {
        if (nLoadWalletRet == DB_CORRUPT)
            strErrors << _("Error loading wallet.dat: Wallet corrupted") << "\n";
        else if (nLoadWalletRet == DB_NONCRITICAL_ERROR)
        {
            string msg(_("Warning: error reading wallet.dat! All keys read correctly, but transaction data"
                         " or address book entries might be missing or incorrect."));
            InitWarning(msg);
        }
        else if (nLoadWalletRet == DB_TOO_NEW)
            strErrors << _("Error loading wallet.dat: Wallet requires newer version of Bitcoin") << "\n";
        else if (nLoadWalletRet == DB_NEED_REWRITE)
        {
            strErrors << _("Wallet needed to be rewritten: restart Bitcoin to complete") << "\n";
            printf("%s", strErrors.str().c_str());
            return InitError(strErrors.str());
        }
        else
            strErrors << _("Error loading wallet.dat") << "\n";
    }

    if (GetBoolArg("-upgradewallet", fFirstRun))
    {
        int nMaxVersion = GetArg("-upgradewallet", 0);
        if (nMaxVersion == 0) // the -upgradewallet without argument case
        {
            printf("Performing wallet upgrade to %i\n", FEATURE_LATEST);
            nMaxVersion = CLIENT_VERSION;
            pwalletMain->SetMinVersion(FEATURE_LATEST); // permanently upgrade the wallet immediately
        }
        else
            printf("Allowing wallet upgrade up to %i\n", nMaxVersion);
        if (nMaxVersion < pwalletMain->GetVersion())
            strErrors << _("Cannot downgrade wallet") << "\n";
        pwalletMain->SetMaxVersion(nMaxVersion);
    }

    if (fFirstRun)
    {
        // Create new keyUser and set as default key
        RandAddSeedPerfmon();

        CPubKey newDefaultKey;
        if (pwalletMain->GetKeyFromPool(newDefaultKey, false)) {
            pwalletMain->SetDefaultKey(newDefaultKey);
            if (!pwalletMain->SetAddressBookName(pwalletMain->vchDefaultKey.GetID(), ""))
                strErrors << _("Cannot write default address") << "\n";
        }

        pwalletMain->SetBestChain(CBlockLocator(pindexBest));
    }

    printf("%s", strErrors.str().c_str());
    printf(" wallet      %15"PRI64d"ms\n", GetTimeMillis() - nStart);

    RegisterWallet(pwalletMain);

    CBlockIndex *pindexRescan = pindexBest;
    if (GetBoolArg("-rescan", false))
        pindexRescan = pindexGenesisBlock;
    else
    {
        CWalletDB walletdb(strWalletFile);
        CBlockLocator locator;
        if (walletdb.ReadBestBlock(locator))
            pindexRescan = locator.GetBlockIndex();
        else
            pindexRescan = pindexGenesisBlock;
    }
    if (pindexBest && pindexBest != pindexRescan)
    {
        uiInterface.InitMessage(_("Rescanning..."));
        printf("Rescanning last %i blocks (from block %i)...\n", pindexBest->nHeight - pindexRescan->nHeight, pindexRescan->nHeight);
        nStart = GetTimeMillis();
        pwalletMain->ScanForWalletTransactions(pindexRescan, true);
        printf(" rescan      %15"PRI64d"ms\n", GetTimeMillis() - nStart);
        pwalletMain->SetBestChain(CBlockLocator(pindexBest));
        nWalletDBUpdated++;
    }

    // ********************************************************* Step 9: import blocks

    // scan for better chains in the block chain database, that are not yet connected in the active best chain
    CValidationState state;
    if (!ConnectBestBlock(state))
        strErrors << "Failed to connect best block";

    std::vector<boost::filesystem::path> vImportFiles;
    if (mapArgs.count("-loadblock"))
    {
        BOOST_FOREACH(string strFile, mapMultiArgs["-loadblock"])
            vImportFiles.push_back(strFile);
    }
    threadGroup.create_thread(boost::bind(&ThreadImport, vImportFiles));

    // ********************************************************* Step 10: load peers

    uiInterface.InitMessage(_("Loading addresses..."));

    nStart = GetTimeMillis();

    {
        CAddrDB adb;
        if (!adb.Read(addrman))
            printf("Invalid or missing peers.dat; recreating\n");
    }

    printf("Loaded %i addresses from peers.dat  %"PRI64d"ms\n",
           addrman.size(), GetTimeMillis() - nStart);

    // ********************************************************* Step 11: start node

    if (!CheckDiskSpace())
        return false;

    if (!strErrors.str().empty())
        return InitError(strErrors.str());

    RandAddSeedPerfmon();

    //// debug print
    printf("mapBlockIndex.size() = %"PRIszu"\n",   mapBlockIndex.size());
    printf("nBestHeight = %d\n",                   nBestHeight);
    printf("setKeyPool.size() = %"PRIszu"\n",      pwalletMain->setKeyPool.size());
    printf("mapWallet.size() = %"PRIszu"\n",       pwalletMain->mapWallet.size());
    printf("mapAddressBook.size() = %"PRIszu"\n",  pwalletMain->mapAddressBook.size());

<<<<<<< HEAD
    StartNode(threadGroup);
=======
#if USE_ZMQ
    BZmq_InitCtx();

    if (mapArgs.count("-zmqctxsetopt")) 
    {
        BOOST_FOREACH(string strZmqCtxSetOpt, mapMultiArgs["-zmqctxsetopt"]) {
            BZmq_CtxSetOptions(strZmqCtxSetOpt);
        }
    }

    BZmq_InitSockets();

    if (mapArgs.count("-zmqpubsetopt")) 
    {
        BOOST_FOREACH(string strZmqPubSetOpt, mapMultiArgs["-zmqpubsetopt"]) {
            BZmq_PubSetOptions(strZmqPubSetOpt);
        }
    }

    if (mapArgs.count("-zmqpubbind")) 
    {
        BOOST_FOREACH(string strZmqPubBind, mapMultiArgs["-zmqpubbind"]) {
            BZmq_PubBind(strZmqPubBind);
        }
    }

    if (mapArgs.count("-zmqpubconnect")) 
    {
        BOOST_FOREACH(string strZmqPubConnect, mapMultiArgs["-zmqpubconnect"]) {
            BZmq_PubConnect(strZmqPubConnect);
        }
    }
    if (mapArgs.count("-zmqrepsetopt")) 
    {
        BOOST_FOREACH(string strZmqRepSetOpt, mapMultiArgs["-zmqrepsetopt"]) {
            BZmq_RepSetOptions(strZmqRepSetOpt);
        }
    }

    if (mapArgs.count("-zmqrepbind")) 
    {
        BOOST_FOREACH(string strZmqRepBind, mapMultiArgs["-zmqrepbind"]) {
            BZmq_RepBind(strZmqRepBind);
        }
    }

    if (mapArgs.count("-zmqrepconnect")) 
    {
        BOOST_FOREACH(string strZmqRepConnect, mapMultiArgs["-zmqrepconnect"]) {
            BZmq_RepConnect(strZmqRepConnect);
        }
    }
    NewThread(BZmq_ThreadReqRep, NULL);
#endif

    if (!NewThread(StartNode, NULL))
        InitError(_("Error: could not start node"));
>>>>>>> 7c05592a

    // InitRPCMining is needed here so getwork/getblocktemplate in the GUI debug console works properly.
    InitRPCMining();
    if (fServer)
        StartRPCThreads();

    // Generate coins in the background
    GenerateBitcoins(GetBoolArg("-gen", false), pwalletMain);

    // ********************************************************* Step 12: finished

    uiInterface.InitMessage(_("Done loading"));

     // Add wallet transactions that aren't already in a block to mapTransactions
    pwalletMain->ReacceptWalletTransactions();

    // Run a thread to flush wallet periodically
    threadGroup.create_thread(boost::bind(&ThreadFlushWalletDB, boost::ref(pwalletMain->strWalletFile)));

    return !fRequestShutdown;
}<|MERGE_RESOLUTION|>--- conflicted
+++ resolved
@@ -111,7 +111,6 @@
     GenerateBitcoins(false, NULL);
     StopNode();
     {
-<<<<<<< HEAD
         LOCK(cs_main);
         if (pwalletMain)
             pwalletMain->SetBestChain(CBlockLocator(pindexBest));
@@ -122,54 +121,14 @@
         delete pcoinsTip; pcoinsTip = NULL;
         delete pcoinsdbview; pcoinsdbview = NULL;
         delete pblocktree; pblocktree = NULL;
-=======
-        fShutdown = true;
-        fRequestShutdown = true;
-        nTransactionsUpdated++;
-        bitdb.Flush(false);
-        {
-            LOCK(cs_main);
-            ThreadScriptCheckQuit();
-        }
-        StopNode();
-        {
-            LOCK(cs_main);
-            if (pblocktree)
-                pblocktree->Flush();
-            if (pcoinsTip)
-                pcoinsTip->Flush();
-            delete pcoinsTip;
-            delete pcoinsdbview;
-            delete pblocktree;
-        }
-        bitdb.Flush(true);
-        boost::filesystem::remove(GetPidFile());
-        UnregisterWallet(pwalletMain);
-        delete pwalletMain;
-#if USE_ZMQ
-        BZmq_Shutdown();
-#endif
-        NewThread(ExitTimeout, NULL);
-        Sleep(50);
-        printf("Bitcoin exited\n\n");
-        fExit = true;
-#ifndef QT_GUI
-        // ensure non-UI client gets exited here, but let Bitcoin-Qt reach 'return 0;' in bitcoin.cpp
-        exit(0);
-#endif
-    }
-    else
-    {
-        while (!fExit)
-            Sleep(500);
-        Sleep(100);
-        ExitThread(0);
->>>>>>> 7c05592a
     }
     bitdb.Flush(true);
     boost::filesystem::remove(GetPidFile());
     UnregisterAllWallets();
     delete pwalletMain;
+#if USE_ZMQ
+    BZmq_Shutdown();
+#endif
 }
 
 //
@@ -266,7 +225,6 @@
 #ifdef WIN32
     strUsage += "  -printtodebugger       " + _("Send trace/debug info to debugger") + "\n";
 #endif
-<<<<<<< HEAD
     strUsage += "  -rpcuser=<user>        " + _("Username for JSON-RPC connections") + "\n";
     strUsage += "  -rpcpassword=<pw>      " + _("Password for JSON-RPC connections") + "\n";
     strUsage += "  -rpcport=<port>        " + _("Listen for JSON-RPC connections on <port> (default: 8332 or testnet: 18332)") + "\n";
@@ -298,49 +256,19 @@
     strUsage += "  -rpcsslcertificatechainfile=<file.cert>  " + _("Server certificate file (default: server.cert)") + "\n";
     strUsage += "  -rpcsslprivatekeyfile=<file.pem>         " + _("Server private key (default: server.pem)") + "\n";
     strUsage += "  -rpcsslciphers=<ciphers>                 " + _("Acceptable ciphers (default: TLSv1+HIGH:!SSLv2:!aNULL:!eNULL:!AH:!3DES:@STRENGTH)") + "\n";
-=======
-        "  -rpcuser=<user>        " + _("Username for JSON-RPC connections") + "\n" +
-        "  -rpcpassword=<pw>      " + _("Password for JSON-RPC connections") + "\n" +
-        "  -rpcport=<port>        " + _("Listen for JSON-RPC connections on <port> (default: 8332 or testnet: 18332)") + "\n" +
-        "  -rpcallowip=<ip>       " + _("Allow JSON-RPC connections from specified IP address") + "\n" +
-        "  -rpcconnect=<ip>       " + _("Send commands to node running on <ip> (default: 127.0.0.1)") + "\n" +
-        "  -blocknotify=<cmd>     " + _("Execute command when the best block changes (%s in cmd is replaced by block hash)") + "\n" +
-        "  -walletnotify=<cmd>    " + _("Execute command when a wallet transaction changes (%s in cmd is replaced by TxID)") + "\n" +
-        "  -upgradewallet         " + _("Upgrade wallet to latest format") + "\n" +
-        "  -keypool=<n>           " + _("Set key pool size to <n> (default: 100)") + "\n" +
-        "  -rescan                " + _("Rescan the block chain for missing wallet transactions") + "\n" +
-        "  -salvagewallet         " + _("Attempt to recover private keys from a corrupt wallet.dat") + "\n" +
-        "  -checkblocks=<n>       " + _("How many blocks to check at startup (default: 288, 0 = all)") + "\n" +
-        "  -checklevel=<n>        " + _("How thorough the block verification is (0-4, default: 3)") + "\n" +
-        "  -txindex               " + _("Maintain a full transaction index (default: 0)") + "\n" +
-        "  -loadblock=<file>      " + _("Imports blocks from external blk000??.dat file") + "\n" +
-        "  -reindex               " + _("Rebuild blockchain index from current blk000??.dat files") + "\n" +
-        "  -par=N                 " + _("Set the number of script verification threads (1-16, 0=auto, default: 0)") + "\n" +
-
-        "\n" + _("Block creation options:") + "\n" +
-        "  -blockminsize=<n>      "   + _("Set minimum block size in bytes (default: 0)") + "\n" +
-        "  -blockmaxsize=<n>      "   + _("Set maximum block size in bytes (default: 250000)") + "\n" +
-        "  -blockprioritysize=<n> "   + _("Set maximum size of high-priority/low-fee transactions in bytes (default: 27000)") + "\n" +
-
-        "\n" + _("SSL options: (see the Bitcoin Wiki for SSL setup instructions)") + "\n" +
-        "  -rpcssl                                  " + _("Use OpenSSL (https) for JSON-RPC connections") + "\n" +
-        "  -rpcsslcertificatechainfile=<file.cert>  " + _("Server certificate file (default: server.cert)") + "\n" +
-        "  -rpcsslprivatekeyfile=<file.pem>         " + _("Server private key (default: server.pem)") + "\n" +
-        "  -rpcsslciphers=<ciphers>                 " + _("Acceptable ciphers (default: TLSv1+HIGH:!SSLv2:!aNULL:!eNULL:!AH:!3DES:@STRENGTH)") + "\n" +
 
 #if USE_ZMQ
-        "\n" + _("ZMQ options: ")+ "\n" +
-        "  -zmqctxsetopt=<option:value>    " + _("ZMQ_CTX_SET (Example: -zmqctxsetopt=ZMQ_IO_THREADS:2)") + "\n" +
-        "  -zmqpubsetopt=<option:value>    " + _("ZMQ_SETSOCKOPT for the Publisher socket (Example: -zmqpubsetopt=ZMQ_SNDHWM:10)") + "\n" +
-        "  -zmqpubbind=\"<endpoint>\"        " + _("ZMQ_BIND Publisher socket to bind to (default: none)") + "\n" +
-        "  -zmqpubconnect=\"<endpoint>\"     " + _("ZMQ_CONNECT Publisher socket to connect to (default: none)") + "\n" +
-        "  -zmqpublishduringinitaldownload " + _("If we should publish new blocks during the fIsInitalDownload (default: false)") + "\n" +
-        "  -zmqrepsetopt=<option:value>    " + _("ZMQ_SETSOCKOPT for the Replier socket (Example: -zmqrepsetopt=ZMQ_LINGER:0)") + "\n" +
-        "  -zmqrepbind=\"<endpoint>\"        " + _("ZMQ_BIND Replier socket to bind to (default: none)") + "\n" +
-        "  -zmqrepconnect=\"<endpoint>\"     " + _("ZMQ_CONNECT Replier socket to connect to (default: none)") + "\n" +
-#endif
-        "\n";
->>>>>>> 7c05592a
+    strUsage += "\n" + _("ZMQ options:") + "\n";
+    strUsage += "  -zmqctxsetopt=<option:value>    " + _("ZMQ_CTX_SET (Example: -zmqctxsetopt=ZMQ_IO_THREADS:2)") + "\n";
+    strUsage += "  -zmqpubsetopt=<option:value>    " + _("ZMQ_SETSOCKOPT for the Publisher socket (Example: -zmqpubsetopt=ZMQ_SNDHWM:10)") + "\n";
+    strUsage += "  -zmqpubbind=\"<endpoint>\"        " + _("ZMQ_BIND Publisher socket to bind to (default: none)") + "\n";
+    strUsage += "  -zmqpubconnect=\"<endpoint>\"     " + _("ZMQ_CONNECT Publisher socket to connect to (default: none)") + "\n";
+    strUsage += "  -zmqpublishduringinitaldownload " + _("If we should publish new blocks during the fIsInitalDownload (default: false)") + "\n";
+    strUsage += "  -zmqrepsetopt=<option:value>    " + _("ZMQ_SETSOCKOPT for the Replier socket (Example: -zmqrepsetopt=ZMQ_LINGER:0)") + "\n";
+    strUsage += "  -zmqrepbind=\"<endpoint>\"        " + _("ZMQ_BIND Replier socket to bind to (default: none)") + "\n";
+    strUsage += "  -zmqrepconnect=\"<endpoint>\"     " + _("ZMQ_CONNECT Replier socket to connect to (default: none)") + "\n";
+#endif
+    strUsage += "\n";
 
     return strUsage;
 }
@@ -1097,9 +1025,6 @@
     printf("mapWallet.size() = %"PRIszu"\n",       pwalletMain->mapWallet.size());
     printf("mapAddressBook.size() = %"PRIszu"\n",  pwalletMain->mapAddressBook.size());
 
-<<<<<<< HEAD
-    StartNode(threadGroup);
-=======
 #if USE_ZMQ
     BZmq_InitCtx();
 
@@ -1155,9 +1080,7 @@
     NewThread(BZmq_ThreadReqRep, NULL);
 #endif
 
-    if (!NewThread(StartNode, NULL))
-        InitError(_("Error: could not start node"));
->>>>>>> 7c05592a
+    StartNode(threadGroup);
 
     // InitRPCMining is needed here so getwork/getblocktemplate in the GUI debug console works properly.
     InitRPCMining();
