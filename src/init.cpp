--- conflicted
+++ resolved
@@ -1865,11 +1865,9 @@
         g_banman->DumpBanlist();
     }, DUMP_BANS_INTERVAL * 1000);
 
-<<<<<<< HEAD
+    scheduler.scheduleFromNow(FlushAfterSync, SYNC_CHECK_INTERVAL * 1000);
+
     StartupNotify();
-=======
-    scheduler.scheduleFromNow(FlushAfterSync, SYNC_CHECK_INTERVAL * 1000);
->>>>>>> d2ecb70d
 
     return true;
 }