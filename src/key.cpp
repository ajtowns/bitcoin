--- conflicted
+++ resolved
@@ -334,7 +334,6 @@
     return ret;
 }
 
-<<<<<<< HEAD
 std::optional<EllSwiftPubKey> CKey::EllSwiftEncode() const
 {
     EllSwiftPubKey encoded_pubkey;
@@ -344,7 +343,8 @@
         return {};
     }
     return encoded_pubkey;
-=======
+}
+
 // Returns just the x-coordinate in big endian
 static int bip324_ecdh_hash(unsigned char* output, const unsigned char* x32, const unsigned char* ours, const unsigned char* theirs, void* data)
 {
@@ -377,7 +377,6 @@
     memcpy(secret.data(), &secret_uint256, CSHA256::OUTPUT_SIZE);
     memory_cleanse(xonly_ecdh, ECDH_SECRET_SIZE);
     return secret;
->>>>>>> ad09530f
 }
 
 bool CExtKey::Derive(CExtKey &out, unsigned int _nChild) const {
