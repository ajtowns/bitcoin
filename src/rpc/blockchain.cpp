// Copyright (c) 2010 Satoshi Nakamoto
// Copyright (c) 2009-2019 The Bitcoin Core developers
// Distributed under the MIT software license, see the accompanying
// file COPYING or http://www.opensource.org/licenses/mit-license.php.

#include <rpc/blockchain.h>

#include <amount.h>
#include <base58.h>
#include <chain.h>
#include <chainparams.h>
#include <checkpoints.h>
#include <coins.h>
#include <consensus/validation.h>
#include <core_io.h>
#include <hash.h>
#include <index/txindex.h>
#include <key_io.h>
#include <policy/feerate.h>
#include <policy/policy.h>
#include <policy/rbf.h>
#include <primitives/transaction.h>
#include <rpc/server.h>
#include <rpc/util.h>
#include <script/descriptor.h>
#include <streams.h>
#include <sync.h>
#include <txdb.h>
#include <txmempool.h>
#include <undo.h>
#include <util/strencodings.h>
#include <util/system.h>
#include <validation.h>
#include <validationinterface.h>
#include <versionbitsinfo.h>
#include <warnings.h>

#include <assert.h>
#include <stdint.h>

#include <univalue.h>

#include <boost/thread/thread.hpp> // boost::thread::interrupt

#include <memory>
#include <mutex>
#include <condition_variable>

struct CUpdatedBlock
{
    uint256 hash;
    int height;
};

static Mutex cs_blockchange;
static std::condition_variable cond_blockchange;
static CUpdatedBlock latestblock;

/* Calculate the difficulty for a given block index.
 */
double GetDifficulty(const CBlockIndex* blockindex)
{
    assert(blockindex);

    int nShift = (blockindex->nBits >> 24) & 0xff;
    double dDiff =
        (double)0x0000ffff / (double)(blockindex->nBits & 0x00ffffff);

    while (nShift < 29)
    {
        dDiff *= 256.0;
        nShift++;
    }
    while (nShift > 29)
    {
        dDiff /= 256.0;
        nShift--;
    }

    return dDiff;
}

static int ComputeNextBlockAndDepth(const CBlockIndex* tip, const CBlockIndex* blockindex, const CBlockIndex*& next)
{
    next = tip->GetAncestor(blockindex->nHeight + 1);
    if (next && next->pprev == blockindex) {
        return tip->nHeight - blockindex->nHeight + 1;
    }
    next = nullptr;
    return blockindex == tip ? 1 : -1;
}

UniValue blockheaderToJSON(const CBlockIndex* tip, const CBlockIndex* blockindex)
{
    UniValue result(UniValue::VOBJ);
    result.pushKV("hash", blockindex->GetBlockHash().GetHex());
    const CBlockIndex* pnext;
    int confirmations = ComputeNextBlockAndDepth(tip, blockindex, pnext);
    result.pushKV("confirmations", confirmations);
    result.pushKV("height", blockindex->nHeight);
    result.pushKV("version", blockindex->nVersion);
    result.pushKV("versionHex", strprintf("%08x", blockindex->nVersion));
    result.pushKV("merkleroot", blockindex->hashMerkleRoot.GetHex());
    result.pushKV("time", (int64_t)blockindex->nTime);
    result.pushKV("mediantime", (int64_t)blockindex->GetMedianTimePast());
    result.pushKV("nonce", (uint64_t)blockindex->nNonce);
    result.pushKV("bits", strprintf("%08x", blockindex->nBits));
    result.pushKV("difficulty", GetDifficulty(blockindex));
    result.pushKV("chainwork", blockindex->nChainWork.GetHex());
    result.pushKV("nTx", (uint64_t)blockindex->nTx);

    if (blockindex->pprev)
        result.pushKV("previousblockhash", blockindex->pprev->GetBlockHash().GetHex());
    if (pnext)
        result.pushKV("nextblockhash", pnext->GetBlockHash().GetHex());
    return result;
}

static CBlockUndo GetUndoChecked(const CBlockIndex*);

UniValue blockToJSONv(const CBlock& block, const CBlockIndex* tip, const CBlockIndex* blockindex, const int verbosity)
{
    UniValue result(UniValue::VOBJ);
    result.pushKV("hash", blockindex->GetBlockHash().GetHex());
    const CBlockIndex* pnext;
    int confirmations = ComputeNextBlockAndDepth(tip, blockindex, pnext);
    result.pushKV("confirmations", confirmations);
    result.pushKV("strippedsize", (int)::GetSerializeSize(block, PROTOCOL_VERSION | SERIALIZE_TRANSACTION_NO_WITNESS));
    result.pushKV("size", (int)::GetSerializeSize(block, PROTOCOL_VERSION));
    result.pushKV("weight", (int)::GetBlockWeight(block));
    result.pushKV("height", blockindex->nHeight);
    result.pushKV("version", block.nVersion);
    result.pushKV("versionHex", strprintf("%08x", block.nVersion));
    result.pushKV("merkleroot", block.hashMerkleRoot.GetHex());
    UniValue txs(UniValue::VARR);

    if (verbosity >= 2) {
        const CBlockUndo blockUndo = GetUndoChecked(blockindex);
        for (size_t i = 0; i < block.vtx.size(); ++i) {

            const auto& tx = block.vtx.at(i);
            const CTxUndo* ptr_txundo = i ? &blockUndo.vtxundo.at(i - 1) : nullptr;
            UniValue objTx(UniValue::VOBJ);

            TxToUniv(*tx, uint256(), objTx, true, RPCSerializationFlags(), verbosity, ptr_txundo);
            txs.push_back(objTx);
        }
    } else {
        for (size_t i = 0; i < block.vtx.size(); ++i) {
            const auto& tx = block.vtx.at(i);
            txs.push_back(tx->GetHash().GetHex());
        }
    }

    result.pushKV("tx", txs);
    result.pushKV("time", block.GetBlockTime());
    result.pushKV("mediantime", (int64_t)blockindex->GetMedianTimePast());
    result.pushKV("nonce", (uint64_t)block.nNonce);
    result.pushKV("bits", strprintf("%08x", block.nBits));
    result.pushKV("difficulty", GetDifficulty(blockindex));
    result.pushKV("chainwork", blockindex->nChainWork.GetHex());
    result.pushKV("nTx", (uint64_t)blockindex->nTx);

    if (blockindex->pprev)
        result.pushKV("previousblockhash", blockindex->pprev->GetBlockHash().GetHex());
    if (pnext)
        result.pushKV("nextblockhash", pnext->GetBlockHash().GetHex());
    return result;
}

static UniValue getblockcount(const JSONRPCRequest& request)
{
    if (request.fHelp || request.params.size() != 0)
        throw std::runtime_error(
            RPCHelpMan{"getblockcount",
                "\nReturns the number of blocks in the longest blockchain.\n",
                {},
                RPCResult{
            "n    (numeric) The current block count\n"
                },
                RPCExamples{
                    HelpExampleCli("getblockcount", "")
            + HelpExampleRpc("getblockcount", "")
                },
            }.ToString());

    LOCK(cs_main);
    return chainActive.Height();
}

static UniValue getbestblockhash(const JSONRPCRequest& request)
{
    if (request.fHelp || request.params.size() != 0)
        throw std::runtime_error(
            RPCHelpMan{"getbestblockhash",
                "\nReturns the hash of the best (tip) block in the longest blockchain.\n",
                {},
                RPCResult{
            "\"hex\"      (string) the block hash, hex-encoded\n"
                },
                RPCExamples{
                    HelpExampleCli("getbestblockhash", "")
            + HelpExampleRpc("getbestblockhash", "")
                },
            }.ToString());

    LOCK(cs_main);
    return chainActive.Tip()->GetBlockHash().GetHex();
}

void RPCNotifyBlockChange(bool ibd, const CBlockIndex * pindex)
{
    if(pindex) {
        std::lock_guard<std::mutex> lock(cs_blockchange);
        latestblock.hash = pindex->GetBlockHash();
        latestblock.height = pindex->nHeight;
    }
    cond_blockchange.notify_all();
}

static UniValue waitfornewblock(const JSONRPCRequest& request)
{
    if (request.fHelp || request.params.size() > 1)
        throw std::runtime_error(
            RPCHelpMan{"waitfornewblock",
                "\nWaits for a specific new block and returns useful info about it.\n"
                "\nReturns the current block on timeout or exit.\n",
                {
                    {"timeout", RPCArg::Type::NUM, /* default */ "0", "Time in milliseconds to wait for a response. 0 indicates no timeout."},
                },
                RPCResult{
            "{                           (json object)\n"
            "  \"hash\" : {       (string) The blockhash\n"
            "  \"height\" : {     (int) Block height\n"
            "}\n"
                },
                RPCExamples{
                    HelpExampleCli("waitfornewblock", "1000")
            + HelpExampleRpc("waitfornewblock", "1000")
                },
            }.ToString());
    int timeout = 0;
    if (!request.params[0].isNull())
        timeout = request.params[0].get_int();

    CUpdatedBlock block;
    {
        WAIT_LOCK(cs_blockchange, lock);
        block = latestblock;
        if(timeout)
            cond_blockchange.wait_for(lock, std::chrono::milliseconds(timeout), [&block]{return latestblock.height != block.height || latestblock.hash != block.hash || !IsRPCRunning(); });
        else
            cond_blockchange.wait(lock, [&block]{return latestblock.height != block.height || latestblock.hash != block.hash || !IsRPCRunning(); });
        block = latestblock;
    }
    UniValue ret(UniValue::VOBJ);
    ret.pushKV("hash", block.hash.GetHex());
    ret.pushKV("height", block.height);
    return ret;
}

static UniValue waitforblock(const JSONRPCRequest& request)
{
    if (request.fHelp || request.params.size() < 1 || request.params.size() > 2)
        throw std::runtime_error(
            RPCHelpMan{"waitforblock",
                "\nWaits for a specific new block and returns useful info about it.\n"
                "\nReturns the current block on timeout or exit.\n",
                {
                    {"blockhash", RPCArg::Type::STR_HEX, RPCArg::Optional::NO, "Block hash to wait for."},
                    {"timeout", RPCArg::Type::NUM, /* default */ "0", "Time in milliseconds to wait for a response. 0 indicates no timeout."},
                },
                RPCResult{
            "{                           (json object)\n"
            "  \"hash\" : {       (string) The blockhash\n"
            "  \"height\" : {     (int) Block height\n"
            "}\n"
                },
                RPCExamples{
                    HelpExampleCli("waitforblock", "\"0000000000079f8ef3d2c688c244eb7a4570b24c9ed7b4a8c619eb02596f8862\", 1000")
            + HelpExampleRpc("waitforblock", "\"0000000000079f8ef3d2c688c244eb7a4570b24c9ed7b4a8c619eb02596f8862\", 1000")
                },
            }.ToString());
    int timeout = 0;

    uint256 hash(ParseHashV(request.params[0], "blockhash"));

    if (!request.params[1].isNull())
        timeout = request.params[1].get_int();

    CUpdatedBlock block;
    {
        WAIT_LOCK(cs_blockchange, lock);
        if(timeout)
            cond_blockchange.wait_for(lock, std::chrono::milliseconds(timeout), [&hash]{return latestblock.hash == hash || !IsRPCRunning();});
        else
            cond_blockchange.wait(lock, [&hash]{return latestblock.hash == hash || !IsRPCRunning(); });
        block = latestblock;
    }

    UniValue ret(UniValue::VOBJ);
    ret.pushKV("hash", block.hash.GetHex());
    ret.pushKV("height", block.height);
    return ret;
}

static UniValue waitforblockheight(const JSONRPCRequest& request)
{
    if (request.fHelp || request.params.size() < 1 || request.params.size() > 2)
        throw std::runtime_error(
            RPCHelpMan{"waitforblockheight",
                "\nWaits for (at least) block height and returns the height and hash\n"
                "of the current tip.\n"
                "\nReturns the current block on timeout or exit.\n",
                {
                    {"height", RPCArg::Type::NUM, RPCArg::Optional::NO, "Block height to wait for."},
                    {"timeout", RPCArg::Type::NUM, /* default */ "0", "Time in milliseconds to wait for a response. 0 indicates no timeout."},
                },
                RPCResult{
            "{                           (json object)\n"
            "  \"hash\" : {       (string) The blockhash\n"
            "  \"height\" : {     (int) Block height\n"
            "}\n"
                },
                RPCExamples{
                    HelpExampleCli("waitforblockheight", "\"100\", 1000")
            + HelpExampleRpc("waitforblockheight", "\"100\", 1000")
                },
            }.ToString());
    int timeout = 0;

    int height = request.params[0].get_int();

    if (!request.params[1].isNull())
        timeout = request.params[1].get_int();

    CUpdatedBlock block;
    {
        WAIT_LOCK(cs_blockchange, lock);
        if(timeout)
            cond_blockchange.wait_for(lock, std::chrono::milliseconds(timeout), [&height]{return latestblock.height >= height || !IsRPCRunning();});
        else
            cond_blockchange.wait(lock, [&height]{return latestblock.height >= height || !IsRPCRunning(); });
        block = latestblock;
    }
    UniValue ret(UniValue::VOBJ);
    ret.pushKV("hash", block.hash.GetHex());
    ret.pushKV("height", block.height);
    return ret;
}

static UniValue syncwithvalidationinterfacequeue(const JSONRPCRequest& request)
{
    if (request.fHelp || request.params.size() > 0) {
        throw std::runtime_error(
            RPCHelpMan{"syncwithvalidationinterfacequeue",
                "\nWaits for the validation interface queue to catch up on everything that was there when we entered this function.\n",
                {},
                RPCResults{},
                RPCExamples{
                    HelpExampleCli("syncwithvalidationinterfacequeue","")
            + HelpExampleRpc("syncwithvalidationinterfacequeue","")
                },
            }.ToString());
    }
    SyncWithValidationInterfaceQueue();
    return NullUniValue;
}

static UniValue getdifficulty(const JSONRPCRequest& request)
{
    if (request.fHelp || request.params.size() != 0)
        throw std::runtime_error(
            RPCHelpMan{"getdifficulty",
                "\nReturns the proof-of-work difficulty as a multiple of the minimum difficulty.\n",
                {},
                RPCResult{
            "n.nnn       (numeric) the proof-of-work difficulty as a multiple of the minimum difficulty.\n"
                },
                RPCExamples{
                    HelpExampleCli("getdifficulty", "")
            + HelpExampleRpc("getdifficulty", "")
                },
            }.ToString());

    LOCK(cs_main);
    return GetDifficulty(chainActive.Tip());
}

static std::string EntryDescriptionString()
{
    return "    \"vsize\" : n,            (numeric) virtual transaction size as defined in BIP 141. This is different from actual serialized size for witness transactions as witness data is discounted.\n"
           "    \"size\" : n,             (numeric) (DEPRECATED) same as vsize.\n"
           "    \"weight\" : n,           (numeric) transaction weight as defined in BIP 141.\n"
           "    \"fee\" : n,              (numeric) transaction fee in " + CURRENCY_UNIT + " (DEPRECATED)\n"
           "    \"modifiedfee\" : n,      (numeric) transaction fee with fee deltas used for mining priority (DEPRECATED)\n"
           "    \"time\" : n,             (numeric) local time transaction entered pool in seconds since 1 Jan 1970 GMT\n"
           "    \"height\" : n,           (numeric) block height when transaction entered pool\n"
           "    \"descendantcount\" : n,  (numeric) number of in-mempool descendant transactions (including this one)\n"
           "    \"descendantsize\" : n,   (numeric) virtual transaction size of in-mempool descendants (including this one)\n"
           "    \"descendantfees\" : n,   (numeric) modified fees (see above) of in-mempool descendants (including this one) (DEPRECATED)\n"
           "    \"ancestorcount\" : n,    (numeric) number of in-mempool ancestor transactions (including this one)\n"
           "    \"ancestorsize\" : n,     (numeric) virtual transaction size of in-mempool ancestors (including this one)\n"
           "    \"ancestorfees\" : n,     (numeric) modified fees (see above) of in-mempool ancestors (including this one) (DEPRECATED)\n"
           "    \"hash\" : hash,          (string) hash of entire serialized transaction\n"
           "    \"wtxid\" : hash,         (string) hash of serialized transaction, including witness data\n"
           "    \"fees\" : {\n"
           "        \"base\" : n,         (numeric) transaction fee in " + CURRENCY_UNIT + "\n"
           "        \"modified\" : n,     (numeric) transaction fee with fee deltas used for mining priority in " + CURRENCY_UNIT + "\n"
           "        \"ancestor\" : n,     (numeric) modified fees (see above) of in-mempool ancestors (including this one) in " + CURRENCY_UNIT + "\n"
           "        \"descendant\" : n,   (numeric) modified fees (see above) of in-mempool descendants (including this one) in " + CURRENCY_UNIT + "\n"
           "    }\n"
           "    \"depends\" : [           (array) unconfirmed transactions used as inputs for this transaction\n"
           "        \"transactionid\",    (string) parent transaction id\n"
           "       ... ]\n"
           "    \"spentby\" : [           (array) unconfirmed transactions spending outputs from this transaction\n"
           "        \"transactionid\",    (string) child transaction id\n"
           "       ... ]\n"
           "    \"bip125-replaceable\" : true|false,  (boolean) Whether this transaction could be replaced due to BIP125 (replace-by-fee)\n";
}

static void entryToJSON(UniValue &info, const CTxMemPoolEntry &e) EXCLUSIVE_LOCKS_REQUIRED(::mempool.cs)
{
    AssertLockHeld(mempool.cs);

    UniValue fees(UniValue::VOBJ);
    fees.pushKV("base", ValueFromAmount(e.GetFee()));
    fees.pushKV("modified", ValueFromAmount(e.GetModifiedFee()));
    fees.pushKV("ancestor", ValueFromAmount(e.GetModFeesWithAncestors()));
    fees.pushKV("descendant", ValueFromAmount(e.GetModFeesWithDescendants()));
    info.pushKV("fees", fees);

    info.pushKV("size", (int)e.GetTxSize());
    info.pushKV("vsize", info["size"]);
    info.pushKV("weight", (int)e.GetTxWeight());
    info.pushKV("fee", ValueFromAmount(e.GetFee()));
    info.pushKV("modifiedfee", ValueFromAmount(e.GetModifiedFee()));
    info.pushKV("time", e.GetTime());
    info.pushKV("height", (int)e.GetHeight());
    info.pushKV("descendantcount", e.GetCountWithDescendants());
    info.pushKV("descendantsize", e.GetSizeWithDescendants());
    info.pushKV("descendantfees", e.GetModFeesWithDescendants());
    info.pushKV("ancestorcount", e.GetCountWithAncestors());
    info.pushKV("ancestorsize", e.GetSizeWithAncestors());
    info.pushKV("ancestorfees", e.GetModFeesWithAncestors());
    info.pushKV("wtxid", mempool.vTxHashes[e.vTxHashesIdx].first.ToString());
    info.pushKV("hash", info["wtxid"]);
    const CTransaction& tx = e.GetTx();
    std::set<std::string> setDepends;
    for (const CTxIn& txin : tx.vin)
    {
        if (mempool.exists(txin.prevout.hash))
            setDepends.insert(txin.prevout.hash.ToString());
    }

    UniValue depends(UniValue::VARR);
    for (const std::string& dep : setDepends)
    {
        depends.push_back(dep);
    }

    info.pushKV("depends", depends);

    UniValue spent(UniValue::VARR);
    const CTxMemPool::txiter &it = mempool.mapTx.find(tx.GetHash());
    const CTxMemPool::setEntries &setChildren = mempool.GetMemPoolChildren(it);
    for (CTxMemPool::txiter childiter : setChildren) {
        spent.push_back(childiter->GetTx().GetHash().ToString());
    }

    info.pushKV("spentby", spent);

    // Add opt-in RBF status
    bool rbfStatus = false;
    RBFTransactionState rbfState = IsRBFOptIn(tx, mempool);
    if (rbfState == RBFTransactionState::UNKNOWN) {
        throw JSONRPCError(RPC_MISC_ERROR, "Transaction is not in mempool");
    } else if (rbfState == RBFTransactionState::REPLACEABLE_BIP125) {
        rbfStatus = true;
    }

    info.pushKV("bip125-replaceable", rbfStatus);
}

UniValue mempoolToJSON(bool fVerbose)
{
    if (fVerbose)
    {
        LOCK(mempool.cs);
        UniValue o(UniValue::VOBJ);
        for (const CTxMemPoolEntry& e : mempool.mapTx)
        {
            const uint256& hash = e.GetTx().GetHash();
            UniValue info(UniValue::VOBJ);
            entryToJSON(info, e);
            o.pushKV(hash.ToString(), info);
        }
        return o;
    }
    else
    {
        std::vector<uint256> vtxid;
        mempool.queryHashes(vtxid);

        UniValue a(UniValue::VARR);
        for (const uint256& hash : vtxid)
            a.push_back(hash.ToString());

        return a;
    }
}

static UniValue getrawmempool(const JSONRPCRequest& request)
{
    if (request.fHelp || request.params.size() > 1)
        throw std::runtime_error(
            RPCHelpMan{"getrawmempool",
                "\nReturns all transaction ids in memory pool as a json array of string transaction ids.\n"
                "\nHint: use getmempoolentry to fetch a specific transaction from the mempool.\n",
                {
                    {"verbose", RPCArg::Type::BOOL, /* default */ "false", "True for a json object, false for array of transaction ids"},
                },
                RPCResult{"for verbose = false",
            "[                     (json array of string)\n"
            "  \"transactionid\"     (string) The transaction id\n"
            "  ,...\n"
            "]\n"
            "\nResult: (for verbose = true):\n"
            "{                           (json object)\n"
            "  \"transactionid\" : {       (json object)\n"
            + EntryDescriptionString()
            + "  }, ...\n"
            "}\n"
                },
                RPCExamples{
                    HelpExampleCli("getrawmempool", "true")
            + HelpExampleRpc("getrawmempool", "true")
                },
            }.ToString());

    bool fVerbose = false;
    if (!request.params[0].isNull())
        fVerbose = request.params[0].get_bool();

    return mempoolToJSON(fVerbose);
}

static UniValue getmempoolancestors(const JSONRPCRequest& request)
{
    if (request.fHelp || request.params.size() < 1 || request.params.size() > 2) {
        throw std::runtime_error(
            RPCHelpMan{"getmempoolancestors",
                "\nIf txid is in the mempool, returns all in-mempool ancestors.\n",
                {
                    {"txid", RPCArg::Type::STR_HEX, RPCArg::Optional::NO, "The transaction id (must be in mempool)"},
                    {"verbose", RPCArg::Type::BOOL, /* default */ "false", "True for a json object, false for array of transaction ids"},
                },
                {
                    RPCResult{"for verbose = false",
            "[                       (json array of strings)\n"
            "  \"transactionid\"           (string) The transaction id of an in-mempool ancestor transaction\n"
            "  ,...\n"
            "]\n"
                    },
                    RPCResult{"for verbose = true",
            "{                           (json object)\n"
            "  \"transactionid\" : {       (json object)\n"
            + EntryDescriptionString()
            + "  }, ...\n"
            "}\n"
                    },
                },
                RPCExamples{
                    HelpExampleCli("getmempoolancestors", "\"mytxid\"")
            + HelpExampleRpc("getmempoolancestors", "\"mytxid\"")
                },
            }.ToString());
    }

    bool fVerbose = false;
    if (!request.params[1].isNull())
        fVerbose = request.params[1].get_bool();

    uint256 hash = ParseHashV(request.params[0], "parameter 1");

    LOCK(mempool.cs);

    CTxMemPool::txiter it = mempool.mapTx.find(hash);
    if (it == mempool.mapTx.end()) {
        throw JSONRPCError(RPC_INVALID_ADDRESS_OR_KEY, "Transaction not in mempool");
    }

    CTxMemPool::setEntries setAncestors;
    uint64_t noLimit = std::numeric_limits<uint64_t>::max();
    std::string dummy;
    mempool.CalculateMemPoolAncestors(*it, setAncestors, noLimit, noLimit, noLimit, noLimit, dummy, false);

    if (!fVerbose) {
        UniValue o(UniValue::VARR);
        for (CTxMemPool::txiter ancestorIt : setAncestors) {
            o.push_back(ancestorIt->GetTx().GetHash().ToString());
        }

        return o;
    } else {
        UniValue o(UniValue::VOBJ);
        for (CTxMemPool::txiter ancestorIt : setAncestors) {
            const CTxMemPoolEntry &e = *ancestorIt;
            const uint256& _hash = e.GetTx().GetHash();
            UniValue info(UniValue::VOBJ);
            entryToJSON(info, e);
            o.pushKV(_hash.ToString(), info);
        }
        return o;
    }
}

static UniValue getmempooldescendants(const JSONRPCRequest& request)
{
    if (request.fHelp || request.params.size() < 1 || request.params.size() > 2) {
        throw std::runtime_error(
            RPCHelpMan{"getmempooldescendants",
                "\nIf txid is in the mempool, returns all in-mempool descendants.\n",
                {
                    {"txid", RPCArg::Type::STR_HEX, RPCArg::Optional::NO, "The transaction id (must be in mempool)"},
                    {"verbose", RPCArg::Type::BOOL, /* default */ "false", "True for a json object, false for array of transaction ids"},
                },
                {
                    RPCResult{"for verbose = false",
            "[                       (json array of strings)\n"
            "  \"transactionid\"           (string) The transaction id of an in-mempool descendant transaction\n"
            "  ,...\n"
            "]\n"
                    },
                    RPCResult{"for verbose = true",
            "{                           (json object)\n"
            "  \"transactionid\" : {       (json object)\n"
            + EntryDescriptionString()
            + "  }, ...\n"
            "}\n"
                    },
                },
                RPCExamples{
                    HelpExampleCli("getmempooldescendants", "\"mytxid\"")
            + HelpExampleRpc("getmempooldescendants", "\"mytxid\"")
                },
            }.ToString());
    }

    bool fVerbose = false;
    if (!request.params[1].isNull())
        fVerbose = request.params[1].get_bool();

    uint256 hash = ParseHashV(request.params[0], "parameter 1");

    LOCK(mempool.cs);

    CTxMemPool::txiter it = mempool.mapTx.find(hash);
    if (it == mempool.mapTx.end()) {
        throw JSONRPCError(RPC_INVALID_ADDRESS_OR_KEY, "Transaction not in mempool");
    }

    CTxMemPool::setEntries setDescendants;
    mempool.CalculateDescendants(it, setDescendants);
    // CTxMemPool::CalculateDescendants will include the given tx
    setDescendants.erase(it);

    if (!fVerbose) {
        UniValue o(UniValue::VARR);
        for (CTxMemPool::txiter descendantIt : setDescendants) {
            o.push_back(descendantIt->GetTx().GetHash().ToString());
        }

        return o;
    } else {
        UniValue o(UniValue::VOBJ);
        for (CTxMemPool::txiter descendantIt : setDescendants) {
            const CTxMemPoolEntry &e = *descendantIt;
            const uint256& _hash = e.GetTx().GetHash();
            UniValue info(UniValue::VOBJ);
            entryToJSON(info, e);
            o.pushKV(_hash.ToString(), info);
        }
        return o;
    }
}

static UniValue getmempoolentry(const JSONRPCRequest& request)
{
    if (request.fHelp || request.params.size() != 1) {
        throw std::runtime_error(
            RPCHelpMan{"getmempoolentry",
                "\nReturns mempool data for given transaction\n",
                {
                    {"txid", RPCArg::Type::STR_HEX, RPCArg::Optional::NO, "The transaction id (must be in mempool)"},
                },
                RPCResult{
            "{                           (json object)\n"
            + EntryDescriptionString()
            + "}\n"
                },
                RPCExamples{
                    HelpExampleCli("getmempoolentry", "\"mytxid\"")
            + HelpExampleRpc("getmempoolentry", "\"mytxid\"")
                },
            }.ToString());
    }

    uint256 hash = ParseHashV(request.params[0], "parameter 1");

    LOCK(mempool.cs);

    CTxMemPool::txiter it = mempool.mapTx.find(hash);
    if (it == mempool.mapTx.end()) {
        throw JSONRPCError(RPC_INVALID_ADDRESS_OR_KEY, "Transaction not in mempool");
    }

    const CTxMemPoolEntry &e = *it;
    UniValue info(UniValue::VOBJ);
    entryToJSON(info, e);
    return info;
}

static UniValue getblockhash(const JSONRPCRequest& request)
{
    if (request.fHelp || request.params.size() != 1)
        throw std::runtime_error(
            RPCHelpMan{"getblockhash",
                "\nReturns hash of block in best-block-chain at height provided.\n",
                {
                    {"height", RPCArg::Type::NUM, RPCArg::Optional::NO, "The height index"},
                },
                RPCResult{
            "\"hash\"         (string) The block hash\n"
                },
                RPCExamples{
                    HelpExampleCli("getblockhash", "1000")
            + HelpExampleRpc("getblockhash", "1000")
                },
            }.ToString());

    LOCK(cs_main);

    int nHeight = request.params[0].get_int();
    if (nHeight < 0 || nHeight > chainActive.Height())
        throw JSONRPCError(RPC_INVALID_PARAMETER, "Block height out of range");

    CBlockIndex* pblockindex = chainActive[nHeight];
    return pblockindex->GetBlockHash().GetHex();
}

static UniValue getblockheader(const JSONRPCRequest& request)
{
    if (request.fHelp || request.params.size() < 1 || request.params.size() > 2)
        throw std::runtime_error(
            RPCHelpMan{"getblockheader",
                "\nIf verbose is false, returns a string that is serialized, hex-encoded data for blockheader 'hash'.\n"
                "If verbose is true, returns an Object with information about blockheader <hash>.\n",
                {
                    {"blockhash", RPCArg::Type::STR_HEX, RPCArg::Optional::NO, "The block hash"},
                    {"verbose", RPCArg::Type::BOOL, /* default */ "true", "true for a json object, false for the hex-encoded data"},
                },
                {
                    RPCResult{"for verbose = true",
            "{\n"
            "  \"hash\" : \"hash\",     (string) the block hash (same as provided)\n"
            "  \"confirmations\" : n,   (numeric) The number of confirmations, or -1 if the block is not on the main chain\n"
            "  \"height\" : n,          (numeric) The block height or index\n"
            "  \"version\" : n,         (numeric) The block version\n"
            "  \"versionHex\" : \"00000000\", (string) The block version formatted in hexadecimal\n"
            "  \"merkleroot\" : \"xxxx\", (string) The merkle root\n"
            "  \"time\" : ttt,          (numeric) The block time in seconds since epoch (Jan 1 1970 GMT)\n"
            "  \"mediantime\" : ttt,    (numeric) The median block time in seconds since epoch (Jan 1 1970 GMT)\n"
            "  \"nonce\" : n,           (numeric) The nonce\n"
            "  \"bits\" : \"1d00ffff\", (string) The bits\n"
            "  \"difficulty\" : x.xxx,  (numeric) The difficulty\n"
            "  \"chainwork\" : \"0000...1f3\"     (string) Expected number of hashes required to produce the current chain (in hex)\n"
            "  \"nTx\" : n,             (numeric) The number of transactions in the block.\n"
            "  \"previousblockhash\" : \"hash\",  (string) The hash of the previous block\n"
            "  \"nextblockhash\" : \"hash\",      (string) The hash of the next block\n"
            "}\n"
                    },
                    RPCResult{"for verbose=false",
            "\"data\"             (string) A string that is serialized, hex-encoded data for block 'hash'.\n"
                    },
                },
                RPCExamples{
                    HelpExampleCli("getblockheader", "\"00000000c937983704a73af28acdec37b049d214adbda81d7e2a3dd146f6ed09\"")
            + HelpExampleRpc("getblockheader", "\"00000000c937983704a73af28acdec37b049d214adbda81d7e2a3dd146f6ed09\"")
                },
            }.ToString());

    uint256 hash(ParseHashV(request.params[0], "hash"));

    bool fVerbose = true;
    if (!request.params[1].isNull())
        fVerbose = request.params[1].get_bool();

    const CBlockIndex* pblockindex;
    const CBlockIndex* tip;
    {
        LOCK(cs_main);
        pblockindex = LookupBlockIndex(hash);
        tip = chainActive.Tip();
    }

    if (!pblockindex) {
        throw JSONRPCError(RPC_INVALID_ADDRESS_OR_KEY, "Block not found");
    }

    if (!fVerbose)
    {
        CDataStream ssBlock(SER_NETWORK, PROTOCOL_VERSION);
        ssBlock << pblockindex->GetBlockHeader();
        std::string strHex = HexStr(ssBlock.begin(), ssBlock.end());
        return strHex;
    }

    return blockheaderToJSON(tip, pblockindex);
}

static CBlock GetBlockChecked(const CBlockIndex* pblockindex)
{
    CBlock block;
    if (IsBlockPruned(pblockindex)) {
        throw JSONRPCError(RPC_MISC_ERROR, "Block not available (pruned data)");
    }

    if (!ReadBlockFromDisk(block, pblockindex, Params().GetConsensus())) {
        // Block not found on disk. This could be because we have the block
        // header in our index but don't have the block (for example if a
        // non-whitelisted node sends us an unrequested long chain of valid
        // blocks, we add the headers to our index, but don't accept the
        // block).
        throw JSONRPCError(RPC_MISC_ERROR, "Block not found on disk");
    }

    return block;
}

static CBlockUndo GetUndoChecked(const CBlockIndex* pblockindex)
{
    CBlockUndo blockUndo;
    if (IsBlockPruned(pblockindex)) {
        throw JSONRPCError(RPC_MISC_ERROR, "Undo data not available (pruned data)");
    }

    if (!UndoReadFromDisk(blockUndo, pblockindex)) {
        throw JSONRPCError(RPC_MISC_ERROR, "Can't read undo data from disk");
    }

    return blockUndo;
}

static UniValue getblock(const JSONRPCRequest& request)
{
    if (request.fHelp || request.params.size() < 1 || request.params.size() > 2)
        throw std::runtime_error(
            RPCHelpMan{"getblock",
                "\nIf verbosity is 0, returns a string that is serialized, hex-encoded data for block 'hash'.\n"
                "If verbosity is 1, returns an Object with information about block <hash>.\n"
                "If verbosity is 2, returns an Object with information about block <hash> and information about each transaction. \n"
                "If verbosity is 3, returns an Object with information about block <hash> and information about each transaction prevout information for inputs. \n",
                {
                    {"blockhash", RPCArg::Type::STR_HEX, RPCArg::Optional::NO, "The block hash"},
                    {"verbosity", RPCArg::Type::NUM, /* default */ "1", "0 for hex-encoded data, 1 for a json object, and 2 for json object with transaction data"},
                },
                {
                    RPCResult{"for verbosity = 0",
            "\"data\"             (string) A string that is serialized, hex-encoded data for block 'hash'.\n"
                    },
                    RPCResult{"for verbosity = 1",
            "{\n"
            "  \"hash\" : \"hash\",     (string) the block hash (same as provided)\n"
            "  \"confirmations\" : n,   (numeric) The number of confirmations, or -1 if the block is not on the main chain\n"
            "  \"size\" : n,            (numeric) The block size\n"
            "  \"strippedsize\" : n,    (numeric) The block size excluding witness data\n"
            "  \"weight\" : n           (numeric) The block weight as defined in BIP 141\n"
            "  \"height\" : n,          (numeric) The block height or index\n"
            "  \"version\" : n,         (numeric) The block version\n"
            "  \"versionHex\" : \"00000000\", (string) The block version formatted in hexadecimal\n"
            "  \"merkleroot\" : \"xxxx\", (string) The merkle root\n"
            "  \"tx\" : [               (array of string) The transaction ids\n"
            "     \"transactionid\"     (string) The transaction id\n"
            "     ,...\n"
            "  ],\n"
            "  \"time\" : ttt,          (numeric) The block time in seconds since epoch (Jan 1 1970 GMT)\n"
            "  \"mediantime\" : ttt,    (numeric) The median block time in seconds since epoch (Jan 1 1970 GMT)\n"
            "  \"nonce\" : n,           (numeric) The nonce\n"
            "  \"bits\" : \"1d00ffff\", (string) The bits\n"
            "  \"difficulty\" : x.xxx,  (numeric) The difficulty\n"
            "  \"chainwork\" : \"xxxx\",  (string) Expected number of hashes required to produce the chain up to this block (in hex)\n"
            "  \"nTx\" : n,             (numeric) The number of transactions in the block.\n"
            "  \"previousblockhash\" : \"hash\",  (string) The hash of the previous block\n"
            "  \"nextblockhash\" : \"hash\"       (string) The hash of the next block\n"
            "}\n"
                    },
                    RPCResult{"for verbosity = 2",
            "{\n"
            "  ...,                     Same output as verbosity = 1.\n"
            "  \"tx\" : [               (array of Objects) The transactions in the format of the getrawtransaction RPC. Different from verbosity = 1 \"tx\" result.\n"
            "         ,...\n"
            "  ],\n"
            "  ,...                     Same output as verbosity = 1.\n"
            "}\n"
                    },
                },
                RPCExamples{
                    HelpExampleCli("getblock", "\"00000000c937983704a73af28acdec37b049d214adbda81d7e2a3dd146f6ed09\"")
            + HelpExampleRpc("getblock", "\"00000000c937983704a73af28acdec37b049d214adbda81d7e2a3dd146f6ed09\"")
                },
            }.ToString());

    uint256 hash(ParseHashV(request.params[0], "blockhash"));

    int verbosity = 1;
    if (!request.params[1].isNull()) {
        if(request.params[1].isNum())
            verbosity = request.params[1].get_int();
        else
            verbosity = request.params[1].get_bool() ? 1 : 0;
    }

    CBlock block;
    const CBlockIndex* pblockindex;
    const CBlockIndex* tip;
    {
        LOCK(cs_main);
        pblockindex = LookupBlockIndex(hash);
        tip = chainActive.Tip();
<<<<<<< HEAD

        if (!pblockindex) {
            throw JSONRPCError(RPC_INVALID_ADDRESS_OR_KEY, "Block not found");
        }

=======

        if (!pblockindex) {
            throw JSONRPCError(RPC_INVALID_ADDRESS_OR_KEY, "Block not found");
        }

>>>>>>> e871f562
        block = GetBlockChecked(pblockindex);
    }

    if (verbosity <= 0)
    {
        CDataStream ssBlock(SER_NETWORK, PROTOCOL_VERSION | RPCSerializationFlags());
        ssBlock << block;
        std::string strHex = HexStr(ssBlock.begin(), ssBlock.end());
        return strHex;
    }

<<<<<<< HEAD
    return blockToJSON(block, tip, pblockindex, verbosity >= 2);
=======
    return blockToJSONv(block, tip, pblockindex, verbosity);
>>>>>>> e871f562
}

struct CCoinsStats
{
    int nHeight;
    uint256 hashBlock;
    uint64_t nTransactions;
    uint64_t nTransactionOutputs;
    uint64_t nBogoSize;
    uint256 hashSerialized;
    uint64_t nDiskSize;
    CAmount nTotalAmount;

    CCoinsStats() : nHeight(0), nTransactions(0), nTransactionOutputs(0), nBogoSize(0), nDiskSize(0), nTotalAmount(0) {}
};

static void ApplyStats(CCoinsStats &stats, CHashWriter& ss, const uint256& hash, const std::map<uint32_t, Coin>& outputs)
{
    assert(!outputs.empty());
    ss << hash;
    ss << VARINT(outputs.begin()->second.nHeight * 2 + outputs.begin()->second.fCoinBase ? 1u : 0u);
    stats.nTransactions++;
    for (const auto& output : outputs) {
        ss << VARINT(output.first + 1);
        ss << output.second.out.scriptPubKey;
        ss << VARINT(output.second.out.nValue, VarIntMode::NONNEGATIVE_SIGNED);
        stats.nTransactionOutputs++;
        stats.nTotalAmount += output.second.out.nValue;
        stats.nBogoSize += 32 /* txid */ + 4 /* vout index */ + 4 /* height + coinbase */ + 8 /* amount */ +
                           2 /* scriptPubKey len */ + output.second.out.scriptPubKey.size() /* scriptPubKey */;
    }
    ss << VARINT(0u);
}

//! Calculate statistics about the unspent transaction output set
static bool GetUTXOStats(CCoinsView *view, CCoinsStats &stats)
{
    std::unique_ptr<CCoinsViewCursor> pcursor(view->Cursor());
    assert(pcursor);

    CHashWriter ss(SER_GETHASH, PROTOCOL_VERSION);
    stats.hashBlock = pcursor->GetBestBlock();
    {
        LOCK(cs_main);
        stats.nHeight = LookupBlockIndex(stats.hashBlock)->nHeight;
    }
    ss << stats.hashBlock;
    uint256 prevkey;
    std::map<uint32_t, Coin> outputs;
    while (pcursor->Valid()) {
        boost::this_thread::interruption_point();
        COutPoint key;
        Coin coin;
        if (pcursor->GetKey(key) && pcursor->GetValue(coin)) {
            if (!outputs.empty() && key.hash != prevkey) {
                ApplyStats(stats, ss, prevkey, outputs);
                outputs.clear();
            }
            prevkey = key.hash;
            outputs[key.n] = std::move(coin);
        } else {
            return error("%s: unable to read value", __func__);
        }
        pcursor->Next();
    }
    if (!outputs.empty()) {
        ApplyStats(stats, ss, prevkey, outputs);
    }
    stats.hashSerialized = ss.GetHash();
    stats.nDiskSize = view->EstimateSize();
    return true;
}

static UniValue pruneblockchain(const JSONRPCRequest& request)
{
    if (request.fHelp || request.params.size() != 1)
        throw std::runtime_error(
            RPCHelpMan{"pruneblockchain", "",
                {
                    {"height", RPCArg::Type::NUM, RPCArg::Optional::NO, "The block height to prune up to. May be set to a discrete height, or a unix timestamp\n"
            "                  to prune blocks whose block time is at least 2 hours older than the provided timestamp."},
                },
                RPCResult{
            "n    (numeric) Height of the last block pruned.\n"
                },
                RPCExamples{
                    HelpExampleCli("pruneblockchain", "1000")
            + HelpExampleRpc("pruneblockchain", "1000")
                },
            }.ToString());

    if (!fPruneMode)
        throw JSONRPCError(RPC_MISC_ERROR, "Cannot prune blocks because node is not in prune mode.");

    LOCK(cs_main);

    int heightParam = request.params[0].get_int();
    if (heightParam < 0)
        throw JSONRPCError(RPC_INVALID_PARAMETER, "Negative block height.");
    if (heightParam == 0) {
        // Nothing to do here
        return uint64_t(0);
    }

    // Height value more than a billion is too high to be a block height, and
    // too low to be a block time (corresponds to timestamp from Sep 2001).
    if (heightParam > 1000000000) {
        // Add a 2 hour buffer to include blocks which might have had old timestamps
        CBlockIndex* pindex = chainActive.FindEarliestAtLeast(heightParam - TIMESTAMP_WINDOW);
        if (!pindex) {
            throw JSONRPCError(RPC_INVALID_PARAMETER, "Could not find block with at least the specified timestamp.");
        }
        heightParam = pindex->nHeight;
    }

    unsigned int height = (unsigned int) heightParam;
    unsigned int chainHeight = (unsigned int) chainActive.Height();
    if (chainHeight < Params().PruneAfterHeight())
        throw JSONRPCError(RPC_MISC_ERROR, "Blockchain is too short for pruning.");
    else if (height > chainHeight)
        throw JSONRPCError(RPC_INVALID_PARAMETER, "Blockchain is shorter than the attempted prune height.");
    else if (height > chainHeight - MIN_BLOCKS_TO_KEEP) {
        LogPrint(BCLog::RPC, "Attempt to prune blocks close to the tip.  Retaining the minimum number of blocks.\n");
        height = chainHeight - MIN_BLOCKS_TO_KEEP;
    }

    PruneBlockFilesManual(height);
    const CBlockIndex* block = ::chainActive.Tip();
    assert(block);
    while (block->pprev && (block->pprev->nStatus & BLOCK_HAVE_DATA)) {
        block = block->pprev;
    }
    return uint64_t(block->nHeight);
}

static UniValue gettxoutsetinfo(const JSONRPCRequest& request)
{
    if (request.fHelp || request.params.size() != 0)
        throw std::runtime_error(
            RPCHelpMan{"gettxoutsetinfo",
                "\nReturns statistics about the unspent transaction output set.\n"
                "Note this call may take some time.\n",
                {},
                RPCResult{
            "{\n"
            "  \"height\":n,     (numeric) The current block height (index)\n"
            "  \"bestblock\": \"hex\",   (string) The hash of the block at the tip of the chain\n"
            "  \"transactions\": n,      (numeric) The number of transactions with unspent outputs\n"
            "  \"txouts\": n,            (numeric) The number of unspent transaction outputs\n"
            "  \"bogosize\": n,          (numeric) A meaningless metric for UTXO set size\n"
            "  \"hash_serialized_2\": \"hash\", (string) The serialized hash\n"
            "  \"disk_size\": n,         (numeric) The estimated size of the chainstate on disk\n"
            "  \"total_amount\": x.xxx          (numeric) The total amount\n"
            "}\n"
                },
                RPCExamples{
                    HelpExampleCli("gettxoutsetinfo", "")
            + HelpExampleRpc("gettxoutsetinfo", "")
                },
            }.ToString());

    UniValue ret(UniValue::VOBJ);

    CCoinsStats stats;
    FlushStateToDisk();
    if (GetUTXOStats(pcoinsdbview.get(), stats)) {
        ret.pushKV("height", (int64_t)stats.nHeight);
        ret.pushKV("bestblock", stats.hashBlock.GetHex());
        ret.pushKV("transactions", (int64_t)stats.nTransactions);
        ret.pushKV("txouts", (int64_t)stats.nTransactionOutputs);
        ret.pushKV("bogosize", (int64_t)stats.nBogoSize);
        ret.pushKV("hash_serialized_2", stats.hashSerialized.GetHex());
        ret.pushKV("disk_size", stats.nDiskSize);
        ret.pushKV("total_amount", ValueFromAmount(stats.nTotalAmount));
    } else {
        throw JSONRPCError(RPC_INTERNAL_ERROR, "Unable to read UTXO set");
    }
    return ret;
}

UniValue gettxout(const JSONRPCRequest& request)
{
    if (request.fHelp || request.params.size() < 2 || request.params.size() > 3)
        throw std::runtime_error(
            RPCHelpMan{"gettxout",
                "\nReturns details about an unspent transaction output.\n",
                {
                    {"txid", RPCArg::Type::STR, RPCArg::Optional::NO, "The transaction id"},
                    {"n", RPCArg::Type::NUM, RPCArg::Optional::NO, "vout number"},
                    {"include_mempool", RPCArg::Type::BOOL, /* default */ "true", "Whether to include the mempool. Note that an unspent output that is spent in the mempool won't appear."},
                },
                RPCResult{
            "{\n"
            "  \"bestblock\":  \"hash\",    (string) The hash of the block at the tip of the chain\n"
            "  \"confirmations\" : n,       (numeric) The number of confirmations\n"
            "  \"value\" : x.xxx,           (numeric) The transaction value in " + CURRENCY_UNIT + "\n"
            "  \"scriptPubKey\" : {         (json object)\n"
            "     \"asm\" : \"code\",       (string) \n"
            "     \"hex\" : \"hex\",        (string) \n"
            "     \"reqSigs\" : n,          (numeric) Number of required signatures\n"
            "     \"type\" : \"pubkeyhash\", (string) The type, eg pubkeyhash\n"
            "     \"addresses\" : [          (array of string) array of bitcoin addresses\n"
            "        \"address\"     (string) bitcoin address\n"
            "        ,...\n"
            "     ]\n"
            "  },\n"
            "  \"coinbase\" : true|false   (boolean) Coinbase or not\n"
            "}\n"
                },
                RPCExamples{
            "\nGet unspent transactions\n"
            + HelpExampleCli("listunspent", "") +
            "\nView the details\n"
            + HelpExampleCli("gettxout", "\"txid\" 1") +
            "\nAs a JSON-RPC call\n"
            + HelpExampleRpc("gettxout", "\"txid\", 1")
                },
            }.ToString());

    LOCK(cs_main);

    UniValue ret(UniValue::VOBJ);

    uint256 hash(ParseHashV(request.params[0], "txid"));
    int n = request.params[1].get_int();
    COutPoint out(hash, n);
    bool fMempool = true;
    if (!request.params[2].isNull())
        fMempool = request.params[2].get_bool();

    Coin coin;
    if (fMempool) {
        LOCK(mempool.cs);
        CCoinsViewMemPool view(pcoinsTip.get(), mempool);
        if (!view.GetCoin(out, coin) || mempool.isSpent(out)) {
            return NullUniValue;
        }
    } else {
        if (!pcoinsTip->GetCoin(out, coin)) {
            return NullUniValue;
        }
    }

    const CBlockIndex* pindex = LookupBlockIndex(pcoinsTip->GetBestBlock());
    ret.pushKV("bestblock", pindex->GetBlockHash().GetHex());
    if (coin.nHeight == MEMPOOL_HEIGHT) {
        ret.pushKV("confirmations", 0);
    } else {
        ret.pushKV("confirmations", (int64_t)(pindex->nHeight - coin.nHeight + 1));
    }
    ret.pushKV("value", ValueFromAmount(coin.out.nValue));
    UniValue o(UniValue::VOBJ);
    ScriptPubKeyToUniv(coin.out.scriptPubKey, o, true);
    ret.pushKV("scriptPubKey", o);
    ret.pushKV("coinbase", (bool)coin.fCoinBase);

    return ret;
}

static UniValue verifychain(const JSONRPCRequest& request)
{
    int nCheckLevel = gArgs.GetArg("-checklevel", DEFAULT_CHECKLEVEL);
    int nCheckDepth = gArgs.GetArg("-checkblocks", DEFAULT_CHECKBLOCKS);
    if (request.fHelp || request.params.size() > 2)
        throw std::runtime_error(
            RPCHelpMan{"verifychain",
                "\nVerifies blockchain database.\n",
                {
                    {"checklevel", RPCArg::Type::NUM, /* default */ strprintf("%d, range=0-4", nCheckLevel), "How thorough the block verification is."},
                    {"nblocks", RPCArg::Type::NUM, /* default */ strprintf("%d, 0=all", nCheckDepth), "The number of blocks to check."},
                },
                RPCResult{
            "true|false       (boolean) Verified or not\n"
                },
                RPCExamples{
                    HelpExampleCli("verifychain", "")
            + HelpExampleRpc("verifychain", "")
                },
            }.ToString());

    LOCK(cs_main);

    if (!request.params[0].isNull())
        nCheckLevel = request.params[0].get_int();
    if (!request.params[1].isNull())
        nCheckDepth = request.params[1].get_int();

    return CVerifyDB().VerifyDB(Params(), pcoinsTip.get(), nCheckLevel, nCheckDepth);
}

/** Implementation of IsSuperMajority with better feedback */
static UniValue SoftForkMajorityDesc(int version, const CBlockIndex* pindex, const Consensus::Params& consensusParams)
{
    UniValue rv(UniValue::VOBJ);
    bool activated = false;
    switch(version)
    {
        case 2:
            activated = pindex->nHeight >= consensusParams.BIP34Height;
            break;
        case 3:
            activated = pindex->nHeight >= consensusParams.BIP66Height;
            break;
        case 4:
            activated = pindex->nHeight >= consensusParams.BIP65Height;
            break;
    }
    rv.pushKV("status", activated);
    return rv;
}

static UniValue SoftForkDesc(const std::string &name, int version, const CBlockIndex* pindex, const Consensus::Params& consensusParams)
{
    UniValue rv(UniValue::VOBJ);
    rv.pushKV("id", name);
    rv.pushKV("version", version);
    rv.pushKV("reject", SoftForkMajorityDesc(version, pindex, consensusParams));
    return rv;
}

static UniValue BIP9SoftForkDesc(const Consensus::Params& consensusParams, Consensus::DeploymentPos id)
{
    UniValue rv(UniValue::VOBJ);
    const ThresholdState thresholdState = VersionBitsTipState(consensusParams, id);
    switch (thresholdState) {
    case ThresholdState::DEFINED: rv.pushKV("status", "defined"); break;
    case ThresholdState::STARTED: rv.pushKV("status", "started"); break;
    case ThresholdState::LOCKED_IN: rv.pushKV("status", "locked_in"); break;
    case ThresholdState::ACTIVE: rv.pushKV("status", "active"); break;
    case ThresholdState::FAILED: rv.pushKV("status", "failed"); break;
    }
    if (ThresholdState::STARTED == thresholdState)
    {
        rv.pushKV("bit", consensusParams.vDeployments[id].bit);
    }
    rv.pushKV("startTime", consensusParams.vDeployments[id].nStartTime);
    rv.pushKV("timeout", consensusParams.vDeployments[id].nTimeout);
    rv.pushKV("since", VersionBitsTipStateSinceHeight(consensusParams, id));
    if (ThresholdState::STARTED == thresholdState)
    {
        UniValue statsUV(UniValue::VOBJ);
        BIP9Stats statsStruct = VersionBitsTipStatistics(consensusParams, id);
        statsUV.pushKV("period", statsStruct.period);
        statsUV.pushKV("threshold", statsStruct.threshold);
        statsUV.pushKV("elapsed", statsStruct.elapsed);
        statsUV.pushKV("count", statsStruct.count);
        statsUV.pushKV("possible", statsStruct.possible);
        rv.pushKV("statistics", statsUV);
    }
    return rv;
}

static void BIP9SoftForkDescPushBack(UniValue& bip9_softforks, const Consensus::Params& consensusParams, Consensus::DeploymentPos id)
{
    // Deployments with timeout value of 0 are hidden.
    // A timeout value of 0 guarantees a softfork will never be activated.
    // This is used when softfork codes are merged without specifying the deployment schedule.
    if (consensusParams.vDeployments[id].nTimeout > 0)
        bip9_softforks.pushKV(VersionBitsDeploymentInfo[id].name, BIP9SoftForkDesc(consensusParams, id));
}

UniValue getblockchaininfo(const JSONRPCRequest& request)
{
    if (request.fHelp || request.params.size() != 0)
        throw std::runtime_error(
            RPCHelpMan{"getblockchaininfo",
                "Returns an object containing various state info regarding blockchain processing.\n",
                {},
                RPCResult{
            "{\n"
            "  \"chain\": \"xxxx\",              (string) current network name as defined in BIP70 (main, test, regtest)\n"
            "  \"blocks\": xxxxxx,             (numeric) the current number of blocks processed in the server\n"
            "  \"headers\": xxxxxx,            (numeric) the current number of headers we have validated\n"
            "  \"bestblockhash\": \"...\",       (string) the hash of the currently best block\n"
            "  \"difficulty\": xxxxxx,         (numeric) the current difficulty\n"
            "  \"mediantime\": xxxxxx,         (numeric) median time for the current best block\n"
            "  \"verificationprogress\": xxxx, (numeric) estimate of verification progress [0..1]\n"
            "  \"initialblockdownload\": xxxx, (bool) (debug information) estimate of whether this node is in Initial Block Download mode.\n"
            "  \"chainwork\": \"xxxx\"           (string) total amount of work in active chain, in hexadecimal\n"
            "  \"size_on_disk\": xxxxxx,       (numeric) the estimated size of the block and undo files on disk\n"
            "  \"pruned\": xx,                 (boolean) if the blocks are subject to pruning\n"
            "  \"pruneheight\": xxxxxx,        (numeric) lowest-height complete block stored (only present if pruning is enabled)\n"
            "  \"automatic_pruning\": xx,      (boolean) whether automatic pruning is enabled (only present if pruning is enabled)\n"
            "  \"prune_target_size\": xxxxxx,  (numeric) the target size used by pruning (only present if automatic pruning is enabled)\n"
            "  \"softforks\": [                (array) status of softforks in progress\n"
            "     {\n"
            "        \"id\": \"xxxx\",           (string) name of softfork\n"
            "        \"version\": xx,          (numeric) block version\n"
            "        \"reject\": {             (object) progress toward rejecting pre-softfork blocks\n"
            "           \"status\": xx,        (boolean) true if threshold reached\n"
            "        },\n"
            "     }, ...\n"
            "  ],\n"
            "  \"bip9_softforks\": {           (object) status of BIP9 softforks in progress\n"
            "     \"xxxx\" : {                 (string) name of the softfork\n"
            "        \"status\": \"xxxx\",       (string) one of \"defined\", \"started\", \"locked_in\", \"active\", \"failed\"\n"
            "        \"bit\": xx,              (numeric) the bit (0-28) in the block version field used to signal this softfork (only for \"started\" status)\n"
            "        \"startTime\": xx,        (numeric) the minimum median time past of a block at which the bit gains its meaning\n"
            "        \"timeout\": xx,          (numeric) the median time past of a block at which the deployment is considered failed if not yet locked in\n"
            "        \"since\": xx,            (numeric) height of the first block to which the status applies\n"
            "        \"statistics\": {         (object) numeric statistics about BIP9 signalling for a softfork (only for \"started\" status)\n"
            "           \"period\": xx,        (numeric) the length in blocks of the BIP9 signalling period \n"
            "           \"threshold\": xx,     (numeric) the number of blocks with the version bit set required to activate the feature \n"
            "           \"elapsed\": xx,       (numeric) the number of blocks elapsed since the beginning of the current period \n"
            "           \"count\": xx,         (numeric) the number of blocks with the version bit set in the current period \n"
            "           \"possible\": xx       (boolean) returns false if there are not enough blocks left in this period to pass activation threshold \n"
            "        }\n"
            "     }\n"
            "  }\n"
            "  \"warnings\" : \"...\",           (string) any network and blockchain warnings.\n"
            "}\n"
                },
                RPCExamples{
                    HelpExampleCli("getblockchaininfo", "")
            + HelpExampleRpc("getblockchaininfo", "")
                },
            }.ToString());

    LOCK(cs_main);

    const CBlockIndex* tip = chainActive.Tip();
    UniValue obj(UniValue::VOBJ);
    obj.pushKV("chain",                 Params().NetworkIDString());
    obj.pushKV("blocks",                (int)chainActive.Height());
    obj.pushKV("headers",               pindexBestHeader ? pindexBestHeader->nHeight : -1);
    obj.pushKV("bestblockhash",         tip->GetBlockHash().GetHex());
    obj.pushKV("difficulty",            (double)GetDifficulty(tip));
    obj.pushKV("mediantime",            (int64_t)tip->GetMedianTimePast());
    obj.pushKV("verificationprogress",  GuessVerificationProgress(Params().TxData(), tip));
    obj.pushKV("initialblockdownload",  IsInitialBlockDownload());
    obj.pushKV("chainwork",             tip->nChainWork.GetHex());
    obj.pushKV("size_on_disk",          CalculateCurrentUsage());
    obj.pushKV("pruned",                fPruneMode);
    if (fPruneMode) {
        const CBlockIndex* block = tip;
        assert(block);
        while (block->pprev && (block->pprev->nStatus & BLOCK_HAVE_DATA)) {
            block = block->pprev;
        }

        obj.pushKV("pruneheight",        block->nHeight);

        // if 0, execution bypasses the whole if block.
        bool automatic_pruning = (gArgs.GetArg("-prune", 0) != 1);
        obj.pushKV("automatic_pruning",  automatic_pruning);
        if (automatic_pruning) {
            obj.pushKV("prune_target_size",  nPruneTarget);
        }
    }

    const Consensus::Params& consensusParams = Params().GetConsensus();
    UniValue softforks(UniValue::VARR);
    UniValue bip9_softforks(UniValue::VOBJ);
    softforks.push_back(SoftForkDesc("bip34", 2, tip, consensusParams));
    softforks.push_back(SoftForkDesc("bip66", 3, tip, consensusParams));
    softforks.push_back(SoftForkDesc("bip65", 4, tip, consensusParams));
    for (int pos = Consensus::DEPLOYMENT_CSV; pos != Consensus::MAX_VERSION_BITS_DEPLOYMENTS; ++pos) {
        BIP9SoftForkDescPushBack(bip9_softforks, consensusParams, static_cast<Consensus::DeploymentPos>(pos));
    }
    obj.pushKV("softforks",             softforks);
    obj.pushKV("bip9_softforks", bip9_softforks);

    obj.pushKV("warnings", GetWarnings("statusbar"));
    return obj;
}

/** Comparison function for sorting the getchaintips heads.  */
struct CompareBlocksByHeight
{
    bool operator()(const CBlockIndex* a, const CBlockIndex* b) const
    {
        /* Make sure that unequal blocks with the same height do not compare
           equal. Use the pointers themselves to make a distinction. */

        if (a->nHeight != b->nHeight)
          return (a->nHeight > b->nHeight);

        return a < b;
    }
};

static UniValue getchaintips(const JSONRPCRequest& request)
{
    if (request.fHelp || request.params.size() != 0)
        throw std::runtime_error(
            RPCHelpMan{"getchaintips",
                "Return information about all known tips in the block tree,"
                " including the main chain as well as orphaned branches.\n",
                {},
                RPCResult{
            "[\n"
            "  {\n"
            "    \"height\": xxxx,         (numeric) height of the chain tip\n"
            "    \"hash\": \"xxxx\",         (string) block hash of the tip\n"
            "    \"branchlen\": 0          (numeric) zero for main chain\n"
            "    \"status\": \"active\"      (string) \"active\" for the main chain\n"
            "  },\n"
            "  {\n"
            "    \"height\": xxxx,\n"
            "    \"hash\": \"xxxx\",\n"
            "    \"branchlen\": 1          (numeric) length of branch connecting the tip to the main chain\n"
            "    \"status\": \"xxxx\"        (string) status of the chain (active, valid-fork, valid-headers, headers-only, invalid)\n"
            "  }\n"
            "]\n"
            "Possible values for status:\n"
            "1.  \"invalid\"               This branch contains at least one invalid block\n"
            "2.  \"headers-only\"          Not all blocks for this branch are available, but the headers are valid\n"
            "3.  \"valid-headers\"         All blocks are available for this branch, but they were never fully validated\n"
            "4.  \"valid-fork\"            This branch is not part of the active chain, but is fully validated\n"
            "5.  \"active\"                This is the tip of the active main chain, which is certainly valid\n"
                },
                RPCExamples{
                    HelpExampleCli("getchaintips", "")
            + HelpExampleRpc("getchaintips", "")
                },
            }.ToString());

    LOCK(cs_main);

    /*
     * Idea:  the set of chain tips is chainActive.tip, plus orphan blocks which do not have another orphan building off of them.
     * Algorithm:
     *  - Make one pass through mapBlockIndex, picking out the orphan blocks, and also storing a set of the orphan block's pprev pointers.
     *  - Iterate through the orphan blocks. If the block isn't pointed to by another orphan, it is a chain tip.
     *  - add chainActive.Tip()
     */
    std::set<const CBlockIndex*, CompareBlocksByHeight> setTips;
    std::set<const CBlockIndex*> setOrphans;
    std::set<const CBlockIndex*> setPrevs;

    for (const std::pair<const uint256, CBlockIndex*>& item : mapBlockIndex)
    {
        if (!chainActive.Contains(item.second)) {
            setOrphans.insert(item.second);
            setPrevs.insert(item.second->pprev);
        }
    }

    for (std::set<const CBlockIndex*>::iterator it = setOrphans.begin(); it != setOrphans.end(); ++it)
    {
        if (setPrevs.erase(*it) == 0) {
            setTips.insert(*it);
        }
    }

    // Always report the currently active tip.
    setTips.insert(chainActive.Tip());

    /* Construct the output array.  */
    UniValue res(UniValue::VARR);
    for (const CBlockIndex* block : setTips)
    {
        UniValue obj(UniValue::VOBJ);
        obj.pushKV("height", block->nHeight);
        obj.pushKV("hash", block->phashBlock->GetHex());

        const int branchLen = block->nHeight - chainActive.FindFork(block)->nHeight;
        obj.pushKV("branchlen", branchLen);

        std::string status;
        if (chainActive.Contains(block)) {
            // This block is part of the currently active chain.
            status = "active";
        } else if (block->nStatus & BLOCK_FAILED_MASK) {
            // This block or one of its ancestors is invalid.
            status = "invalid";
        } else if (!block->HaveTxsDownloaded()) {
            // This block cannot be connected because full block data for it or one of its parents is missing.
            status = "headers-only";
        } else if (block->IsValid(BLOCK_VALID_SCRIPTS)) {
            // This block is fully validated, but no longer part of the active chain. It was probably the active block once, but was reorganized.
            status = "valid-fork";
        } else if (block->IsValid(BLOCK_VALID_TREE)) {
            // The headers for this block are valid, but it has not been validated. It was probably never part of the most-work chain.
            status = "valid-headers";
        } else {
            // No clue.
            status = "unknown";
        }
        obj.pushKV("status", status);

        res.push_back(obj);
    }

    return res;
}

UniValue mempoolInfoToJSON(bool with_fee_histogram)
{
    UniValue ret(UniValue::VOBJ);
    ret.pushKV("loaded", g_is_mempool_loaded);
    ret.pushKV("size", (int64_t) mempool.size());
    ret.pushKV("bytes", (int64_t) mempool.GetTotalTxSize());
    ret.pushKV("usage", (int64_t) mempool.DynamicMemoryUsage());
    size_t maxmempool = gArgs.GetArg("-maxmempool", DEFAULT_MAX_MEMPOOL_SIZE) * 1000000;
    ret.pushKV("maxmempool", (int64_t) maxmempool);
    ret.pushKV("mempoolminfee", ValueFromAmount(std::max(mempool.GetMinFee(maxmempool), ::minRelayTxFee).GetFeePerK()));
    ret.pushKV("minrelaytxfee", ValueFromAmount(::minRelayTxFee.GetFeePerK()));

    if (with_fee_histogram) {
        /* TODO: define log scale formular for dynamically creating the
         * feelimits but with the property of not constantly changing
         * (and thus screw up client implementations) */
        static const std::vector<CAmount> feelimits{1, 2, 3, 4, 5, 6, 7, 8, 10,
            12, 14, 17, 20, 25, 30, 40, 50, 60, 70, 80, 100,
            120, 140, 170, 200, 250, 300, 400, 500, 600, 700, 800, 1000,
            1200, 1400, 1700, 2000, 2500, 3000, 4000, 5000, 6000, 7000, 8000, 10000};

        /* keep histogram per...
         * ... cumulated tx sizes
         * ... txns (count)
         * ... cumulated fees */
        std::vector<uint64_t> sizes(feelimits.size(), 0);
        std::vector<uint64_t> count(feelimits.size(), 0);
        std::vector<uint64_t> fees(feelimits.size(), 0);

        LOCK(mempool.cs);
        for (const CTxMemPoolEntry& e : mempool.mapTx) {
            int size = (int)e.GetTxSize();
            CAmount fee = e.GetFee();
            uint64_t asize = e.GetSizeWithAncestors();
            CAmount afees = e.GetModFeesWithAncestors();
            uint64_t dsize = e.GetSizeWithDescendants();
            CAmount dfees = e.GetModFeesWithDescendants();

            CAmount fpb = fee / size; //fee per byte
            CAmount afpb = afees / asize; //fee per byte including ancestors
            CAmount dfpb = dfees / dsize; //fee per byte including descendants
            CAmount tfpb = (afees + dfees - fee) / (asize + dsize - size);
            CAmount feeperbyte = std::max(std::min(dfpb, tfpb), std::min(fpb, afpb));

            // distribute feerates into feelimits
            for (size_t i = 0; i < feelimits.size(); i++) {
                if (feeperbyte >= feelimits[i] && (i == feelimits.size() - 1 || feeperbyte < feelimits[i + 1])) {
                    sizes[i] += size;
                    count[i]++;
                    fees[i] += fee;
                    break;
                }
            }
        }
        CAmount total_fees = 0; //track total amount of available fees in mempool
        UniValue info(UniValue::VOBJ);
        for (size_t i = 0; i < feelimits.size(); i++) {
            UniValue info_sub(UniValue::VOBJ);
            info_sub.pushKV("sizes", sizes[i]);
            info_sub.pushKV("count", count[i]);
            info_sub.pushKV("fees", fees[i]);
            info_sub.pushKV("from_feerate", feelimits[i]);
            info_sub.pushKV("to_feerate", i == feelimits.size() - 1 ? std::numeric_limits<int64_t>::max() : feelimits[i + 1]);
            total_fees += fees[i];
            info.pushKV(std::to_string(feelimits[i]), info_sub);
        }
        info.pushKV("total_fees", total_fees);
        ret.pushKV("fee_histogram", info);
    }

    return ret;
}

static UniValue getmempoolinfo(const JSONRPCRequest& request)
{
    if (request.fHelp || request.params.size() > 1)
        throw std::runtime_error(
            RPCHelpMan{"getmempoolinfo",
                "\nReturns details on the active state of the TX memory pool.\n",
                {
                    {"with_fee_histogram", RPCArg::Type::BOOL, /* default */ "false", "True for including the fee histogram in the response"},
                },
                RPCResult{
            "{\n"
            "  \"loaded\": true|false         (boolean) True if the mempool is fully loaded\n"
            "  \"size\": xxxxx,               (numeric) Current tx count\n"
            "  \"bytes\": xxxxx,              (numeric) Sum of all virtual transaction sizes as defined in BIP 141. Differs from actual serialized size because witness data is discounted\n"
            "  \"usage\": xxxxx,              (numeric) Total memory usage for the mempool\n"
            "  \"maxmempool\": xxxxx,         (numeric) Maximum memory usage for the mempool\n"
            "  \"mempoolminfee\": xxxxx       (numeric) Minimum fee rate in " + CURRENCY_UNIT + "/kB for tx to be accepted. Is the maximum of minrelaytxfee and minimum mempool fee\n"
            "  \"minrelaytxfee\": xxxxx       (numeric) Current minimum relay fee for transactions\n"
            "  \"fee_histogram\": {           (json object)\n"
            "    \"<feerate-group>\": {       (json object) Object per feerate group\n"
            "      \"sizes\": xxxxx           (numeric) Cumulated size of all transactions in feerate group\n"
            "      \"count\": xxxxx           (numeric) Amount of transactions in feerate group\n"
            "      \"fees\": xxxxx            (numeric) Cumulated fee of all transactions in feerate group\n"
            "      \"from_feerate\": xxxxx    (numeric) Group contains transaction with feerates equal or greater than this value\n"
            "      \"to_feerate\": xxxxx      (numeric) Group contains transaction with feerates less than than this value\n"
            "    }, \n"
            "    ..., \n"
            "    \"total_fees\": xxxxx        (numeric) Total available fees in mempool\n"
            "  }\n"
            "}\n"
                },
                RPCExamples{
                    HelpExampleCli("getmempoolinfo", "")
            + HelpExampleRpc("getmempoolinfo", "")
                },
            }.ToString());

    bool with_fee_histogram = false;
    if (!request.params[0].isNull()) {
        with_fee_histogram = request.params[0].get_bool();
    }
    return mempoolInfoToJSON(with_fee_histogram);
}

static UniValue preciousblock(const JSONRPCRequest& request)
{
    if (request.fHelp || request.params.size() != 1)
        throw std::runtime_error(
            RPCHelpMan{"preciousblock",
                "\nTreats a block as if it were received before others with the same work.\n"
                "\nA later preciousblock call can override the effect of an earlier one.\n"
                "\nThe effects of preciousblock are not retained across restarts.\n",
                {
                    {"blockhash", RPCArg::Type::STR_HEX, RPCArg::Optional::NO, "the hash of the block to mark as precious"},
                },
                RPCResults{},
                RPCExamples{
                    HelpExampleCli("preciousblock", "\"blockhash\"")
            + HelpExampleRpc("preciousblock", "\"blockhash\"")
                },
            }.ToString());

    uint256 hash(ParseHashV(request.params[0], "blockhash"));
    CBlockIndex* pblockindex;

    {
        LOCK(cs_main);
        pblockindex = LookupBlockIndex(hash);
        if (!pblockindex) {
            throw JSONRPCError(RPC_INVALID_ADDRESS_OR_KEY, "Block not found");
        }
    }

    CValidationState state;
    PreciousBlock(state, Params(), pblockindex);

    if (!state.IsValid()) {
        throw JSONRPCError(RPC_DATABASE_ERROR, FormatStateMessage(state));
    }

    return NullUniValue;
}

static UniValue invalidateblock(const JSONRPCRequest& request)
{
    if (request.fHelp || request.params.size() != 1)
        throw std::runtime_error(
            RPCHelpMan{"invalidateblock",
                "\nPermanently marks a block as invalid, as if it violated a consensus rule.\n",
                {
                    {"blockhash", RPCArg::Type::STR_HEX, RPCArg::Optional::NO, "the hash of the block to mark as invalid"},
                },
                RPCResults{},
                RPCExamples{
                    HelpExampleCli("invalidateblock", "\"blockhash\"")
            + HelpExampleRpc("invalidateblock", "\"blockhash\"")
                },
            }.ToString());

    uint256 hash(ParseHashV(request.params[0], "blockhash"));
    CValidationState state;

    CBlockIndex* pblockindex;
    {
        LOCK(cs_main);
        pblockindex = LookupBlockIndex(hash);
        if (!pblockindex) {
            throw JSONRPCError(RPC_INVALID_ADDRESS_OR_KEY, "Block not found");
        }
    }
    InvalidateBlock(state, Params(), pblockindex);

    if (state.IsValid()) {
        ActivateBestChain(state, Params());
    }

    if (!state.IsValid()) {
        throw JSONRPCError(RPC_DATABASE_ERROR, FormatStateMessage(state));
    }

    return NullUniValue;
}

static UniValue reconsiderblock(const JSONRPCRequest& request)
{
    if (request.fHelp || request.params.size() != 1)
        throw std::runtime_error(
            RPCHelpMan{"reconsiderblock",
                "\nRemoves invalidity status of a block, its ancestors and its descendants, reconsider them for activation.\n"
                "This can be used to undo the effects of invalidateblock.\n",
                {
                    {"blockhash", RPCArg::Type::STR_HEX, RPCArg::Optional::NO, "the hash of the block to reconsider"},
                },
                RPCResults{},
                RPCExamples{
                    HelpExampleCli("reconsiderblock", "\"blockhash\"")
            + HelpExampleRpc("reconsiderblock", "\"blockhash\"")
                },
            }.ToString());

    uint256 hash(ParseHashV(request.params[0], "blockhash"));

    {
        LOCK(cs_main);
        CBlockIndex* pblockindex = LookupBlockIndex(hash);
        if (!pblockindex) {
            throw JSONRPCError(RPC_INVALID_ADDRESS_OR_KEY, "Block not found");
        }

        ResetBlockFailureFlags(pblockindex);
    }

    CValidationState state;
    ActivateBestChain(state, Params());

    if (!state.IsValid()) {
        throw JSONRPCError(RPC_DATABASE_ERROR, FormatStateMessage(state));
    }

    return NullUniValue;
}

static UniValue getchaintxstats(const JSONRPCRequest& request)
{
    if (request.fHelp || request.params.size() > 2)
        throw std::runtime_error(
            RPCHelpMan{"getchaintxstats",
                "\nCompute statistics about the total number and rate of transactions in the chain.\n",
                {
                    {"nblocks", RPCArg::Type::NUM, /* default */ "one month", "Size of the window in number of blocks"},
                    {"blockhash", RPCArg::Type::STR_HEX, /* default */ "chain tip", "The hash of the block that ends the window."},
                },
                RPCResult{
            "{\n"
            "  \"time\": xxxxx,                         (numeric) The timestamp for the final block in the window in UNIX format.\n"
            "  \"txcount\": xxxxx,                      (numeric) The total number of transactions in the chain up to that point.\n"
            "  \"window_final_block_hash\": \"...\",      (string) The hash of the final block in the window.\n"
            "  \"window_block_count\": xxxxx,           (numeric) Size of the window in number of blocks.\n"
            "  \"window_tx_count\": xxxxx,              (numeric) The number of transactions in the window. Only returned if \"window_block_count\" is > 0.\n"
            "  \"window_interval\": xxxxx,              (numeric) The elapsed time in the window in seconds. Only returned if \"window_block_count\" is > 0.\n"
            "  \"txrate\": x.xx,                        (numeric) The average rate of transactions per second in the window. Only returned if \"window_interval\" is > 0.\n"
            "}\n"
                },
                RPCExamples{
                    HelpExampleCli("getchaintxstats", "")
            + HelpExampleRpc("getchaintxstats", "2016")
                },
            }.ToString());

    const CBlockIndex* pindex;
    int blockcount = 30 * 24 * 60 * 60 / Params().GetConsensus().nPowTargetSpacing; // By default: 1 month

    if (request.params[1].isNull()) {
        LOCK(cs_main);
        pindex = chainActive.Tip();
    } else {
        uint256 hash(ParseHashV(request.params[1], "blockhash"));
        LOCK(cs_main);
        pindex = LookupBlockIndex(hash);
        if (!pindex) {
            throw JSONRPCError(RPC_INVALID_ADDRESS_OR_KEY, "Block not found");
        }
        if (!chainActive.Contains(pindex)) {
            throw JSONRPCError(RPC_INVALID_PARAMETER, "Block is not in main chain");
        }
    }

    assert(pindex != nullptr);

    if (request.params[0].isNull()) {
        blockcount = std::max(0, std::min(blockcount, pindex->nHeight - 1));
    } else {
        blockcount = request.params[0].get_int();

        if (blockcount < 0 || (blockcount > 0 && blockcount >= pindex->nHeight)) {
            throw JSONRPCError(RPC_INVALID_PARAMETER, "Invalid block count: should be between 0 and the block's height - 1");
        }
    }

    const CBlockIndex* pindexPast = pindex->GetAncestor(pindex->nHeight - blockcount);
    int nTimeDiff = pindex->GetMedianTimePast() - pindexPast->GetMedianTimePast();
    int nTxDiff = pindex->nChainTx - pindexPast->nChainTx;

    UniValue ret(UniValue::VOBJ);
    ret.pushKV("time", (int64_t)pindex->nTime);
    ret.pushKV("txcount", (int64_t)pindex->nChainTx);
    ret.pushKV("window_final_block_hash", pindex->GetBlockHash().GetHex());
    ret.pushKV("window_block_count", blockcount);
    if (blockcount > 0) {
        ret.pushKV("window_tx_count", nTxDiff);
        ret.pushKV("window_interval", nTimeDiff);
        if (nTimeDiff > 0) {
            ret.pushKV("txrate", ((double)nTxDiff) / nTimeDiff);
        }
    }

    return ret;
}

template<typename T>
static T CalculateTruncatedMedian(std::vector<T>& scores)
{
    size_t size = scores.size();
    if (size == 0) {
        return 0;
    }

    std::sort(scores.begin(), scores.end());
    if (size % 2 == 0) {
        return (scores[size / 2 - 1] + scores[size / 2]) / 2;
    } else {
        return scores[size / 2];
    }
}

void CalculatePercentilesByWeight(CAmount result[NUM_GETBLOCKSTATS_PERCENTILES], std::vector<std::pair<CAmount, int64_t>>& scores, int64_t total_weight)
{
    if (scores.empty()) {
        return;
    }

    std::sort(scores.begin(), scores.end());

    // 10th, 25th, 50th, 75th, and 90th percentile weight units.
    const double weights[NUM_GETBLOCKSTATS_PERCENTILES] = {
        total_weight / 10.0, total_weight / 4.0, total_weight / 2.0, (total_weight * 3.0) / 4.0, (total_weight * 9.0) / 10.0
    };

    int64_t next_percentile_index = 0;
    int64_t cumulative_weight = 0;
    for (const auto& element : scores) {
        cumulative_weight += element.second;
        while (next_percentile_index < NUM_GETBLOCKSTATS_PERCENTILES && cumulative_weight >= weights[next_percentile_index]) {
            result[next_percentile_index] = element.first;
            ++next_percentile_index;
        }
    }

    // Fill any remaining percentiles with the last value.
    for (int64_t i = next_percentile_index; i < NUM_GETBLOCKSTATS_PERCENTILES; i++) {
        result[i] = scores.back().first;
    }
}

template<typename T>
static inline bool SetHasKeys(const std::set<T>& set) {return false;}
template<typename T, typename Tk, typename... Args>
static inline bool SetHasKeys(const std::set<T>& set, const Tk& key, const Args&... args)
{
    return (set.count(key) != 0) || SetHasKeys(set, args...);
}

// outpoint (needed for the utxo index) + nHeight + fCoinBase
static constexpr size_t PER_UTXO_OVERHEAD = sizeof(COutPoint) + sizeof(uint32_t) + sizeof(bool);

static UniValue getblockstats(const JSONRPCRequest& request)
{
    const RPCHelpMan help{"getblockstats",
                "\nCompute per block statistics for a given window. All amounts are in satoshis.\n"
                "It won't work for some heights with pruning.\n",
                {
                    {"hash_or_height", RPCArg::Type::NUM, RPCArg::Optional::NO, "The block hash or height of the target block", "", {"", "string or numeric"}},
                    {"stats", RPCArg::Type::ARR, /* default */ "all values", "Values to plot (see result below)",
                        {
                            {"height", RPCArg::Type::STR, RPCArg::Optional::OMITTED, "Selected statistic"},
                            {"time", RPCArg::Type::STR, RPCArg::Optional::OMITTED, "Selected statistic"},
                        },
                        "stats"},
                },
                RPCResult{
            "{                           (json object)\n"
            "  \"avgfee\": xxxxx,          (numeric) Average fee in the block\n"
            "  \"avgfeerate\": xxxxx,      (numeric) Average feerate (in satoshis per virtual byte)\n"
            "  \"avgtxsize\": xxxxx,       (numeric) Average transaction size\n"
            "  \"blockhash\": xxxxx,       (string) The block hash (to check for potential reorgs)\n"
            "  \"feerate_percentiles\": [  (array of numeric) Feerates at the 10th, 25th, 50th, 75th, and 90th percentile weight unit (in satoshis per virtual byte)\n"
            "      \"10th_percentile_feerate\",      (numeric) The 10th percentile feerate\n"
            "      \"25th_percentile_feerate\",      (numeric) The 25th percentile feerate\n"
            "      \"50th_percentile_feerate\",      (numeric) The 50th percentile feerate\n"
            "      \"75th_percentile_feerate\",      (numeric) The 75th percentile feerate\n"
            "      \"90th_percentile_feerate\",      (numeric) The 90th percentile feerate\n"
            "  ],\n"
            "  \"height\": xxxxx,          (numeric) The height of the block\n"
            "  \"ins\": xxxxx,             (numeric) The number of inputs (excluding coinbase)\n"
            "  \"maxfee\": xxxxx,          (numeric) Maximum fee in the block\n"
            "  \"maxfeerate\": xxxxx,      (numeric) Maximum feerate (in satoshis per virtual byte)\n"
            "  \"maxtxsize\": xxxxx,       (numeric) Maximum transaction size\n"
            "  \"medianfee\": xxxxx,       (numeric) Truncated median fee in the block\n"
            "  \"mediantime\": xxxxx,      (numeric) The block median time past\n"
            "  \"mediantxsize\": xxxxx,    (numeric) Truncated median transaction size\n"
            "  \"minfee\": xxxxx,          (numeric) Minimum fee in the block\n"
            "  \"minfeerate\": xxxxx,      (numeric) Minimum feerate (in satoshis per virtual byte)\n"
            "  \"mintxsize\": xxxxx,       (numeric) Minimum transaction size\n"
            "  \"outs\": xxxxx,            (numeric) The number of outputs\n"
            "  \"subsidy\": xxxxx,         (numeric) The block subsidy\n"
            "  \"swtotal_size\": xxxxx,    (numeric) Total size of all segwit transactions\n"
            "  \"swtotal_weight\": xxxxx,  (numeric) Total weight of all segwit transactions divided by segwit scale factor (4)\n"
            "  \"swtxs\": xxxxx,           (numeric) The number of segwit transactions\n"
            "  \"time\": xxxxx,            (numeric) The block time\n"
            "  \"total_out\": xxxxx,       (numeric) Total amount in all outputs (excluding coinbase and thus reward [ie subsidy + totalfee])\n"
            "  \"total_size\": xxxxx,      (numeric) Total size of all non-coinbase transactions\n"
            "  \"total_weight\": xxxxx,    (numeric) Total weight of all non-coinbase transactions divided by segwit scale factor (4)\n"
            "  \"totalfee\": xxxxx,        (numeric) The fee total\n"
            "  \"txs\": xxxxx,             (numeric) The number of transactions (excluding coinbase)\n"
            "  \"utxo_increase\": xxxxx,   (numeric) The increase/decrease in the number of unspent outputs\n"
            "  \"utxo_size_inc\": xxxxx,   (numeric) The increase/decrease in size for the utxo index (not discounting op_return and similar)\n"
            "}\n"
                },
                RPCExamples{
                    HelpExampleCli("getblockstats", "1000 '[\"minfeerate\",\"avgfeerate\"]'")
            + HelpExampleRpc("getblockstats", "1000 '[\"minfeerate\",\"avgfeerate\"]'")
                },
    };
    if (request.fHelp || !help.IsValidNumArgs(request.params.size())) {
        throw std::runtime_error(help.ToString());
    }

    LOCK(cs_main);

    CBlockIndex* pindex;
    if (request.params[0].isNum()) {
        const int height = request.params[0].get_int();
        const int current_tip = chainActive.Height();
        if (height < 0) {
            throw JSONRPCError(RPC_INVALID_PARAMETER, strprintf("Target block height %d is negative", height));
        }
        if (height > current_tip) {
            throw JSONRPCError(RPC_INVALID_PARAMETER, strprintf("Target block height %d after current tip %d", height, current_tip));
        }

        pindex = chainActive[height];
    } else {
        const uint256 hash(ParseHashV(request.params[0], "hash_or_height"));
        pindex = LookupBlockIndex(hash);
        if (!pindex) {
            throw JSONRPCError(RPC_INVALID_ADDRESS_OR_KEY, "Block not found");
        }
        if (!chainActive.Contains(pindex)) {
            throw JSONRPCError(RPC_INVALID_PARAMETER, strprintf("Block is not in chain %s", Params().NetworkIDString()));
        }
    }

    assert(pindex != nullptr);

    std::set<std::string> stats;
    if (!request.params[1].isNull()) {
        const UniValue stats_univalue = request.params[1].get_array();
        for (unsigned int i = 0; i < stats_univalue.size(); i++) {
            const std::string stat = stats_univalue[i].get_str();
            stats.insert(stat);
        }
    }

    const CBlock block = GetBlockChecked(pindex);
    const CBlockUndo blockUndo = GetUndoChecked(pindex);

    const bool do_all = stats.size() == 0; // Calculate everything if nothing selected (default)
    const bool do_mediantxsize = do_all || stats.count("mediantxsize") != 0;
    const bool do_medianfee = do_all || stats.count("medianfee") != 0;
    const bool do_feerate_percentiles = do_all || stats.count("feerate_percentiles") != 0;
    const bool loop_inputs = do_all || do_medianfee || do_feerate_percentiles ||
        SetHasKeys(stats, "utxo_size_inc", "totalfee", "avgfee", "avgfeerate", "minfee", "maxfee", "minfeerate", "maxfeerate");
    const bool loop_outputs = do_all || loop_inputs || stats.count("total_out");
    const bool do_calculate_size = do_mediantxsize ||
        SetHasKeys(stats, "total_size", "avgtxsize", "mintxsize", "maxtxsize", "swtotal_size");
    const bool do_calculate_weight = do_all || SetHasKeys(stats, "total_weight", "avgfeerate", "swtotal_weight", "avgfeerate", "feerate_percentiles", "minfeerate", "maxfeerate");
    const bool do_calculate_sw = do_all || SetHasKeys(stats, "swtxs", "swtotal_size", "swtotal_weight");

    CAmount maxfee = 0;
    CAmount maxfeerate = 0;
    CAmount minfee = MAX_MONEY;
    CAmount minfeerate = MAX_MONEY;
    CAmount total_out = 0;
    CAmount totalfee = 0;
    int64_t inputs = 0;
    int64_t maxtxsize = 0;
    int64_t mintxsize = MAX_BLOCK_SERIALIZED_SIZE;
    int64_t outputs = 0;
    int64_t swtotal_size = 0;
    int64_t swtotal_weight = 0;
    int64_t swtxs = 0;
    int64_t total_size = 0;
    int64_t total_weight = 0;
    int64_t utxo_size_inc = 0;
    std::vector<CAmount> fee_array;
    std::vector<std::pair<CAmount, int64_t>> feerate_array;
    std::vector<int64_t> txsize_array;

    for (size_t i = 0; i < block.vtx.size(); ++i) {
        const auto& tx = block.vtx.at(i);
        outputs += tx->vout.size();

        CAmount tx_total_out = 0;
        if (loop_outputs) {
            for (const CTxOut& out : tx->vout) {
                tx_total_out += out.nValue;
                utxo_size_inc += GetSerializeSize(out, PROTOCOL_VERSION) + PER_UTXO_OVERHEAD;
            }
        }

        if (tx->IsCoinBase()) {
            continue;
        }

        inputs += tx->vin.size(); // Don't count coinbase's fake input
        total_out += tx_total_out; // Don't count coinbase reward

        int64_t tx_size = 0;
        if (do_calculate_size) {

            tx_size = tx->GetTotalSize();
            if (do_mediantxsize) {
                txsize_array.push_back(tx_size);
            }
            maxtxsize = std::max(maxtxsize, tx_size);
            mintxsize = std::min(mintxsize, tx_size);
            total_size += tx_size;
        }

        int64_t weight = 0;
        if (do_calculate_weight) {
            weight = GetTransactionWeight(*tx);
            total_weight += weight;
        }

        if (do_calculate_sw && tx->HasWitness()) {
            ++swtxs;
            swtotal_size += tx_size;
            swtotal_weight += weight;
        }

        if (loop_inputs) {
            CAmount tx_total_in = 0;
            const auto& txundo = blockUndo.vtxundo.at(i - 1);
            for (const Coin& coin: txundo.vprevout) {
                const CTxOut& prevoutput = coin.out;

                tx_total_in += prevoutput.nValue;
                utxo_size_inc -= GetSerializeSize(prevoutput, PROTOCOL_VERSION) + PER_UTXO_OVERHEAD;
            }

            CAmount txfee = tx_total_in - tx_total_out;
            assert(MoneyRange(txfee));
            if (do_medianfee) {
                fee_array.push_back(txfee);
            }
            maxfee = std::max(maxfee, txfee);
            minfee = std::min(minfee, txfee);
            totalfee += txfee;

            // New feerate uses satoshis per virtual byte instead of per serialized byte
            CAmount feerate = weight ? (txfee * WITNESS_SCALE_FACTOR) / weight : 0;
            if (do_feerate_percentiles) {
                feerate_array.emplace_back(std::make_pair(feerate, weight));
            }
            maxfeerate = std::max(maxfeerate, feerate);
            minfeerate = std::min(minfeerate, feerate);
        }
    }

    CAmount feerate_percentiles[NUM_GETBLOCKSTATS_PERCENTILES] = { 0 };
    CalculatePercentilesByWeight(feerate_percentiles, feerate_array, total_weight);

    UniValue feerates_res(UniValue::VARR);
    for (int64_t i = 0; i < NUM_GETBLOCKSTATS_PERCENTILES; i++) {
        feerates_res.push_back(feerate_percentiles[i]);
    }

    UniValue ret_all(UniValue::VOBJ);
    ret_all.pushKV("avgfee", (block.vtx.size() > 1) ? totalfee / (block.vtx.size() - 1) : 0);
    ret_all.pushKV("avgfeerate", total_weight ? (totalfee * WITNESS_SCALE_FACTOR) / total_weight : 0); // Unit: sat/vbyte
    ret_all.pushKV("avgtxsize", (block.vtx.size() > 1) ? total_size / (block.vtx.size() - 1) : 0);
    ret_all.pushKV("blockhash", pindex->GetBlockHash().GetHex());
    ret_all.pushKV("feerate_percentiles", feerates_res);
    ret_all.pushKV("height", (int64_t)pindex->nHeight);
    ret_all.pushKV("ins", inputs);
    ret_all.pushKV("maxfee", maxfee);
    ret_all.pushKV("maxfeerate", maxfeerate);
    ret_all.pushKV("maxtxsize", maxtxsize);
    ret_all.pushKV("medianfee", CalculateTruncatedMedian(fee_array));
    ret_all.pushKV("mediantime", pindex->GetMedianTimePast());
    ret_all.pushKV("mediantxsize", CalculateTruncatedMedian(txsize_array));
    ret_all.pushKV("minfee", (minfee == MAX_MONEY) ? 0 : minfee);
    ret_all.pushKV("minfeerate", (minfeerate == MAX_MONEY) ? 0 : minfeerate);
    ret_all.pushKV("mintxsize", mintxsize == MAX_BLOCK_SERIALIZED_SIZE ? 0 : mintxsize);
    ret_all.pushKV("outs", outputs);
    ret_all.pushKV("subsidy", GetBlockSubsidy(pindex->nHeight, Params().GetConsensus()));
    ret_all.pushKV("swtotal_size", swtotal_size);
    ret_all.pushKV("swtotal_weight", swtotal_weight);
    ret_all.pushKV("swtxs", swtxs);
    ret_all.pushKV("time", pindex->GetBlockTime());
    ret_all.pushKV("total_out", total_out);
    ret_all.pushKV("total_size", total_size);
    ret_all.pushKV("total_weight", total_weight);
    ret_all.pushKV("totalfee", totalfee);
    ret_all.pushKV("txs", (int64_t)block.vtx.size());
    ret_all.pushKV("utxo_increase", outputs - inputs);
    ret_all.pushKV("utxo_size_inc", utxo_size_inc);

    if (do_all) {
        return ret_all;
    }

    UniValue ret(UniValue::VOBJ);
    for (const std::string& stat : stats) {
        const UniValue& value = ret_all[stat];
        if (value.isNull()) {
            throw JSONRPCError(RPC_INVALID_PARAMETER, strprintf("Invalid selected statistic %s", stat));
        }
        ret.pushKV(stat, value);
    }
    return ret;
}

static UniValue savemempool(const JSONRPCRequest& request)
{
    if (request.fHelp || request.params.size() != 0) {
        throw std::runtime_error(
            RPCHelpMan{"savemempool",
                "\nDumps the mempool to disk. It will fail until the previous dump is fully loaded.\n",
                {},
                RPCResults{},
                RPCExamples{
                    HelpExampleCli("savemempool", "")
            + HelpExampleRpc("savemempool", "")
                },
            }.ToString());
    }

    if (!g_is_mempool_loaded) {
        throw JSONRPCError(RPC_MISC_ERROR, "The mempool was not loaded yet");
    }

    if (!DumpMempool()) {
        throw JSONRPCError(RPC_MISC_ERROR, "Unable to dump mempool to disk");
    }

    return NullUniValue;
}

//! Search for a given set of pubkey scripts
bool FindScriptPubKey(std::atomic<int>& scan_progress, const std::atomic<bool>& should_abort, int64_t& count, CCoinsViewCursor* cursor, const std::set<CScript>& needles, std::map<COutPoint, Coin>& out_results) {
    scan_progress = 0;
    count = 0;
    while (cursor->Valid()) {
        COutPoint key;
        Coin coin;
        if (!cursor->GetKey(key) || !cursor->GetValue(coin)) return false;
        if (++count % 8192 == 0) {
            boost::this_thread::interruption_point();
            if (should_abort) {
                // allow to abort the scan via the abort reference
                return false;
            }
        }
        if (count % 256 == 0) {
            // update progress reference every 256 item
            uint32_t high = 0x100 * *key.hash.begin() + *(key.hash.begin() + 1);
            scan_progress = (int)(high * 100.0 / 65536.0 + 0.5);
        }
        if (needles.count(coin.out.scriptPubKey)) {
            out_results.emplace(key, coin);
        }
        cursor->Next();
    }
    scan_progress = 100;
    return true;
}

/** RAII object to prevent concurrency issue when scanning the txout set */
static std::mutex g_utxosetscan;
static std::atomic<int> g_scan_progress;
static std::atomic<bool> g_scan_in_progress;
static std::atomic<bool> g_should_abort_scan;
class CoinsViewScanReserver
{
private:
    bool m_could_reserve;
public:
    explicit CoinsViewScanReserver() : m_could_reserve(false) {}

    bool reserve() {
        assert (!m_could_reserve);
        std::lock_guard<std::mutex> lock(g_utxosetscan);
        if (g_scan_in_progress) {
            return false;
        }
        g_scan_in_progress = true;
        m_could_reserve = true;
        return true;
    }

    ~CoinsViewScanReserver() {
        if (m_could_reserve) {
            std::lock_guard<std::mutex> lock(g_utxosetscan);
            g_scan_in_progress = false;
        }
    }
};

UniValue scantxoutset(const JSONRPCRequest& request)
{
    if (request.fHelp || request.params.size() < 1 || request.params.size() > 2)
        throw std::runtime_error(
            RPCHelpMan{"scantxoutset",
                "\nEXPERIMENTAL warning: this call may be removed or changed in future releases.\n"
                "\nScans the unspent transaction output set for entries that match certain output descriptors.\n"
                "Examples of output descriptors are:\n"
                "    addr(<address>)                      Outputs whose scriptPubKey corresponds to the specified address (does not include P2PK)\n"
                "    raw(<hex script>)                    Outputs whose scriptPubKey equals the specified hex scripts\n"
                "    combo(<pubkey>)                      P2PK, P2PKH, P2WPKH, and P2SH-P2WPKH outputs for the given pubkey\n"
                "    pkh(<pubkey>)                        P2PKH outputs for the given pubkey\n"
                "    sh(multi(<n>,<pubkey>,<pubkey>,...)) P2SH-multisig outputs for the given threshold and pubkeys\n"
                "\nIn the above, <pubkey> either refers to a fixed public key in hexadecimal notation, or to an xpub/xprv optionally followed by one\n"
                "or more path elements separated by \"/\", and optionally ending in \"/*\" (unhardened), or \"/*'\" or \"/*h\" (hardened) to specify all\n"
                "unhardened or hardened child keys.\n"
                "In the latter case, a range needs to be specified by below if different from 1000.\n"
                "For more information on output descriptors, see the documentation in the doc/descriptors.md file.\n",
                {
                    {"action", RPCArg::Type::STR, RPCArg::Optional::NO, "The action to execute\n"
            "                                      \"start\" for starting a scan\n"
            "                                      \"abort\" for aborting the current scan (returns true when abort was successful)\n"
            "                                      \"status\" for progress report (in %) of the current scan"},
                    {"scanobjects", RPCArg::Type::ARR, RPCArg::Optional::NO, "Array of scan objects\n"
            "                                  Every scan object is either a string descriptor or an object:",
                        {
                            {"descriptor", RPCArg::Type::STR, RPCArg::Optional::OMITTED, "An output descriptor"},
                            {"", RPCArg::Type::OBJ, RPCArg::Optional::OMITTED, "An object with output descriptor and metadata",
                                {
                                    {"desc", RPCArg::Type::STR, RPCArg::Optional::NO, "An output descriptor"},
                                    {"range", RPCArg::Type::RANGE, /* default */ "1000", "The range of HD chain indexes to explore (either end or [begin,end])"},
                                },
                            },
                        },
                        "[scanobjects,...]"},
                },
                RPCResult{
            "{\n"
            "  \"unspents\": [\n"
            "    {\n"
            "    \"txid\" : \"transactionid\",     (string) The transaction id\n"
            "    \"vout\": n,                    (numeric) the vout value\n"
            "    \"scriptPubKey\" : \"script\",    (string) the script key\n"
            "    \"desc\" : \"descriptor\",        (string) A specialized descriptor for the matched scriptPubKey\n"
            "    \"amount\" : x.xxx,             (numeric) The total amount in " + CURRENCY_UNIT + " of the unspent output\n"
            "    \"height\" : n,                 (numeric) Height of the unspent transaction output\n"
            "   }\n"
            "   ,...], \n"
            " \"total_amount\" : x.xxx,          (numeric) The total amount of all found unspent outputs in " + CURRENCY_UNIT + "\n"
            "]\n"
                },
                RPCExamples{""},
            }.ToString()
        );

    RPCTypeCheck(request.params, {UniValue::VSTR, UniValue::VARR});

    UniValue result(UniValue::VOBJ);
    if (request.params[0].get_str() == "status") {
        CoinsViewScanReserver reserver;
        if (reserver.reserve()) {
            // no scan in progress
            return NullUniValue;
        }
        result.pushKV("progress", g_scan_progress);
        return result;
    } else if (request.params[0].get_str() == "abort") {
        CoinsViewScanReserver reserver;
        if (reserver.reserve()) {
            // reserve was possible which means no scan was running
            return false;
        }
        // set the abort flag
        g_should_abort_scan = true;
        return true;
    } else if (request.params[0].get_str() == "start") {
        CoinsViewScanReserver reserver;
        if (!reserver.reserve()) {
            throw JSONRPCError(RPC_INVALID_PARAMETER, "Scan already in progress, use action \"abort\" or \"status\"");
        }
        std::set<CScript> needles;
        std::map<CScript, std::string> descriptors;
        CAmount total_in = 0;

        // loop through the scan objects
        for (const UniValue& scanobject : request.params[1].get_array().getValues()) {
            std::string desc_str;
            std::pair<int64_t, int64_t> range = {0, 1000};
            if (scanobject.isStr()) {
                desc_str = scanobject.get_str();
            } else if (scanobject.isObject()) {
                UniValue desc_uni = find_value(scanobject, "desc");
                if (desc_uni.isNull()) throw JSONRPCError(RPC_INVALID_PARAMETER, "Descriptor needs to be provided in scan object");
                desc_str = desc_uni.get_str();
                UniValue range_uni = find_value(scanobject, "range");
                if (!range_uni.isNull()) {
                    range = ParseRange(range_uni);
                    if (range.first < 0 || (range.second >> 31) != 0 || range.second >= range.first + 1000000) throw JSONRPCError(RPC_INVALID_PARAMETER, "range out of range");
                }
            } else {
                throw JSONRPCError(RPC_INVALID_PARAMETER, "Scan object needs to be either a string or an object");
            }

            FlatSigningProvider provider;
            auto desc = Parse(desc_str, provider);
            if (!desc) {
                throw JSONRPCError(RPC_INVALID_ADDRESS_OR_KEY, strprintf("Invalid descriptor '%s'", desc_str));
            }
            if (!desc->IsRange()) {
                range.first = 0;
                range.second = 0;
            }
            for (int i = range.first; i <= range.second; ++i) {
                std::vector<CScript> scripts;
                if (!desc->Expand(i, provider, scripts, provider)) {
                    throw JSONRPCError(RPC_INVALID_ADDRESS_OR_KEY, strprintf("Cannot derive script without private keys: '%s'", desc_str));
                }
                for (const auto& script : scripts) {
                    std::string inferred = InferDescriptor(script, provider)->ToString();
                    needles.emplace(script);
                    descriptors.emplace(std::move(script), std::move(inferred));
                }
            }
        }

        // Scan the unspent transaction output set for inputs
        UniValue unspents(UniValue::VARR);
        std::vector<CTxOut> input_txos;
        std::map<COutPoint, Coin> coins;
        g_should_abort_scan = false;
        g_scan_progress = 0;
        int64_t count = 0;
        std::unique_ptr<CCoinsViewCursor> pcursor;
        {
            LOCK(cs_main);
            FlushStateToDisk();
            pcursor = std::unique_ptr<CCoinsViewCursor>(pcoinsdbview->Cursor());
            assert(pcursor);
        }
        bool res = FindScriptPubKey(g_scan_progress, g_should_abort_scan, count, pcursor.get(), needles, coins);
        result.pushKV("success", res);
        result.pushKV("searched_items", count);

        for (const auto& it : coins) {
            const COutPoint& outpoint = it.first;
            const Coin& coin = it.second;
            const CTxOut& txo = coin.out;
            input_txos.push_back(txo);
            total_in += txo.nValue;

            UniValue unspent(UniValue::VOBJ);
            unspent.pushKV("txid", outpoint.hash.GetHex());
            unspent.pushKV("vout", (int32_t)outpoint.n);
            unspent.pushKV("scriptPubKey", HexStr(txo.scriptPubKey.begin(), txo.scriptPubKey.end()));
            unspent.pushKV("desc", descriptors[txo.scriptPubKey]);
            unspent.pushKV("amount", ValueFromAmount(txo.nValue));
            unspent.pushKV("height", (int32_t)coin.nHeight);

            unspents.push_back(unspent);
        }
        result.pushKV("unspents", unspents);
        result.pushKV("total_amount", ValueFromAmount(total_in));
    } else {
        throw JSONRPCError(RPC_INVALID_PARAMETER, "Invalid command");
    }
    return result;
}

UniValue scriptthreadsinfo(const JSONRPCRequest& request)
{
    if (request.fHelp || request.params.size() > 0) {
        throw std::runtime_error(
            RPCHelpMan{"scriptthreadsinfo",
                "\nShow information about the script verification threads.\n",
                {},
                RPCResult{
            "{\n"
            "  \"enabled\": xx,                      (boolean) true is script verification threads are enabled (see setscriptthreadsenabled).\n"
            "  \"num_script_check_threads\": xx,     (numeric) The total number of script verification threads.\n"
            "}\n"
                },
                RPCExamples{
                    HelpExampleCli("scriptthreadsinfo", "")
            + HelpExampleRpc("scriptthreadsinfo", "")
                },
            }.ToString());
    }

    UniValue ret(UniValue::VOBJ);
    ret.pushKV("enabled", g_script_threads_enabled);
    ret.pushKV("num_script_check_threads", nScriptCheckThreads);
    return ret;
}

UniValue setscriptthreadsenabled(const JSONRPCRequest& request)
{
    if (request.fHelp || request.params.size() != 1) {
        throw std::runtime_error(
            RPCHelpMan{"setscriptthreadsenabled",
                "\nDisable/enable script verification threads and therefore reducing CPU usage on multicore systems.\n"
                "Disabling script verification threads may result in a significant slow-down during synchronisation.\n"
                "Has no effect on single core machines or if started with -par=<-<numcores>\n",
                {
                    {"state", RPCArg::Type::BOOL, RPCArg::Optional::NO, "false if script verification threads should be disabled (true for re-enabling)"},
                },
                RPCResults{},
                RPCExamples{
                    HelpExampleCli("setscriptthreadsenabled", "false")
            + HelpExampleRpc("setscriptthreadsenabled", "false")
                },
            }.ToString()
        );
    }

    if (nScriptCheckThreads == 0) {
        throw JSONRPCError(RPC_MISC_ERROR, "Script verification threads are disabled (single core machine or -par=<-<numcores>)");
    }

    g_script_threads_enabled = request.params[0].get_bool();

    return NullUniValue;
}

// clang-format off
static const CRPCCommand commands[] =
{ //  category              name                      actor (function)         argNames
  //  --------------------- ------------------------  -----------------------  ----------
    { "blockchain",         "getblockchaininfo",      &getblockchaininfo,      {} },
    { "blockchain",         "getchaintxstats",        &getchaintxstats,        {"nblocks", "blockhash"} },
    { "blockchain",         "getblockstats",          &getblockstats,          {"hash_or_height", "stats"} },
    { "blockchain",         "getbestblockhash",       &getbestblockhash,       {} },
    { "blockchain",         "getblockcount",          &getblockcount,          {} },
    { "blockchain",         "getblock",               &getblock,               {"blockhash","verbosity|verbose"} },
    { "blockchain",         "getblockhash",           &getblockhash,           {"height"} },
    { "blockchain",         "getblockheader",         &getblockheader,         {"blockhash","verbose"} },
    { "blockchain",         "getchaintips",           &getchaintips,           {} },
    { "blockchain",         "getdifficulty",          &getdifficulty,          {} },
    { "blockchain",         "getmempoolancestors",    &getmempoolancestors,    {"txid","verbose"} },
    { "blockchain",         "getmempooldescendants",  &getmempooldescendants,  {"txid","verbose"} },
    { "blockchain",         "getmempoolentry",        &getmempoolentry,        {"txid"} },
    { "blockchain",         "getmempoolinfo",         &getmempoolinfo,         {"with_fee_histogram"} },
    { "blockchain",         "getrawmempool",          &getrawmempool,          {"verbose"} },
    { "blockchain",         "gettxout",               &gettxout,               {"txid","n","include_mempool"} },
    { "blockchain",         "gettxoutsetinfo",        &gettxoutsetinfo,        {} },
    { "blockchain",         "pruneblockchain",        &pruneblockchain,        {"height"} },
    { "blockchain",         "savemempool",            &savemempool,            {} },
    { "blockchain",         "verifychain",            &verifychain,            {"checklevel","nblocks"} },
    { "blockchain",         "scriptthreadsinfo",      &scriptthreadsinfo,      {} },
    { "blockchain",         "setscriptthreadsenabled",&setscriptthreadsenabled,{"state"} },

    { "blockchain",         "preciousblock",          &preciousblock,          {"blockhash"} },
    { "blockchain",         "scantxoutset",           &scantxoutset,           {"action", "scanobjects"} },

    /* Not shown in help */
    { "hidden",             "invalidateblock",        &invalidateblock,        {"blockhash"} },
    { "hidden",             "reconsiderblock",        &reconsiderblock,        {"blockhash"} },
    { "hidden",             "waitfornewblock",        &waitfornewblock,        {"timeout"} },
    { "hidden",             "waitforblock",           &waitforblock,           {"blockhash","timeout"} },
    { "hidden",             "waitforblockheight",     &waitforblockheight,     {"height","timeout"} },
    { "hidden",             "syncwithvalidationinterfacequeue", &syncwithvalidationinterfacequeue, {} },
};
// clang-format on

void RegisterBlockchainRPCCommands(CRPCTable &t)
{
    for (unsigned int vcidx = 0; vcidx < ARRAYLEN(commands); vcidx++)
        t.appendCommand(commands[vcidx].name, &commands[vcidx]);
}<|MERGE_RESOLUTION|>--- conflicted
+++ resolved
@@ -928,19 +928,11 @@
         LOCK(cs_main);
         pblockindex = LookupBlockIndex(hash);
         tip = chainActive.Tip();
-<<<<<<< HEAD
 
         if (!pblockindex) {
             throw JSONRPCError(RPC_INVALID_ADDRESS_OR_KEY, "Block not found");
         }
 
-=======
-
-        if (!pblockindex) {
-            throw JSONRPCError(RPC_INVALID_ADDRESS_OR_KEY, "Block not found");
-        }
-
->>>>>>> e871f562
         block = GetBlockChecked(pblockindex);
     }
 
@@ -952,11 +944,7 @@
         return strHex;
     }
 
-<<<<<<< HEAD
-    return blockToJSON(block, tip, pblockindex, verbosity >= 2);
-=======
     return blockToJSONv(block, tip, pblockindex, verbosity);
->>>>>>> e871f562
 }
 
 struct CCoinsStats
