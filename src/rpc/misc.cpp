--- conflicted
+++ resolved
@@ -225,11 +225,7 @@
 /**
  * Used by addmultisigaddress / createmultisig:
  */
-<<<<<<< HEAD
-CScript _createmultisig_redeemScript(const UniValue& params, CRPCRequestInfo& reqinfo)
-=======
-CScript _createmultisig_redeemScript(const UniValue& params, bool fSorted)
->>>>>>> d2c9d5b0
+CScript _createmultisig_redeemScript(const UniValue& params, CRPCRequestInfo& reqinfo, bool fSorted)
 {
     int nRequired = params[0].get_int();
     const UniValue& keys = params[1].get_array();
@@ -328,11 +324,7 @@
     bool fSorted = params.size() > 2 && params[2].get_bool();
 
     // Construct using pay-to-script-hash:
-<<<<<<< HEAD
-    CScript inner = _createmultisig_redeemScript(params, reqinfo);
-=======
-    CScript inner = _createmultisig_redeemScript(params, fSorted);
->>>>>>> d2c9d5b0
+    CScript inner = _createmultisig_redeemScript(params, reqinfo, fSorted);
     CScriptID innerID(inner);
     CBitcoinAddress address(innerID);
 
