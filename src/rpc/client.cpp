--- conflicted
+++ resolved
@@ -43,10 +43,7 @@
     { "sendtoaddress", 8, "avoid_reuse" },
     { "sendtoaddress", 9, "fee_rate"},
     { "sendtoaddress", 10, "verbose"},
-<<<<<<< HEAD
     { "setfeerate", 0, "amount" },
-=======
->>>>>>> 2f999cf1
     { "settxfee", 0, "amount" },
     { "sethdseed", 0, "newkeypool" },
     { "getreceivedbyaddress", 1, "minconf" },
@@ -60,11 +57,8 @@
     { "getbalance", 1, "minconf" },
     { "getbalance", 2, "include_watchonly" },
     { "getbalance", 3, "avoid_reuse" },
-<<<<<<< HEAD
     { "getblockfrompeer", 1, "nodeid" },
     { "getblockfrompeer", 1, "peer_id" },
-=======
->>>>>>> 2f999cf1
     { "getblockhash", 0, "height" },
     { "maxmempool", 0, "megabytes" },
     { "waitforblockheight", 0, "height" },
@@ -87,14 +81,10 @@
     { "sendmany", 8, "fee_rate"},
     { "sendmany", 9, "verbose" },
     { "deriveaddresses", 1, "range" },
-<<<<<<< HEAD
     { "dumptxoutset", 1, "format" },
     { "dumptxoutset", 2, "show_header" },
     { "scantxoutset", 1, "scanobjects" },
     { "sweepprivkeys", 0, "options" },
-=======
-    { "scantxoutset", 1, "scanobjects" },
->>>>>>> 2f999cf1
     { "addmultisigaddress", 0, "nrequired" },
     { "addmultisigaddress", 1, "keys" },
     { "addmultisigaddress", 2, "options" },
@@ -123,15 +113,10 @@
     { "signrawtransactionwithkey", 2, "prevtxs" },
     { "signrawtransactionwithwallet", 1, "prevtxs" },
     { "sendrawtransaction", 1, "maxfeerate" },
-<<<<<<< HEAD
     { "sendrawtransaction", 2, "ignore_rejects" },
     { "testmempoolaccept", 0, "rawtxs" },
     { "testmempoolaccept", 1, "maxfeerate" },
     { "testmempoolaccept", 2, "ignore_rejects" },
-=======
-    { "testmempoolaccept", 0, "rawtxs" },
-    { "testmempoolaccept", 1, "maxfeerate" },
->>>>>>> 2f999cf1
     { "combinerawtransaction", 0, "txs" },
     { "fundrawtransaction", 1, "options" },
     { "fundrawtransaction", 2, "iswitness" },
@@ -156,12 +141,9 @@
     { "gettxoutproof", 0, "txids" },
     { "lockunspent", 0, "unlock" },
     { "lockunspent", 1, "transactions" },
-<<<<<<< HEAD
     { "scanblocks", 1, "scanobjects" },
     { "scanblocks", 2, "start_height" },
     { "scanblocks", 3, "stop_height" },
-=======
->>>>>>> 2f999cf1
     { "send", 0, "outputs" },
     { "send", 1, "conf_target" },
     { "send", 3, "fee_rate"},
@@ -179,10 +161,7 @@
     { "verifychain", 1, "nblocks" },
     { "getblockstats", 0, "hash_or_height" },
     { "getblockstats", 1, "stats" },
-<<<<<<< HEAD
     { "setprunelock", 1, "lock_info" },
-=======
->>>>>>> 2f999cf1
     { "pruneblockchain", 0, "height" },
     { "keypoolrefill", 0, "newsize" },
     { "getmempoolinfo", 0, "fee_histogram" },
@@ -219,10 +198,7 @@
     { "echojson", 9, "arg9" },
     { "rescanblockchain", 0, "start_height"},
     { "rescanblockchain", 1, "stop_height"},
-<<<<<<< HEAD
     { "setscriptthreadsenabled", 0, "state"},
-=======
->>>>>>> 2f999cf1
     { "createwallet", 1, "disable_private_keys"},
     { "createwallet", 2, "blank"},
     { "createwallet", 4, "avoid_reuse"},
