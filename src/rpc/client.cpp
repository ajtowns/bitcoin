--- conflicted
+++ resolved
@@ -116,13 +116,9 @@
     { "getrawmempool", 0, "verbose" },
     { "estimatefee", 0, "nblocks" },
     { "estimatesmartfee", 0, "nblocks" },
-<<<<<<< HEAD
     { "estimaterawfee", 0, "nblocks" },
     { "estimaterawfee", 1, "threshold" },
-    { "prioritisetransaction", 1, "dummy" },
-=======
     { "prioritisetransaction", 1, "priority_delta" },
->>>>>>> 80508d7d
     { "prioritisetransaction", 2, "fee_delta" },
     { "setban", 2, "bantime" },
     { "setban", 3, "absolute" },
