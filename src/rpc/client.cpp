--- conflicted
+++ resolved
@@ -89,12 +89,9 @@
     { "scanblocks", 2, "start_height" },
     { "scanblocks", 3, "stop_height" },
     { "scantxoutset", 1, "scanobjects" },
-<<<<<<< HEAD
     { "dumptxoutset", 1, "format" },
     { "dumptxoutset", 2, "show_header" },
-=======
     { "sweepprivkeys", 0, "options" },
->>>>>>> ba17ce68
     { "addmultisigaddress", 0, "nrequired" },
     { "addmultisigaddress", 1, "keys" },
     { "addmultisigaddress", 2, "options" },
