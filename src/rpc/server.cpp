// Copyright (c) 2010 Satoshi Nakamoto
// Copyright (c) 2009-2015 The Bitcoin Core developers
// Distributed under the MIT software license, see the accompanying
// file COPYING or http://www.opensource.org/licenses/mit-license.php.

#include "rpc/server.h"

#include "base58.h"
#include "init.h"
#include "random.h"
#include "sync.h"
#include "ui_interface.h"
#include "util.h"
#include "utilstrencodings.h"
#ifdef ENABLE_WALLET
#include "wallet/wallet.h"
#endif

#include <univalue.h>

#include <boost/bind.hpp>
#include <boost/filesystem.hpp>
#include <boost/foreach.hpp>
#include <boost/iostreams/concepts.hpp>
#include <boost/iostreams/stream.hpp>
#include <boost/shared_ptr.hpp>
#include <boost/signals2/signal.hpp>
#include <boost/thread.hpp>
#include <boost/algorithm/string/case_conv.hpp> // for to_upper()

using namespace RPCServer;
using namespace std;

static bool fRPCRunning = false;
static bool fRPCInWarmup = true;
static std::string rpcWarmupStatus("RPC server started");
static CCriticalSection cs_rpcWarmup;
/* Timer-creating functions */
static RPCTimerInterface* timerInterface = NULL;
/* Map of name to timer.
 * @note Can be changed to std::unique_ptr when C++11 */
static std::map<std::string, boost::shared_ptr<RPCTimerBase> > deadlineTimers;

static struct CRPCSignals
{
    boost::signals2::signal<void ()> Started;
    boost::signals2::signal<void ()> Stopped;
    boost::signals2::signal<void (const CRPCCommand&)> PreCommand;
    boost::signals2::signal<void (const CRPCCommand&)> PostCommand;
} g_rpcSignals;

void RPCServer::OnStarted(boost::function<void ()> slot)
{
    g_rpcSignals.Started.connect(slot);
}

void RPCServer::OnStopped(boost::function<void ()> slot)
{
    g_rpcSignals.Stopped.connect(slot);
}

void RPCServer::OnPreCommand(boost::function<void (const CRPCCommand&)> slot)
{
    g_rpcSignals.PreCommand.connect(boost::bind(slot, _1));
}

void RPCServer::OnPostCommand(boost::function<void (const CRPCCommand&)> slot)
{
    g_rpcSignals.PostCommand.connect(boost::bind(slot, _1));
}

void RPCTypeCheck(const UniValue& params,
                  const list<UniValue::VType>& typesExpected,
                  bool fAllowNull)
{
    unsigned int i = 0;
    BOOST_FOREACH(UniValue::VType t, typesExpected)
    {
        if (params.size() <= i)
            break;

        const UniValue& v = params[i];
        if (!((v.type() == t) || (fAllowNull && (v.isNull()))))
        {
            string err = strprintf("Expected type %s, got %s",
                                   uvTypeName(t), uvTypeName(v.type()));
            throw JSONRPCError(RPC_TYPE_ERROR, err);
        }
        i++;
    }
}

void RPCTypeCheckObj(const UniValue& o,
    const map<string, UniValueType>& typesExpected,
    bool fAllowNull,
    bool fStrict)
{
    for (const auto& t : typesExpected) {
        const UniValue& v = find_value(o, t.first);
        if (!fAllowNull && v.isNull())
            throw JSONRPCError(RPC_TYPE_ERROR, strprintf("Missing %s", t.first));

        if (!(t.second.typeAny || v.type() == t.second.type || (fAllowNull && v.isNull()))) {
            string err = strprintf("Expected type %s for %s, got %s",
                uvTypeName(t.second.type), t.first, uvTypeName(v.type()));
            throw JSONRPCError(RPC_TYPE_ERROR, err);
        }
    }

    if (fStrict)
    {
        BOOST_FOREACH(const string& k, o.getKeys())
        {
            if (typesExpected.count(k) == 0)
            {
                string err = strprintf("Unexpected key %s", k);
                throw JSONRPCError(RPC_TYPE_ERROR, err);
            }
        }
    }
}

CAmount AmountFromValue(const UniValue& value)
{
    if (!value.isNum() && !value.isStr())
        throw JSONRPCError(RPC_TYPE_ERROR, "Amount is not a number or string");
    CAmount amount;
    if (!ParseFixedPoint(value.getValStr(), 8, &amount))
        throw JSONRPCError(RPC_TYPE_ERROR, "Invalid amount");
    if (!MoneyRange(amount))
        throw JSONRPCError(RPC_TYPE_ERROR, "Amount out of range");
    return amount;
}

UniValue ValueFromAmount(const CAmount& amount)
{
    bool sign = amount < 0;
    int64_t n_abs = (sign ? -amount : amount);
    int64_t quotient = n_abs / COIN;
    int64_t remainder = n_abs % COIN;
    return UniValue(UniValue::VNUM,
            strprintf("%s%d.%08d", sign ? "-" : "", quotient, remainder));
}

uint256 ParseHashV(const UniValue& v, string strName)
{
    string strHex;
    if (v.isStr())
        strHex = v.get_str();
    if (!IsHex(strHex)) // Note: IsHex("") is false
        throw JSONRPCError(RPC_INVALID_PARAMETER, strName+" must be hexadecimal string (not '"+strHex+"')");
    if (64 != strHex.length())
        throw JSONRPCError(RPC_INVALID_PARAMETER, strprintf("%s must be of length %d (not %d)", strName, 64, strHex.length()));
    uint256 result;
    result.SetHex(strHex);
    return result;
}
uint256 ParseHashO(const UniValue& o, string strKey)
{
    return ParseHashV(find_value(o, strKey), strKey);
}
vector<unsigned char> ParseHexV(const UniValue& v, string strName)
{
    string strHex;
    if (v.isStr())
        strHex = v.get_str();
    if (!IsHex(strHex))
        throw JSONRPCError(RPC_INVALID_PARAMETER, strName+" must be hexadecimal string (not '"+strHex+"')");
    return ParseHex(strHex);
}
vector<unsigned char> ParseHexO(const UniValue& o, string strKey)
{
    return ParseHexV(find_value(o, strKey), strKey);
}

/**
 * Note: This interface may still be subject to change.
 */

std::string CRPCTable::help(const std::string& strCommand, const CRPCRequestInfo& helpreq) const
{
    string strRet;
    string category;
    set<rpcfn_type> setDone;
    vector<pair<string, const CRPCCommand*> > vCommands;

    for (map<string, const CRPCCommand*>::const_iterator mi = mapCommands.begin(); mi != mapCommands.end(); ++mi)
        vCommands.push_back(make_pair(mi->second->category + mi->first, mi->second));
    sort(vCommands.begin(), vCommands.end());

    BOOST_FOREACH(const PAIRTYPE(string, const CRPCCommand*)& command, vCommands)
    {
        const CRPCCommand *pcmd = command.second;
        string strMethod = pcmd->name;
        // We already filter duplicates, but these deprecated screw up the sort order
        if (strMethod.find("label") != string::npos)
            continue;
        if ((strCommand != "" || pcmd->category == "hidden") && strMethod != strCommand)
            continue;
        try
        {
            UniValue params;
            rpcfn_type pfn = pcmd->actor;
            if (setDone.insert(pfn).second) {
<<<<<<< HEAD
                CRPCRequestInfo reqinfo(helpreq);
=======
                CRPCRequestInfo reqinfo;
>>>>>>> 6006b947
                pfn(params, true, reqinfo);
            }
        }
        catch (const std::exception& e)
        {
            // Help text is returned in an exception
            string strHelp = string(e.what());
            if (strCommand == "")
            {
                if (strHelp.find('\n') != string::npos)
                    strHelp = strHelp.substr(0, strHelp.find('\n'));

                if (category != pcmd->category)
                {
                    if (!category.empty())
                        strRet += "\n";
                    category = pcmd->category;
                    string firstLetter = category.substr(0,1);
                    boost::to_upper(firstLetter);
                    strRet += "== " + firstLetter + category.substr(1) + " ==\n";
                }
            }
            strRet += strHelp + "\n";
        }
    }
    if (strRet == "")
        strRet = strprintf("help: unknown command: %s\n", strCommand);
    strRet = strRet.substr(0,strRet.size()-1);
    return strRet;
}

UniValue help(const UniValue& params, bool fHelp, CRPCRequestInfo& reqinfo)
{
    if (fHelp || params.size() > 1)
        throw runtime_error(
            "help ( \"command\" )\n"
            "\nList all commands, or get help for a specified command.\n"
            "\nArguments:\n"
            "1. \"command\"     (string, optional) The command to get help on\n"
            "\nResult:\n"
            "\"text\"     (string) The help text\n"
        );

    string strCommand;
    if (params.size() > 0)
        strCommand = params[0].get_str();

    return tableRPC.help(strCommand, reqinfo);
}


UniValue stop(const UniValue& params, bool fHelp)
{
    // Accept the deprecated and ignored 'detach' boolean argument
    if (fHelp || params.size() > 1)
        throw runtime_error(
            "stop\n"
            "\nStop Bitcoin server.");
    // Event loop will exit after current HTTP requests have been handled, so
    // this reply will get back to the client.
    StartShutdown();
    return "Bitcoin server stopping";
}

/**
 * Call Table
 */
static const CRPCCommand vRPCCommands[] =
{ //  category              name                      actor (function)         okSafeMode
  //  --------------------- ------------------------  -----------------------  ----------
    /* Overall control/query calls */
    { "control",            "help",                   &help,                   true  },
    { "control",            "stop",                   &stop,                   true  },
};

CRPCTable::CRPCTable()
{
    unsigned int vcidx;
    for (vcidx = 0; vcidx < (sizeof(vRPCCommands) / sizeof(vRPCCommands[0])); vcidx++)
    {
        const CRPCCommand *pcmd;

        pcmd = &vRPCCommands[vcidx];
        mapCommands[pcmd->name] = pcmd;
    }
}

const CRPCCommand *CRPCTable::operator[](const std::string &name) const
{
    map<string, const CRPCCommand*>::const_iterator it = mapCommands.find(name);
    if (it == mapCommands.end())
        return NULL;
    return (*it).second;
}

bool CRPCTable::appendCommand(const std::string& name, const CRPCCommand* pcmd)
{
    if (IsRPCRunning())
        return false;

    // don't allow overwriting for now
    map<string, const CRPCCommand*>::const_iterator it = mapCommands.find(name);
    if (it != mapCommands.end())
        return false;

    mapCommands[name] = pcmd;
    return true;
}

bool StartRPC()
{
    LogPrint("rpc", "Starting RPC\n");
    fRPCRunning = true;
    g_rpcSignals.Started();
    return true;
}

void InterruptRPC()
{
    LogPrint("rpc", "Interrupting RPC\n");
    // Interrupt e.g. running longpolls
    fRPCRunning = false;
}

void StopRPC()
{
    LogPrint("rpc", "Stopping RPC\n");
    deadlineTimers.clear();
    g_rpcSignals.Stopped();
}

bool IsRPCRunning()
{
    return fRPCRunning;
}

void SetRPCWarmupStatus(const std::string& newStatus)
{
    LOCK(cs_rpcWarmup);
    rpcWarmupStatus = newStatus;
}

void SetRPCWarmupFinished()
{
    LOCK(cs_rpcWarmup);
    assert(fRPCInWarmup);
    fRPCInWarmup = false;
}

bool RPCIsInWarmup(std::string *outStatus)
{
    LOCK(cs_rpcWarmup);
    if (outStatus)
        *outStatus = rpcWarmupStatus;
    return fRPCInWarmup;
}

void JSONRequest::parse(const UniValue& valRequest)
{
    // Parse request
    if (!valRequest.isObject())
        throw JSONRPCError(RPC_INVALID_REQUEST, "Invalid Request object");
    const UniValue& request = valRequest.get_obj();

    // Parse id now so errors from here on will have the id
    id = find_value(request, "id");

    // Parse method
    UniValue valMethod = find_value(request, "method");
    if (valMethod.isNull())
        throw JSONRPCError(RPC_INVALID_REQUEST, "Missing method");
    if (!valMethod.isStr())
        throw JSONRPCError(RPC_INVALID_REQUEST, "Method must be a string");
    strMethod = valMethod.get_str();
    if (strMethod != "getblocktemplate")
        LogPrint("rpc", "ThreadRPCServer method=%s\n", SanitizeString(strMethod));

    // Parse params
    UniValue valParams = find_value(request, "params");
    if (valParams.isArray())
        params = valParams.get_array();
    else if (valParams.isNull())
        params = UniValue(UniValue::VARR);
    else
        throw JSONRPCError(RPC_INVALID_REQUEST, "Params must be an array");
}

static UniValue JSONRPCExecOne(const UniValue& req, CRPCRequestInfo& reqinfo)
{
    UniValue rpc_result(UniValue::VOBJ);

    JSONRequest jreq;
    try {
        jreq.parse(req);

        UniValue result = tableRPC.execute(jreq.strMethod, jreq.params, reqinfo);
        rpc_result = JSONRPCReplyObj(result, NullUniValue, jreq.id);
    }
    catch (const UniValue& objError)
    {
        rpc_result = JSONRPCReplyObj(NullUniValue, objError, jreq.id);
    }
    catch (const std::exception& e)
    {
        rpc_result = JSONRPCReplyObj(NullUniValue,
                                     JSONRPCError(RPC_PARSE_ERROR, e.what()), jreq.id);
    }

    return rpc_result;
}

std::string JSONRPCExecBatch(const UniValue& vReq, CRPCRequestInfo& reqinfo)
{
    UniValue ret(UniValue::VARR);
    for (unsigned int reqIdx = 0; reqIdx < vReq.size(); reqIdx++)
        ret.push_back(JSONRPCExecOne(vReq[reqIdx], reqinfo));

    return ret.write() + "\n";
}

UniValue rpcfn_type::operator()(const UniValue& params, bool fHelp, CRPCRequestInfo& reqinfo) const {
    if (func.which()) {
        const reqinfo_rpcfn_type f = boost::get<reqinfo_rpcfn_type>(func);
        return f(params, fHelp, reqinfo);
    } else {
        const simple_rpcfn_type f = boost::get<simple_rpcfn_type>(func);
        return f(params, fHelp);
    }
}

<<<<<<< HEAD
UniValue CRPCTable::execute(const std::string &strMethod, const UniValue &params) const
=======
UniValue CRPCTable::execute(const std::string &strMethod, const UniValue &params, CRPCRequestInfo& reqinfo) const
>>>>>>> 6006b947
{
    // Return immediately if in warmup
    {
        LOCK(cs_rpcWarmup);
        if (fRPCInWarmup)
            throw JSONRPCError(RPC_IN_WARMUP, rpcWarmupStatus);
    }

    // Find method
    const CRPCCommand *pcmd = tableRPC[strMethod];
    if (!pcmd)
        throw JSONRPCError(RPC_METHOD_NOT_FOUND, "Method not found");

    g_rpcSignals.PreCommand(*pcmd);

    try
    {
        // Execute
<<<<<<< HEAD
        CRPCRequestInfo reqinfo;
#ifdef ENABLE_WALLET
        reqinfo.wallet = pwalletMain;
#endif
=======
>>>>>>> 6006b947
        return pcmd->actor(params, false, reqinfo);
    }
    catch (const std::exception& e)
    {
        throw JSONRPCError(RPC_MISC_ERROR, e.what());
    }

    g_rpcSignals.PostCommand(*pcmd);
}

std::vector<std::string> CRPCTable::listCommands() const
{
    std::vector<std::string> commandList;
    typedef std::map<std::string, const CRPCCommand*> commandMap;

    std::transform( mapCommands.begin(), mapCommands.end(),
                   std::back_inserter(commandList),
                   boost::bind(&commandMap::value_type::first,_1) );
    return commandList;
}

std::string HelpExampleCli(const std::string& methodname, const std::string& args)
{
    return "> bitcoin-cli " + methodname + " " + args + "\n";
}

std::string HelpExampleRpc(const std::string& methodname, const std::string& args)
{
    return "> curl --user myusername --data-binary '{\"jsonrpc\": \"1.0\", \"id\":\"curltest\", "
        "\"method\": \"" + methodname + "\", \"params\": [" + args + "] }' -H 'content-type: text/plain;' http://127.0.0.1:8332/\n";
}

void RPCSetTimerInterfaceIfUnset(RPCTimerInterface *iface)
{
    if (!timerInterface)
        timerInterface = iface;
}

void RPCSetTimerInterface(RPCTimerInterface *iface)
{
    timerInterface = iface;
}

void RPCUnsetTimerInterface(RPCTimerInterface *iface)
{
    if (timerInterface == iface)
        timerInterface = NULL;
}

void RPCRunLater(const std::string& name, boost::function<void(void)> func, int64_t nSeconds)
{
    if (!timerInterface)
        throw JSONRPCError(RPC_INTERNAL_ERROR, "No timer handler registered for RPC");
    deadlineTimers.erase(name);
    LogPrint("rpc", "queue run of timer %s in %i seconds (using %s)\n", name, nSeconds, timerInterface->Name());
    deadlineTimers.insert(std::make_pair(name, boost::shared_ptr<RPCTimerBase>(timerInterface->NewTimer(func, nSeconds*1000))));
}

int RPCSerializationFlags()
{
    int flag = 0;
    if (GetArg("-rpcserialversion", DEFAULT_RPC_SERIALIZE_VERSION) == 0)
        flag |= SERIALIZE_TRANSACTION_NO_WITNESS;
    return flag;
}

CRPCTable tableRPC;<|MERGE_RESOLUTION|>--- conflicted
+++ resolved
@@ -202,11 +202,7 @@
             UniValue params;
             rpcfn_type pfn = pcmd->actor;
             if (setDone.insert(pfn).second) {
-<<<<<<< HEAD
                 CRPCRequestInfo reqinfo(helpreq);
-=======
-                CRPCRequestInfo reqinfo;
->>>>>>> 6006b947
                 pfn(params, true, reqinfo);
             }
         }
@@ -437,11 +433,7 @@
     }
 }
 
-<<<<<<< HEAD
-UniValue CRPCTable::execute(const std::string &strMethod, const UniValue &params) const
-=======
 UniValue CRPCTable::execute(const std::string &strMethod, const UniValue &params, CRPCRequestInfo& reqinfo) const
->>>>>>> 6006b947
 {
     // Return immediately if in warmup
     {
@@ -460,13 +452,6 @@
     try
     {
         // Execute
-<<<<<<< HEAD
-        CRPCRequestInfo reqinfo;
-#ifdef ENABLE_WALLET
-        reqinfo.wallet = pwalletMain;
-#endif
-=======
->>>>>>> 6006b947
         return pcmd->actor(params, false, reqinfo);
     }
     catch (const std::exception& e)
