--- conflicted
+++ resolved
@@ -47,13 +47,8 @@
     return vchPubKey;
 }
 
-<<<<<<< HEAD
-// Creates a multisig redeemscript from a given list of public keys and number required.
-CScript CreateMultisigRedeemscript(const int required, const std::vector<CPubKey>& pubkeys, bool fSorted)
-=======
 // Creates a multisig address from a given list of public keys, number of signatures required, and the address type
-CTxDestination AddAndGetMultisigDestination(const int required, const std::vector<CPubKey>& pubkeys, OutputType type, CKeyStore& keystore, CScript& script_out)
->>>>>>> fa27a076
+CTxDestination AddAndGetMultisigDestination(const int required, const std::vector<CPubKey>& pubkeys, OutputType type, CKeyStore& keystore, CScript& script_out, bool fSorted)
 {
     // Gather public keys
     if (required < 1) {
@@ -66,11 +61,7 @@
         throw JSONRPCError(RPC_INVALID_PARAMETER, "Number of keys involved in the multisignature address creation > 16\nReduce the number");
     }
 
-<<<<<<< HEAD
-    CScript result = GetScriptForMultisig(required, pubkeys, fSorted);
-=======
-    script_out = GetScriptForMultisig(required, pubkeys);
->>>>>>> fa27a076
+    script_out = GetScriptForMultisig(required, pubkeys, fSorted);
 
     if (script_out.size() > MAX_SCRIPT_ELEMENT_SIZE) {
         throw JSONRPCError(RPC_INVALID_PARAMETER, (strprintf("redeemScript exceeds size limit: %d > %d", script_out.size(), MAX_SCRIPT_ELEMENT_SIZE)));
