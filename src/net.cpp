--- conflicted
+++ resolved
@@ -2,15 +2,10 @@
 // Copyright (c) 2009-2012 The Bitcoin developers
 // Distributed under the MIT/X11 software license, see the accompanying
 // file COPYING or http://www.opensource.org/licenses/mit-license.php.
-<<<<<<< HEAD
-=======
-
+#include "net.h"
+
+#include "addrman.h"
 #include "chainparams.h"
-#include "db.h"
->>>>>>> c2aca505
-#include "net.h"
-
-#include "addrman.h"
 #include "core.h"
 #include "db.h"
 #include "ui_interface.h"
@@ -1284,24 +1279,6 @@
         CSemaphoreGrant grant(*semOutbound);
         boost::this_thread::interruption_point();
 
-<<<<<<< HEAD
-        // Add seed nodes if IRC isn't working
-        if (addrman.size()==0 && (GetTime() - nStart > 60) && !fTestNet)
-        {
-            std::vector<CAddress> vAdd;
-            for (unsigned int i = 0; i < ARRAYLEN(pnSeed); i++)
-            {
-                // It'll only connect to one or two seed nodes because once it connects,
-                // it'll get a pile of addresses with newer timestamps.
-                // Seed nodes are given a random 'last seen time' of between one and two
-                // weeks ago.
-                const int64_t nOneWeek = 7*24*60*60;
-                struct in_addr ip;
-                memcpy(&ip, &pnSeed[i], sizeof(ip));
-                CAddress addr(CService(ip, GetDefaultPort()));
-                addr.nTime = GetTime()-GetRand(nOneWeek)-nOneWeek;
-                vAdd.push_back(addr);
-=======
         // Add seed nodes if DNS seeds are all down (an infrastructure attack?).
         if (addrman.size() == 0 && (GetTime() - nStart > 60)) {
             static bool done = false;
@@ -1309,7 +1286,6 @@
                 printf("Adding fixed seed nodes as DNS doesn't seem to be available.\n");
                 addrman.Add(Params().FixedSeeds(), CNetAddr("127.0.0.1"));
                 done = true;
->>>>>>> c2aca505
             }
         }
 
