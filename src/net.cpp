// Copyright (c) 2009-2010 Satoshi Nakamoto
// Copyright (c) 2009-2020 The Bitcoin Core developers
// Distributed under the MIT software license, see the accompanying
// file COPYING or http://www.opensource.org/licenses/mit-license.php.

#if defined(HAVE_CONFIG_H)
#include <config/bitcoin-config.h>
#endif

#include <net.h>

#include <banman.h>
#include <blockfilter.h>
#include <chainparams.h>
#include <clientversion.h>
#include <consensus/consensus.h>
#include <crypto/sha256.h>
#include <index/blockfilterindex.h>
#include <netbase.h>
#include <net_permissions.h>
#include <random.h>
#include <scheduler.h>
#include <ui_interface.h>
#include <util/strencodings.h>
#include <util/translation.h>

#ifdef WIN32
#include <string.h>
#else
#include <fcntl.h>
#endif

#ifdef USE_POLL
#include <poll.h>
#endif

#ifdef USE_UPNP
#include <miniupnpc/miniupnpc.h>
#include <miniupnpc/upnpcommands.h>
#include <miniupnpc/upnperrors.h>
// The minimum supported miniUPnPc API version is set to 10. This keeps compatibility
// with Ubuntu 16.04 LTS and Debian 8 libminiupnpc-dev packages.
static_assert(MINIUPNPC_API_VERSION >= 10, "miniUPnPc API version >= 10 assumed");
#endif

#include <unordered_map>

#include <math.h>

// How often to dump addresses to peers.dat
static constexpr std::chrono::minutes DUMP_PEERS_INTERVAL{15};

/** Number of DNS seeds to query when the number of connections is low. */
static constexpr int DNSSEEDS_TO_QUERY_AT_ONCE = 3;

/** How long to delay before querying DNS seeds
 */
static constexpr std::chrono::seconds DNSSEEDS_DELAY_FEW_PEERS{11}; // 11sec
static constexpr std::chrono::seconds DNSSEEDS_DELAY_MANY_PEERS{300}; // 5min
static constexpr int DNSSEEDS_DELAY_PEER_THRESHOLD = 1000; // "many" vs "few" peers -- you should only get this many if you've been on the live network

// We add a random period time (0 to 1 seconds) to feeler connections to prevent synchronization.
#define FEELER_SLEEP_WINDOW 1

// MSG_NOSIGNAL is not available on some platforms, if it doesn't exist define it as 0
#if !defined(MSG_NOSIGNAL)
#define MSG_NOSIGNAL 0
#endif

// MSG_DONTWAIT is not available on some platforms, if it doesn't exist define it as 0
#if !defined(MSG_DONTWAIT)
#define MSG_DONTWAIT 0
#endif

/** Used to pass flags to the Bind() function */
enum BindFlags {
    BF_NONE         = 0,
    BF_EXPLICIT     = (1U << 0),
    BF_REPORT_ERROR = (1U << 1),
};

// The set of sockets cannot be modified while waiting
// The sleep time needs to be small to avoid new sockets stalling
static const uint64_t SELECT_TIMEOUT_MILLISECONDS = 50;

const std::string NET_MESSAGE_COMMAND_OTHER = "*other*";

static const uint64_t RANDOMIZER_ID_NETGROUP = 0x6c0edd8036ef4036ULL; // SHA256("netgroup")[0:8]
static const uint64_t RANDOMIZER_ID_LOCALHOSTNONCE = 0xd93e69e2bbfa5735ULL; // SHA256("localhostnonce")[0:8]
//
// Global state variables
//
bool fDiscover = true;
bool fListen = true;
bool g_relay_txes = !DEFAULT_BLOCKSONLY;
RecursiveMutex cs_mapLocalHost;
std::map<CNetAddr, LocalServiceInfo> mapLocalHost GUARDED_BY(cs_mapLocalHost);
static bool vfLimited[NET_MAX] GUARDED_BY(cs_mapLocalHost) = {};
std::string strSubVersion;

void CConnman::AddOneShot(const std::string& strDest)
{
    LOCK(cs_vOneShots);
    vOneShots.push_back(strDest);
}

unsigned short GetListenPort()
{
    return (unsigned short)(gArgs.GetArg("-port", Params().GetDefaultPort()));
}

// find 'best' local address for a particular peer
bool GetLocal(CService& addr, const CNetAddr *paddrPeer)
{
    if (!fListen)
        return false;

    int nBestScore = -1;
    int nBestReachability = -1;
    {
        LOCK(cs_mapLocalHost);
        for (const auto& entry : mapLocalHost)
        {
            int nScore = entry.second.nScore;
            int nReachability = entry.first.GetReachabilityFrom(paddrPeer);
            if (nReachability > nBestReachability || (nReachability == nBestReachability && nScore > nBestScore))
            {
                addr = CService(entry.first, entry.second.nPort);
                nBestReachability = nReachability;
                nBestScore = nScore;
            }
        }
    }
    return nBestScore >= 0;
}

//! Convert the pnSeed6 array into usable address objects.
static std::vector<CAddress> convertSeed6(const std::vector<SeedSpec6> &vSeedsIn)
{
    // It'll only connect to one or two seed nodes because once it connects,
    // it'll get a pile of addresses with newer timestamps.
    // Seed nodes are given a random 'last seen time' of between one and two
    // weeks ago.
    const int64_t nOneWeek = 7*24*60*60;
    std::vector<CAddress> vSeedsOut;
    vSeedsOut.reserve(vSeedsIn.size());
    FastRandomContext rng;
    for (const auto& seed_in : vSeedsIn) {
        struct in6_addr ip;
        memcpy(&ip, seed_in.addr, sizeof(ip));
        CAddress addr(CService(ip, seed_in.port), GetDesirableServiceFlags(NODE_NONE));
        addr.nTime = GetTime() - rng.randrange(nOneWeek) - nOneWeek;
        vSeedsOut.push_back(addr);
    }
    return vSeedsOut;
}

// get best local address for a particular peer as a CAddress
// Otherwise, return the unroutable 0.0.0.0 but filled in with
// the normal parameters, since the IP may be changed to a useful
// one by discovery.
CAddress GetLocalAddress(const CNetAddr *paddrPeer, ServiceFlags nLocalServices)
{
    CAddress ret(CService(CNetAddr(),GetListenPort()), nLocalServices);
    CService addr;
    if (GetLocal(addr, paddrPeer))
    {
        ret = CAddress(addr, nLocalServices);
    }
    ret.nTime = GetAdjustedTime();
    return ret;
}

static int GetnScore(const CService& addr)
{
    LOCK(cs_mapLocalHost);
    if (mapLocalHost.count(addr) == 0) return 0;
    return mapLocalHost[addr].nScore;
}

// Is our peer's addrLocal potentially useful as an external IP source?
bool IsPeerAddrLocalGood(CNode *pnode)
{
    CService addrLocal = pnode->GetAddrLocal();
    return fDiscover && pnode->addr.IsRoutable() && addrLocal.IsRoutable() &&
           IsReachable(addrLocal.GetNetwork());
}

// pushes our own address to a peer
void AdvertiseLocal(CNode *pnode)
{
    if (fListen && pnode->fSuccessfullyConnected)
    {
        CAddress addrLocal = GetLocalAddress(&pnode->addr, pnode->GetLocalServices());
        if (gArgs.GetBoolArg("-addrmantest", false)) {
            // use IPv4 loopback during addrmantest
            addrLocal = CAddress(CService(LookupNumeric("127.0.0.1", GetListenPort())), pnode->GetLocalServices());
        }
        // If discovery is enabled, sometimes give our peer the address it
        // tells us that it sees us as in case it has a better idea of our
        // address than we do.
        FastRandomContext rng;
        if (IsPeerAddrLocalGood(pnode) && (!addrLocal.IsRoutable() ||
             rng.randbits((GetnScore(addrLocal) > LOCAL_MANUAL) ? 3 : 1) == 0))
        {
            addrLocal.SetIP(pnode->GetAddrLocal());
        }
        if (addrLocal.IsRoutable() || gArgs.GetBoolArg("-addrmantest", false))
        {
            LogPrint(BCLog::NET, "AdvertiseLocal: advertising address %s\n", addrLocal.ToString());
            pnode->PushAddress(addrLocal, rng);
        }
    }
}

// learn a new local address
bool AddLocal(const CService& addr, int nScore)
{
    if (!addr.IsRoutable())
        return false;

    if (!fDiscover && nScore < LOCAL_MANUAL)
        return false;

    // IPv4 and IPv6 cannot be connected to unless their networks are reachable, but Tor is not necessarily bidirectional
    if (!(IsReachable(addr) || addr.IsTor()))
        return false;

    LogPrintf("AddLocal(%s,%i)\n", addr.ToString(), nScore);

    bool fAlready;
    {
        LOCK(cs_mapLocalHost);
        fAlready = mapLocalHost.count(addr) > 0;
        LocalServiceInfo &info = mapLocalHost[addr];
        if (!fAlready || nScore >= info.nScore) {
            info.nScore = nScore + (fAlready ? 1 : 0);
            info.nPort = addr.GetPort();
        }
    }

    if (!fAlready) {
        uiInterface.NotifyNetworkLocalChanged();
    }

    return true;
}

bool AddLocal(const CNetAddr &addr, int nScore)
{
    return AddLocal(CService(addr, GetListenPort()), nScore);
}

void RemoveLocal(const CService& addr)
{
    {
        LOCK(cs_mapLocalHost);
        LogPrintf("RemoveLocal(%s)\n", addr.ToString());
        mapLocalHost.erase(addr);
    }
    uiInterface.NotifyNetworkLocalChanged();
}

void SetReachable(enum Network net, bool reachable)
{
    if (net == NET_UNROUTABLE || net == NET_INTERNAL)
        return;
    LOCK(cs_mapLocalHost);
    vfLimited[net] = !reachable;
}

bool IsReachable(enum Network net)
{
    LOCK(cs_mapLocalHost);
    return !vfLimited[net];
}

bool IsReachable(const CNetAddr &addr)
{
    return IsReachable(addr.GetNetwork());
}

/** vote for a local address */
bool SeenLocal(const CService& addr)
{
    {
        LOCK(cs_mapLocalHost);
        if (mapLocalHost.count(addr) == 0)
            return false;
        mapLocalHost[addr].nScore++;
    }
    return true;
}


/** check whether a given address is potentially local */
bool IsLocal(const CService& addr)
{
    LOCK(cs_mapLocalHost);
    return mapLocalHost.count(addr) > 0;
}

CNode* CConnman::FindNode(const CNetAddr& ip)
{
    LOCK(cs_vNodes);
    for (CNode* pnode : vNodes) {
      if (static_cast<CNetAddr>(pnode->addr) == ip) {
            return pnode;
        }
    }
    return nullptr;
}

CNode* CConnman::FindNode(const CSubNet& subNet)
{
    LOCK(cs_vNodes);
    for (CNode* pnode : vNodes) {
        if (subNet.Match(static_cast<CNetAddr>(pnode->addr))) {
            return pnode;
        }
    }
    return nullptr;
}

CNode* CConnman::FindNode(const std::string& addrName)
{
    LOCK(cs_vNodes);
    for (CNode* pnode : vNodes) {
        if (pnode->GetAddrName() == addrName) {
            return pnode;
        }
    }
    return nullptr;
}

CNode* CConnman::FindNode(const CService& addr)
{
    LOCK(cs_vNodes);
    for (CNode* pnode : vNodes) {
        if (static_cast<CService>(pnode->addr) == addr) {
            return pnode;
        }
    }
    return nullptr;
}

bool CConnman::CheckIncomingNonce(uint64_t nonce)
{
    LOCK(cs_vNodes);
    for (const CNode* pnode : vNodes) {
        if (!pnode->fSuccessfullyConnected && !pnode->fInbound && pnode->GetLocalNonce() == nonce)
            return false;
    }
    return true;
}

/** Get the bind address for a socket as CAddress */
static CAddress GetBindAddress(SOCKET sock)
{
    CAddress addr_bind;
    struct sockaddr_storage sockaddr_bind;
    socklen_t sockaddr_bind_len = sizeof(sockaddr_bind);
    if (sock != INVALID_SOCKET) {
        if (!getsockname(sock, (struct sockaddr*)&sockaddr_bind, &sockaddr_bind_len)) {
            addr_bind.SetSockAddr((const struct sockaddr*)&sockaddr_bind);
        } else {
            LogPrint(BCLog::NET, "Warning: getsockname failed\n");
        }
    }
    return addr_bind;
}

CNode* CConnman::ConnectNode(CAddress addrConnect, const char *pszDest, bool fCountFailure, bool manual_connection, bool block_relay_only)
{
    if (pszDest == nullptr) {
        if (IsLocal(addrConnect))
            return nullptr;

        // Look for an existing connection
        CNode* pnode = FindNode(static_cast<CService>(addrConnect));
        if (pnode)
        {
            LogPrintf("Failed to open new connection, already connected\n");
            return nullptr;
        }
    }

    /// debug print
    LogPrint(BCLog::NET, "trying connection %s lastseen=%.1fhrs\n",
        pszDest ? pszDest : addrConnect.ToString(),
        pszDest ? 0.0 : (double)(GetAdjustedTime() - addrConnect.nTime)/3600.0);

    // Resolve
    const int default_port = Params().GetDefaultPort();
    if (pszDest) {
        std::vector<CService> resolved;
        if (Lookup(pszDest, resolved,  default_port, fNameLookup && !HaveNameProxy(), 256) && !resolved.empty()) {
            addrConnect = CAddress(resolved[GetRand(resolved.size())], NODE_NONE);
            if (!addrConnect.IsValid()) {
                LogPrint(BCLog::NET, "Resolver returned invalid address %s for %s\n", addrConnect.ToString(), pszDest);
                return nullptr;
            }
            // It is possible that we already have a connection to the IP/port pszDest resolved to.
            // In that case, drop the connection that was just created, and return the existing CNode instead.
            // Also store the name we used to connect in that CNode, so that future FindNode() calls to that
            // name catch this early.
            LOCK(cs_vNodes);
            CNode* pnode = FindNode(static_cast<CService>(addrConnect));
            if (pnode)
            {
                pnode->MaybeSetAddrName(std::string(pszDest));
                LogPrintf("Failed to open new connection, already connected\n");
                return nullptr;
            }
        }
    }

    // Connect
    bool connected = false;
    SOCKET hSocket = INVALID_SOCKET;
    proxyType proxy;
    if (addrConnect.IsValid()) {
        bool proxyConnectionFailed = false;

        if (GetProxy(addrConnect.GetNetwork(), proxy)) {
            hSocket = CreateSocket(proxy.proxy);
            if (hSocket == INVALID_SOCKET) {
                return nullptr;
            }
            connected = ConnectThroughProxy(proxy, addrConnect.ToStringIP(), addrConnect.GetPort(), hSocket, nConnectTimeout, proxyConnectionFailed);
        } else {
            // no proxy needed (none set for target network)
            hSocket = CreateSocket(addrConnect);
            if (hSocket == INVALID_SOCKET) {
                return nullptr;
            }
            connected = ConnectSocketDirectly(addrConnect, hSocket, nConnectTimeout, manual_connection);
        }
        if (!proxyConnectionFailed) {
            // If a connection to the node was attempted, and failure (if any) is not caused by a problem connecting to
            // the proxy, mark this as an attempt.
            addrman.Attempt(addrConnect, fCountFailure);
        }
    } else if (pszDest && GetNameProxy(proxy)) {
        hSocket = CreateSocket(proxy.proxy);
        if (hSocket == INVALID_SOCKET) {
            return nullptr;
        }
        std::string host;
        int port = default_port;
        SplitHostPort(std::string(pszDest), port, host);
        bool proxyConnectionFailed;
        connected = ConnectThroughProxy(proxy, host, port, hSocket, nConnectTimeout, proxyConnectionFailed);
    }
    if (!connected) {
        CloseSocket(hSocket);
        return nullptr;
    }

    NetPermissionFlags permission_flags = NetPermissionFlags::PF_NONE;
    ServiceFlags node_services = nLocalServices;
    AddWhitelistPermissionFlags(permission_flags, addrConnect, vWhitelistedRangeOutgoing);
    bool legacyWhitelisted = false;
    if (NetPermissions::HasFlag(permission_flags, NetPermissionFlags::PF_ISIMPLICIT)) {
        legacyWhitelisted = true;
    }
    InitializePermissionFlags(permission_flags, node_services);

    // Add node
    NodeId id = GetNewNodeId();
    uint64_t nonce = GetDeterministicRandomizer(RANDOMIZER_ID_LOCALHOSTNONCE).Write(id).Finalize();
    CAddress addr_bind = GetBindAddress(hSocket);
    CNode* pnode = new CNode(id, node_services, GetBestHeight(), hSocket, addrConnect, CalculateKeyedNetGroup(addrConnect), nonce, addr_bind, pszDest ? pszDest : "", false, block_relay_only);
    pnode->AddRef();

    pnode->m_permissionFlags = permission_flags;
    pnode->m_legacyWhitelisted = legacyWhitelisted;

    // We're making a new connection, harvest entropy from the time (and our peer count)
    RandAddEvent((uint32_t)id);

    return pnode;
}

void CNode::CloseSocketDisconnect()
{
    fDisconnect = true;
    LOCK(cs_hSocket);
    if (hSocket != INVALID_SOCKET)
    {
        LogPrint(BCLog::NET, "disconnecting peer=%d\n", id);
        CloseSocket(hSocket);
    }
}

void CConnman::AddWhitelistPermissionFlags(NetPermissionFlags& flags, const CNetAddr &addr, const std::vector<NetWhitelistPermissions>& ranges) const {
    for (const auto& subnet : ranges) {
        if (subnet.m_subnet.Match(addr)) NetPermissions::AddFlag(flags, subnet.m_flags);
    }
}

void CConnman::InitializePermissionFlags(NetPermissionFlags& flags, ServiceFlags& service_flags) {
    if (NetPermissions::HasFlag(flags, NetPermissionFlags::PF_ISIMPLICIT)) {
        if (gArgs.GetBoolArg("-whitelistforcerelay", DEFAULT_WHITELISTFORCERELAY)) NetPermissions::AddFlag(flags, PF_FORCERELAY);
        if (gArgs.GetBoolArg("-whitelistrelay", DEFAULT_WHITELISTRELAY)) NetPermissions::AddFlag(flags, PF_RELAY);
        NetPermissions::AddFlag(flags, PF_MEMPOOL);
        NetPermissions::AddFlag(flags, PF_NOBAN);
    }

    if (NetPermissions::HasFlag(flags, PF_BLOOMFILTER)) {
        service_flags = static_cast<ServiceFlags>(service_flags | NODE_BLOOM);
    }
<<<<<<< HEAD
=======
    if (NetPermissions::HasFlag(flags, PF_BLOCKFILTERS)) {
        service_flags = static_cast<ServiceFlags>(service_flags | NODE_COMPACT_FILTERS);
    }
>>>>>>> 7e978dcf
}

std::string CNode::GetAddrName() const {
    LOCK(cs_addrName);
    return addrName;
}

void CNode::MaybeSetAddrName(const std::string& addrNameIn) {
    LOCK(cs_addrName);
    if (addrName.empty()) {
        addrName = addrNameIn;
    }
}

CService CNode::GetAddrLocal() const {
    LOCK(cs_addrLocal);
    return addrLocal;
}

void CNode::SetAddrLocal(const CService& addrLocalIn) {
    LOCK(cs_addrLocal);
    if (addrLocal.IsValid()) {
        error("Addr local already set for node: %i. Refusing to change from %s to %s", id, addrLocal.ToString(), addrLocalIn.ToString());
    } else {
        addrLocal = addrLocalIn;
    }
}

#undef X
#define X(name) stats.name = name
void CNode::copyStats(CNodeStats &stats, const std::vector<bool> &m_asmap)
{
    stats.nodeid = this->GetId();
    X(nServices);
    X(addr);
    X(addrBind);
    stats.m_mapped_as = addr.GetMappedAS(m_asmap);
    if (m_tx_relay != nullptr) {
        LOCK(m_tx_relay->cs_filter);
        stats.fRelayTxes = m_tx_relay->fRelayTxes;
    } else {
        stats.fRelayTxes = false;
    }
    X(nLastSend);
    X(nLastRecv);
    X(nTimeConnected);
    X(nTimeOffset);
    stats.addrName = GetAddrName();
    X(nVersion);
    {
        LOCK(cs_SubVer);
        X(cleanSubVer);
    }
    X(fInbound);
    X(m_manual_connection);
    X(nStartingHeight);
    {
        LOCK(cs_vSend);
        X(mapSendBytesPerMsgCmd);
        X(nSendBytes);
    }
    {
        LOCK(cs_vRecv);
        X(mapRecvBytesPerMsgCmd);
        X(nRecvBytes);
    }
    X(m_legacyWhitelisted);
    X(m_permissionFlags);
    if (m_tx_relay != nullptr) {
        LOCK(m_tx_relay->cs_feeFilter);
        stats.minFeeFilter = m_tx_relay->minFeeFilter;
    } else {
        stats.minFeeFilter = 0;
    }

    // It is common for nodes with good ping times to suddenly become lagged,
    // due to a new block arriving or other large transfer.
    // Merely reporting pingtime might fool the caller into thinking the node was still responsive,
    // since pingtime does not update until the ping is complete, which might take a while.
    // So, if a ping is taking an unusually long time in flight,
    // the caller can immediately detect that this is happening.
    int64_t nPingUsecWait = 0;
    if ((0 != nPingNonceSent) && (0 != nPingUsecStart)) {
        nPingUsecWait = GetTimeMicros() - nPingUsecStart;
    }

    // Raw ping time is in microseconds, but show it to user as whole seconds (Bitcoin users should be well used to small numbers with many decimal places by now :)
    stats.m_ping_usec = nPingUsecTime;
    stats.m_min_ping_usec  = nMinPingUsecTime;
    stats.m_ping_wait_usec = nPingUsecWait;

    // Leave string empty if addrLocal invalid (not filled in yet)
    CService addrLocalUnlocked = GetAddrLocal();
    stats.addrLocal = addrLocalUnlocked.IsValid() ? addrLocalUnlocked.ToString() : "";
}
#undef X

bool CNode::ReceiveMsgBytes(const char *pch, unsigned int nBytes, bool& complete)
{
    complete = false;
    int64_t nTimeMicros = GetTimeMicros();
    LOCK(cs_vRecv);
    nLastRecv = nTimeMicros / 1000000;
    nRecvBytes += nBytes;
    while (nBytes > 0) {
        // absorb network data
        int handled = m_deserializer->Read(pch, nBytes);
        if (handled < 0) return false;

        pch += handled;
        nBytes -= handled;

        if (m_deserializer->Complete()) {
            // decompose a transport agnostic CNetMessage from the deserializer
            CNetMessage msg = m_deserializer->GetMessage(Params().MessageStart(), nTimeMicros);

            //store received bytes per message command
            //to prevent a memory DOS, only allow valid commands
            mapMsgCmdSize::iterator i = mapRecvBytesPerMsgCmd.find(msg.m_command);
            if (i == mapRecvBytesPerMsgCmd.end())
                i = mapRecvBytesPerMsgCmd.find(NET_MESSAGE_COMMAND_OTHER);
            assert(i != mapRecvBytesPerMsgCmd.end());
            i->second += msg.m_raw_message_size;

            // push the message to the process queue,
            vRecvMsg.push_back(std::move(msg));

            complete = true;
        }
    }

    return true;
}

void CNode::SetSendVersion(int nVersionIn)
{
    // Send version may only be changed in the version message, and
    // only one version message is allowed per session. We can therefore
    // treat this value as const and even atomic as long as it's only used
    // once a version message has been successfully processed. Any attempt to
    // set this twice is an error.
    if (nSendVersion != 0) {
        error("Send version already set for node: %i. Refusing to change from %i to %i", id, nSendVersion, nVersionIn);
    } else {
        nSendVersion = nVersionIn;
    }
}

int CNode::GetSendVersion() const
{
    // The send version should always be explicitly set to
    // INIT_PROTO_VERSION rather than using this value until SetSendVersion
    // has been called.
    if (nSendVersion == 0) {
        error("Requesting unset send version for node: %i. Using %i", id, INIT_PROTO_VERSION);
        return INIT_PROTO_VERSION;
    }
    return nSendVersion;
}

int V1TransportDeserializer::readHeader(const char *pch, unsigned int nBytes)
{
    // copy data to temporary parsing buffer
    unsigned int nRemaining = 24 - nHdrPos;
    unsigned int nCopy = std::min(nRemaining, nBytes);

    memcpy(&hdrbuf[nHdrPos], pch, nCopy);
    nHdrPos += nCopy;

    // if header incomplete, exit
    if (nHdrPos < 24)
        return nCopy;

    // deserialize to CMessageHeader
    try {
        hdrbuf >> hdr;
    }
    catch (const std::exception&) {
        return -1;
    }

    // reject messages larger than MAX_SIZE or MAX_PROTOCOL_MESSAGE_LENGTH
    if (hdr.nMessageSize > MAX_SIZE || hdr.nMessageSize > MAX_PROTOCOL_MESSAGE_LENGTH) {
        return -1;
    }

    // switch state to reading message data
    in_data = true;

    return nCopy;
}

int V1TransportDeserializer::readData(const char *pch, unsigned int nBytes)
{
    unsigned int nRemaining = hdr.nMessageSize - nDataPos;
    unsigned int nCopy = std::min(nRemaining, nBytes);

    if (vRecv.size() < nDataPos + nCopy) {
        // Allocate up to 256 KiB ahead, but never more than the total message size.
        vRecv.resize(std::min(hdr.nMessageSize, nDataPos + nCopy + 256 * 1024));
    }

    hasher.Write((const unsigned char*)pch, nCopy);
    memcpy(&vRecv[nDataPos], pch, nCopy);
    nDataPos += nCopy;

    return nCopy;
}

const uint256& V1TransportDeserializer::GetMessageHash() const
{
    assert(Complete());
    if (data_hash.IsNull())
        hasher.Finalize(data_hash.begin());
    return data_hash;
}

CNetMessage V1TransportDeserializer::GetMessage(const CMessageHeader::MessageStartChars& message_start, int64_t time) {
    // decompose a single CNetMessage from the TransportDeserializer
    CNetMessage msg(std::move(vRecv));

    // store state about valid header, netmagic and checksum
    msg.m_valid_header = hdr.IsValid(message_start);
    msg.m_valid_netmagic = (memcmp(hdr.pchMessageStart, message_start, CMessageHeader::MESSAGE_START_SIZE) == 0);
    uint256 hash = GetMessageHash();

    // store command string, payload size
    msg.m_command = hdr.GetCommand();
    msg.m_message_size = hdr.nMessageSize;
    msg.m_raw_message_size = hdr.nMessageSize + CMessageHeader::HEADER_SIZE;

    // We just received a message off the wire, harvest entropy from the time (and the message checksum)
    RandAddEvent(ReadLE32(hash.begin()));

    msg.m_valid_checksum = (memcmp(hash.begin(), hdr.pchChecksum, CMessageHeader::CHECKSUM_SIZE) == 0);
    if (!msg.m_valid_checksum) {
        LogPrint(BCLog::NET, "CHECKSUM ERROR (%s, %u bytes), expected %s was %s\n",
                 SanitizeString(msg.m_command), msg.m_message_size,
                 HexStr(hash.begin(), hash.begin()+CMessageHeader::CHECKSUM_SIZE),
                 HexStr(hdr.pchChecksum, hdr.pchChecksum+CMessageHeader::CHECKSUM_SIZE));
    }

    // store receive time
    msg.m_time = time;

    // reset the network deserializer (prepare for the next message)
    Reset();
    return msg;
}

void V1TransportSerializer::prepareForTransport(CSerializedNetMsg& msg, std::vector<unsigned char>& header) {
    // create dbl-sha256 checksum
    uint256 hash = Hash(msg.data.begin(), msg.data.end());

    // create header
    CMessageHeader hdr(Params().MessageStart(), msg.command.c_str(), msg.data.size());
    memcpy(hdr.pchChecksum, hash.begin(), CMessageHeader::CHECKSUM_SIZE);

    // serialize header
    header.reserve(CMessageHeader::HEADER_SIZE);
    CVectorWriter{SER_NETWORK, INIT_PROTO_VERSION, header, 0, hdr};
}

size_t CConnman::SocketSendData(CNode *pnode) const EXCLUSIVE_LOCKS_REQUIRED(pnode->cs_vSend)
{
    auto it = pnode->vSendMsg.begin();
    size_t nSentSize = 0;

    while (it != pnode->vSendMsg.end()) {
        const auto &data = *it;
        assert(data.size() > pnode->nSendOffset);
        int nBytes = 0;
        {
            LOCK(pnode->cs_hSocket);
            if (pnode->hSocket == INVALID_SOCKET)
                break;
            nBytes = send(pnode->hSocket, reinterpret_cast<const char*>(data.data()) + pnode->nSendOffset, data.size() - pnode->nSendOffset, MSG_NOSIGNAL | MSG_DONTWAIT);
        }
        if (nBytes > 0) {
            pnode->nLastSend = GetSystemTimeInSeconds();
            pnode->nSendBytes += nBytes;
            pnode->nSendOffset += nBytes;
            nSentSize += nBytes;
            if (pnode->nSendOffset == data.size()) {
                pnode->nSendOffset = 0;
                pnode->nSendSize -= data.size();
                pnode->fPauseSend = pnode->nSendSize > nSendBufferMaxSize;
                it++;
            } else {
                // could not send full message; stop sending more
                break;
            }
        } else {
            if (nBytes < 0) {
                // error
                int nErr = WSAGetLastError();
                if (nErr != WSAEWOULDBLOCK && nErr != WSAEMSGSIZE && nErr != WSAEINTR && nErr != WSAEINPROGRESS)
                {
                    LogPrintf("socket send error %s\n", NetworkErrorString(nErr));
                    pnode->CloseSocketDisconnect();
                }
            }
            // couldn't send anything at all
            break;
        }
    }

    if (it == pnode->vSendMsg.end()) {
        assert(pnode->nSendOffset == 0);
        assert(pnode->nSendSize == 0);
    }
    pnode->vSendMsg.erase(pnode->vSendMsg.begin(), it);
    return nSentSize;
}

struct NodeEvictionCandidate
{
    NodeId id;
    int64_t nTimeConnected;
    int64_t nMinPingUsecTime;
    int64_t nLastBlockTime;
    int64_t nLastTXTime;
    bool fRelevantServices;
    bool fRelayTxes;
    bool fBloomFilter;
    CAddress addr;
    uint64_t nKeyedNetGroup;
    bool prefer_evict;
};

static bool ReverseCompareNodeMinPingTime(const NodeEvictionCandidate &a, const NodeEvictionCandidate &b)
{
    return a.nMinPingUsecTime > b.nMinPingUsecTime;
}

static bool ReverseCompareNodeTimeConnected(const NodeEvictionCandidate &a, const NodeEvictionCandidate &b)
{
    return a.nTimeConnected > b.nTimeConnected;
}

static bool CompareNetGroupKeyed(const NodeEvictionCandidate &a, const NodeEvictionCandidate &b) {
    return a.nKeyedNetGroup < b.nKeyedNetGroup;
}

static bool CompareNodeBlockTime(const NodeEvictionCandidate &a, const NodeEvictionCandidate &b)
{
    // There is a fall-through here because it is common for a node to have many peers which have not yet relayed a block.
    if (a.nLastBlockTime != b.nLastBlockTime) return a.nLastBlockTime < b.nLastBlockTime;
    if (a.fRelevantServices != b.fRelevantServices) return b.fRelevantServices;
    return a.nTimeConnected > b.nTimeConnected;
}

static bool CompareNodeTXTime(const NodeEvictionCandidate &a, const NodeEvictionCandidate &b)
{
    // There is a fall-through here because it is common for a node to have more than a few peers that have not yet relayed txn.
    if (a.nLastTXTime != b.nLastTXTime) return a.nLastTXTime < b.nLastTXTime;
    if (a.fRelayTxes != b.fRelayTxes) return b.fRelayTxes;
    if (a.fBloomFilter != b.fBloomFilter) return a.fBloomFilter;
    return a.nTimeConnected > b.nTimeConnected;
}


//! Sort an array by the specified comparator, then erase the last K elements.
template<typename T, typename Comparator>
static void EraseLastKElements(std::vector<T> &elements, Comparator comparator, size_t k)
{
    std::sort(elements.begin(), elements.end(), comparator);
    size_t eraseSize = std::min(k, elements.size());
    elements.erase(elements.end() - eraseSize, elements.end());
}

/** Try to find a connection to evict when the node is full.
 *  Extreme care must be taken to avoid opening the node to attacker
 *   triggered network partitioning.
 *  The strategy used here is to protect a small number of peers
 *   for each of several distinct characteristics which are difficult
 *   to forge.  In order to partition a node the attacker must be
 *   simultaneously better at all of them than honest peers.
 */
bool CConnman::AttemptToEvictConnection()
{
    std::vector<NodeEvictionCandidate> vEvictionCandidates;
    {
        LOCK(cs_vNodes);

        for (const CNode* node : vNodes) {
            if (node->HasPermission(PF_NOBAN))
                continue;
            if (!node->fInbound)
                continue;
            if (node->fDisconnect)
                continue;
            bool peer_relay_txes = false;
            bool peer_filter_not_null = false;
            if (node->m_tx_relay != nullptr) {
                LOCK(node->m_tx_relay->cs_filter);
                peer_relay_txes = node->m_tx_relay->fRelayTxes;
                peer_filter_not_null = node->m_tx_relay->pfilter != nullptr;
            }
            NodeEvictionCandidate candidate = {node->GetId(), node->nTimeConnected, node->nMinPingUsecTime,
                                               node->nLastBlockTime, node->nLastTXTime,
                                               HasAllDesirableServiceFlags(node->nServices),
                                               peer_relay_txes, peer_filter_not_null, node->addr, node->nKeyedNetGroup,
                                               node->m_prefer_evict};
            vEvictionCandidates.push_back(candidate);
        }
    }

    // Protect connections with certain characteristics

    // Deterministically select 4 peers to protect by netgroup.
    // An attacker cannot predict which netgroups will be protected
    EraseLastKElements(vEvictionCandidates, CompareNetGroupKeyed, 4);
    // Protect the 8 nodes with the lowest minimum ping time.
    // An attacker cannot manipulate this metric without physically moving nodes closer to the target.
    EraseLastKElements(vEvictionCandidates, ReverseCompareNodeMinPingTime, 8);
    // Protect 4 nodes that most recently sent us transactions.
    // An attacker cannot manipulate this metric without performing useful work.
    EraseLastKElements(vEvictionCandidates, CompareNodeTXTime, 4);
    // Protect 4 nodes that most recently sent us blocks.
    // An attacker cannot manipulate this metric without performing useful work.
    EraseLastKElements(vEvictionCandidates, CompareNodeBlockTime, 4);
    // Protect the half of the remaining nodes which have been connected the longest.
    // This replicates the non-eviction implicit behavior, and precludes attacks that start later.
    EraseLastKElements(vEvictionCandidates, ReverseCompareNodeTimeConnected, vEvictionCandidates.size() / 2);

    if (vEvictionCandidates.empty()) return false;

    // If any remaining peers are preferred for eviction consider only them.
    // This happens after the other preferences since if a peer is really the best by other criteria (esp relaying blocks)
    //  then we probably don't want to evict it no matter what.
    if (std::any_of(vEvictionCandidates.begin(),vEvictionCandidates.end(),[](NodeEvictionCandidate const &n){return n.prefer_evict;})) {
        vEvictionCandidates.erase(std::remove_if(vEvictionCandidates.begin(),vEvictionCandidates.end(),
                                  [](NodeEvictionCandidate const &n){return !n.prefer_evict;}),vEvictionCandidates.end());
    }

    // Identify the network group with the most connections and youngest member.
    // (vEvictionCandidates is already sorted by reverse connect time)
    uint64_t naMostConnections;
    unsigned int nMostConnections = 0;
    int64_t nMostConnectionsTime = 0;
    std::map<uint64_t, std::vector<NodeEvictionCandidate> > mapNetGroupNodes;
    for (const NodeEvictionCandidate &node : vEvictionCandidates) {
        std::vector<NodeEvictionCandidate> &group = mapNetGroupNodes[node.nKeyedNetGroup];
        group.push_back(node);
        int64_t grouptime = group[0].nTimeConnected;

        if (group.size() > nMostConnections || (group.size() == nMostConnections && grouptime > nMostConnectionsTime)) {
            nMostConnections = group.size();
            nMostConnectionsTime = grouptime;
            naMostConnections = node.nKeyedNetGroup;
        }
    }

    // Reduce to the network group with the most connections
    vEvictionCandidates = std::move(mapNetGroupNodes[naMostConnections]);

    // Disconnect from the network group with the most connections
    NodeId evicted = vEvictionCandidates.front().id;
    LOCK(cs_vNodes);
    for (CNode* pnode : vNodes) {
        if (pnode->GetId() == evicted) {
            pnode->fDisconnect = true;
            return true;
        }
    }
    return false;
}

void CConnman::AcceptConnection(const ListenSocket& hListenSocket) {
    struct sockaddr_storage sockaddr;
    socklen_t len = sizeof(sockaddr);
    SOCKET hSocket = accept(hListenSocket.socket, (struct sockaddr*)&sockaddr, &len);
    CAddress addr;
    int nInbound = 0;
    int nMaxInbound = nMaxConnections - m_max_outbound;

    if (hSocket != INVALID_SOCKET) {
        if (!addr.SetSockAddr((const struct sockaddr*)&sockaddr)) {
            LogPrintf("Warning: Unknown socket family\n");
        }
    }

    NetPermissionFlags permissionFlags = NetPermissionFlags::PF_NONE;
    ServiceFlags nodeServices = nLocalServices;
    hListenSocket.AddSocketPermissionFlags(permissionFlags);
    AddWhitelistPermissionFlags(permissionFlags, addr, vWhitelistedRange);
    bool legacyWhitelisted = false;
    if (NetPermissions::HasFlag(permissionFlags, NetPermissionFlags::PF_ISIMPLICIT)) {
        legacyWhitelisted = true;
    }
    InitializePermissionFlags(permissionFlags, nodeServices);

    {
        LOCK(cs_vNodes);
        for (const CNode* pnode : vNodes) {
            if (pnode->fInbound) nInbound++;
        }
    }

    if (hSocket == INVALID_SOCKET)
    {
        int nErr = WSAGetLastError();
        if (nErr != WSAEWOULDBLOCK)
            LogPrintf("socket error accept failed: %s\n", NetworkErrorString(nErr));
        return;
    }

    if (!fNetworkActive) {
        LogPrintf("connection from %s dropped: not accepting new connections\n", addr.ToString());
        CloseSocket(hSocket);
        return;
    }

    if (!IsSelectableSocket(hSocket))
    {
        LogPrintf("connection from %s dropped: non-selectable socket\n", addr.ToString());
        CloseSocket(hSocket);
        return;
    }

    // According to the internet TCP_NODELAY is not carried into accepted sockets
    // on all platforms.  Set it again here just to be sure.
    SetSocketNoDelay(hSocket);

    // Don't accept connections from banned peers.
    bool banned = m_banman->IsBanned(addr);
    if (!NetPermissions::HasFlag(permissionFlags, NetPermissionFlags::PF_NOBAN) && banned)
    {
        LogPrint(BCLog::NET, "connection from %s dropped (banned)\n", addr.ToString());
        CloseSocket(hSocket);
        return;
    }

    // Only accept connections from discouraged peers if our inbound slots aren't (almost) full.
    bool discouraged = m_banman->IsDiscouraged(addr);
    if (!NetPermissions::HasFlag(permissionFlags, NetPermissionFlags::PF_NOBAN) && nInbound + 1 >= nMaxInbound && discouraged)
    {
        LogPrint(BCLog::NET, "connection from %s dropped (discouraged)\n", addr.ToString());
        CloseSocket(hSocket);
        return;
    }

    if (nInbound >= nMaxInbound)
    {
        if (!AttemptToEvictConnection()) {
            // No connection to evict, disconnect the new connection
            LogPrint(BCLog::NET, "failed to find an eviction candidate - connection dropped (full)\n");
            CloseSocket(hSocket);
            return;
        }
    }

    NodeId id = GetNewNodeId();
    uint64_t nonce = GetDeterministicRandomizer(RANDOMIZER_ID_LOCALHOSTNONCE).Write(id).Finalize();
    CAddress addr_bind = GetBindAddress(hSocket);

    CNode* pnode = new CNode(id, nodeServices, GetBestHeight(), hSocket, addr, CalculateKeyedNetGroup(addr), nonce, addr_bind, "", true);
    pnode->AddRef();
    pnode->m_permissionFlags = permissionFlags;
    // If this flag is present, the user probably expect that RPC and QT report it as whitelisted (backward compatibility)
    pnode->m_legacyWhitelisted = legacyWhitelisted;
    pnode->m_prefer_evict = discouraged;
    m_msgproc->InitializeNode(pnode);

    LogPrint(BCLog::NET, "connection from %s accepted\n", addr.ToString());

    {
        LOCK(cs_vNodes);
        vNodes.push_back(pnode);
    }

    // We received a new connection, harvest entropy from the time (and our peer count)
    RandAddEvent((uint32_t)id);
}

void CConnman::DisconnectNodes()
{
    {
        LOCK(cs_vNodes);

        if (!fNetworkActive) {
            // Disconnect any connected nodes
            for (CNode* pnode : vNodes) {
                if (!pnode->fDisconnect) {
                    LogPrint(BCLog::NET, "Network not active, dropping peer=%d\n", pnode->GetId());
                    pnode->fDisconnect = true;
                }
            }
        }

        // Disconnect unused nodes
        std::vector<CNode*> vNodesCopy = vNodes;
        for (CNode* pnode : vNodesCopy)
        {
            if (pnode->fDisconnect)
            {
                // remove from vNodes
                vNodes.erase(remove(vNodes.begin(), vNodes.end(), pnode), vNodes.end());

                // release outbound grant (if any)
                pnode->grantOutbound.Release();

                // close socket and cleanup
                pnode->CloseSocketDisconnect();

                // hold in disconnected pool until all refs are released
                pnode->Release();
                vNodesDisconnected.push_back(pnode);
            }
        }
    }
    {
        // Delete disconnected nodes
        std::list<CNode*> vNodesDisconnectedCopy = vNodesDisconnected;
        for (CNode* pnode : vNodesDisconnectedCopy)
        {
            // wait until threads are done using it
            if (pnode->GetRefCount() <= 0) {
                bool fDelete = false;
                {
                    TRY_LOCK(pnode->cs_inventory, lockInv);
                    if (lockInv) {
                        TRY_LOCK(pnode->cs_vSend, lockSend);
                        if (lockSend) {
                            fDelete = true;
                        }
                    }
                }
                if (fDelete) {
                    vNodesDisconnected.remove(pnode);
                    DeleteNode(pnode);
                }
            }
        }
    }
}

void CConnman::NotifyNumConnectionsChanged()
{
    size_t vNodesSize;
    {
        LOCK(cs_vNodes);
        vNodesSize = vNodes.size();
    }
    if(vNodesSize != nPrevNodeCount) {
        nPrevNodeCount = vNodesSize;
        if(clientInterface)
            clientInterface->NotifyNumConnectionsChanged(vNodesSize);
    }
}

void CConnman::InactivityCheck(CNode *pnode)
{
    int64_t nTime = GetSystemTimeInSeconds();
    if (nTime - pnode->nTimeConnected > m_peer_connect_timeout)
    {
        if (pnode->nLastRecv == 0 || pnode->nLastSend == 0)
        {
            LogPrint(BCLog::NET, "socket no message in first %i seconds, %d %d from %d\n", m_peer_connect_timeout, pnode->nLastRecv != 0, pnode->nLastSend != 0, pnode->GetId());
            pnode->fDisconnect = true;
        }
        else if (nTime - pnode->nLastSend > TIMEOUT_INTERVAL)
        {
            LogPrintf("socket sending timeout: %is\n", nTime - pnode->nLastSend);
            pnode->fDisconnect = true;
        }
        else if (nTime - pnode->nLastRecv > (pnode->nVersion > BIP0031_VERSION ? TIMEOUT_INTERVAL : 90*60))
        {
            LogPrintf("socket receive timeout: %is\n", nTime - pnode->nLastRecv);
            pnode->fDisconnect = true;
        }
        else if (pnode->nPingNonceSent && pnode->nPingUsecStart + TIMEOUT_INTERVAL * 1000000 < GetTimeMicros())
        {
            LogPrintf("ping timeout: %fs\n", 0.000001 * (GetTimeMicros() - pnode->nPingUsecStart));
            pnode->fDisconnect = true;
        }
        else if (!pnode->fSuccessfullyConnected)
        {
            LogPrint(BCLog::NET, "version handshake timeout from %d\n", pnode->GetId());
            pnode->fDisconnect = true;
        }
    }
}

bool CConnman::GenerateSelectSet(std::set<SOCKET> &recv_set, std::set<SOCKET> &send_set, std::set<SOCKET> &error_set)
{
    for (const ListenSocket& hListenSocket : vhListenSocket) {
        recv_set.insert(hListenSocket.socket);
    }

    {
        LOCK(cs_vNodes);
        for (CNode* pnode : vNodes)
        {
            // Implement the following logic:
            // * If there is data to send, select() for sending data. As this only
            //   happens when optimistic write failed, we choose to first drain the
            //   write buffer in this case before receiving more. This avoids
            //   needlessly queueing received data, if the remote peer is not themselves
            //   receiving data. This means properly utilizing TCP flow control signalling.
            // * Otherwise, if there is space left in the receive buffer, select() for
            //   receiving data.
            // * Hand off all complete messages to the processor, to be handled without
            //   blocking here.

            bool select_recv = !pnode->fPauseRecv;
            bool select_send;
            {
                LOCK(pnode->cs_vSend);
                select_send = !pnode->vSendMsg.empty();
            }

            LOCK(pnode->cs_hSocket);
            if (pnode->hSocket == INVALID_SOCKET)
                continue;

            error_set.insert(pnode->hSocket);
            if (select_send) {
                send_set.insert(pnode->hSocket);
                continue;
            }
            if (select_recv) {
                recv_set.insert(pnode->hSocket);
            }
        }
    }

    return !recv_set.empty() || !send_set.empty() || !error_set.empty();
}

#ifdef USE_POLL
void CConnman::SocketEvents(std::set<SOCKET> &recv_set, std::set<SOCKET> &send_set, std::set<SOCKET> &error_set)
{
    std::set<SOCKET> recv_select_set, send_select_set, error_select_set;
    if (!GenerateSelectSet(recv_select_set, send_select_set, error_select_set)) {
        interruptNet.sleep_for(std::chrono::milliseconds(SELECT_TIMEOUT_MILLISECONDS));
        return;
    }

    std::unordered_map<SOCKET, struct pollfd> pollfds;
    for (SOCKET socket_id : recv_select_set) {
        pollfds[socket_id].fd = socket_id;
        pollfds[socket_id].events |= POLLIN;
    }

    for (SOCKET socket_id : send_select_set) {
        pollfds[socket_id].fd = socket_id;
        pollfds[socket_id].events |= POLLOUT;
    }

    for (SOCKET socket_id : error_select_set) {
        pollfds[socket_id].fd = socket_id;
        // These flags are ignored, but we set them for clarity
        pollfds[socket_id].events |= POLLERR|POLLHUP;
    }

    std::vector<struct pollfd> vpollfds;
    vpollfds.reserve(pollfds.size());
    for (auto it : pollfds) {
        vpollfds.push_back(std::move(it.second));
    }

    if (poll(vpollfds.data(), vpollfds.size(), SELECT_TIMEOUT_MILLISECONDS) < 0) return;

    if (interruptNet) return;

    for (struct pollfd pollfd_entry : vpollfds) {
        if (pollfd_entry.revents & POLLIN)            recv_set.insert(pollfd_entry.fd);
        if (pollfd_entry.revents & POLLOUT)           send_set.insert(pollfd_entry.fd);
        if (pollfd_entry.revents & (POLLERR|POLLHUP)) error_set.insert(pollfd_entry.fd);
    }
}
#else
void CConnman::SocketEvents(std::set<SOCKET> &recv_set, std::set<SOCKET> &send_set, std::set<SOCKET> &error_set)
{
    std::set<SOCKET> recv_select_set, send_select_set, error_select_set;
    if (!GenerateSelectSet(recv_select_set, send_select_set, error_select_set)) {
        interruptNet.sleep_for(std::chrono::milliseconds(SELECT_TIMEOUT_MILLISECONDS));
        return;
    }

    //
    // Find which sockets have data to receive
    //
    struct timeval timeout;
    timeout.tv_sec  = 0;
    timeout.tv_usec = SELECT_TIMEOUT_MILLISECONDS * 1000; // frequency to poll pnode->vSend

    fd_set fdsetRecv;
    fd_set fdsetSend;
    fd_set fdsetError;
    FD_ZERO(&fdsetRecv);
    FD_ZERO(&fdsetSend);
    FD_ZERO(&fdsetError);
    SOCKET hSocketMax = 0;

    for (SOCKET hSocket : recv_select_set) {
        FD_SET(hSocket, &fdsetRecv);
        hSocketMax = std::max(hSocketMax, hSocket);
    }

    for (SOCKET hSocket : send_select_set) {
        FD_SET(hSocket, &fdsetSend);
        hSocketMax = std::max(hSocketMax, hSocket);
    }

    for (SOCKET hSocket : error_select_set) {
        FD_SET(hSocket, &fdsetError);
        hSocketMax = std::max(hSocketMax, hSocket);
    }

    int nSelect = select(hSocketMax + 1, &fdsetRecv, &fdsetSend, &fdsetError, &timeout);

    if (interruptNet)
        return;

    if (nSelect == SOCKET_ERROR)
    {
        int nErr = WSAGetLastError();
        LogPrintf("socket select error %s\n", NetworkErrorString(nErr));
        for (unsigned int i = 0; i <= hSocketMax; i++)
            FD_SET(i, &fdsetRecv);
        FD_ZERO(&fdsetSend);
        FD_ZERO(&fdsetError);
        if (!interruptNet.sleep_for(std::chrono::milliseconds(SELECT_TIMEOUT_MILLISECONDS)))
            return;
    }

    for (SOCKET hSocket : recv_select_set) {
        if (FD_ISSET(hSocket, &fdsetRecv)) {
            recv_set.insert(hSocket);
        }
    }

    for (SOCKET hSocket : send_select_set) {
        if (FD_ISSET(hSocket, &fdsetSend)) {
            send_set.insert(hSocket);
        }
    }

    for (SOCKET hSocket : error_select_set) {
        if (FD_ISSET(hSocket, &fdsetError)) {
            error_set.insert(hSocket);
        }
    }
}
#endif

void CConnman::SocketHandler()
{
    std::set<SOCKET> recv_set, send_set, error_set;
    SocketEvents(recv_set, send_set, error_set);

    if (interruptNet) return;

    //
    // Accept new connections
    //
    for (const ListenSocket& hListenSocket : vhListenSocket)
    {
        if (hListenSocket.socket != INVALID_SOCKET && recv_set.count(hListenSocket.socket) > 0)
        {
            AcceptConnection(hListenSocket);
        }
    }

    //
    // Service each socket
    //
    std::vector<CNode*> vNodesCopy;
    {
        LOCK(cs_vNodes);
        vNodesCopy = vNodes;
        for (CNode* pnode : vNodesCopy)
            pnode->AddRef();
    }
    for (CNode* pnode : vNodesCopy)
    {
        if (interruptNet)
            return;

        //
        // Receive
        //
        bool recvSet = false;
        bool sendSet = false;
        bool errorSet = false;
        {
            LOCK(pnode->cs_hSocket);
            if (pnode->hSocket == INVALID_SOCKET)
                continue;
            recvSet = recv_set.count(pnode->hSocket) > 0;
            sendSet = send_set.count(pnode->hSocket) > 0;
            errorSet = error_set.count(pnode->hSocket) > 0;
        }
        if (recvSet || errorSet)
        {
            // typical socket buffer is 8K-64K
            char pchBuf[0x10000];
            int nBytes = 0;
            {
                LOCK(pnode->cs_hSocket);
                if (pnode->hSocket == INVALID_SOCKET)
                    continue;
                nBytes = recv(pnode->hSocket, pchBuf, sizeof(pchBuf), MSG_DONTWAIT);
            }
            if (nBytes > 0)
            {
                bool notify = false;
                if (!pnode->ReceiveMsgBytes(pchBuf, nBytes, notify))
                    pnode->CloseSocketDisconnect();
                RecordBytesRecv(nBytes);
                if (notify) {
                    size_t nSizeAdded = 0;
                    auto it(pnode->vRecvMsg.begin());
                    for (; it != pnode->vRecvMsg.end(); ++it) {
                        // vRecvMsg contains only completed CNetMessage
                        // the single possible partially deserialized message are held by TransportDeserializer
                        nSizeAdded += it->m_raw_message_size;
                    }
                    {
                        LOCK(pnode->cs_vProcessMsg);
                        pnode->vProcessMsg.splice(pnode->vProcessMsg.end(), pnode->vRecvMsg, pnode->vRecvMsg.begin(), it);
                        pnode->nProcessQueueSize += nSizeAdded;
                        pnode->fPauseRecv = pnode->nProcessQueueSize > nReceiveFloodSize;
                    }
                    WakeMessageHandler();
                }
            }
            else if (nBytes == 0)
            {
                // socket closed gracefully
                if (!pnode->fDisconnect) {
                    LogPrint(BCLog::NET, "socket closed for peer=%d\n", pnode->GetId());
                }
                pnode->CloseSocketDisconnect();
            }
            else if (nBytes < 0)
            {
                // error
                int nErr = WSAGetLastError();
                if (nErr != WSAEWOULDBLOCK && nErr != WSAEMSGSIZE && nErr != WSAEINTR && nErr != WSAEINPROGRESS)
                {
                    if (!pnode->fDisconnect) {
                        LogPrint(BCLog::NET, "socket recv error for peer=%d: %s\n", pnode->GetId(), NetworkErrorString(nErr));
                    }
                    pnode->CloseSocketDisconnect();
                }
            }
        }

        //
        // Send
        //
        if (sendSet)
        {
            LOCK(pnode->cs_vSend);
            size_t nBytes = SocketSendData(pnode);
            if (nBytes) {
                RecordBytesSent(nBytes);
            }
        }

        InactivityCheck(pnode);
    }
    {
        LOCK(cs_vNodes);
        for (CNode* pnode : vNodesCopy)
            pnode->Release();
    }
}

void CConnman::ThreadSocketHandler()
{
    while (!interruptNet)
    {
        DisconnectNodes();
        NotifyNumConnectionsChanged();
        SocketHandler();
    }
}

void CConnman::WakeMessageHandler()
{
    {
        std::lock_guard<std::mutex> lock(mutexMsgProc);
        fMsgProcWake = true;
    }
    condMsgProc.notify_one();
}






#ifdef USE_UPNP
static CThreadInterrupt g_upnp_interrupt;
static std::thread g_upnp_thread;
static void ThreadMapPort()
{
    std::string port = strprintf("%u", GetListenPort());
    const char * multicastif = nullptr;
    const char * minissdpdpath = nullptr;
    struct UPNPDev * devlist = nullptr;
    char lanaddr[64];

    int error = 0;
#if MINIUPNPC_API_VERSION < 14
    devlist = upnpDiscover(2000, multicastif, minissdpdpath, 0, 0, &error);
#else
    devlist = upnpDiscover(2000, multicastif, minissdpdpath, 0, 0, 2, &error);
#endif

    struct UPNPUrls urls;
    struct IGDdatas data;
    int r;

    r = UPNP_GetValidIGD(devlist, &urls, &data, lanaddr, sizeof(lanaddr));
    if (r == 1)
    {
        if (fDiscover) {
            char externalIPAddress[40];
            r = UPNP_GetExternalIPAddress(urls.controlURL, data.first.servicetype, externalIPAddress);
            if (r != UPNPCOMMAND_SUCCESS) {
                LogPrintf("UPnP: GetExternalIPAddress() returned %d\n", r);
            } else {
                if (externalIPAddress[0]) {
                    CNetAddr resolved;
                    if (LookupHost(externalIPAddress, resolved, false)) {
                        LogPrintf("UPnP: ExternalIPAddress = %s\n", resolved.ToString());
                        AddLocal(resolved, LOCAL_UPNP);
                    }
                } else {
                    LogPrintf("UPnP: GetExternalIPAddress failed.\n");
                }
            }
        }

        std::string strDesc = PACKAGE_NAME " " + FormatFullVersion();

        do {
            r = UPNP_AddPortMapping(urls.controlURL, data.first.servicetype, port.c_str(), port.c_str(), lanaddr, strDesc.c_str(), "TCP", 0, "0");

            if (r != UPNPCOMMAND_SUCCESS) {
                LogPrintf("AddPortMapping(%s, %s, %s) failed with code %d (%s)\n", port, port, lanaddr, r, strupnperror(r));
            } else {
                LogPrintf("UPnP Port Mapping successful.\n");
            }
        } while (g_upnp_interrupt.sleep_for(std::chrono::minutes(20)));

        r = UPNP_DeletePortMapping(urls.controlURL, data.first.servicetype, port.c_str(), "TCP", 0);
        LogPrintf("UPNP_DeletePortMapping() returned: %d\n", r);
        freeUPNPDevlist(devlist); devlist = nullptr;
        FreeUPNPUrls(&urls);
    } else {
        LogPrintf("No valid UPnP IGDs found\n");
        freeUPNPDevlist(devlist); devlist = nullptr;
        if (r != 0)
            FreeUPNPUrls(&urls);
    }
}

void StartMapPort()
{
    if (!g_upnp_thread.joinable()) {
        assert(!g_upnp_interrupt);
        g_upnp_thread = std::thread((std::bind(&TraceThread<void (*)()>, "upnp", &ThreadMapPort)));
    }
}

void InterruptMapPort()
{
    if(g_upnp_thread.joinable()) {
        g_upnp_interrupt();
    }
}

void StopMapPort()
{
    if(g_upnp_thread.joinable()) {
        g_upnp_thread.join();
        g_upnp_interrupt.reset();
    }
}

#else
void StartMapPort()
{
    // Intentionally left blank.
}
void InterruptMapPort()
{
    // Intentionally left blank.
}
void StopMapPort()
{
    // Intentionally left blank.
}
#endif






void CConnman::ThreadDNSAddressSeed()
{
    FastRandomContext rng;
    std::vector<std::string> seeds = Params().DNSSeeds();
    Shuffle(seeds.begin(), seeds.end(), rng);
    int seeds_right_now = 0; // Number of seeds left before testing if we have enough connections
    int found = 0;

    if (gArgs.GetBoolArg("-forcednsseed", DEFAULT_FORCEDNSSEED)) {
        // When -forcednsseed is provided, query all.
        seeds_right_now = seeds.size();
    } else if (addrman.size() == 0) {
        // If we have no known peers, query all.
        seeds_right_now = seeds.size();
    }

    // goal: only query DNS seed if address need is acute
    // * If we have a reasonable number of peers in addrman, spend
    //   some time trying them first. This improves user privacy by
    //   creating fewer identifying DNS requests, reduces trust by
    //   giving seeds less influence on the network topology, and
    //   reduces traffic to the seeds.
    // * When querying DNS seeds query a few at once, this ensures
    //   that we don't give DNS seeds the ability to eclipse nodes
    //   that query them.
    // * If we continue having problems, eventually query all the
    //   DNS seeds, and if that fails too, also try the fixed seeds.
    //   (done in ThreadOpenConnections)
    const std::chrono::seconds seeds_wait_time = (addrman.size() >= DNSSEEDS_DELAY_PEER_THRESHOLD ? DNSSEEDS_DELAY_MANY_PEERS : DNSSEEDS_DELAY_FEW_PEERS);

    for (const std::string& seed : seeds) {
        if (seeds_right_now == 0) {
            seeds_right_now += DNSSEEDS_TO_QUERY_AT_ONCE;

            if (addrman.size() > 0) {
                LogPrintf("Waiting %d seconds before querying DNS seeds.\n", seeds_wait_time.count());
                std::chrono::seconds to_wait = seeds_wait_time;
                while (to_wait.count() > 0) {
                    std::chrono::seconds w = std::min(DNSSEEDS_DELAY_FEW_PEERS, to_wait);
                    if (!interruptNet.sleep_for(w)) return;
                    to_wait -= w;

                    int nRelevant = 0;
                    {
                        LOCK(cs_vNodes);
                        for (const CNode* pnode : vNodes) {
                            nRelevant += pnode->fSuccessfullyConnected && !pnode->fFeeler && !pnode->fOneShot && !pnode->m_manual_connection && !pnode->fInbound;
                        }
                    }
                    if (nRelevant >= 2) {
                        if (found > 0) {
                            LogPrintf("%d addresses found from DNS seeds\n", found);
                            LogPrintf("P2P peers available. Finished DNS seeding.\n");
                        } else {
                            LogPrintf("P2P peers available. Skipped DNS seeding.\n");
                        }
                        return;
                    }
                }
            }
        }

        if (interruptNet) return;

        // hold off on querying seeds if p2p network deactivated
        if (!fNetworkActive) {
            LogPrintf("Waiting for network to be reactivated before querying DNS seeds.\n");
            do {
                if (!interruptNet.sleep_for(std::chrono::seconds{1})) return;
            } while (!fNetworkActive);
        }

        LogPrintf("Loading addresses from DNS seed %s\n", seed);
        if (HaveNameProxy()) {
            AddOneShot(seed);
        } else {
            std::vector<CNetAddr> vIPs;
            std::vector<CAddress> vAdd;
            ServiceFlags requiredServiceBits = GetDesirableServiceFlags(NODE_NONE);
            std::string host = strprintf("x%x.%s", requiredServiceBits, seed);
            CNetAddr resolveSource;
            if (!resolveSource.SetInternal(host)) {
                continue;
            }
            unsigned int nMaxIPs = 256; // Limits number of IPs learned from a DNS seed
            if (LookupHost(host, vIPs, nMaxIPs, true)) {
                for (const CNetAddr& ip : vIPs) {
                    int nOneDay = 24*3600;
                    CAddress addr = CAddress(CService(ip, Params().GetDefaultPort()), requiredServiceBits);
                    addr.nTime = GetTime() - 3*nOneDay - rng.randrange(4*nOneDay); // use a random age between 3 and 7 days old
                    vAdd.push_back(addr);
                    found++;
                }
                addrman.Add(vAdd, resolveSource);
            } else {
                // We now avoid directly using results from DNS Seeds which do not support service bit filtering,
                // instead using them as a oneshot to get nodes with our desired service bits.
                AddOneShot(seed);
            }
        }
        --seeds_right_now;
    }
    LogPrintf("%d addresses found from DNS seeds\n", found);
}












void CConnman::DumpAddresses()
{
    int64_t nStart = GetTimeMillis();

    CAddrDB adb;
    adb.Write(addrman);

    LogPrint(BCLog::NET, "Flushed %d addresses to peers.dat  %dms\n",
           addrman.size(), GetTimeMillis() - nStart);
}

void CConnman::ProcessOneShot()
{
    std::string strDest;
    {
        LOCK(cs_vOneShots);
        if (vOneShots.empty())
            return;
        strDest = vOneShots.front();
        vOneShots.pop_front();
    }
    CAddress addr;
    CSemaphoreGrant grant(*semOutbound, true);
    if (grant) {
        OpenNetworkConnection(addr, false, &grant, strDest.c_str(), true);
    }
}

bool CConnman::GetTryNewOutboundPeer()
{
    return m_try_another_outbound_peer;
}

void CConnman::SetTryNewOutboundPeer(bool flag)
{
    m_try_another_outbound_peer = flag;
    LogPrint(BCLog::NET, "net: setting try another outbound peer=%s\n", flag ? "true" : "false");
}

// Return the number of peers we have over our outbound connection limit
// Exclude peers that are marked for disconnect, or are going to be
// disconnected soon (eg one-shots and feelers)
// Also exclude peers that haven't finished initial connection handshake yet
// (so that we don't decide we're over our desired connection limit, and then
// evict some peer that has finished the handshake)
int CConnman::GetExtraOutboundCount()
{
    int nOutbound = 0;
    {
        LOCK(cs_vNodes);
        for (const CNode* pnode : vNodes) {
            if (!pnode->fInbound && !pnode->m_manual_connection && !pnode->fFeeler && !pnode->fDisconnect && !pnode->fOneShot && pnode->fSuccessfullyConnected) {
                ++nOutbound;
            }
        }
    }
    return std::max(nOutbound - m_max_outbound_full_relay - m_max_outbound_block_relay, 0);
}

void CConnman::ThreadOpenConnections(const std::vector<std::string> connect)
{
    // Connect to specific addresses
    if (!connect.empty())
    {
        for (int64_t nLoop = 0;; nLoop++)
        {
            ProcessOneShot();
            for (const std::string& strAddr : connect)
            {
                CAddress addr(CService(), NODE_NONE);
                OpenNetworkConnection(addr, false, nullptr, strAddr.c_str(), false, false, true);
                for (int i = 0; i < 10 && i < nLoop; i++)
                {
                    if (!interruptNet.sleep_for(std::chrono::milliseconds(500)))
                        return;
                }
            }
            if (!interruptNet.sleep_for(std::chrono::milliseconds(500)))
                return;
        }
    }

    // Initiate network connections
    int64_t nStart = GetTime();

    // Minimum time before next feeler connection (in microseconds).
    int64_t nNextFeeler = PoissonNextSend(nStart*1000*1000, FEELER_INTERVAL);
    while (!interruptNet)
    {
        ProcessOneShot();

        if (!interruptNet.sleep_for(std::chrono::milliseconds(500)))
            return;

        CSemaphoreGrant grant(*semOutbound);
        if (interruptNet)
            return;

        // Add seed nodes if DNS seeds are all down (an infrastructure attack?).
        if (addrman.size() == 0 && (GetTime() - nStart > 60)) {
            static bool done = false;
            if (!done) {
                LogPrintf("Adding fixed seed nodes as DNS doesn't seem to be available.\n");
                CNetAddr local;
                local.SetInternal("fixedseeds");
                addrman.Add(convertSeed6(Params().FixedSeeds()), local);
                done = true;
            }
        }

        //
        // Choose an address to connect to based on most recently seen
        //
        CAddress addrConnect;

        // Only connect out to one peer per network group (/16 for IPv4).
        int nOutboundFullRelay = 0;
        int nOutboundBlockRelay = 0;
        std::set<std::vector<unsigned char> > setConnected;
        {
            LOCK(cs_vNodes);
            for (const CNode* pnode : vNodes) {
                if (!pnode->fInbound && !pnode->m_manual_connection) {
                    // Netgroups for inbound and addnode peers are not excluded because our goal here
                    // is to not use multiple of our limited outbound slots on a single netgroup
                    // but inbound and addnode peers do not use our outbound slots.  Inbound peers
                    // also have the added issue that they're attacker controlled and could be used
                    // to prevent us from connecting to particular hosts if we used them here.
                    setConnected.insert(pnode->addr.GetGroup(addrman.m_asmap));
                    if (pnode->m_tx_relay == nullptr) {
                        nOutboundBlockRelay++;
                    } else if (!pnode->fFeeler) {
                        nOutboundFullRelay++;
                    }
                }
            }
        }

        // Feeler Connections
        //
        // Design goals:
        //  * Increase the number of connectable addresses in the tried table.
        //
        // Method:
        //  * Choose a random address from new and attempt to connect to it if we can connect
        //    successfully it is added to tried.
        //  * Start attempting feeler connections only after node finishes making outbound
        //    connections.
        //  * Only make a feeler connection once every few minutes.
        //
        bool fFeeler = false;

        if (nOutboundFullRelay >= m_max_outbound_full_relay && nOutboundBlockRelay >= m_max_outbound_block_relay && !GetTryNewOutboundPeer()) {
            int64_t nTime = GetTimeMicros(); // The current time right now (in microseconds).
            if (nTime > nNextFeeler) {
                nNextFeeler = PoissonNextSend(nTime, FEELER_INTERVAL);
                fFeeler = true;
            } else {
                continue;
            }
        }

        addrman.ResolveCollisions();

        int64_t nANow = GetAdjustedTime();
        int nTries = 0;
        while (!interruptNet)
        {
            CAddrInfo addr = addrman.SelectTriedCollision();

            // SelectTriedCollision returns an invalid address if it is empty.
            if (!fFeeler || !addr.IsValid()) {
                addr = addrman.Select(fFeeler);
            }

            // Require outbound connections, other than feelers, to be to distinct network groups
            if (!fFeeler && setConnected.count(addr.GetGroup(addrman.m_asmap))) {
                break;
            }

            // if we selected an invalid or local address, restart
            if (!addr.IsValid() || IsLocal(addr)) {
                break;
            }

            // If we didn't find an appropriate destination after trying 100 addresses fetched from addrman,
            // stop this loop, and let the outer loop run again (which sleeps, adds seed nodes, recalculates
            // already-connected network ranges, ...) before trying new addrman addresses.
            nTries++;
            if (nTries > 100)
                break;

            if (!IsReachable(addr))
                continue;

            // only consider very recently tried nodes after 30 failed attempts
            if (nANow - addr.nLastTry < 600 && nTries < 30)
                continue;

            // for non-feelers, require all the services we'll want,
            // for feelers, only require they be a full node (only because most
            // SPV clients don't have a good address DB available)
            if (!fFeeler && !HasAllDesirableServiceFlags(addr.nServices)) {
                continue;
            } else if (fFeeler && !MayHaveUsefulAddressDB(addr.nServices)) {
                continue;
            }

            // do not allow non-default ports, unless after 50 invalid addresses selected already
            if (addr.GetPort() != Params().GetDefaultPort() && nTries < 50)
                continue;

            addrConnect = addr;
            break;
        }

        if (addrConnect.IsValid()) {

            if (fFeeler) {
                // Add small amount of random noise before connection to avoid synchronization.
                int randsleep = GetRandInt(FEELER_SLEEP_WINDOW * 1000);
                if (!interruptNet.sleep_for(std::chrono::milliseconds(randsleep)))
                    return;
                LogPrint(BCLog::NET, "Making feeler connection to %s\n", addrConnect.ToString());
            }

            // Open this connection as block-relay-only if we're already at our
            // full-relay capacity, but not yet at our block-relay peer limit.
            // (It should not be possible for fFeeler to be set if we're not
            // also at our block-relay peer limit, but check against that as
            // well for sanity.)
            bool block_relay_only = nOutboundBlockRelay < m_max_outbound_block_relay && !fFeeler && nOutboundFullRelay >= m_max_outbound_full_relay;

            OpenNetworkConnection(addrConnect, (int)setConnected.size() >= std::min(nMaxConnections - 1, 2), &grant, nullptr, false, fFeeler, false, block_relay_only);
        }
    }
}

std::vector<AddedNodeInfo> CConnman::GetAddedNodeInfo()
{
    std::vector<AddedNodeInfo> ret;

    std::list<std::string> lAddresses(0);
    {
        LOCK(cs_vAddedNodes);
        ret.reserve(vAddedNodes.size());
        std::copy(vAddedNodes.cbegin(), vAddedNodes.cend(), std::back_inserter(lAddresses));
    }


    // Build a map of all already connected addresses (by IP:port and by name) to inbound/outbound and resolved CService
    std::map<CService, bool> mapConnected;
    std::map<std::string, std::pair<bool, CService>> mapConnectedByName;
    {
        LOCK(cs_vNodes);
        for (const CNode* pnode : vNodes) {
            if (pnode->addr.IsValid()) {
                mapConnected[pnode->addr] = pnode->fInbound;
            }
            std::string addrName = pnode->GetAddrName();
            if (!addrName.empty()) {
                mapConnectedByName[std::move(addrName)] = std::make_pair(pnode->fInbound, static_cast<const CService&>(pnode->addr));
            }
        }
    }

    for (const std::string& strAddNode : lAddresses) {
        CService service(LookupNumeric(strAddNode, Params().GetDefaultPort()));
        AddedNodeInfo addedNode{strAddNode, CService(), false, false};
        if (service.IsValid()) {
            // strAddNode is an IP:port
            auto it = mapConnected.find(service);
            if (it != mapConnected.end()) {
                addedNode.resolvedAddress = service;
                addedNode.fConnected = true;
                addedNode.fInbound = it->second;
            }
        } else {
            // strAddNode is a name
            auto it = mapConnectedByName.find(strAddNode);
            if (it != mapConnectedByName.end()) {
                addedNode.resolvedAddress = it->second.second;
                addedNode.fConnected = true;
                addedNode.fInbound = it->second.first;
            }
        }
        ret.emplace_back(std::move(addedNode));
    }

    return ret;
}

void CConnman::ThreadOpenAddedConnections()
{
    while (true)
    {
        CSemaphoreGrant grant(*semAddnode);
        std::vector<AddedNodeInfo> vInfo = GetAddedNodeInfo();
        bool tried = false;
        for (const AddedNodeInfo& info : vInfo) {
            if (!info.fConnected) {
                if (!grant.TryAcquire()) {
                    // If we've used up our semaphore and need a new one, let's not wait here since while we are waiting
                    // the addednodeinfo state might change.
                    break;
                }
                tried = true;
                CAddress addr(CService(), NODE_NONE);
                OpenNetworkConnection(addr, false, &grant, info.strAddedNode.c_str(), false, false, true);
                if (!interruptNet.sleep_for(std::chrono::milliseconds(500)))
                    return;
            }
        }
        // Retry every 60 seconds if a connection was attempted, otherwise two seconds
        if (!interruptNet.sleep_for(std::chrono::seconds(tried ? 60 : 2)))
            return;
    }
}

// if successful, this moves the passed grant to the constructed node
void CConnman::OpenNetworkConnection(const CAddress& addrConnect, bool fCountFailure, CSemaphoreGrant *grantOutbound, const char *pszDest, bool fOneShot, bool fFeeler, bool manual_connection, bool block_relay_only)
{
    //
    // Initiate outbound network connection
    //
    if (interruptNet) {
        return;
    }
    if (!fNetworkActive) {
        return;
    }
    if (!pszDest) {
        bool banned_or_discouraged = m_banman && (m_banman->IsDiscouraged(addrConnect) || m_banman->IsBanned(addrConnect));
        if (IsLocal(addrConnect) || FindNode(static_cast<CNetAddr>(addrConnect)) || banned_or_discouraged || FindNode(addrConnect.ToStringIPPort())) {
            return;
        }
    } else if (FindNode(std::string(pszDest)))
        return;

    CNode* pnode = ConnectNode(addrConnect, pszDest, fCountFailure, manual_connection, block_relay_only);

    if (!pnode)
        return;
    if (grantOutbound)
        grantOutbound->MoveTo(pnode->grantOutbound);
    if (fOneShot)
        pnode->fOneShot = true;
    if (fFeeler)
        pnode->fFeeler = true;
    if (manual_connection)
        pnode->m_manual_connection = true;

    m_msgproc->InitializeNode(pnode);
    {
        LOCK(cs_vNodes);
        vNodes.push_back(pnode);
    }
}

void CConnman::ThreadMessageHandler()
{
    while (!flagInterruptMsgProc)
    {
        std::vector<CNode*> vNodesCopy;
        {
            LOCK(cs_vNodes);
            vNodesCopy = vNodes;
            for (CNode* pnode : vNodesCopy) {
                pnode->AddRef();
            }
        }

        bool fMoreWork = false;

        for (CNode* pnode : vNodesCopy)
        {
            if (pnode->fDisconnect)
                continue;

            // Receive messages
            bool fMoreNodeWork = m_msgproc->ProcessMessages(pnode, flagInterruptMsgProc);
            fMoreWork |= (fMoreNodeWork && !pnode->fPauseSend);
            if (flagInterruptMsgProc)
                return;
            // Send messages
            {
                LOCK(pnode->cs_sendProcessing);
                m_msgproc->SendMessages(pnode);
            }

            if (flagInterruptMsgProc)
                return;
        }

        {
            LOCK(cs_vNodes);
            for (CNode* pnode : vNodesCopy)
                pnode->Release();
        }

        WAIT_LOCK(mutexMsgProc, lock);
        if (!fMoreWork) {
            condMsgProc.wait_until(lock, std::chrono::steady_clock::now() + std::chrono::milliseconds(100), [this] { return fMsgProcWake; });
        }
        fMsgProcWake = false;
    }
}






bool CConnman::BindListenPort(const CService& addrBind, std::string& strError, NetPermissionFlags permissions)
{
    strError = "";
    int nOne = 1;

    // Create socket for listening for incoming connections
    struct sockaddr_storage sockaddr;
    socklen_t len = sizeof(sockaddr);
    if (!addrBind.GetSockAddr((struct sockaddr*)&sockaddr, &len))
    {
        strError = strprintf("Error: Bind address family for %s not supported", addrBind.ToString());
        LogPrintf("%s\n", strError);
        return false;
    }

    SOCKET hListenSocket = CreateSocket(addrBind);
    if (hListenSocket == INVALID_SOCKET)
    {
        strError = strprintf("Error: Couldn't open socket for incoming connections (socket returned error %s)", NetworkErrorString(WSAGetLastError()));
        LogPrintf("%s\n", strError);
        return false;
    }

    // Allow binding if the port is still in TIME_WAIT state after
    // the program was closed and restarted.
    setsockopt(hListenSocket, SOL_SOCKET, SO_REUSEADDR, (sockopt_arg_type)&nOne, sizeof(int));

    // some systems don't have IPV6_V6ONLY but are always v6only; others do have the option
    // and enable it by default or not. Try to enable it, if possible.
    if (addrBind.IsIPv6()) {
#ifdef IPV6_V6ONLY
        setsockopt(hListenSocket, IPPROTO_IPV6, IPV6_V6ONLY, (sockopt_arg_type)&nOne, sizeof(int));
#endif
#ifdef WIN32
        int nProtLevel = PROTECTION_LEVEL_UNRESTRICTED;
        setsockopt(hListenSocket, IPPROTO_IPV6, IPV6_PROTECTION_LEVEL, (const char*)&nProtLevel, sizeof(int));
#endif
    }

    if (::bind(hListenSocket, (struct sockaddr*)&sockaddr, len) == SOCKET_ERROR)
    {
        int nErr = WSAGetLastError();
        if (nErr == WSAEADDRINUSE)
            strError = strprintf(_("Unable to bind to %s on this computer. %s is probably already running.").translated, addrBind.ToString(), PACKAGE_NAME);
        else
            strError = strprintf(_("Unable to bind to %s on this computer (bind returned error %s)").translated, addrBind.ToString(), NetworkErrorString(nErr));
        LogPrintf("%s\n", strError);
        CloseSocket(hListenSocket);
        return false;
    }
    LogPrintf("Bound to %s\n", addrBind.ToString());

    // Listen for incoming connections
    if (listen(hListenSocket, SOMAXCONN) == SOCKET_ERROR)
    {
        strError = strprintf(_("Error: Listening for incoming connections failed (listen returned error %s)").translated, NetworkErrorString(WSAGetLastError()));
        LogPrintf("%s\n", strError);
        CloseSocket(hListenSocket);
        return false;
    }

    vhListenSocket.push_back(ListenSocket(hListenSocket, permissions));

    if (addrBind.IsRoutable() && fDiscover && (permissions & PF_NOBAN) == 0)
        AddLocal(addrBind, LOCAL_BIND);

    return true;
}

void Discover()
{
    if (!fDiscover)
        return;

#ifdef WIN32
    // Get local host IP
    char pszHostName[256] = "";
    if (gethostname(pszHostName, sizeof(pszHostName)) != SOCKET_ERROR)
    {
        std::vector<CNetAddr> vaddr;
        if (LookupHost(pszHostName, vaddr, 0, true))
        {
            for (const CNetAddr &addr : vaddr)
            {
                if (AddLocal(addr, LOCAL_IF))
                    LogPrintf("%s: %s - %s\n", __func__, pszHostName, addr.ToString());
            }
        }
    }
#elif (HAVE_DECL_GETIFADDRS && HAVE_DECL_FREEIFADDRS)
    // Get local host ip
    struct ifaddrs* myaddrs;
    if (getifaddrs(&myaddrs) == 0)
    {
        for (struct ifaddrs* ifa = myaddrs; ifa != nullptr; ifa = ifa->ifa_next)
        {
            if (ifa->ifa_addr == nullptr) continue;
            if ((ifa->ifa_flags & IFF_UP) == 0) continue;
            if (strcmp(ifa->ifa_name, "lo") == 0) continue;
            if (strcmp(ifa->ifa_name, "lo0") == 0) continue;
            if (ifa->ifa_addr->sa_family == AF_INET)
            {
                struct sockaddr_in* s4 = (struct sockaddr_in*)(ifa->ifa_addr);
                CNetAddr addr(s4->sin_addr);
                if (AddLocal(addr, LOCAL_IF))
                    LogPrintf("%s: IPv4 %s: %s\n", __func__, ifa->ifa_name, addr.ToString());
            }
            else if (ifa->ifa_addr->sa_family == AF_INET6)
            {
                struct sockaddr_in6* s6 = (struct sockaddr_in6*)(ifa->ifa_addr);
                CNetAddr addr(s6->sin6_addr);
                if (AddLocal(addr, LOCAL_IF))
                    LogPrintf("%s: IPv6 %s: %s\n", __func__, ifa->ifa_name, addr.ToString());
            }
        }
        freeifaddrs(myaddrs);
    }
#endif
}

void CConnman::SetNetworkActive(bool active)
{
    LogPrint(BCLog::NET, "SetNetworkActive: %s\n", active);

    if (fNetworkActive == active) {
        return;
    }

    fNetworkActive = active;

    uiInterface.NotifyNetworkActiveChanged(fNetworkActive);
}

CConnman::CConnman(uint64_t nSeed0In, uint64_t nSeed1In) : nSeed0(nSeed0In), nSeed1(nSeed1In)
{
    SetTryNewOutboundPeer(false);

    Options connOptions;
    Init(connOptions);
}

NodeId CConnman::GetNewNodeId()
{
    return nLastNodeId.fetch_add(1, std::memory_order_relaxed);
}


bool CConnman::Bind(const CService &addr, unsigned int flags, NetPermissionFlags permissions) {
    if (!(flags & BF_EXPLICIT) && !IsReachable(addr))
        return false;
    std::string strError;
    if (!BindListenPort(addr, strError, permissions)) {
        if ((flags & BF_REPORT_ERROR) && clientInterface) {
            clientInterface->ThreadSafeMessageBox(strError, "", CClientUIInterface::MSG_ERROR);
        }
        return false;
    }
    return true;
}

bool CConnman::InitBinds(const std::vector<CService>& binds, const std::vector<NetWhitebindPermissions>& whiteBinds)
{
    bool fBound = false;
    for (const auto& addrBind : binds) {
        fBound |= Bind(addrBind, (BF_EXPLICIT | BF_REPORT_ERROR), NetPermissionFlags::PF_NONE);
    }
    for (const auto& addrBind : whiteBinds) {
        fBound |= Bind(addrBind.m_service, (BF_EXPLICIT | BF_REPORT_ERROR), addrBind.m_flags);
    }
    if (binds.empty() && whiteBinds.empty()) {
        struct in_addr inaddr_any;
        inaddr_any.s_addr = INADDR_ANY;
        struct in6_addr inaddr6_any = IN6ADDR_ANY_INIT;
        fBound |= Bind(CService(inaddr6_any, GetListenPort()), BF_NONE, NetPermissionFlags::PF_NONE);
        fBound |= Bind(CService(inaddr_any, GetListenPort()), !fBound ? BF_REPORT_ERROR : BF_NONE, NetPermissionFlags::PF_NONE);
    }
    return fBound;
}

bool CConnman::Start(CScheduler& scheduler, const Options& connOptions)
{
    Init(connOptions);

    {
        LOCK(cs_totalBytesRecv);
        nTotalBytesRecv = 0;
    }
    {
        LOCK(cs_totalBytesSent);
        nTotalBytesSent = 0;
        nMaxOutboundTotalBytesSentInCycle = 0;
        nMaxOutboundCycleStartTime = 0;
    }

    if (fListen && !InitBinds(connOptions.vBinds, connOptions.vWhiteBinds)) {
        if (clientInterface) {
            clientInterface->ThreadSafeMessageBox(
                _("Failed to listen on any port. Use -listen=0 if you want this.").translated,
                "", CClientUIInterface::MSG_ERROR);
        }
        return false;
    }

    for (const auto& strDest : connOptions.vSeedNodes) {
        AddOneShot(strDest);
    }

    if (clientInterface) {
        clientInterface->InitMessage(_("Loading P2P addresses...").translated);
    }
    // Load addresses from peers.dat
    int64_t nStart = GetTimeMillis();
    {
        CAddrDB adb;
        if (adb.Read(addrman))
            LogPrintf("Loaded %i addresses from peers.dat  %dms\n", addrman.size(), GetTimeMillis() - nStart);
        else {
            addrman.Clear(); // Addrman can be in an inconsistent state after failure, reset it
            LogPrintf("Invalid or missing peers.dat; recreating\n");
            DumpAddresses();
        }
    }

    uiInterface.InitMessage(_("Starting network threads...").translated);

    fAddressesInitialized = true;

    if (semOutbound == nullptr) {
        // initialize semaphore
        semOutbound = MakeUnique<CSemaphore>(std::min(m_max_outbound, nMaxConnections));
    }
    if (semAddnode == nullptr) {
        // initialize semaphore
        semAddnode = MakeUnique<CSemaphore>(nMaxAddnode);
    }

    //
    // Start threads
    //
    assert(m_msgproc);
    InterruptSocks5(false);
    interruptNet.reset();
    flagInterruptMsgProc = false;

    {
        LOCK(mutexMsgProc);
        fMsgProcWake = false;
    }

    // Send and receive from sockets, accept connections
    threadSocketHandler = std::thread(&TraceThread<std::function<void()> >, "net", std::function<void()>(std::bind(&CConnman::ThreadSocketHandler, this)));

    if (!gArgs.GetBoolArg("-dnsseed", true))
        LogPrintf("DNS seeding disabled\n");
    else
        threadDNSAddressSeed = std::thread(&TraceThread<std::function<void()> >, "dnsseed", std::function<void()>(std::bind(&CConnman::ThreadDNSAddressSeed, this)));

    // Initiate outbound connections from -addnode
    threadOpenAddedConnections = std::thread(&TraceThread<std::function<void()> >, "addcon", std::function<void()>(std::bind(&CConnman::ThreadOpenAddedConnections, this)));

    if (connOptions.m_use_addrman_outgoing && !connOptions.m_specified_outgoing.empty()) {
        if (clientInterface) {
            clientInterface->ThreadSafeMessageBox(
                _("Cannot provide specific connections and have addrman find outgoing connections at the same.").translated,
                "", CClientUIInterface::MSG_ERROR);
        }
        return false;
    }
    if (connOptions.m_use_addrman_outgoing || !connOptions.m_specified_outgoing.empty())
        threadOpenConnections = std::thread(&TraceThread<std::function<void()> >, "opencon", std::function<void()>(std::bind(&CConnman::ThreadOpenConnections, this, connOptions.m_specified_outgoing)));

    // Process messages
    threadMessageHandler = std::thread(&TraceThread<std::function<void()> >, "msghand", std::function<void()>(std::bind(&CConnman::ThreadMessageHandler, this)));

    // Dump network addresses
    scheduler.scheduleEvery([this] { DumpAddresses(); }, DUMP_PEERS_INTERVAL);

    return true;
}

class CNetCleanup
{
public:
    CNetCleanup() {}

    ~CNetCleanup()
    {
#ifdef WIN32
        // Shutdown Windows Sockets
        WSACleanup();
#endif
    }
};
static CNetCleanup instance_of_cnetcleanup;

void CConnman::Interrupt()
{
    {
        std::lock_guard<std::mutex> lock(mutexMsgProc);
        flagInterruptMsgProc = true;
    }
    condMsgProc.notify_all();

    interruptNet();
    InterruptSocks5(true);

    if (semOutbound) {
        for (int i=0; i<m_max_outbound; i++) {
            semOutbound->post();
        }
    }

    if (semAddnode) {
        for (int i=0; i<nMaxAddnode; i++) {
            semAddnode->post();
        }
    }
}

void CConnman::StopThreads()
{
    if (threadMessageHandler.joinable())
        threadMessageHandler.join();
    if (threadOpenConnections.joinable())
        threadOpenConnections.join();
    if (threadOpenAddedConnections.joinable())
        threadOpenAddedConnections.join();
    if (threadDNSAddressSeed.joinable())
        threadDNSAddressSeed.join();
    if (threadSocketHandler.joinable())
        threadSocketHandler.join();
}

void CConnman::StopNodes()
{
    if (fAddressesInitialized) {
        DumpAddresses();
        fAddressesInitialized = false;
    }

    // Close sockets
    LOCK(cs_vNodes);
    for (CNode* pnode : vNodes)
        pnode->CloseSocketDisconnect();
    for (ListenSocket& hListenSocket : vhListenSocket)
        if (hListenSocket.socket != INVALID_SOCKET)
            if (!CloseSocket(hListenSocket.socket))
                LogPrintf("CloseSocket(hListenSocket) failed with error %s\n", NetworkErrorString(WSAGetLastError()));

    // clean up some globals (to help leak detection)
    for (CNode* pnode : vNodes) {
        DeleteNode(pnode);
    }
    for (CNode* pnode : vNodesDisconnected) {
        DeleteNode(pnode);
    }
    vNodes.clear();
    vNodesDisconnected.clear();
    vhListenSocket.clear();
    semOutbound.reset();
    semAddnode.reset();
}

void CConnman::DeleteNode(CNode* pnode)
{
    assert(pnode);
    bool fUpdateConnectionTime = false;
    m_msgproc->FinalizeNode(pnode->GetId(), fUpdateConnectionTime);
    if (fUpdateConnectionTime) {
        addrman.Connected(pnode->addr);
    }
    delete pnode;
}

CConnman::~CConnman()
{
    Interrupt();
    Stop();
}

size_t CConnman::GetAddressCount() const
{
    return addrman.size();
}

void CConnman::SetServices(const CService &addr, ServiceFlags nServices)
{
    addrman.SetServices(addr, nServices);
}

void CConnman::MarkAddressGood(const CAddress& addr)
{
    addrman.Good(addr);
}

void CConnman::AddNewAddresses(const std::vector<CAddress>& vAddr, const CAddress& addrFrom, int64_t nTimePenalty)
{
    addrman.Add(vAddr, addrFrom, nTimePenalty);
}

std::vector<CAddress> CConnman::GetAddresses()
{
    return addrman.GetAddr();
}

bool CConnman::AddNode(const std::string& strNode)
{
    LOCK(cs_vAddedNodes);
    for (const std::string& it : vAddedNodes) {
        if (strNode == it) return false;
    }

    vAddedNodes.push_back(strNode);
    return true;
}

bool CConnman::RemoveAddedNode(const std::string& strNode)
{
    LOCK(cs_vAddedNodes);
    for(std::vector<std::string>::iterator it = vAddedNodes.begin(); it != vAddedNodes.end(); ++it) {
        if (strNode == *it) {
            vAddedNodes.erase(it);
            return true;
        }
    }
    return false;
}

size_t CConnman::GetNodeCount(NumConnections flags)
{
    LOCK(cs_vNodes);
    if (flags == CConnman::CONNECTIONS_ALL) // Shortcut if we want total
        return vNodes.size();

    int nNum = 0;
    for (const auto& pnode : vNodes) {
        if (flags & (pnode->fInbound ? CONNECTIONS_IN : CONNECTIONS_OUT)) {
            nNum++;
        }
    }

    return nNum;
}

void CConnman::GetNodeStats(std::vector<CNodeStats>& vstats)
{
    vstats.clear();
    LOCK(cs_vNodes);
    vstats.reserve(vNodes.size());
    for (CNode* pnode : vNodes) {
        vstats.emplace_back();
        pnode->copyStats(vstats.back(), addrman.m_asmap);
    }
}

bool CConnman::DisconnectNode(const std::string& strNode)
{
    LOCK(cs_vNodes);
    if (CNode* pnode = FindNode(strNode)) {
        pnode->fDisconnect = true;
        return true;
    }
    return false;
}

bool CConnman::DisconnectNode(const CSubNet& subnet)
{
    bool disconnected = false;
    LOCK(cs_vNodes);
    for (CNode* pnode : vNodes) {
        if (subnet.Match(pnode->addr)) {
            pnode->fDisconnect = true;
            disconnected = true;
        }
    }
    return disconnected;
}

bool CConnman::DisconnectNode(const CNetAddr& addr)
{
    return DisconnectNode(CSubNet(addr));
}

bool CConnman::DisconnectNode(NodeId id)
{
    LOCK(cs_vNodes);
    for(CNode* pnode : vNodes) {
        if (id == pnode->GetId()) {
            pnode->fDisconnect = true;
            return true;
        }
    }
    return false;
}

void CConnman::RecordBytesRecv(uint64_t bytes)
{
    LOCK(cs_totalBytesRecv);
    nTotalBytesRecv += bytes;
}

void CConnman::RecordBytesSent(uint64_t bytes)
{
    LOCK(cs_totalBytesSent);
    nTotalBytesSent += bytes;

    uint64_t now = GetTime();
    if (nMaxOutboundCycleStartTime + nMaxOutboundTimeframe < now)
    {
        // timeframe expired, reset cycle
        nMaxOutboundCycleStartTime = now;
        nMaxOutboundTotalBytesSentInCycle = 0;
    }

    // TODO, exclude whitebind peers
    nMaxOutboundTotalBytesSentInCycle += bytes;
}

void CConnman::SetMaxOutboundTarget(uint64_t limit)
{
    LOCK(cs_totalBytesSent);
    nMaxOutboundLimit = limit;
}

uint64_t CConnman::GetMaxOutboundTarget()
{
    LOCK(cs_totalBytesSent);
    return nMaxOutboundLimit;
}

uint64_t CConnman::GetMaxOutboundTimeframe()
{
    LOCK(cs_totalBytesSent);
    return nMaxOutboundTimeframe;
}

uint64_t CConnman::GetMaxOutboundTimeLeftInCycle()
{
    LOCK(cs_totalBytesSent);
    if (nMaxOutboundLimit == 0)
        return 0;

    if (nMaxOutboundCycleStartTime == 0)
        return nMaxOutboundTimeframe;

    uint64_t cycleEndTime = nMaxOutboundCycleStartTime + nMaxOutboundTimeframe;
    uint64_t now = GetTime();
    return (cycleEndTime < now) ? 0 : cycleEndTime - GetTime();
}

void CConnman::SetMaxOutboundTimeframe(uint64_t timeframe)
{
    LOCK(cs_totalBytesSent);
    if (nMaxOutboundTimeframe != timeframe)
    {
        // reset measure-cycle in case of changing
        // the timeframe
        nMaxOutboundCycleStartTime = GetTime();
    }
    nMaxOutboundTimeframe = timeframe;
}

bool CConnman::OutboundTargetReached(bool historicalBlockServingLimit)
{
    LOCK(cs_totalBytesSent);
    if (nMaxOutboundLimit == 0)
        return false;

    if (historicalBlockServingLimit)
    {
        // keep a large enough buffer to at least relay each block once
        uint64_t timeLeftInCycle = GetMaxOutboundTimeLeftInCycle();
        uint64_t buffer = timeLeftInCycle / 600 * MAX_BLOCK_SERIALIZED_SIZE;
        if (buffer >= nMaxOutboundLimit || nMaxOutboundTotalBytesSentInCycle >= nMaxOutboundLimit - buffer)
            return true;
    }
    else if (nMaxOutboundTotalBytesSentInCycle >= nMaxOutboundLimit)
        return true;

    return false;
}

uint64_t CConnman::GetOutboundTargetBytesLeft()
{
    LOCK(cs_totalBytesSent);
    if (nMaxOutboundLimit == 0)
        return 0;

    return (nMaxOutboundTotalBytesSentInCycle >= nMaxOutboundLimit) ? 0 : nMaxOutboundLimit - nMaxOutboundTotalBytesSentInCycle;
}

uint64_t CConnman::GetTotalBytesRecv()
{
    LOCK(cs_totalBytesRecv);
    return nTotalBytesRecv;
}

uint64_t CConnman::GetTotalBytesSent()
{
    LOCK(cs_totalBytesSent);
    return nTotalBytesSent;
}

ServiceFlags CConnman::GetLocalServices() const
{
    uint64_t local_services = nLocalServices;
    if (local_services & NODE_COMPACT_FILTERS) {
        BlockFilterIndex* basic_filter_index = GetBlockFilterIndex(BlockFilterType::BASIC);
        if (!basic_filter_index) {
            LogPrintf("WARNING: NODE_COMPACT_FILTERS is signaled, but filter index is not available\n");
        }
        if (!basic_filter_index || !basic_filter_index->IsSynced()) {
            // If block filter index is still syncing, do not advertise the service bit.
            local_services &= ~NODE_COMPACT_FILTERS;
        }
    }
    return ServiceFlags(local_services);
}

void CConnman::SetBestHeight(int height)
{
    nBestHeight.store(height, std::memory_order_release);
}

int CConnman::GetBestHeight() const
{
    return nBestHeight.load(std::memory_order_acquire);
}

unsigned int CConnman::GetReceiveFloodSize() const { return nReceiveFloodSize; }

CNode::CNode(NodeId idIn, ServiceFlags nLocalServicesIn, int nMyStartingHeightIn, SOCKET hSocketIn, const CAddress& addrIn, uint64_t nKeyedNetGroupIn, uint64_t nLocalHostNonceIn, const CAddress& addrBindIn, const std::string& addrNameIn, bool fInboundIn, bool block_relay_only)
    : nTimeConnected(GetSystemTimeInSeconds()),
    addr(addrIn),
    addrBind(addrBindIn),
    fInbound(fInboundIn),
    nKeyedNetGroup(nKeyedNetGroupIn),
    // Don't relay addr messages to peers that we connect to as block-relay-only
    // peers (to prevent adversaries from inferring these links from addr
    // traffic).
    m_addr_known{block_relay_only ? nullptr : MakeUnique<CRollingBloomFilter>(5000, 0.001)},
    id(idIn),
    nLocalHostNonce(nLocalHostNonceIn),
    nLocalServices(nLocalServicesIn),
    nMyStartingHeight(nMyStartingHeightIn)
{
    hSocket = hSocketIn;
    addrName = addrNameIn == "" ? addr.ToStringIPPort() : addrNameIn;
    hashContinue = uint256();
    if (!block_relay_only) {
        m_tx_relay = MakeUnique<TxRelay>();
    }

    for (const std::string &msg : getAllNetMessageTypes())
        mapRecvBytesPerMsgCmd[msg] = 0;
    mapRecvBytesPerMsgCmd[NET_MESSAGE_COMMAND_OTHER] = 0;

    if (fLogIPs) {
        LogPrint(BCLog::NET, "Added connection to %s peer=%d\n", addrName, id);
    } else {
        LogPrint(BCLog::NET, "Added connection peer=%d\n", id);
    }

    m_deserializer = MakeUnique<V1TransportDeserializer>(V1TransportDeserializer(Params().MessageStart(), SER_NETWORK, INIT_PROTO_VERSION));
    m_serializer = MakeUnique<V1TransportSerializer>(V1TransportSerializer());
}

CNode::~CNode()
{
    CloseSocket(hSocket);
}

bool CConnman::NodeFullyConnected(const CNode* pnode)
{
    return pnode && pnode->fSuccessfullyConnected && !pnode->fDisconnect;
}

void CConnman::PushMessage(CNode* pnode, CSerializedNetMsg&& msg)
{
    size_t nMessageSize = msg.data.size();
    LogPrint(BCLog::NET, "sending %s (%d bytes) peer=%d\n",  SanitizeString(msg.command), nMessageSize, pnode->GetId());

    // make sure we use the appropriate network transport format
    std::vector<unsigned char> serializedHeader;
    pnode->m_serializer->prepareForTransport(msg, serializedHeader);
    size_t nTotalSize = nMessageSize + serializedHeader.size();

    size_t nBytesSent = 0;
    {
        LOCK(pnode->cs_vSend);
        bool optimisticSend(pnode->vSendMsg.empty());

        //log total amount of bytes per command
        pnode->mapSendBytesPerMsgCmd[msg.command] += nTotalSize;
        pnode->nSendSize += nTotalSize;

        if (pnode->nSendSize > nSendBufferMaxSize)
            pnode->fPauseSend = true;
        pnode->vSendMsg.push_back(std::move(serializedHeader));
        if (nMessageSize)
            pnode->vSendMsg.push_back(std::move(msg.data));

        // If write queue empty, attempt "optimistic write"
        if (optimisticSend == true)
            nBytesSent = SocketSendData(pnode);
    }
    if (nBytesSent)
        RecordBytesSent(nBytesSent);
}

bool CConnman::ForNode(NodeId id, std::function<bool(CNode* pnode)> func)
{
    CNode* found = nullptr;
    LOCK(cs_vNodes);
    for (auto&& pnode : vNodes) {
        if(pnode->GetId() == id) {
            found = pnode;
            break;
        }
    }
    return found != nullptr && NodeFullyConnected(found) && func(found);
}

int64_t CConnman::PoissonNextSendInbound(int64_t now, int average_interval_seconds)
{
    if (m_next_send_inv_to_incoming < now) {
        // If this function were called from multiple threads simultaneously
        // it would possible that both update the next send variable, and return a different result to their caller.
        // This is not possible in practice as only the net processing thread invokes this function.
        m_next_send_inv_to_incoming = PoissonNextSend(now, average_interval_seconds);
    }
    return m_next_send_inv_to_incoming;
}

int64_t PoissonNextSend(int64_t now, int average_interval_seconds)
{
    return now + (int64_t)(log1p(GetRand(1ULL << 48) * -0.0000000000000035527136788 /* -1/2^48 */) * average_interval_seconds * -1000000.0 + 0.5);
}

CSipHasher CConnman::GetDeterministicRandomizer(uint64_t id) const
{
    return CSipHasher(nSeed0, nSeed1).Write(id);
}

uint64_t CConnman::CalculateKeyedNetGroup(const CAddress& ad) const
{
    std::vector<unsigned char> vchNetGroup(ad.GetGroup(addrman.m_asmap));

    return GetDeterministicRandomizer(RANDOMIZER_ID_NETGROUP).Write(vchNetGroup.data(), vchNetGroup.size()).Finalize();
}<|MERGE_RESOLUTION|>--- conflicted
+++ resolved
@@ -510,12 +510,9 @@
     if (NetPermissions::HasFlag(flags, PF_BLOOMFILTER)) {
         service_flags = static_cast<ServiceFlags>(service_flags | NODE_BLOOM);
     }
-<<<<<<< HEAD
-=======
     if (NetPermissions::HasFlag(flags, PF_BLOCKFILTERS)) {
         service_flags = static_cast<ServiceFlags>(service_flags | NODE_COMPACT_FILTERS);
     }
->>>>>>> 7e978dcf
 }
 
 std::string CNode::GetAddrName() const {
