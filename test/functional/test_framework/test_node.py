--- conflicted
+++ resolved
@@ -114,10 +114,7 @@
 
         if self.version is None:
             self.args += [
-<<<<<<< HEAD
-=======
                 "-corepolicy",
->>>>>>> 381c8f96
                 "-softwareexpiry=0",
                 "-walletimplicitsegwit",
             ]
