#!/usr/bin/env python3
# Copyright (c) 2014-2019 The Bitcoin Core developers
# Distributed under the MIT software license, see the accompanying
# file COPYING or http://www.opensource.org/licenses/mit-license.php.
"""Test the -alertnotify, -blocknotify and -walletnotify options."""
import os

from test_framework.address import ADDRESS_BCRT1_UNSPENDABLE, keyhash_to_p2pkh
from test_framework.test_framework import BitcoinTestFramework
from test_framework.util import (
    assert_equal,
    hex_str_to_bytes,
)

# Linux allow all characters other than \x00
# Windows disallow control characters (0-31) and /\?%:|"<>
FILE_CHAR_START = 43 if os.name == 'nt' else 1
FILE_CHAR_END = 128
<<<<<<< HEAD
FILE_CHARS_DISALLOWED = '/:;<>?@[\\]^`{|}' if os.name == 'nt' else '/'

=======
FILE_CHARS_DISALLOWED = '/\\?%*:|"<>' if os.name == 'nt' else '/'
UNCONFIRMED_HASH_STRING = 'unconfirmed'
>>>>>>> 8f711d56

def notify_outputname(walletname, txid):
    return '{}_{}'.format(walletname, txid)


class NotificationsTest(BitcoinTestFramework):
    def set_test_params(self):
        self.num_nodes = 2
        self.setup_clean_chain = True

    def setup_network(self):
        self.wallet = 'wallet' + ''.join(chr(i) for i in range(FILE_CHAR_START, FILE_CHAR_END) if chr(i) not in FILE_CHARS_DISALLOWED)
        self.alertnotify_dir = os.path.join(self.options.tmpdir, "alertnotify")
        self.blocknotify_dir = os.path.join(self.options.tmpdir, "blocknotify")
        self.walletnotify_dir = os.path.join(self.options.tmpdir, "walletnotify")
        os.mkdir(self.alertnotify_dir)
        os.mkdir(self.blocknotify_dir)
        os.mkdir(self.walletnotify_dir)

        # -alertnotify and -blocknotify on node0, walletnotify on node1
        self.extra_args = [[
            "-alertnotify=echo > {}".format(os.path.join(self.alertnotify_dir, '%s')),
            "-blocknotify=echo > {}".format(os.path.join(self.blocknotify_dir, '%s')),
        ], [
            "-rescan",
            "-walletnotify=echo %h_%b > {}".format(os.path.join(self.walletnotify_dir, notify_outputname('%w', '%s'))),
        ]]
        self.wallet_names = [self.default_wallet_name, self.wallet]
        super().setup_network()

    def run_test(self):
        self.log.info("test -blocknotify")
        block_count = 10
        blocks = self.nodes[1].generatetoaddress(block_count, self.nodes[1].getnewaddress() if self.is_wallet_compiled() else ADDRESS_BCRT1_UNSPENDABLE)

        # wait at most 10 seconds for expected number of files before reading the content
        self.wait_until(lambda: len(os.listdir(self.blocknotify_dir)) == block_count, timeout=10)

        # directory content should equal the generated blocks hashes
        assert_equal(sorted(blocks), sorted(os.listdir(self.blocknotify_dir)))

        if self.is_wallet_compiled():
            self.log.info("test -walletnotify")
            # wait at most 10 seconds for expected number of files before reading the content
            self.wait_until(lambda: len(os.listdir(self.walletnotify_dir)) == block_count, timeout=10)

            # directory content should equal the generated transaction hashes
            tx_details = list(map(lambda t: (t['txid'], t['blockheight'], t['blockhash']), self.nodes[1].listtransactions("*", block_count)))
            self.stop_node(1)
            self.expect_wallet_notify(tx_details)

            self.log.info("test -walletnotify after rescan")
            # restart node to rescan to force wallet notifications
            self.start_node(1)
            self.connect_nodes(0, 1)

            self.wait_until(lambda: len(os.listdir(self.walletnotify_dir)) == block_count, timeout=10)

            # directory content should equal the generated transaction hashes
            tx_details = list(map(lambda t: (t['txid'], t['blockheight'], t['blockhash']), self.nodes[1].listtransactions("*", block_count)))
            self.expect_wallet_notify(tx_details)

            # Conflicting transactions tests. Give node 0 same wallet seed as
            # node 1, generate spends from node 0, and check notifications
            # triggered by node 1
            self.log.info("test -walletnotify with conflicting transactions")
            self.nodes[0].sethdseed(seed=self.nodes[1].dumpprivkey(keyhash_to_p2pkh(hex_str_to_bytes(self.nodes[1].getwalletinfo()['hdseedid'])[::-1])))
            self.nodes[0].rescanblockchain()
            self.nodes[0].generatetoaddress(100, ADDRESS_BCRT1_UNSPENDABLE)
            self.sync_blocks()

            # Generate transaction on node 0, sync mempools, and check for
            # notification on node 1.
            tx1 = self.nodes[0].sendtoaddress(address=ADDRESS_BCRT1_UNSPENDABLE, amount=1, replaceable=True)
            assert_equal(tx1 in self.nodes[0].getrawmempool(), True)
            self.sync_mempools()
            self.expect_wallet_notify([(tx1, -1, UNCONFIRMED_HASH_STRING)])

            # Generate bump transaction, sync mempools, and check for bump1
            # notification. In the future, per
            # https://github.com/bitcoin/bitcoin/pull/9371, it might be better
            # to have notifications for both tx1 and bump1.
            bump1 = self.nodes[0].bumpfee(tx1)["txid"]
            assert_equal(bump1 in self.nodes[0].getrawmempool(), True)
            self.sync_mempools()
            self.expect_wallet_notify([(bump1, -1, UNCONFIRMED_HASH_STRING)])

            # Add bump1 transaction to new block, checking for a notification
            # and the correct number of confirmations.
            blockhash1 = self.nodes[0].generatetoaddress(1, ADDRESS_BCRT1_UNSPENDABLE)[0]
            blockheight1 = self.nodes[0].getblockcount()
            self.sync_blocks()
            self.expect_wallet_notify([(bump1, blockheight1, blockhash1)])
            assert_equal(self.nodes[1].gettransaction(bump1)["confirmations"], 1)

            # Generate a second transaction to be bumped.
            tx2 = self.nodes[0].sendtoaddress(address=ADDRESS_BCRT1_UNSPENDABLE, amount=1, replaceable=True)
            assert_equal(tx2 in self.nodes[0].getrawmempool(), True)
            self.sync_mempools()
            self.expect_wallet_notify([(tx2, -1, UNCONFIRMED_HASH_STRING)])

            # Bump tx2 as bump2 and generate a block on node 0 while
            # disconnected, then reconnect and check for notifications on node 1
            # about newly confirmed bump2 and newly conflicted tx2.
            self.disconnect_nodes(0, 1)
            bump2 = self.nodes[0].bumpfee(tx2)["txid"]
            blockhash2 = self.nodes[0].generatetoaddress(1, ADDRESS_BCRT1_UNSPENDABLE)[0]
            blockheight2 = self.nodes[0].getblockcount()
            assert_equal(self.nodes[0].gettransaction(bump2)["confirmations"], 1)
            assert_equal(tx2 in self.nodes[1].getrawmempool(), True)
            self.connect_nodes(0, 1)
            self.sync_blocks()
            self.expect_wallet_notify([(bump2, blockheight2, blockhash2), (tx2, -1, UNCONFIRMED_HASH_STRING)])
            assert_equal(self.nodes[1].gettransaction(bump2)["confirmations"], 1)

        # TODO: add test for `-alertnotify` large fork notifications

    def expect_wallet_notify(self, tx_details):
        self.wait_until(lambda: len(os.listdir(self.walletnotify_dir)) >= len(tx_details), timeout=10)
        # Should have no more and no less files than expected
        assert_equal(sorted(notify_outputname(self.wallet, tx_id) for tx_id, _, _ in tx_details), sorted(os.listdir(self.walletnotify_dir)))
        # Should now verify contents of each file
        for tx_id, blockheight, blockhash in tx_details:
            fname = os.path.join(self.walletnotify_dir, notify_outputname(self.wallet, tx_id))
            with open(fname, 'rt', encoding='utf-8') as f:
                text = f.read()
                # Universal newline ensures '\n' on 'nt'
                assert_equal(text[-1], '\n')
                text = text[:-1]
                if os.name == 'nt':
                    # On Windows, echo as above will append a whitespace
                    assert_equal(text[-1], ' ')
                    text = text[:-1]
                expected = str(blockheight) + '_' + blockhash
                assert_equal(text, expected)

        for tx_file in os.listdir(self.walletnotify_dir):
            os.remove(os.path.join(self.walletnotify_dir, tx_file))


if __name__ == '__main__':
    NotificationsTest().main()<|MERGE_RESOLUTION|>--- conflicted
+++ resolved
@@ -16,13 +16,8 @@
 # Windows disallow control characters (0-31) and /\?%:|"<>
 FILE_CHAR_START = 43 if os.name == 'nt' else 1
 FILE_CHAR_END = 128
-<<<<<<< HEAD
 FILE_CHARS_DISALLOWED = '/:;<>?@[\\]^`{|}' if os.name == 'nt' else '/'
-
-=======
-FILE_CHARS_DISALLOWED = '/\\?%*:|"<>' if os.name == 'nt' else '/'
 UNCONFIRMED_HASH_STRING = 'unconfirmed'
->>>>>>> 8f711d56
 
 def notify_outputname(walletname, txid):
     return '{}_{}'.format(walletname, txid)
