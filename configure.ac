--- conflicted
+++ resolved
@@ -1,13 +1,8 @@
 dnl require autoconf 2.60 (AS_ECHO/AS_ECHO_N)
 AC_PREREQ([2.60])
 define(_CLIENT_VERSION_MAJOR, 0)
-<<<<<<< HEAD
 define(_CLIENT_VERSION_MINOR, 19)
 define(_CLIENT_VERSION_REVISION, 1)
-=======
-define(_CLIENT_VERSION_MINOR, 18)
-define(_CLIENT_VERSION_REVISION, 99)
->>>>>>> 2c75c1a8
 define(_CLIENT_VERSION_BUILD, 0)
 define(_CLIENT_VERSION_RC, 0)
 define(_CLIENT_VERSION_IS_RELEASE, true)
@@ -354,10 +349,7 @@
 enable_sse41=no
 enable_avx2=no
 enable_shani=no
-<<<<<<< HEAD
 enable_power8=no
-=======
->>>>>>> 2c75c1a8
 
 if test "x$use_asm" = "xyes"; then
 
@@ -439,7 +431,6 @@
 )
 CXXFLAGS="$TEMP_CXXFLAGS"
 
-<<<<<<< HEAD
 TEMP_CXXFLAGS="$CXXFLAGS"
 CXXFLAGS="$TEMP_CXXFLAGS $POWER8_CXXFLAGS"
 AC_MSG_CHECKING(for POWER8 compiler support)
@@ -456,8 +447,6 @@
 )
 CXXFLAGS="$TEMP_CXXFLAGS"
 
-=======
->>>>>>> 2c75c1a8
 fi
 
 CPPFLAGS="$CPPFLAGS -DHAVE_BUILD_INFO -D__STDC_FORMAT_MACROS"
@@ -904,7 +893,6 @@
   ]
 )
 
-<<<<<<< HEAD
 AC_MSG_CHECKING(for iopolicy functions)
 AC_COMPILE_IFELSE([
   AC_LANG_PROGRAM([[
@@ -968,8 +956,6 @@
 AC_MSG_RESULT($have_windows_ioprio)
 
 
-=======
->>>>>>> 2c75c1a8
 if test "x$use_thread_local" = xyes || { test "x$use_thread_local" = xauto && test "x$use_glibc_compat" = xno; }; then
   TEMP_LDFLAGS="$LDFLAGS"
   LDFLAGS="$TEMP_LDFLAGS $PTHREAD_CFLAGS"
@@ -1085,10 +1071,7 @@
 # Define to 1 if std::system or ::wsystem (Windows) is available
 AC_DEFINE([HAVE_SYSTEM], [HAVE_STD__SYSTEM || HAVE_WSYSTEM], [std::system or ::wsystem])
 
-<<<<<<< HEAD
 dnl Check for leveldb, only if explicitly requested
-=======
->>>>>>> 2c75c1a8
 LEVELDB_CPPFLAGS=
 LIBLEVELDB=
 LIBMEMENV=
@@ -1175,7 +1158,6 @@
   BITCOIN_QT_CONFIGURE([$use_pkgconfig])
 fi
 
-<<<<<<< HEAD
 dnl Check for libsecp256k1, only if explicitly requested
 AC_ARG_WITH([system-libsecp256k1],
   [AS_HELP_STRING([--with-system-libsecp256k1],
@@ -1193,8 +1175,6 @@
 AC_SUBST(libsecp256k1_CFLAGS)
 AC_SUBST(libsecp256k1_LIBS)
 
-=======
->>>>>>> 2c75c1a8
 if test x$enable_wallet != xno; then
     dnl Check for libdb_cxx only if wallet enabled
     BITCOIN_FIND_BDB48
@@ -1844,10 +1824,7 @@
   AC_CONFIG_SUBDIRS([src/univalue])
 fi
 
-<<<<<<< HEAD
 if test x$system_libsecp256k1 = xno; then
-=======
->>>>>>> 2c75c1a8
 ac_configure_args="${ac_configure_args} --disable-shared --with-pic --enable-benchmark=no --with-bignum=no --enable-module-recovery --disable-jni"
 AC_CONFIG_SUBDIRS([src/secp256k1])
 fi
